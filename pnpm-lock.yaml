--- conflicted
+++ resolved
@@ -5011,16 +5011,11 @@
   vue-component-type-helpers@2.2.10:
     resolution: {integrity: sha512-iDUO7uQK+Sab2tYuiP9D1oLujCWlhHELHMgV/cB13cuGbG4qwkLHvtfWb6FzvxrIOPDnU0oHsz2MlQjhYDeaHA==}
 
-<<<<<<< HEAD
-  vue-component-type-helpers@3.1.1:
-    resolution: {integrity: sha512-B0kHv7qX6E7+kdc5nsaqjdGZ1KwNKSUQDWGy7XkTYT7wFsOpkEyaJ1Vq79TjwrrtuLRgizrTV7PPuC4rRQo+vw==}
-=======
   vue-component-type-helpers@2.2.12:
     resolution: {integrity: sha512-YbGqHZ5/eW4SnkPNR44mKVc6ZKQoRs/Rux1sxC6rdwXb4qpbOSYfDr9DsTHolOTGmIKgM9j141mZbBeg05R1pw==}
 
   vue-component-type-helpers@3.0.4:
     resolution: {integrity: sha512-WtR3kPk8vqKYfCK/HGyT47lK/T3FaVyWxaCNuosaHYE8h9/k0lYRZ/PI/+T/z2wP+uuNKmL6z30rOcBboOu/YA==}
->>>>>>> 11bdf2db
 
   vue-demi@0.14.10:
     resolution: {integrity: sha512-nMZBOwuzabUO0nLgIcc6rycZEebF6eeUfaiQx9+WSk8e29IbLvPU9feI6tqW4kTo3hvoYAJkMh8n8D0fuISphg==}
@@ -6140,11 +6135,7 @@
       storybook: 9.0.13(@testing-library/dom@10.4.1)(prettier@3.6.1)
       type-fest: 2.19.0
       vue: 3.5.17(typescript@5.8.3)
-<<<<<<< HEAD
-      vue-component-type-helpers: 3.1.1
-=======
       vue-component-type-helpers: 3.0.4
->>>>>>> 11bdf2db
 
   '@swc/helpers@0.5.17':
     dependencies:
@@ -10618,13 +10609,9 @@
 
   vue-component-type-helpers@2.2.10: {}
 
-<<<<<<< HEAD
-  vue-component-type-helpers@3.1.1: {}
-=======
   vue-component-type-helpers@2.2.12: {}
 
   vue-component-type-helpers@3.0.4: {}
->>>>>>> 11bdf2db
 
   vue-demi@0.14.10(vue@3.5.17(typescript@5.8.3)):
     dependencies:
