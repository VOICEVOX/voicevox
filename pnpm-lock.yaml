--- conflicted
+++ resolved
@@ -166,13 +166,8 @@
         specifier: 17.0.33
         version: 17.0.33
       '@typescript-eslint/utils':
-<<<<<<< HEAD
-        specifier: 8.24.1
-        version: 8.24.1(eslint@9.21.0(jiti@2.4.2))(typescript@5.5.2)
-=======
         specifier: 8.26.0
         version: 8.26.0(eslint@9.21.0(jiti@2.4.2))(typescript@5.8.2)
->>>>>>> bc06f9fc
       '@vitejs/plugin-vue':
         specifier: 5.2.1
         version: 5.2.1(vite@6.2.0(@types/node@22.13.9)(jiti@2.4.2)(sass-embedded@1.85.1)(tsx@4.19.3))(vue@3.5.13(typescript@5.8.2))
@@ -187,17 +182,10 @@
         version: file:eslint-plugin
       '@vue/eslint-config-prettier':
         specifier: 10.2.0
-<<<<<<< HEAD
-        version: 10.2.0(eslint@9.21.0(jiti@2.4.2))(prettier@3.4.2)
-      '@vue/eslint-config-typescript':
-        specifier: 14.4.0
-        version: 14.4.0(eslint-plugin-vue@9.32.0(eslint@9.21.0(jiti@2.4.2)))(eslint@9.21.0(jiti@2.4.2))(typescript@5.5.2)
-=======
         version: 10.2.0(eslint@9.21.0(jiti@2.4.2))(prettier@3.5.3)
       '@vue/eslint-config-typescript':
         specifier: 14.5.0
         version: 14.5.0(eslint-plugin-vue@10.0.0(eslint@9.21.0(jiti@2.4.2))(vue-eslint-parser@10.1.1(eslint@9.21.0(jiti@2.4.2))))(eslint@9.21.0(jiti@2.4.2))(typescript@5.8.2)
->>>>>>> bc06f9fc
       '@vue/test-utils':
         specifier: 2.4.6
         version: 2.4.6
@@ -236,18 +224,6 @@
         version: 3.0.1(eslint@9.21.0(jiti@2.4.2))
       eslint-plugin-import:
         specifier: 2.31.0
-<<<<<<< HEAD
-        version: 2.31.0(@typescript-eslint/parser@8.24.1(eslint@9.21.0(jiti@2.4.2))(typescript@5.5.2))(eslint@9.21.0(jiti@2.4.2))
-      eslint-plugin-prettier:
-        specifier: 5.2.3
-        version: 5.2.3(eslint-config-prettier@10.0.1(eslint@9.21.0(jiti@2.4.2)))(eslint@9.21.0(jiti@2.4.2))(prettier@3.4.2)
-      eslint-plugin-storybook:
-        specifier: 0.11.3
-        version: 0.11.3(eslint@9.21.0(jiti@2.4.2))(typescript@5.5.2)
-      eslint-plugin-vue:
-        specifier: 9.32.0
-        version: 9.32.0(eslint@9.21.0(jiti@2.4.2))
-=======
         version: 2.31.0(@typescript-eslint/parser@8.26.0(eslint@9.21.0(jiti@2.4.2))(typescript@5.8.2))(eslint@9.21.0(jiti@2.4.2))
       eslint-plugin-prettier:
         specifier: 5.2.3
@@ -258,7 +234,6 @@
       eslint-plugin-vue:
         specifier: 10.0.0
         version: 10.0.0(eslint@9.21.0(jiti@2.4.2))(vue-eslint-parser@10.1.1(eslint@9.21.0(jiti@2.4.2)))
->>>>>>> bc06f9fc
       globals:
         specifier: 16.0.0
         version: 16.0.0
@@ -290,24 +265,14 @@
         specifier: 5.8.2
         version: 5.8.2
       typescript-eslint:
-<<<<<<< HEAD
-        specifier: 8.24.1
-        version: 8.24.1(eslint@9.21.0(jiti@2.4.2))(typescript@5.5.2)
-=======
         specifier: 8.26.0
         version: 8.26.0(eslint@9.21.0(jiti@2.4.2))(typescript@5.8.2)
->>>>>>> bc06f9fc
       vite:
         specifier: 6.2.0
         version: 6.2.0(@types/node@22.13.9)(jiti@2.4.2)(sass-embedded@1.85.1)(tsx@4.19.3)
       vite-plugin-checker:
-<<<<<<< HEAD
-        specifier: 0.8.0
-        version: 0.8.0(eslint@9.21.0(jiti@2.4.2))(optionator@0.9.4)(typescript@5.5.2)(vite@5.4.11(@types/node@22.10.10)(sass-embedded@1.81.0))(vue-tsc@2.1.10(typescript@5.5.2))
-=======
         specifier: 0.9.0
         version: 0.9.0(eslint@9.21.0(jiti@2.4.2))(optionator@0.9.4)(typescript@5.8.2)(vite@6.2.0(@types/node@22.13.9)(jiti@2.4.2)(sass-embedded@1.85.1)(tsx@4.19.3))(vue-tsc@2.2.8(typescript@5.8.2))
->>>>>>> bc06f9fc
       vite-plugin-electron:
         specifier: 0.29.0
         version: 0.29.0
@@ -321,13 +286,8 @@
         specifier: 2.2.8
         version: 2.2.8
       vue-eslint-parser:
-<<<<<<< HEAD
-        specifier: 9.4.3
-        version: 9.4.3(eslint@9.21.0(jiti@2.4.2))
-=======
         specifier: 10.1.1
         version: 10.1.1(eslint@9.21.0(jiti@2.4.2))
->>>>>>> bc06f9fc
       vue-tsc:
         specifier: 2.2.8
         version: 2.2.8(typescript@5.8.2)
@@ -6595,16 +6555,6 @@
       '@types/node': 22.13.9
     optional: true
 
-<<<<<<< HEAD
-  '@typescript-eslint/eslint-plugin@8.24.1(@typescript-eslint/parser@8.24.1(eslint@9.21.0(jiti@2.4.2))(typescript@5.5.2))(eslint@9.21.0(jiti@2.4.2))(typescript@5.5.2)':
-    dependencies:
-      '@eslint-community/regexpp': 4.12.1
-      '@typescript-eslint/parser': 8.24.1(eslint@9.21.0(jiti@2.4.2))(typescript@5.5.2)
-      '@typescript-eslint/scope-manager': 8.24.1
-      '@typescript-eslint/type-utils': 8.24.1(eslint@9.21.0(jiti@2.4.2))(typescript@5.5.2)
-      '@typescript-eslint/utils': 8.24.1(eslint@9.21.0(jiti@2.4.2))(typescript@5.5.2)
-      '@typescript-eslint/visitor-keys': 8.24.1
-=======
   '@typescript-eslint/eslint-plugin@8.26.0(@typescript-eslint/parser@8.26.0(eslint@9.21.0(jiti@2.4.2))(typescript@5.8.2))(eslint@9.21.0(jiti@2.4.2))(typescript@5.8.2)':
     dependencies:
       '@eslint-community/regexpp': 4.12.1
@@ -6613,7 +6563,6 @@
       '@typescript-eslint/type-utils': 8.26.0(eslint@9.21.0(jiti@2.4.2))(typescript@5.8.2)
       '@typescript-eslint/utils': 8.26.0(eslint@9.21.0(jiti@2.4.2))(typescript@5.8.2)
       '@typescript-eslint/visitor-keys': 8.26.0
->>>>>>> bc06f9fc
       eslint: 9.21.0(jiti@2.4.2)
       graphemer: 1.4.0
       ignore: 5.3.2
@@ -6623,11 +6572,7 @@
     transitivePeerDependencies:
       - supports-color
 
-<<<<<<< HEAD
-  '@typescript-eslint/parser@8.24.1(eslint@9.21.0(jiti@2.4.2))(typescript@5.5.2)':
-=======
   '@typescript-eslint/parser@8.26.0(eslint@9.21.0(jiti@2.4.2))(typescript@5.8.2)':
->>>>>>> bc06f9fc
     dependencies:
       '@typescript-eslint/scope-manager': 8.26.0
       '@typescript-eslint/types': 8.26.0
@@ -6635,11 +6580,7 @@
       '@typescript-eslint/visitor-keys': 8.26.0
       debug: 4.4.0
       eslint: 9.21.0(jiti@2.4.2)
-<<<<<<< HEAD
-      typescript: 5.5.2
-=======
       typescript: 5.8.2
->>>>>>> bc06f9fc
     transitivePeerDependencies:
       - supports-color
 
@@ -6648,16 +6589,6 @@
       '@typescript-eslint/types': 8.26.0
       '@typescript-eslint/visitor-keys': 8.26.0
 
-<<<<<<< HEAD
-  '@typescript-eslint/type-utils@8.24.1(eslint@9.21.0(jiti@2.4.2))(typescript@5.5.2)':
-    dependencies:
-      '@typescript-eslint/typescript-estree': 8.24.1(typescript@5.5.2)
-      '@typescript-eslint/utils': 8.24.1(eslint@9.21.0(jiti@2.4.2))(typescript@5.5.2)
-      debug: 4.4.0
-      eslint: 9.21.0(jiti@2.4.2)
-      ts-api-utils: 2.0.1(typescript@5.5.2)
-      typescript: 5.5.2
-=======
   '@typescript-eslint/type-utils@8.26.0(eslint@9.21.0(jiti@2.4.2))(typescript@5.8.2)':
     dependencies:
       '@typescript-eslint/typescript-estree': 8.26.0(typescript@5.8.2)
@@ -6666,7 +6597,6 @@
       eslint: 9.21.0(jiti@2.4.2)
       ts-api-utils: 2.0.1(typescript@5.8.2)
       typescript: 5.8.2
->>>>>>> bc06f9fc
     transitivePeerDependencies:
       - supports-color
 
@@ -6686,16 +6616,6 @@
     transitivePeerDependencies:
       - supports-color
 
-<<<<<<< HEAD
-  '@typescript-eslint/utils@8.24.1(eslint@9.21.0(jiti@2.4.2))(typescript@5.5.2)':
-    dependencies:
-      '@eslint-community/eslint-utils': 4.4.1(eslint@9.21.0(jiti@2.4.2))
-      '@typescript-eslint/scope-manager': 8.24.1
-      '@typescript-eslint/types': 8.24.1
-      '@typescript-eslint/typescript-estree': 8.24.1(typescript@5.5.2)
-      eslint: 9.21.0(jiti@2.4.2)
-      typescript: 5.5.2
-=======
   '@typescript-eslint/utils@8.26.0(eslint@9.21.0(jiti@2.4.2))(typescript@5.8.2)':
     dependencies:
       '@eslint-community/eslint-utils': 4.4.1(eslint@9.21.0(jiti@2.4.2))
@@ -6704,7 +6624,6 @@
       '@typescript-eslint/typescript-estree': 8.26.0(typescript@5.8.2)
       eslint: 9.21.0(jiti@2.4.2)
       typescript: 5.8.2
->>>>>>> bc06f9fc
     transitivePeerDependencies:
       - supports-color
 
@@ -6878,25 +6797,6 @@
 
   '@vue/devtools-api@6.6.4': {}
 
-<<<<<<< HEAD
-  '@vue/eslint-config-prettier@10.2.0(eslint@9.21.0(jiti@2.4.2))(prettier@3.4.2)':
-    dependencies:
-      eslint: 9.21.0(jiti@2.4.2)
-      eslint-config-prettier: 10.0.1(eslint@9.21.0(jiti@2.4.2))
-      eslint-plugin-prettier: 5.2.3(eslint-config-prettier@10.0.1(eslint@9.21.0(jiti@2.4.2)))(eslint@9.21.0(jiti@2.4.2))(prettier@3.4.2)
-      prettier: 3.4.2
-    transitivePeerDependencies:
-      - '@types/eslint'
-
-  '@vue/eslint-config-typescript@14.4.0(eslint-plugin-vue@9.32.0(eslint@9.21.0(jiti@2.4.2)))(eslint@9.21.0(jiti@2.4.2))(typescript@5.5.2)':
-    dependencies:
-      '@typescript-eslint/utils': 8.24.1(eslint@9.21.0(jiti@2.4.2))(typescript@5.5.2)
-      eslint: 9.21.0(jiti@2.4.2)
-      eslint-plugin-vue: 9.32.0(eslint@9.21.0(jiti@2.4.2))
-      fast-glob: 3.3.3
-      typescript-eslint: 8.24.1(eslint@9.21.0(jiti@2.4.2))(typescript@5.5.2)
-      vue-eslint-parser: 9.4.3(eslint@9.21.0(jiti@2.4.2))
-=======
   '@vue/eslint-config-prettier@10.2.0(eslint@9.21.0(jiti@2.4.2))(prettier@3.5.3)':
     dependencies:
       eslint: 9.21.0(jiti@2.4.2)
@@ -6914,7 +6814,6 @@
       fast-glob: 3.3.3
       typescript-eslint: 8.26.0(eslint@9.21.0(jiti@2.4.2))(typescript@5.8.2)
       vue-eslint-parser: 10.1.1(eslint@9.21.0(jiti@2.4.2))
->>>>>>> bc06f9fc
     optionalDependencies:
       typescript: 5.8.2
     transitivePeerDependencies:
@@ -8013,19 +7912,11 @@
     transitivePeerDependencies:
       - supports-color
 
-<<<<<<< HEAD
-  eslint-module-utils@2.12.0(@typescript-eslint/parser@8.24.1(eslint@9.21.0(jiti@2.4.2))(typescript@5.5.2))(eslint-import-resolver-node@0.3.9)(eslint@9.21.0(jiti@2.4.2)):
-    dependencies:
-      debug: 3.2.7
-    optionalDependencies:
-      '@typescript-eslint/parser': 8.24.1(eslint@9.21.0(jiti@2.4.2))(typescript@5.5.2)
-=======
   eslint-module-utils@2.12.0(@typescript-eslint/parser@8.26.0(eslint@9.21.0(jiti@2.4.2))(typescript@5.8.2))(eslint-import-resolver-node@0.3.9)(eslint@9.21.0(jiti@2.4.2)):
     dependencies:
       debug: 3.2.7
     optionalDependencies:
       '@typescript-eslint/parser': 8.26.0(eslint@9.21.0(jiti@2.4.2))(typescript@5.8.2)
->>>>>>> bc06f9fc
       eslint: 9.21.0(jiti@2.4.2)
       eslint-import-resolver-node: 0.3.9
     transitivePeerDependencies:
@@ -8037,11 +7928,7 @@
       nanospinner: 1.2.2
       picocolors: 1.1.1
 
-<<<<<<< HEAD
-  eslint-plugin-import@2.31.0(@typescript-eslint/parser@8.24.1(eslint@9.21.0(jiti@2.4.2))(typescript@5.5.2))(eslint@9.21.0(jiti@2.4.2)):
-=======
   eslint-plugin-import@2.31.0(@typescript-eslint/parser@8.26.0(eslint@9.21.0(jiti@2.4.2))(typescript@5.8.2))(eslint@9.21.0(jiti@2.4.2)):
->>>>>>> bc06f9fc
     dependencies:
       '@rtsao/scc': 1.1.0
       array-includes: 3.1.8
@@ -8052,11 +7939,7 @@
       doctrine: 2.1.0
       eslint: 9.21.0(jiti@2.4.2)
       eslint-import-resolver-node: 0.3.9
-<<<<<<< HEAD
-      eslint-module-utils: 2.12.0(@typescript-eslint/parser@8.24.1(eslint@9.21.0(jiti@2.4.2))(typescript@5.5.2))(eslint-import-resolver-node@0.3.9)(eslint@9.21.0(jiti@2.4.2))
-=======
       eslint-module-utils: 2.12.0(@typescript-eslint/parser@8.26.0(eslint@9.21.0(jiti@2.4.2))(typescript@5.8.2))(eslint-import-resolver-node@0.3.9)(eslint@9.21.0(jiti@2.4.2))
->>>>>>> bc06f9fc
       hasown: 2.0.2
       is-core-module: 2.16.1
       is-glob: 4.0.3
@@ -8068,61 +7951,31 @@
       string.prototype.trimend: 1.0.9
       tsconfig-paths: 3.15.0
     optionalDependencies:
-<<<<<<< HEAD
-      '@typescript-eslint/parser': 8.24.1(eslint@9.21.0(jiti@2.4.2))(typescript@5.5.2)
-=======
       '@typescript-eslint/parser': 8.26.0(eslint@9.21.0(jiti@2.4.2))(typescript@5.8.2)
->>>>>>> bc06f9fc
     transitivePeerDependencies:
       - eslint-import-resolver-typescript
       - eslint-import-resolver-webpack
       - supports-color
 
-<<<<<<< HEAD
-  eslint-plugin-prettier@5.2.3(eslint-config-prettier@10.0.1(eslint@9.21.0(jiti@2.4.2)))(eslint@9.21.0(jiti@2.4.2))(prettier@3.4.2):
-    dependencies:
-      eslint: 9.21.0(jiti@2.4.2)
-      prettier: 3.4.2
-=======
   eslint-plugin-prettier@5.2.3(eslint-config-prettier@10.0.1(eslint@9.21.0(jiti@2.4.2)))(eslint@9.21.0(jiti@2.4.2))(prettier@3.5.3):
     dependencies:
       eslint: 9.21.0(jiti@2.4.2)
       prettier: 3.5.3
->>>>>>> bc06f9fc
       prettier-linter-helpers: 1.0.0
       synckit: 0.9.2
     optionalDependencies:
       eslint-config-prettier: 10.0.1(eslint@9.21.0(jiti@2.4.2))
 
-<<<<<<< HEAD
-  eslint-plugin-storybook@0.11.3(eslint@9.21.0(jiti@2.4.2))(typescript@5.5.2):
-    dependencies:
-      '@storybook/csf': 0.1.13
-      '@typescript-eslint/utils': 8.24.1(eslint@9.21.0(jiti@2.4.2))(typescript@5.5.2)
-=======
   eslint-plugin-storybook@0.11.4(eslint@9.21.0(jiti@2.4.2))(typescript@5.8.2):
     dependencies:
       '@storybook/csf': 0.1.13
       '@typescript-eslint/utils': 8.26.0(eslint@9.21.0(jiti@2.4.2))(typescript@5.8.2)
->>>>>>> bc06f9fc
       eslint: 9.21.0(jiti@2.4.2)
       ts-dedent: 2.2.0
       typescript: 5.8.2
     transitivePeerDependencies:
       - supports-color
 
-<<<<<<< HEAD
-  eslint-plugin-vue@9.32.0(eslint@9.21.0(jiti@2.4.2)):
-    dependencies:
-      '@eslint-community/eslint-utils': 4.4.1(eslint@9.21.0(jiti@2.4.2))
-      eslint: 9.21.0(jiti@2.4.2)
-      globals: 13.24.0
-      natural-compare: 1.4.0
-      nth-check: 2.1.1
-      postcss-selector-parser: 6.1.2
-      semver: 7.6.3
-      vue-eslint-parser: 9.4.3(eslint@9.21.0(jiti@2.4.2))
-=======
   eslint-plugin-vue@10.0.0(eslint@9.21.0(jiti@2.4.2))(vue-eslint-parser@10.1.1(eslint@9.21.0(jiti@2.4.2))):
     dependencies:
       '@eslint-community/eslint-utils': 4.4.1(eslint@9.21.0(jiti@2.4.2))
@@ -8132,7 +7985,6 @@
       postcss-selector-parser: 6.1.2
       semver: 7.7.1
       vue-eslint-parser: 10.1.1(eslint@9.21.0(jiti@2.4.2))
->>>>>>> bc06f9fc
       xml-name-validator: 4.0.0
 
   eslint-scope@8.2.0:
@@ -10652,15 +10504,6 @@
       possible-typed-array-names: 1.0.0
       reflect.getprototypeof: 1.0.10
 
-<<<<<<< HEAD
-  typescript-eslint@8.24.1(eslint@9.21.0(jiti@2.4.2))(typescript@5.5.2):
-    dependencies:
-      '@typescript-eslint/eslint-plugin': 8.24.1(@typescript-eslint/parser@8.24.1(eslint@9.21.0(jiti@2.4.2))(typescript@5.5.2))(eslint@9.21.0(jiti@2.4.2))(typescript@5.5.2)
-      '@typescript-eslint/parser': 8.24.1(eslint@9.21.0(jiti@2.4.2))(typescript@5.5.2)
-      '@typescript-eslint/utils': 8.24.1(eslint@9.21.0(jiti@2.4.2))(typescript@5.5.2)
-      eslint: 9.21.0(jiti@2.4.2)
-      typescript: 5.5.2
-=======
   typescript-eslint@8.26.0(eslint@9.21.0(jiti@2.4.2))(typescript@5.8.2):
     dependencies:
       '@typescript-eslint/eslint-plugin': 8.26.0(@typescript-eslint/parser@8.26.0(eslint@9.21.0(jiti@2.4.2))(typescript@5.8.2))(eslint@9.21.0(jiti@2.4.2))(typescript@5.8.2)
@@ -10668,7 +10511,6 @@
       '@typescript-eslint/utils': 8.26.0(eslint@9.21.0(jiti@2.4.2))(typescript@5.8.2)
       eslint: 9.21.0(jiti@2.4.2)
       typescript: 5.8.2
->>>>>>> bc06f9fc
     transitivePeerDependencies:
       - supports-color
 
@@ -10781,11 +10623,7 @@
       - tsx
       - yaml
 
-<<<<<<< HEAD
-  vite-plugin-checker@0.8.0(eslint@9.21.0(jiti@2.4.2))(optionator@0.9.4)(typescript@5.5.2)(vite@5.4.11(@types/node@22.10.10)(sass-embedded@1.81.0))(vue-tsc@2.1.10(typescript@5.5.2)):
-=======
   vite-plugin-checker@0.9.0(eslint@9.21.0(jiti@2.4.2))(optionator@0.9.4)(typescript@5.8.2)(vite@6.2.0(@types/node@22.13.9)(jiti@2.4.2)(sass-embedded@1.85.1)(tsx@4.19.3))(vue-tsc@2.2.8(typescript@5.8.2)):
->>>>>>> bc06f9fc
     dependencies:
       '@babel/code-frame': 7.26.2
       chokidar: 4.0.3
@@ -10909,15 +10747,6 @@
       vue: 3.5.13(typescript@5.8.2)
       vue-inbrowser-compiler-independent-utils: 4.71.1(vue@3.5.13(typescript@5.8.2))
 
-<<<<<<< HEAD
-  vue-eslint-parser@9.4.3(eslint@9.21.0(jiti@2.4.2)):
-    dependencies:
-      debug: 4.4.0
-      eslint: 9.21.0(jiti@2.4.2)
-      eslint-scope: 7.2.2
-      eslint-visitor-keys: 3.4.3
-      espree: 9.6.1
-=======
   vue-eslint-parser@10.1.1(eslint@9.21.0(jiti@2.4.2)):
     dependencies:
       debug: 4.4.0
@@ -10925,7 +10754,6 @@
       eslint-scope: 8.2.0
       eslint-visitor-keys: 4.2.0
       espree: 10.3.0
->>>>>>> bc06f9fc
       esquery: 1.6.0
       lodash: 4.17.21
       semver: 7.7.1
