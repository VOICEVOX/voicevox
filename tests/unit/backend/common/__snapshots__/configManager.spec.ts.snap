--- conflicted
+++ resolved
@@ -29,11 +29,8 @@
     "enableMorphing": false,
     "enableMultiSelect": false,
     "shouldKeepTuningOnTextChange": false,
-<<<<<<< HEAD
     "showPreviewSoundEditor": false,
-=======
     "showParameterPanel": false,
->>>>>>> 94995bf7
   },
   "hotkeySettings": [
     {
