// Vitest Snapshot v1, https://vitest.dev/guide/snapshot.html

exports[`0.13.0からマイグレーションできる 1`] = `
{
  "acceptRetrieveTelemetry": "Accepted",
  "acceptTerms": "Accepted",
  "activePointScrollMode": "OFF",
  "confirmedTips": {
    "engineStartedOnAltPort": false,
    "notifyOnGenerate": false,
    "tweakableSliderByScroll": false,
  },
  "currentTheme": "Default",
  "defaultPresetKeys": {},
  "defaultStyleIds": [],
  "editorFont": "default",
  "enableMemoNotation": false,
  "enableMultiEngine": false,
  "enablePreset": false,
  "enableRubyNotation": false,
  "engineSettings": {
    "00000000-0000-0000-0000-000000000000": {
      "outputSamplingRate": "engineDefault",
      "useGpu": false,
    },
  },
  "experimentalSetting": {
    "enableInterrogativeUpspeak": false,
    "enableMorphing": false,
    "enableMultiSelect": false,
    "shouldKeepTuningOnTextChange": false,
    "showParameterPanel": false,
  },
  "hotkeySettings": [
    {
      "action": "音声書き出し",
      "combination": "Ctrl E",
    },
    {
      "action": "選択音声を書き出し",
      "combination": "E",
    },
    {
      "action": "音声を繋げて書き出し",
      "combination": "",
    },
    {
      "action": "再生/停止",
      "combination": "Space",
    },
    {
      "action": "連続再生/停止",
      "combination": "Shift Space",
    },
    {
      "action": "ｱｸｾﾝﾄ欄を表示",
      "combination": "1",
    },
    {
      "action": "ｲﾝﾄﾈｰｼｮﾝ欄を表示",
      "combination": "2",
    },
    {
      "action": "長さ欄を表示",
      "combination": "3",
    },
    {
      "action": "テキスト欄を追加",
      "combination": "Shift Enter",
    },
    {
      "action": "テキスト欄を複製",
      "combination": "Ctrl D",
    },
    {
      "action": "テキスト欄を削除",
      "combination": "Shift Delete",
    },
    {
      "action": "テキスト欄からフォーカスを外す",
      "combination": "Escape",
    },
    {
      "action": "テキスト欄にフォーカスを戻す",
      "combination": "Enter",
    },
    {
      "action": "元に戻す",
      "combination": "Ctrl Z",
    },
    {
      "action": "やり直す",
      "combination": "Ctrl Y",
    },
    {
      "action": "拡大",
      "combination": "",
    },
    {
      "action": "縮小",
      "combination": "",
    },
    {
      "action": "拡大率のリセット",
      "combination": "",
    },
    {
      "action": "新規プロジェクト",
      "combination": "Ctrl N",
    },
    {
      "action": "全画面表示を切り替え",
      "combination": "F11",
    },
    {
      "action": "プロジェクトを上書き保存",
      "combination": "Ctrl S",
    },
    {
      "action": "プロジェクトを名前を付けて保存",
      "combination": "Ctrl Shift S",
    },
    {
<<<<<<< HEAD
      "action": "プロジェクトを複製として保存",
=======
      "action": "プロジェクトの複製を保存",
>>>>>>> 191abb6b
      "combination": "Ctrl Alt S",
    },
    {
      "action": "プロジェクトを読み込む",
      "combination": "Ctrl O",
    },
    {
      "action": "テキストを読み込む",
      "combination": "",
    },
    {
      "action": "全体のイントネーションをリセット",
      "combination": "Ctrl G",
    },
    {
      "action": "選択中のアクセント句のイントネーションをリセット",
      "combination": "R",
    },
    {
      "action": "コピー",
      "combination": "Ctrl C",
    },
    {
      "action": "切り取り",
      "combination": "Ctrl X",
    },
    {
      "action": "貼り付け",
      "combination": "Ctrl V",
    },
    {
      "action": "すべて選択",
      "combination": "Ctrl A",
    },
    {
      "action": "選択解除",
      "combination": "",
    },
    {
      "action": "1番目のキャラクターを選択",
      "combination": "Ctrl 1",
    },
    {
      "action": "2番目のキャラクターを選択",
      "combination": "Ctrl 2",
    },
    {
      "action": "3番目のキャラクターを選択",
      "combination": "Ctrl 3",
    },
    {
      "action": "4番目のキャラクターを選択",
      "combination": "Ctrl 4",
    },
    {
      "action": "5番目のキャラクターを選択",
      "combination": "Ctrl 5",
    },
    {
      "action": "6番目のキャラクターを選択",
      "combination": "Ctrl 6",
    },
    {
      "action": "7番目のキャラクターを選択",
      "combination": "Ctrl 7",
    },
    {
      "action": "8番目のキャラクターを選択",
      "combination": "Ctrl 8",
    },
    {
      "action": "9番目のキャラクターを選択",
      "combination": "Ctrl 9",
    },
    {
      "action": "10番目のキャラクターを選択",
      "combination": "Ctrl 0",
    },
  ],
  "inheritAudioInfo": true,
  "openedEditor": "talk",
  "playheadPositionDisplayFormat": "MINUTES_SECONDS",
  "presets": {
    "items": {},
    "keys": [],
  },
  "recentlyUsedProjects": [],
  "registeredEngineDirs": [],
  "savingSetting": {
    "audioOutputDevice": "default",
    "avoidOverwrite": false,
    "exportLab": false,
    "exportText": false,
    "fileEncoding": "UTF-8",
    "fileNamePattern": "",
    "fixedExportDir": "",
    "fixedExportEnabled": false,
    "outputStereo": false,
    "songTrackFileNamePattern": "",
  },
  "shouldApplyDefaultPresetOnVoiceChanged": false,
  "showAddAudioItemButton": true,
  "showSingCharacterPortrait": true,
  "showTextLineNumber": false,
  "splitTextWhenPaste": "PERIOD_AND_NEW_LINE",
  "splitterPosition": {},
  "toolbarSetting": [
    "PLAY_CONTINUOUSLY",
    "STOP",
    "EXPORT_AUDIO_SELECTED",
    "EMPTY",
    "UNDO",
    "REDO",
  ],
  "undoableTrackOperations": {
    "panAndGain": true,
    "soloAndMute": true,
  },
  "userCharacterOrder": [
    "7ffcb7ce-00ec-4bdc-82cd-45a8889e43ff",
    "388f246b-8c41-4ac1-8e2d-5d79f3ff56d9",
    "35b2c544-660e-401e-b503-0e14c635303a",
    "3474ee95-c274-47f9-aa1a-8322163d96f1",
    "b1a81618-b27b-40d2-b0ea-27a9ad408c4b",
    "c30dc15a-0992-4f8d-8bb8-ad3b314e6a6f",
    "e5020595-5c5d-4e87-b849-270a518d0dcf",
    "4f51116a-d9ee-4516-925d-21f183e2afad",
    "8eaad775-3119-417e-8cf4-2a10bfd592c8",
    "481fb609-6446-4870-9f46-90c4dd623403",
    "9f3ee141-26ad-437e-97bd-d22298d02ad2",
    "1a17ca16-7ee5-4ea5-b191-2f02ace24d21",
    "67d5d8da-acd7-4207-bb10-b5542d3a663b",
    "0f56c2f2-644c-49c9-8989-94e11f7129d0",
    "044830d2-f23b-44d6-ac0d-b5d733caa900",
  ],
}
`;<|MERGE_RESOLUTION|>--- conflicted
+++ resolved
@@ -121,11 +121,7 @@
       "combination": "Ctrl Shift S",
     },
     {
-<<<<<<< HEAD
-      "action": "プロジェクトを複製として保存",
-=======
       "action": "プロジェクトの複製を保存",
->>>>>>> 191abb6b
       "combination": "Ctrl Alt S",
     },
     {
