--- conflicted
+++ resolved
@@ -18,14 +18,10 @@
   it("create store", () => {
     const store = createStore<State, AllGetters, AllActions, AllMutations>({
       state: {
-<<<<<<< HEAD
-        engineStates: {},
-        characterInfos: {},
-=======
         engineStates: {
           "88022f86-c823-436e-85a3-500c629749c4": "STARTING",
         },
->>>>>>> 1f199dfd
+        characterInfos: {},
         defaultStyleIds: [],
         userCharacterOrder: [],
         audioItems: {},
@@ -137,14 +133,10 @@
     assert.exists(store);
     assert.isObject(store);
     assert.isObject(store.state);
-<<<<<<< HEAD
-    assert.isEmpty(store.state.engineStates);
-=======
     assert.hasAllKeys(store.state.engineStates, store.state.engineKeys);
     store.state.engineKeys.forEach((engineKey) =>
       assert.equal(store.state.engineStates[engineKey], "STARTING")
     );
->>>>>>> 1f199dfd
     assert.isArray(store.state.defaultStyleIds);
     assert.isObject(store.state.audioItems);
     assert.isEmpty(store.state.audioItems);
