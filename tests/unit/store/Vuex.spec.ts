import { createLogger } from "vuex";
import { indexStore } from "@/store/index";
import { createStore } from "@/store/vuex";
import { AllActions, AllGetters, AllMutations, State } from "@/store/type";
import { commandStore } from "@/store/command";
import { audioStore, audioCommandStore } from "@/store/audio";
import { projectStore } from "@/store/project";
import { uiStore } from "@/store/ui";
import { settingStore } from "@/store/setting";
import { presetStore } from "@/store/preset";
import { assert } from "chai";
import { proxyStore } from "@/store/proxy";
const isDevelopment = process.env.NODE_ENV == "development";
// TODO: Swap external files to Mock

describe("store/vuex.js test", () => {
  it("creaete store", () => {
    const store = createStore<State, AllGetters, AllActions, AllMutations>({
      state: {
        engineState: "STARTING",
        defaultStyleIds: [],
        audioItems: {},
        audioKeys: [],
        audioStates: {},
        uiLockCount: 0,
        nowPlayingContinuously: false,
        undoCommands: [],
        redoCommands: [],
        useGpu: false,
        inheritAudioInfo: true,
        isHelpDialogOpen: false,
        isSettingDialogOpen: false,
        isHotkeySettingDialogOpen: false,
        isDefaultStyleSelectDialogOpen: false,
        isMaximized: false,
        savedLastCommandUnixMillisec: null,
        savingSetting: {
          fileEncoding: "UTF-8",
          fixedExportEnabled: false,
          fixedExportDir: "",
          avoidOverwrite: false,
          exportLab: false,
          exportText: true,
          outputStereo: false,
          outputSamplingRate: 24000,
        },
        themeSetting: {
          currentTheme: "Default",
          availableThemes: [],
        },
        isPinned: false,
        presetItems: {},
        presetKeys: [],
        hotkeySettings: [],
        engineHost: "http://127.0.0.1",
      },
      getters: {
        ...uiStore.getters,
        ...audioStore.getters,
        ...commandStore.getters,
        ...projectStore.getters,
        ...settingStore.getters,
        ...audioCommandStore.getters,
        ...indexStore.getters,
<<<<<<< HEAD
        ...presetStore.getters,
=======
        ...proxyStore.getters,
>>>>>>> ff60c5be
      },
      mutations: {
        ...uiStore.mutations,
        ...audioStore.mutations,
        ...commandStore.mutations,
        ...projectStore.mutations,
        ...settingStore.mutations,
        ...audioCommandStore.mutations,
        ...indexStore.mutations,
<<<<<<< HEAD
        ...presetStore.mutations,
=======
        ...proxyStore.mutations,
>>>>>>> ff60c5be
      },
      actions: {
        ...uiStore.actions,
        ...audioStore.actions,
        ...commandStore.actions,
        ...projectStore.actions,
        ...settingStore.actions,
        ...audioCommandStore.actions,
        ...indexStore.actions,
<<<<<<< HEAD
        ...presetStore.actions,
=======
        ...proxyStore.actions,
>>>>>>> ff60c5be
      },
      plugins: isDevelopment ? [createLogger()] : undefined,
      strict: process.env.NODE_ENV !== "production",
    });
    assert.exists(store);
    assert.isObject(store);
    assert.isObject(store.state);
    assert.equal(store.state.engineState, "STARTING");
    assert.isArray(store.state.defaultStyleIds);
    assert.isObject(store.state.audioItems);
    assert.isEmpty(store.state.audioItems);
    assert.isArray(store.state.audioKeys);
    assert.isEmpty(store.state.audioKeys);
    assert.isObject(store.state.audioStates);
    assert.isEmpty(store.state.audioStates);
    assert.equal(store.state.uiLockCount, 0);
    assert.equal(store.state.nowPlayingContinuously, false);
    assert.isArray(store.state.undoCommands);
    assert.isEmpty(store.state.undoCommands);
    assert.isArray(store.state.redoCommands);
    assert.isEmpty(store.state.redoCommands);
    assert.equal(store.state.useGpu, false);
    assert.equal(store.state.inheritAudioInfo, true);
    assert.equal(store.state.isHelpDialogOpen, false);
    assert.equal(store.state.isSettingDialogOpen, false);
    assert.equal(store.state.isHotkeySettingDialogOpen, false);
    assert.equal(store.state.isDefaultStyleSelectDialogOpen, false);
    assert.equal(store.state.isMaximized, false);
    assert.isObject(store.state.savingSetting);
    assert.propertyVal(store.state.savingSetting, "fileEncoding", "UTF-8");
    assert.propertyVal(store.state.savingSetting, "fixedExportEnabled", false);
    assert.propertyVal(store.state.savingSetting, "fixedExportDir", "");
    assert.propertyVal(store.state.savingSetting, "avoidOverwrite", false);
    assert.propertyVal(store.state.savingSetting, "exportLab", false);
    assert.equal(store.state.isPinned, false);
    assert.isObject(store.state.presetItems);
    assert.isEmpty(store.state.presetItems);
    assert.isArray(store.state.presetKeys);
    assert.isEmpty(store.state.presetKeys);
    assert.isArray(store.state.hotkeySettings);
    assert.isEmpty(store.state.hotkeySettings);
    assert.propertyVal(store.state.themeSetting, "currentTheme", "Default");
    assert.property(store.state.themeSetting, "availableThemes");
    assert.isEmpty(store.state.themeSetting.availableThemes);
  });
});<|MERGE_RESOLUTION|>--- conflicted
+++ resolved
@@ -62,11 +62,8 @@
         ...settingStore.getters,
         ...audioCommandStore.getters,
         ...indexStore.getters,
-<<<<<<< HEAD
         ...presetStore.getters,
-=======
         ...proxyStore.getters,
->>>>>>> ff60c5be
       },
       mutations: {
         ...uiStore.mutations,
@@ -76,11 +73,8 @@
         ...settingStore.mutations,
         ...audioCommandStore.mutations,
         ...indexStore.mutations,
-<<<<<<< HEAD
         ...presetStore.mutations,
-=======
         ...proxyStore.mutations,
->>>>>>> ff60c5be
       },
       actions: {
         ...uiStore.actions,
@@ -90,11 +84,8 @@
         ...settingStore.actions,
         ...audioCommandStore.actions,
         ...indexStore.actions,
-<<<<<<< HEAD
         ...presetStore.actions,
-=======
         ...proxyStore.actions,
->>>>>>> ff60c5be
       },
       plugins: isDevelopment ? [createLogger()] : undefined,
       strict: process.env.NODE_ENV !== "production",
