--- conflicted
+++ resolved
@@ -39,11 +39,8 @@
           exportLab: false,
         },
         isPinned: false,
-<<<<<<< HEAD
         darkMode: false,
-=======
         hotkeySettings: [],
->>>>>>> 9c163e55
       },
       getters: {
         ...uiStore.getters,
@@ -105,11 +102,8 @@
     assert.propertyVal(store.state.savingSetting, "avoidOverwrite", false);
     assert.propertyVal(store.state.savingSetting, "exportLab", false);
     assert.equal(store.state.isPinned, false);
-<<<<<<< HEAD
     assert.equal(store.state.darkMode, false);
-=======
     assert.isArray(store.state.hotkeySettings);
     assert.isEmpty(store.state.hotkeySettings);
->>>>>>> 9c163e55
   });
 });