import { createLogger } from "vuex";
import { indexStore } from "@/store/index";
import { createStore } from "@/store/vuex";
import { AllActions, AllGetters, AllMutations, State } from "@/store/type";
import { commandStore } from "@/store/command";
import { audioStore, audioCommandStore } from "@/store/audio";
import { projectStore } from "@/store/project";
import { uiStore } from "@/store/ui";
import { settingStore } from "@/store/setting";
import { presetStore } from "@/store/preset";
import { assert } from "chai";
import { proxyStore } from "@/store/proxy";
const isDevelopment = process.env.NODE_ENV == "development";
// TODO: Swap external files to Mock

describe("store/vuex.js test", () => {
  it("creaete store", () => {
    const store = createStore<State, AllGetters, AllActions, AllMutations>({
      state: {
        engineState: "STARTING",
        defaultStyleIds: [],
        audioItems: {},
        audioKeys: [],
        audioStates: {},
        audioPlayStartPoint: 0,
        uiLockCount: 0,
        dialogLockCount: 0,
        nowPlayingContinuously: false,
        undoCommands: [],
        redoCommands: [],
        useGpu: false,
        inheritAudioInfo: true,
        activePointScrollMode: "OFF",
        isHelpDialogOpen: false,
        isSettingDialogOpen: false,
        isHotkeySettingDialogOpen: false,
        isToolbarSettingDialogOpen: false,
        isDefaultStyleSelectDialogOpen: false,
        isAcceptRetrieveTelemetryDialogOpen: false,
        isAcceptTermsDialogOpen: false,
        isMaximized: false,
        savedLastCommandUnixMillisec: null,
        savingSetting: {
          fileEncoding: "UTF-8",
          fixedExportEnabled: false,
          fixedExportDir: "",
          avoidOverwrite: false,
          exportLab: false,
          exportText: false,
          outputStereo: false,
          outputSamplingRate: 24000,
          audioOutputDevice: "default",
        },
        themeSetting: {
          currentTheme: "Default",
          availableThemes: [],
        },
        isPinned: false,
        isFullscreen: false,
        presetItems: {},
        presetKeys: [],
        hotkeySettings: [],
        toolbarSetting: [],
        acceptRetrieveTelemetry: "Unconfirmed",
        acceptTerms: "Unconfirmed",
        engineHost: "http://127.0.0.1",
        experimentalSetting: {
          enablePreset: false,
          enableInterrogativeUpspeak: false,
          enableReorderCell: false,
        },
      },
      getters: {
        ...uiStore.getters,
        ...audioStore.getters,
        ...commandStore.getters,
        ...projectStore.getters,
        ...settingStore.getters,
        ...audioCommandStore.getters,
        ...indexStore.getters,
        ...presetStore.getters,
        ...proxyStore.getters,
      },
      mutations: {
        ...uiStore.mutations,
        ...audioStore.mutations,
        ...commandStore.mutations,
        ...projectStore.mutations,
        ...settingStore.mutations,
        ...audioCommandStore.mutations,
        ...indexStore.mutations,
        ...presetStore.mutations,
        ...proxyStore.mutations,
      },
      actions: {
        ...uiStore.actions,
        ...audioStore.actions,
        ...commandStore.actions,
        ...projectStore.actions,
        ...settingStore.actions,
        ...audioCommandStore.actions,
        ...indexStore.actions,
        ...presetStore.actions,
        ...proxyStore.actions,
      },
      plugins: isDevelopment ? [createLogger()] : undefined,
      strict: process.env.NODE_ENV !== "production",
    });
    assert.exists(store);
    assert.isObject(store);
    assert.isObject(store.state);
    assert.equal(store.state.engineState, "STARTING");
    assert.isArray(store.state.defaultStyleIds);
    assert.isObject(store.state.audioItems);
    assert.isEmpty(store.state.audioItems);
    assert.isArray(store.state.audioKeys);
    assert.isEmpty(store.state.audioKeys);
    assert.isObject(store.state.audioStates);
    assert.isEmpty(store.state.audioStates);
    assert.equal(store.state.audioPlayStartPoint, 0);
    assert.equal(store.state.uiLockCount, 0);
    assert.equal(store.state.nowPlayingContinuously, false);
    assert.isArray(store.state.undoCommands);
    assert.isEmpty(store.state.undoCommands);
    assert.isArray(store.state.redoCommands);
    assert.isEmpty(store.state.redoCommands);
    assert.equal(store.state.useGpu, false);
    assert.equal(store.state.inheritAudioInfo, true);
    assert.equal(store.state.activePointScrollMode, "OFF");
    assert.equal(store.state.isHelpDialogOpen, false);
    assert.equal(store.state.isSettingDialogOpen, false);
    assert.equal(store.state.isHotkeySettingDialogOpen, false);
    assert.equal(store.state.isDefaultStyleSelectDialogOpen, false);
    assert.equal(store.state.isAcceptRetrieveTelemetryDialogOpen, false);
    assert.equal(store.state.isAcceptTermsDialogOpen, false);
    assert.equal(store.state.isMaximized, false);
    assert.isObject(store.state.savingSetting);
    assert.propertyVal(store.state.savingSetting, "fileEncoding", "UTF-8");
    assert.propertyVal(store.state.savingSetting, "fixedExportEnabled", false);
    assert.propertyVal(store.state.savingSetting, "fixedExportDir", "");
    assert.propertyVal(store.state.savingSetting, "avoidOverwrite", false);
    assert.propertyVal(store.state.savingSetting, "exportLab", false);
    assert.equal(store.state.isPinned, false);
    assert.isObject(store.state.presetItems);
    assert.isEmpty(store.state.presetItems);
    assert.isArray(store.state.presetKeys);
    assert.isEmpty(store.state.presetKeys);
    assert.isArray(store.state.hotkeySettings);
    assert.isEmpty(store.state.hotkeySettings);
    assert.propertyVal(store.state.themeSetting, "currentTheme", "Default");
    assert.property(store.state.themeSetting, "availableThemes");
    assert.isEmpty(store.state.themeSetting.availableThemes);
    assert.equal(store.state.acceptRetrieveTelemetry, "Unconfirmed");
<<<<<<< HEAD
    assert.equal(store.state.acceptTerms, "Unconfirmed");
    assert.equal(store.state.experimentalSetting.enableInterrogative, false);
=======
    assert.equal(store.state.experimentalSetting.enablePreset, false);
    assert.equal(
      store.state.experimentalSetting.enableInterrogativeUpspeak,
      false
    );
>>>>>>> 0023b8d7
    assert.equal(store.state.experimentalSetting.enableReorderCell, false);
  });
});<|MERGE_RESOLUTION|>--- conflicted
+++ resolved
@@ -151,16 +151,12 @@
     assert.property(store.state.themeSetting, "availableThemes");
     assert.isEmpty(store.state.themeSetting.availableThemes);
     assert.equal(store.state.acceptRetrieveTelemetry, "Unconfirmed");
-<<<<<<< HEAD
     assert.equal(store.state.acceptTerms, "Unconfirmed");
-    assert.equal(store.state.experimentalSetting.enableInterrogative, false);
-=======
     assert.equal(store.state.experimentalSetting.enablePreset, false);
     assert.equal(
       store.state.experimentalSetting.enableInterrogativeUpspeak,
       false
     );
->>>>>>> 0023b8d7
     assert.equal(store.state.experimentalSetting.enableReorderCell, false);
   });
 });