--- conflicted
+++ resolved
@@ -73,13 +73,8 @@
         acceptTerms: "Unconfirmed",
         engineIds: ["88022f86-c823-436e-85a3-500c629749c4"],
         engineInfos: {
-<<<<<<< HEAD
-          "8uuid22f86-c823-436e-85a3-500c629749c4": {
-            id: "88022f86-c823-436e-85a3-500c629749c4",
-=======
           "88022f86-c823-436e-85a3-500c629749c4": {
             uuid: "88022f86-c823-436e-85a3-500c629749c4",
->>>>>>> b35ddc8a
             executionEnabled: false,
             executionFilePath: "",
             host: "http://127.0.0.1",
