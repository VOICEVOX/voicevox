--- conflicted
+++ resolved
@@ -124,16 +124,11 @@
         sequencerScrollX: 0,
         sequencerScrollY: 60,
         sequencerSnapSize: 120,
-<<<<<<< HEAD
-        isDrag: false,
-        sequencerDragId: 0,
         selectedNotes: [],
-=======
         nowPlaying: false,
         volume: 0,
         leftLocatorPosition: 0,
         rightLocatorPosition: 0,
->>>>>>> 32dbae75
       },
       getters: {
         ...uiStore.getters,
