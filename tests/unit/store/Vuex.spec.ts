import { createLogger } from "vuex";
import { indexStore } from "@/store/index";
import { createStore } from "@/store/vuex";
import { AllActions, AllGetters, AllMutations, State } from "@/store/type";
import { commandStore } from "@/store/command";
import { audioStore, audioCommandStore } from "@/store/audio";
import { projectStore } from "@/store/project";
import { uiStore } from "@/store/ui";
import { settingStore } from "@/store/setting";
import { presetStore } from "@/store/preset";
import { assert } from "chai";
const isDevelopment = process.env.NODE_ENV == "development";
// TODO: Swap external files to Mock

describe("store/vuex.js test", () => {
  it("creaete store", () => {
    const store = createStore<State, AllGetters, AllActions, AllMutations>({
      state: {
        engineState: "STARTING",
        defaultStyleIds: [],
        audioItems: {},
        audioKeys: [],
        audioStates: {},
        uiLockCount: 0,
        nowPlayingContinuously: false,
        undoCommands: [],
        redoCommands: [],
        useUndoRedo: isDevelopment,
        useGpu: false,
        isHelpDialogOpen: false,
        isSettingDialogOpen: false,
        isHotkeySettingDialogOpen: false,
        isDefaultStyleSelectDialogOpen: false,
        isMaximized: false,
        savedLastCommandUnixMillisec: null,
        savingSetting: {
          fileEncoding: "UTF-8",
          fixedExportEnabled: false,
          fixedExportDir: "",
          avoidOverwrite: false,
          exportLab: false,
          exportText: true,
        },
        isPinned: false,
<<<<<<< HEAD
        presetItems: {},
        presetKeys: {},
=======
        hotkeySettings: [],
        useVoicing: false,
>>>>>>> e607a0aa
      },
      getters: {
        ...uiStore.getters,
        ...audioStore.getters,
        ...commandStore.getters,
        ...projectStore.getters,
        ...settingStore.getters,
        ...audioCommandStore.getters,
        ...indexStore.getters,
        ...presetStore.getters,
      },
      mutations: {
        ...uiStore.mutations,
        ...audioStore.mutations,
        ...commandStore.mutations,
        ...projectStore.mutations,
        ...settingStore.mutations,
        ...audioCommandStore.mutations,
        ...indexStore.mutations,
        ...presetStore.mutations,
      },
      actions: {
        ...uiStore.actions,
        ...audioStore.actions,
        ...commandStore.actions,
        ...projectStore.actions,
        ...settingStore.actions,
        ...audioCommandStore.actions,
        ...indexStore.actions,
        ...presetStore.actions,
      },
      plugins: isDevelopment ? [createLogger()] : undefined,
      strict: process.env.NODE_ENV !== "production",
    });
    assert.exists(store);
    assert.isObject(store);
    assert.isObject(store.state);
    assert.equal(store.state.engineState, "STARTING");
    assert.isArray(store.state.defaultStyleIds);
    assert.isObject(store.state.audioItems);
    assert.isEmpty(store.state.audioItems);
    assert.isArray(store.state.audioKeys);
    assert.isEmpty(store.state.audioKeys);
    assert.isObject(store.state.audioStates);
    assert.isEmpty(store.state.audioStates);
    assert.equal(store.state.uiLockCount, 0);
    assert.equal(store.state.nowPlayingContinuously, false);
    assert.isArray(store.state.undoCommands);
    assert.isEmpty(store.state.undoCommands);
    assert.isArray(store.state.redoCommands);
    assert.isEmpty(store.state.redoCommands);
    assert.equal(store.state.useUndoRedo, false);
    assert.equal(store.state.useGpu, false);
    assert.equal(store.state.isHelpDialogOpen, false);
    assert.equal(store.state.isSettingDialogOpen, false);
    assert.equal(store.state.isHotkeySettingDialogOpen, false);
    assert.equal(store.state.isDefaultStyleSelectDialogOpen, false);
    assert.equal(store.state.isMaximized, false);
    assert.isObject(store.state.savingSetting);
    assert.propertyVal(store.state.savingSetting, "fileEncoding", "UTF-8");
    assert.propertyVal(store.state.savingSetting, "fixedExportEnabled", false);
    assert.propertyVal(store.state.savingSetting, "fixedExportDir", "");
    assert.propertyVal(store.state.savingSetting, "avoidOverwrite", false);
    assert.propertyVal(store.state.savingSetting, "exportLab", false);
    assert.equal(store.state.isPinned, false);
<<<<<<< HEAD
    assert.isObject(store.state.presetItems);
    assert.isEmpty(store.state.presetItems);
    assert.isObject(store.state.presetKeys);
    assert.isEmpty(store.state.presetKeys);
=======
    assert.isArray(store.state.hotkeySettings);
    assert.isEmpty(store.state.hotkeySettings);
    assert.equal(store.state.useVoicing, false);
>>>>>>> e607a0aa
  });
});<|MERGE_RESOLUTION|>--- conflicted
+++ resolved
@@ -42,13 +42,10 @@
           exportText: true,
         },
         isPinned: false,
-<<<<<<< HEAD
         presetItems: {},
         presetKeys: {},
-=======
         hotkeySettings: [],
         useVoicing: false,
->>>>>>> e607a0aa
       },
       getters: {
         ...uiStore.getters,
@@ -114,15 +111,12 @@
     assert.propertyVal(store.state.savingSetting, "avoidOverwrite", false);
     assert.propertyVal(store.state.savingSetting, "exportLab", false);
     assert.equal(store.state.isPinned, false);
-<<<<<<< HEAD
     assert.isObject(store.state.presetItems);
     assert.isEmpty(store.state.presetItems);
     assert.isObject(store.state.presetKeys);
     assert.isEmpty(store.state.presetKeys);
-=======
     assert.isArray(store.state.hotkeySettings);
     assert.isEmpty(store.state.hotkeySettings);
     assert.equal(store.state.useVoicing, false);
->>>>>>> e607a0aa
   });
 });