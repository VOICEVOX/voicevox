--- conflicted
+++ resolved
@@ -79,15 +79,12 @@
           enablePreset: false,
           enableInterrogativeUpspeak: false,
         },
-<<<<<<< HEAD
         splitTextWhenPaste: "PERIOD_AND_NEW_LINE",
-=======
         splitterPosition: {
           audioDetailPaneHeight: 200,
           audioInfoPaneWidth: 20,
           portraitPaneWidth: 50,
         },
->>>>>>> 5a37c37d
       },
       getters: {
         ...uiStore.getters,
