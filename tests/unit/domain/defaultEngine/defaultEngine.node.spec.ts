// テスト用のファイルを読み込むのでNode環境で実行する

import path from "path";
import fs from "fs";
<<<<<<< HEAD
import { fetchDefaultEngineUpdateInfo } from "@/domain/defaultEngine";
=======
import { fetchDefaultEngineInfos } from "@/domain/defaultEngine/latetDefaultEngine";
>>>>>>> 6e637ad8

const currentDir = "tests/unit/domain/defaultEngine";

test("fetchDefaultEngineInfo", async () => {
  // テスト用のjsonファイルでfetchをモックする
  // 元ファイルは https://raw.githubusercontent.com/VOICEVOX/voicevox_blog/master/src/generateLatestDefaultEngineInfos.ts
  const p = path.resolve(currentDir, "latestDefaultEngineInfos.json");
  const json = fs.readFileSync(p, "utf-8");
  const spy = vi.spyOn(global, "fetch").mockResolvedValue(new Response(json));

  // 読み込めることを確認
  const infos = await fetchDefaultEngineUpdateInfo("https://example.com/");
  expect(infos.formatVersion).toBe(1);

  spy.mockRestore();
});<|MERGE_RESOLUTION|>--- conflicted
+++ resolved
@@ -2,11 +2,7 @@
 
 import path from "path";
 import fs from "fs";
-<<<<<<< HEAD
-import { fetchDefaultEngineUpdateInfo } from "@/domain/defaultEngine";
-=======
 import { fetchDefaultEngineInfos } from "@/domain/defaultEngine/latetDefaultEngine";
->>>>>>> 6e637ad8
 
 const currentDir = "tests/unit/domain/defaultEngine";
 
