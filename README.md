--- conflicted
+++ resolved
@@ -131,14 +131,8 @@
 ```bash
 curl http://127.0.0.1:50021/openapi.json >openapi.json
 
-<<<<<<< HEAD
-node openapi-mod.js
-npx openapi-generator-cli generate \
-    -i openapi-mod.json \
-=======
 npx openapi-generator-cli generate \
     -i openapi.json \
->>>>>>> 6f860a13
     -g typescript-fetch \
     -o src/openapi/ \
     --additional-properties "modelPropertyNaming=camelCase,supportsES6=true,withInterfaces=true,typescriptThreePlus=true"
