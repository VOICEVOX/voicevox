--- conflicted
+++ resolved
@@ -120,16 +120,6 @@
 
 `./tests/unit/` 以下にあるテストと、Storybookのテストを実行します。
 
-<<<<<<< HEAD
-> [!NOTE]  
-> `./tests/unit` 下のテストは、ファイル名によってテストを実行する環境が変化します。
->
-> - `.node.spec.ts`：Node.js 環境
-> - `.browser.spec.ts`：ブラウザ環境（実機）
-> - `.spec.ts`：ブラウザ環境（happy-domによるエミュレート）
-
-=======
->>>>>>> 1e089567
 ```bash
 npm run test:unit
 npm run test-watch:unit # 監視モード
@@ -137,20 +127,12 @@
 npm run test:unit -- --update # スナップショットの更新
 ```
 
-<<<<<<< HEAD
-また、以下のコマンドでテストのダッシュボードを表示できます：
-
-```bash
-npm run test-ui:unit
-```
-=======
 > [!NOTE]  
 > `./tests/unit` 下のテストは、ファイル名によってテストを実行する環境が変化します。
 >
 > - `.node.spec.ts`：Node.js 環境
 > - `.browser.spec.ts`：ブラウザ環境（Chromium）
 > - `.spec.ts`：ブラウザ環境（happy-domによるエミュレート）
->>>>>>> 1e089567
 
 ### ブラウザ End to End テスト
 
