--- conflicted
+++ resolved
@@ -391,163 +391,6 @@
           name: ${{ matrix.artifact_name }}-zip
           path: "${{ matrix.compressed_artifact_name }}-${{ env.VOICEVOX_EDITOR_VERSION }}.zip"
 
-<<<<<<< HEAD
-=======
-  build-distributable:
-    if: (github.event.release.tag_name || github.event.inputs.version) != '' # If release
-    needs: [build-prepackage]
-    environment: ${{ github.event.inputs.code_signing == 'true' && 'code_signing' || '' }} # コード署名用のenvironment
-    env:
-      ELECTRON_CACHE: .cache/electron
-      ELECTRON_BUILDER_CACHE: .cache/electron-builder
-      cache-version: v2
-    strategy:
-      fail-fast: false
-      matrix:
-        artifact_name:
-          - linux-nvidia-appimage
-          - linux-cpu-appimage
-          - windows-nvidia-nsis-web
-          - windows-cpu-nsis-web
-          - windows-directml-nsis-web
-          - macos-cpu-dmg
-        include:
-          # Linux NVIDIA GPU
-          - artifact_name: linux-nvidia-appimage
-            engine_artifact_name: linux-nvidia-prepackage
-            package_name: voicevox
-            linux_artifact_name: "VOICEVOX.${ext}"
-            linux_executable_name: voicevox
-            sed_name: sed
-            os: ubuntu-20.04
-          # Linux CPU
-          - artifact_name: linux-cpu-appimage
-            engine_artifact_name: linux-cpu-prepackage
-            package_name: voicevox-cpu
-            linux_artifact_name: "VOICEVOX.${ext}"
-            linux_executable_name: voicevox
-            sed_name: sed
-            os: ubuntu-20.04
-          # Windows NVIDIA GPU
-          - artifact_name: windows-nvidia-nsis-web
-            engine_artifact_name: windows-nvidia-prepackage
-            package_name: voicevox-cuda
-            nsis_web_artifact_name: "VOICEVOX-CUDA Web Setup ${version}.${ext}"
-            sed_name: sed
-            os: windows-2019
-          # Windows CPU
-          - artifact_name: windows-cpu-nsis-web
-            engine_artifact_name: windows-cpu-prepackage
-            package_name: voicevox-cpu
-            nsis_web_artifact_name: "VOICEVOX-CPU Web Setup ${version}.${ext}"
-            sed_name: sed
-            os: windows-2019
-          # Windows DirectML
-          - artifact_name: windows-directml-nsis-web
-            engine_artifact_name: windows-directml-prepackage
-            package_name: voicevox
-            nsis_web_artifact_name: "VOICEVOX Web Setup ${version}.${ext}"
-            sed_name: sed
-            os: windows-2019
-          # macOS CPU
-          - artifact_name: macos-cpu-dmg
-            engine_artifact_name: macos-cpu-prepackage
-            package_name: voicevox-cpu
-            macos_artifact_name: "VOICEVOX ${version}.${ext}"
-            macos_executable_name: VOICEVOX
-            sed_name: gsed
-            os: macos-11
-
-    runs-on: ${{ matrix.os }}
-    steps:
-      - uses: actions/checkout@v3
-
-      # NOTE: The default sed of macOS is BSD sed.
-      #       There is a difference in specification between BSD sed and GNU sed,
-      #       so you need to install GNU sed.
-      - name: Install GNU sed on macOS
-        if: startsWith(matrix.os, 'macos-')
-        shell: bash
-        run: |
-          brew install gnu-sed
-
-      # NOTE: If the CPU/DirectML/GPU builds have the same package name,
-      #       the NSIS installers and the 7z files have duplicate names.
-      #       For Linux, If they have the same product name,
-      #       the AppImages have duplicate names.
-      #       Files with the same name cannot be uploaded to a single GitHub Release,
-      #       so different package/product names should be used for CPU/DirectML/GPU builds.
-      - name: Replace package name & version
-        shell: bash
-        run: |
-          "${{ matrix.sed_name }}" -i 's/"name": "voicevox"/"name": "${{ matrix.package_name }}"/' package.json
-          # "${{ matrix.sed_name }}" -i 's/productName: "VOICEVOX"/productName: "${{ matrix.product_name }}"/' vue.config.js
-
-          "${{ matrix.sed_name }}" -i 's/"version": "999.999.999"/"version": "${{ env.VOICEVOX_EDITOR_VERSION }}"/' package.json
-
-      - name: Download and extract engine-prepackage artifact
-        uses: actions/download-artifact@v3
-        with:
-          name: ${{ matrix.engine_artifact_name }}
-          path: ./prepackage
-
-      - name: Recover file permissions
-        if: endsWith(matrix.artifact_name, '-appimage') # linux
-        shell: bash
-        run: |
-          chmod +x "prepackage/${{ matrix.linux_executable_name }}"
-          chmod +x "prepackage/run"
-
-      - name: Recover file permissions for macOS build
-        if: endsWith(matrix.artifact_name, '-dmg') # macOS
-        shell: bash
-        run: |
-          chmod +x "prepackage/VOICEVOX.app/Contents/MacOS/${{ matrix.macos_executable_name }}"
-          chmod +x "prepackage/VOICEVOX.app/Contents/MacOS/run"
-          chmod +x "prepackage/VOICEVOX.app/Contents/Frameworks/VOICEVOX Helper (GPU).app/Contents/MacOS/VOICEVOX Helper (GPU)"
-          chmod +x "prepackage/VOICEVOX.app/Contents/Frameworks/VOICEVOX Helper (Plugin).app/Contents/MacOS/VOICEVOX Helper (Plugin)"
-          chmod +x "prepackage/VOICEVOX.app/Contents/Frameworks/VOICEVOX Helper (Renderer).app/Contents/MacOS/VOICEVOX Helper (Renderer)"
-          chmod +x "prepackage/VOICEVOX.app/Contents/Frameworks/VOICEVOX Helper.app/Contents/MacOS/VOICEVOX Helper"
-
-      # NOTE: actions/upload-artifact@v3 does not upload `**.lproj` directories, which are an empty directory.
-      #       Make `ja.lproj` directory because it is necessary for Japanese localization on macOS.
-      - name: Make .lproj directories in Resources directory of VOICEVOX.app
-        if: endsWith(matrix.artifact_name, '-dmg')
-        shell: bash
-        run: mkdir -p prepackage/VOICEVOX.app/Contents/Resources/ja.lproj prepackage/VOICEVOX.app/Contents/Resources/en.lproj
-
-      - name: Show disk space (debug info)
-        shell: bash
-        run: |
-          df -h
-
-      - name: Setup Node
-        uses: actions/setup-node@v3
-        with:
-          node-version-file: ".node-version"
-          cache: "npm"
-
-      - name: Cache Electron
-        uses: actions/cache@v3
-        with:
-          path: ${{ env.ELECTRON_CACHE }}
-          key: ${{ env.cache-version }}-${{ runner.os }}--electron-cache-${{ hashFiles('**/package-lock.json') }}
-          restore-keys: |
-            ${{ env.cache-version }}-${{ runner.os }}--electron-cache-
-
-      - name: Cache Electron-Builder
-        uses: actions/cache@v3
-        with:
-          path: ${{ env.ELECTRON_BUILDER_CACHE }}
-          key: ${{ env.cache-version }}-${{ runner.os }}--electron-builder-cache-${{ hashFiles('**/package-lock.json') }}
-          restore-keys: |
-            ${{ env.cache-version }}-${{ runner.os }}--electron-builder-cache-
-
-      - name: Install dependencies
-        shell: bash
-        run: npm ci
-
->>>>>>> a60725fe
       - name: Show disk space (debug info)
         shell: bash
         run: |
