--- conflicted
+++ resolved
@@ -10,11 +10,7 @@
 
 env:
   VOICEVOX_ENGINE_REPO_URL: "https://github.com/Hiroshiba/voicevox_engine"
-<<<<<<< HEAD
-  VOICEVOX_ENGINE_VERSION: 0.7.4
-=======
   VOICEVOX_ENGINE_VERSION: 0.7.5
->>>>>>> a38169e2
 
   # FIXME: implement build with production resources in Hiroshiba/voicevox
   # Temporarily, skip uploading to GitHub Release (use Artifact instead)
