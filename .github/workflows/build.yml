--- conflicted
+++ resolved
@@ -11,13 +11,8 @@
 
 env:
   VOICEVOX_ENGINE_REPO_URL: "https://github.com/Hiroshiba/voicevox_engine"
-<<<<<<< HEAD
-  VOICEVOX_ENGINE_VERSION: 0.10.preview.9
-  VOICEVOX_RESOURCE_VERSION: 0.9.2
-=======
-  VOICEVOX_ENGINE_VERSION: 0.9.4
-  VOICEVOX_RESOURCE_VERSION: 0.9.5
->>>>>>> 4c23c5f4
+  VOICEVOX_ENGINE_VERSION: 0.10.preview.10
+  VOICEVOX_RESOURCE_VERSION: 0.10.preview.2
 
 jobs:
   build-noengine-prepackage:
