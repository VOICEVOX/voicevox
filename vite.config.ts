/// <reference types="vitest" />
/* eslint-disable no-console */
import path from "path";
import { createWriteStream } from "fs";
import { rm, mkdir } from "fs/promises";
import { pipeline } from "stream/promises";
import treeKill from "tree-kill";

import electron from "vite-plugin-electron";
import tsconfigPaths from "vite-tsconfig-paths";
import vue from "@vitejs/plugin-vue";
import checker from "vite-plugin-checker";
import { nodePolyfills } from "vite-plugin-node-polyfills";
import { BuildOptions, defineConfig, loadEnv, Plugin } from "vite";
import { quasar } from "@quasar/vite-plugin";
import archiver from "archiver";

const isElectron = process.env.VITE_TARGET === "electron";
const isBrowser = process.env.VITE_TARGET === "browser";
const isVst = process.env.VITE_TARGET === "vst";

const packageName = process.env.npm_package_name;

export default defineConfig((options) => {
  const env = loadEnv(options.mode, __dirname);
  if (!packageName?.startsWith(env.VITE_APP_NAME)) {
    throw new Error(
      `"package.json"の"name":"${packageName}"は"VITE_APP_NAME":"${env.VITE_APP_NAME}"から始まっている必要があります`,
    );
  }
  const shouldEmitSourcemap = ["development", "test"].includes(options.mode);
  process.env.VITE_7Z_BIN_NAME =
    (options.mode === "development"
      ? path.join(__dirname, "build", "vendored", "7z") + path.sep
      : "") +
    {
      win32: "7za.exe",
      linux: "7zzs",
      darwin: "7zz",
    }[process.platform];
  process.env.VITE_APP_VERSION = process.env.npm_package_version;
  const sourcemap: BuildOptions["sourcemap"] = shouldEmitSourcemap
    ? "inline"
    : false;
  return {
    root: path.resolve(__dirname, "src"),
    envDir: __dirname,
    build: {
      outDir: path.resolve(__dirname, "dist"),
      chunkSizeWarningLimit: 10000,
      sourcemap,
    },
    publicDir: path.resolve(__dirname, "public"),
    css: {
      preprocessorOptions: {
        scss: {
          includePaths: [path.resolve(__dirname, "node_modules")],
        },
      },
    },
    resolve: {
      alias: {
        "@": path.resolve(__dirname, "src/"),
      },
    },
    test: {
      include: [
        path.resolve(__dirname, "tests/unit/**/*.spec.ts").replace(/\\/g, "/"),
      ],
      environment: "happy-dom",
      environmentMatchGlobs: [
        [
          path
            .resolve(__dirname, "tests/unit/backend/electron/**/*.spec.ts")
            .replace(/\\/g, "/"),
          "node",
        ],
      ],
      globals: true,
    },

    plugins: [
      vue(),
      quasar({ autoImportComponentCase: "pascal" }),
      nodePolyfills(),
      options.mode !== "test" &&
        checker({
          overlay: false,
          eslint: {
            lintCommand: "eslint --ext .ts,.vue .",
          },
          vueTsc: true,
        }),
      isElectron && [
        cleanDistPlugin(),
        electron({
          entry: [
            "./src/backend/electron/main.ts",
            "./src/backend/electron/preload.ts",
          ],
          // ref: https://github.com/electron-vite/vite-plugin-electron/pull/122
          onstart: ({ startup }) => {
            // @ts-expect-error vite-electron-pluginはprocess.electronAppにelectronのプロセスを格納している。
            //   しかし、型定義はないので、ts-expect-errorで回避する。
            const pid = process.electronApp?.pid;
            if (pid) {
              treeKill(pid);
            }
            if (options.mode !== "test") {
              startup([".", "--no-sandbox"]);
            }
          },
          vite: {
            plugins: [tsconfigPaths({ root: __dirname })],
            build: {
              outDir: path.resolve(__dirname, "dist"),
              sourcemap,
            },
          },
        }),
      ],
      isBrowser && injectPreloadPlugin("browser"),
      isVst && [injectPreloadPlugin("vst"), createHeaderPlugin()],
    ],
  };
});
const cleanDistPlugin = (): Plugin => {
  return {
    name: "clean-dist",
    apply: "build",
    enforce: "pre",
    async buildStart() {
      await rm(path.resolve(__dirname, "dist"), {
        recursive: true,
        force: true,
      });
    },
  };
};

const injectPreloadPlugin = (name: string): Plugin => {
  return {
    name: "inject-browser-preload",
    transformIndexHtml: {
      enforce: "pre" as const,
      transform: (html: string) =>
        html.replace(
<<<<<<< HEAD
          `<!-- %${name.toUpperCase()}_PRELOAD% -->`,
          `<script type="module" src="./backend/${name}/preload.ts"></script>`
=======
          "<!-- %BROWSER_PRELOAD% -->",
          `<script type="module" src="./backend/browser/preload.ts"></script>`,
>>>>>>> 2106181f
        ),
    },
  };
};

const createHeaderPlugin = (): Plugin => {
  return {
    name: "create-header",
    apply: "build",
    enforce: "post",
    closeBundle: async () => {
      if (!packageName) {
        return;
      }

      console.log("Creating zip file...");
      const webOutput = path.join(__dirname, "dist");
      const vstOutput = path.join(__dirname, "dist_vst");
      await mkdir(vstOutput, { recursive: true });
      const archive = archiver("zip", {
        zlib: { level: 9 },
      });
      const zipName = `${packageName}.zip`;
      const zipPath = path.join(vstOutput, zipName);
      await rm(zipPath, { force: true });
      archive.directory(webOutput, false);
      archive.finalize();
      const outputZip = createWriteStream(zipPath);
      await pipeline(archive, outputZip);
      console.log(`Zip file created: ${zipPath}`);
      outputZip.close();
    },
  };
};<|MERGE_RESOLUTION|>--- conflicted
+++ resolved
@@ -145,13 +145,8 @@
       enforce: "pre" as const,
       transform: (html: string) =>
         html.replace(
-<<<<<<< HEAD
-          `<!-- %${name.toUpperCase()}_PRELOAD% -->`,
-          `<script type="module" src="./backend/${name}/preload.ts"></script>`
-=======
-          "<!-- %BROWSER_PRELOAD% -->",
-          `<script type="module" src="./backend/browser/preload.ts"></script>`,
->>>>>>> 2106181f
+          `<!-- %PRELOAD% -->`,
+          `<script type="module" src="./backend/${name}/preload.ts"></script>`,
         ),
     },
   };
