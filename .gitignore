--- conflicted
+++ resolved
@@ -49,11 +49,7 @@
 storybook-static/
 
 # Preview Build Output
-<<<<<<< HEAD
-dist_preview/
-=======
 dist_preview/
 
 # Downloaded binaries
-vendored
->>>>>>> 8990841b
+vendored