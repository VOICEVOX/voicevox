--- conflicted
+++ resolved
@@ -1,7 +1,5 @@
 [
   {
-<<<<<<< HEAD
-=======
     "version": "0.6.1",
     "descriptions": [
       "プロジェクトファイルが読み込めない問題の修正",
@@ -10,7 +8,6 @@
     "contributors": ["raa0121", "y-chan"]
   },
   {
->>>>>>> aad945eb
     "version": "0.6.0",
     "descriptions": [
       "音声書き出し先を固定する機能を追加",
