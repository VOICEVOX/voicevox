/// <reference types="vitest" />
/* eslint-disable no-console */
import path from "path";
import { rm } from "fs/promises";

import electron from "vite-plugin-electron";
import tsconfigPaths from "vite-tsconfig-paths";
import vue from "@vitejs/plugin-vue";
import checker from "vite-plugin-checker";
import { BuildOptions, defineConfig, loadEnv, Plugin } from "vite";
import { quasar } from "@quasar/vite-plugin";
import { z } from "zod";

import {
  checkSuspiciousImports,
  CheckSuspiciousImportsOptions,
} from "./tools/checkSuspiciousImports.mjs";

const isElectron = process.env.VITE_TARGET === "electron";
const isBrowser = process.env.VITE_TARGET === "browser";
<<<<<<< HEAD
const isVst = process.env.VITE_TARGET === "vst";

const packageName = process.env.npm_package_name;
=======
const isProduction = process.env.NODE_ENV === "production";
>>>>>>> 074bcec5

export default defineConfig((options) => {
  const mode = z
    .enum(["development", "test", "production"])
    .parse(options.mode);

  const packageName = process.env.npm_package_name;
  const env = loadEnv(mode, import.meta.dirname);
  if (!packageName?.startsWith(env.VITE_APP_NAME)) {
    throw new Error(
      `"package.json"の"name":"${packageName}"は"VITE_APP_NAME":"${env.VITE_APP_NAME}"から始まっている必要があります`,
    );
  }

  // 型を曖昧にして下の[process.platform]のエラーを回避する
  const sevenZipBinNames: Record<string, string> = {
    win32: "7za.exe",
    linux: "7zzs",
    darwin: "7zz",
  };
  const sevenZipBinName = sevenZipBinNames[process.platform];
  if (!sevenZipBinName) {
    throw new Error(`Unsupported platform: ${process.platform}`);
  }
  process.env.VITE_7Z_BIN_NAME =
    (mode !== "production"
      ? path.join(import.meta.dirname, "vendored", "7z") + path.sep
      : "") + sevenZipBinName;
  process.env.VITE_APP_VERSION = process.env.npm_package_version;

  const shouldEmitSourcemap = ["development", "test"].includes(mode);
  const sourcemap: BuildOptions["sourcemap"] = shouldEmitSourcemap
    ? "inline"
    : false;

  // ref: electronの起動をスキップしてデバッグ起動を軽くする
  const skipLaunchElectron =
    mode === "test" || process.env.SKIP_LAUNCH_ELECTRON === "1";

  return {
    root: path.resolve(import.meta.dirname, "src"),
    envDir: import.meta.dirname,
    build: {
      outDir: path.resolve(import.meta.dirname, "dist"),
      chunkSizeWarningLimit: 10000,
      sourcemap,
    },
    publicDir: path.resolve(import.meta.dirname, "public"),
    css: {
      preprocessorOptions: {
        scss: {
          api: "modern",
          includePaths: [path.resolve(import.meta.dirname, "node_modules")],
        },
      },
    },
    resolve: {
      alias: {
        "@": path.resolve(import.meta.dirname, "src/"),
      },
    },
    plugins: [
      vue(),
      quasar({ autoImportComponentCase: "pascal" }),
      mode !== "test" &&
        checker({
          overlay: false,
          vueTsc: true,
        }),
      isElectron && [
        cleanDistPlugin(),
        // TODO: 関数で切り出して共通化できる部分はまとめる
        electron([
          {
            entry: "./backend/electron/main.ts",
            // ref: https://github.com/electron-vite/vite-plugin-electron/pull/122
            onstart: ({ startup }) => {
              console.log("main process build is complete.");
              if (!skipLaunchElectron) {
                void startup([".", "--no-sandbox"]);
              }
            },
            vite: {
              plugins: [
                tsconfigPaths({ root: import.meta.dirname }),
                isProduction &&
                  checkSuspiciousImportsPlugin({
                    allowedInTryCatchModules: [
                      // systeminformationのoptionalな依存。try-catch内なので許可。
                      "osx-temperature-sensor",
                    ],
                  }),
              ],
              build: {
                outDir: path.resolve(import.meta.dirname, "dist"),
                sourcemap,
              },
            },
          },
          {
            // ref: https://electron-vite.github.io/guide/preload-not-split.html
            entry: "./backend/electron/preload.ts",
            onstart({ reload }) {
              if (!skipLaunchElectron) {
                reload();
              }
            },
            vite: {
              plugins: [
                tsconfigPaths({ root: import.meta.dirname }),
                isProduction && checkSuspiciousImportsPlugin({}),
              ],
              build: {
                outDir: path.resolve(import.meta.dirname, "dist"),
                sourcemap,
                rollupOptions: {
                  output: { inlineDynamicImports: true },
                },
              },
            },
          },
        ]),
      ],
      isBrowser && injectPreloadPlugin("browser"),
      isVst && injectPreloadPlugin("vst"),
    ],
  };
});
const cleanDistPlugin = (): Plugin => {
  return {
    name: "clean-dist",
    apply: "build",
    enforce: "pre",
    async buildStart() {
      await rm(path.resolve(import.meta.dirname, "dist"), {
        recursive: true,
        force: true,
      });
    },
  };
};

const injectPreloadPlugin = (name: string): Plugin => {
  return {
    name: "inject-browser-preload",
    transformIndexHtml: {
      order: "pre",
      handler: (html: string) =>
        html.replace(
          `<!-- %PRELOAD% -->`,
          `<script type="module" src="./backend/${name}/preload.ts"></script>`,
        ),
    },
  };
};

const checkSuspiciousImportsPlugin = (
  options: CheckSuspiciousImportsOptions,
): Plugin => {
  return {
    name: "check-suspicious-imports",
    enforce: "post",
    apply: "build",
    writeBundle(_options, bundle) {
      for (const [file, chunk] of Object.entries(bundle)) {
        if (chunk.type === "chunk") {
          checkSuspiciousImports(file, chunk.code, options);
        }
      }
    },
  };
};<|MERGE_RESOLUTION|>--- conflicted
+++ resolved
@@ -18,13 +18,9 @@
 
 const isElectron = process.env.VITE_TARGET === "electron";
 const isBrowser = process.env.VITE_TARGET === "browser";
-<<<<<<< HEAD
 const isVst = process.env.VITE_TARGET === "vst";
 
-const packageName = process.env.npm_package_name;
-=======
 const isProduction = process.env.NODE_ENV === "production";
->>>>>>> 074bcec5
 
 export default defineConfig((options) => {
   const mode = z
