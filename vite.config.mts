/// <reference types="vitest" />
import path from "path";
import { rm } from "fs/promises";

import electron from "vite-plugin-electron";
import tsconfigPaths from "vite-tsconfig-paths";
import vue from "@vitejs/plugin-vue";
import checker from "vite-plugin-checker";
import { BuildOptions, defineConfig, loadEnv, Plugin } from "vite";
import { quasar } from "@quasar/vite-plugin";

const isElectron = process.env.VITE_TARGET === "electron";
const isBrowser = process.env.VITE_TARGET === "browser";

export default defineConfig((options) => {
  const packageName = process.env.npm_package_name;
  const env = loadEnv(options.mode, import.meta.dirname);
  if (!packageName?.startsWith(env.VITE_APP_NAME)) {
    throw new Error(
      `"package.json"の"name":"${packageName}"は"VITE_APP_NAME":"${env.VITE_APP_NAME}"から始まっている必要があります`,
    );
  }

  // 型を曖昧にして下の[process.platform]のエラーを回避する
  const sevenZipBinNames: Record<string, string> = {
    win32: "7za.exe",
    linux: "7zzs",
    darwin: "7zz",
  };
  const sevenZipBinName = sevenZipBinNames[process.platform];
  if (!sevenZipBinName) {
    throw new Error(`Unsupported platform: ${process.platform}`);
  }
  process.env.VITE_7Z_BIN_NAME =
    (options.mode === "development"
<<<<<<< HEAD
      ? path.join(__dirname, "vendored", "7z") + path.sep
=======
      ? path.join(import.meta.dirname, "build", "vendored", "7z") + path.sep
>>>>>>> fc0784ea
      : "") + sevenZipBinName;
  process.env.VITE_APP_VERSION = process.env.npm_package_version;

  const shouldEmitSourcemap = ["development", "test"].includes(options.mode);
  const sourcemap: BuildOptions["sourcemap"] = shouldEmitSourcemap
    ? "inline"
    : false;

  // ref: electronの起動をスキップしてデバッグ起動を軽くする
  const skipLahnchElectron =
    options.mode === "test" || process.env.SKIP_LAUNCH_ELECTRON === "1";

  return {
    root: path.resolve(import.meta.dirname, "src"),
    envDir: import.meta.dirname,
    build: {
      outDir: path.resolve(import.meta.dirname, "dist"),
      chunkSizeWarningLimit: 10000,
      sourcemap,
    },
    publicDir: path.resolve(import.meta.dirname, "public"),
    css: {
      preprocessorOptions: {
        scss: {
          api: "modern",
          includePaths: [path.resolve(import.meta.dirname, "node_modules")],
        },
      },
    },
    resolve: {
      alias: {
        "@": path.resolve(import.meta.dirname, "src/"),
      },
    },
    plugins: [
      vue(),
      quasar({ autoImportComponentCase: "pascal" }),
      options.mode !== "test" &&
        checker({
          overlay: false,
          eslint: {
            lintCommand: "eslint --ext .ts,.vue .",
          },
          vueTsc: true,
        }),
      isElectron && [
        cleanDistPlugin(),
        electron([
          {
            entry: "./backend/electron/main.ts",
            // ref: https://github.com/electron-vite/vite-plugin-electron/pull/122
            onstart: ({ startup }) => {
              console.log("main process build is complete.");
              if (!skipLahnchElectron) {
                void startup([".", "--no-sandbox"]);
              }
            },
            vite: {
              plugins: [tsconfigPaths({ root: import.meta.dirname })],
              build: {
                outDir: path.resolve(import.meta.dirname, "dist"),
                sourcemap,
              },
            },
          },
          {
            // ref: https://electron-vite.github.io/guide/preload-not-split.html
            entry: "./backend/electron/preload.ts",
            onstart({ reload }) {
              if (!skipLahnchElectron) {
                reload();
              }
            },
            vite: {
              plugins: [tsconfigPaths({ root: import.meta.dirname })],
              build: {
                outDir: path.resolve(import.meta.dirname, "dist"),
                sourcemap,
                rollupOptions: {
                  output: { inlineDynamicImports: true },
                },
              },
            },
          },
        ]),
      ],
      isBrowser && injectBrowserPreloadPlugin(),
    ],
  };
});
const cleanDistPlugin = (): Plugin => {
  return {
    name: "clean-dist",
    apply: "build",
    enforce: "pre",
    async buildStart() {
      await rm(path.resolve(import.meta.dirname, "dist"), {
        recursive: true,
        force: true,
      });
    },
  };
};

const injectBrowserPreloadPlugin = (): Plugin => {
  return {
    name: "inject-browser-preload",
    transformIndexHtml: {
      order: "pre",
      handler: (html: string) =>
        html.replace(
          "<!-- %BROWSER_PRELOAD% -->",
          `<script type="module" src="./backend/browser/preload.ts"></script>`,
        ),
    },
  };
};<|MERGE_RESOLUTION|>--- conflicted
+++ resolved
@@ -33,11 +33,7 @@
   }
   process.env.VITE_7Z_BIN_NAME =
     (options.mode === "development"
-<<<<<<< HEAD
-      ? path.join(__dirname, "vendored", "7z") + path.sep
-=======
-      ? path.join(import.meta.dirname, "build", "vendored", "7z") + path.sep
->>>>>>> fc0784ea
+      ? path.join(import.meta.dirname, "vendored", "7z") + path.sep
       : "") + sevenZipBinName;
   process.env.VITE_APP_VERSION = process.env.npm_package_version;
 
