{
  "compilerOptions": {
    "target": "esnext",
    "module": "esnext",
    "strict": true,
    "jsx": "preserve",
    "jsxImportSource": "vue",
    "importHelpers": true,
    "moduleResolution": "bundler",
    "skipLibCheck": true,
    "esModuleInterop": true,
    "allowSyntheticDefaultImports": true,
    "isolatedModules": true,
    "resolveJsonModule": true,
    "sourceMap": true,
    "baseUrl": ".",
    "types": ["vitest/globals"],
    "paths": {
      "@/*": ["src/*"]
    },
    "lib": ["esnext", "dom", "dom.iterable"]
  },
  "include": [
    "playwright.config.ts",
    "*.js",
    "*.ts",
    "*.cjs",
    "eslint-plugin/**/*.ts",
    "build/**/*.cjs",
    "src/**/*.ts",
    "src/**/*.tsx",
    "src/**/*.vue",
    "tests/**/*.ts",
    "tests/**/*.tsx",
    "tools/**/*.ts",
<<<<<<< HEAD
=======
    "tools/**/*.mts",
>>>>>>> 350ac3c5
    ".storybook/**/*.ts"
  ],
  "exclude": ["node_modules"]
}<|MERGE_RESOLUTION|>--- conflicted
+++ resolved
@@ -10,6 +10,8 @@
     "skipLibCheck": true,
     "esModuleInterop": true,
     "allowSyntheticDefaultImports": true,
+    "allowImportingTsExtensions": true,
+    "noEmit": true,
     "isolatedModules": true,
     "resolveJsonModule": true,
     "sourceMap": true,
@@ -33,10 +35,6 @@
     "tests/**/*.ts",
     "tests/**/*.tsx",
     "tools/**/*.ts",
-<<<<<<< HEAD
-=======
-    "tools/**/*.mts",
->>>>>>> 350ac3c5
     ".storybook/**/*.ts"
   ],
   "exclude": ["node_modules"]
