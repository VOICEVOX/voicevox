--- conflicted
+++ resolved
@@ -17,11 +17,8 @@
   },
   "main": "background.js",
   "dependencies": {
-<<<<<<< HEAD
     "@quasar/extras": "^1.10.9",
-=======
     "ajv": "^8.6.2",
->>>>>>> a014e5fc
     "core-js": "^3.6.5",
     "electron-store": "^8.0.0",
     "immer": "^9.0.2",
