import fs from "fs";
import path from "path";
import log from "electron-log";
import { moveFile } from "move-file";
// FIXME: 正式版が出たら切り替える。https://github.com/VOICEVOX/voicevox_project/issues/2#issuecomment-1401721286
import { Extract } from "unzipper";
import { dialog } from "electron";
import {
  EngineId,
  EngineInfo,
  minimumEngineManifestSchema,
  MinimumEngineManifest,
} from "@/type/preload";
import MultiStream from "multistream";
import glob, { glob as callbackGlob } from "glob";

const isNotWin = process.platform !== "win32";

// globのPromise化
const globAsync = (pattern: string, options?: glob.IOptions) => {
  return new Promise<string[]>((resolve, reject) => {
    callbackGlob(pattern, options || {}, (err, matches) => {
      if (err) {
        reject(err);
      } else {
        resolve(matches);
      }
    });
  });
};

export const isVvppFile = (filePath: string) => {
  return (
    path.extname(filePath) === ".vvpp" || path.extname(filePath) === ".vvppp"
  );
};

// # 軽い概要
//
// フォルダ名："エンジン名+UUID"
// エンジン名にフォルダ名に使用できない文字が含まれている場合は"_"に置換する。連続する"_"は1つにする。
// 拡張子は".vvpp"または".vvppp"。".vvppp"は分割されているファイルであることを示す。
// engine.0.vvppp、engine.1.vvppp、engine.2.vvppp、...というように分割されている。
// UUIDはengine_manifest.jsonのuuidを使用する
//
// 追加：
// * エンジンを仮フォルダ（vvpp-engines/.tmp/現在の時刻）に展開する
// * エンジンが既に存在しているか確認する
//   最後のUUIDで比較する
//   - 存在していた場合：上書き処理を行う
//   - 存在していなかった場合：仮フォルダをvvpp-engines/エンジン名+UUIDに移動する
//
// 上書き：
// * アプリ終了時に古いVVPPディレクトリを消去するように予約する
// * アプリ終了時に新しいVVPPディレクトリをリネームするように予約する
// * アプリ終了時、予約されていた処理を行う
//
// 削除：
// * アプリ終了時にVVPPディレクトリを消去するように予約する
// * アプリ終了時、予約されていた処理を行う
//
// エンジンを停止してからではないとディレクトリを削除できないため、このような実装になっている。
export class VvppManager {
  vvppEngineDir: string;

  willDeleteEngineIds: Set<EngineId>;
  willReplaceEngineDirs: Array<{ from: string; to: string }>;

  constructor({ vvppEngineDir }: { vvppEngineDir: string }) {
    this.vvppEngineDir = vvppEngineDir;
    this.willDeleteEngineIds = new Set();
    this.willReplaceEngineDirs = [];
  }

  markWillMove(from: string, to: string) {
    this.willReplaceEngineDirs.push({
      from,
      to: path.join(this.vvppEngineDir, to),
    });
  }

  markWillDelete(engineId: EngineId) {
    this.willDeleteEngineIds.add(engineId);
  }

  toValidDirName(manifest: MinimumEngineManifest) {
    // フォルダに使用できない文字が含まれている場合は置換する
    return `${manifest.name.replace(/[\s<>:"/\\|?*]+/g, "_")}+${manifest.uuid}`;
  }

  isEngineDirName(dir: string, manifest: MinimumEngineManifest) {
    return dir.endsWith(`+${manifest.uuid}`);
  }

  canUninstall(engineInfo: EngineInfo) {
    const engineId = engineInfo.uuid;

    if (engineInfo.type !== "vvpp") {
      log.error(`engineInfo.type is not vvpp: engineId == ${engineId}`);
      return false;
    }

    const engineDirectory = engineInfo.path;
    if (engineDirectory == null) {
      log.error(`engineDirectory is null: engineId == ${engineId}`);
      return false;
    }

    return true;
  }

  async extractVvpp(
    vvppLikeFilePath: string
  ): Promise<{ outputDir: string; manifest: MinimumEngineManifest }> {
    const nonce = new Date().getTime().toString();
    const outputDir = path.join(this.vvppEngineDir, ".tmp", nonce);

    const streams: fs.ReadStream[] = [];
    // 名前.数値.vvpppの場合は分割されているとみなして連結する
    if (vvppLikeFilePath.match(/\.[0-9]+\.vvppp$/)) {
      log.log("vvpp is split, finding other parts...");
      const vvpppPathGlob = vvppLikeFilePath
        .replace(/\.[0-9]+\.vvppp$/, ".*.vvppp")
        .replace(/\\/g, "/"); // node-globはバックスラッシュを使えないので、スラッシュに置換する
      const filePaths: string[] = [];
      for (const p of await globAsync(vvpppPathGlob)) {
        if (!p.match(/\.[0-9]+\.vvppp$/)) {
          continue;
        }
        log.log(`found ${p}`);
        filePaths.push(p);
      }
      filePaths.sort((a, b) => {
        const aMatch = a.match(/\.([0-9]+)\.vvppp$/);
        const bMatch = b.match(/\.([0-9]+)\.vvppp$/);
        if (aMatch === null || bMatch === null) {
          throw new Error(`match is null: a=${a}, b=${b}`);
        }
        return parseInt(aMatch[1]) - parseInt(bMatch[1]);
      });
      for (const p of filePaths) {
        streams.push(fs.createReadStream(p));
      }
    } else {
      log.log("Not a split file");
      streams.push(fs.createReadStream(vvppLikeFilePath));
    }

    log.log("Extracting vvpp to", outputDir);
<<<<<<< HEAD
    try {
      await new Promise((resolve, reject) => {
        new MultiStream(streams)
          .pipe(Extract({ path: outputDir }))
          .on("close", resolve)
          .on("error", reject);
      });
      // FIXME: バリデーションをかけるか、`validateEngineDir`で検査する
      const manifest = JSON.parse(
=======
    await new Promise((resolve, reject) => {
      new MultiStream(streams)
        .pipe(Extract({ path: outputDir }))
        .on("close", resolve)
        .on("error", reject);
    });
    const manifest: MinimumEngineManifest = minimumEngineManifestSchema.parse(
      JSON.parse(
>>>>>>> 66188f5e
        await fs.promises.readFile(
          path.join(outputDir, "engine_manifest.json"),
          "utf-8"
        )
<<<<<<< HEAD
      ) as MinimumEngineManifest;
      return {
        outputDir,
        manifest,
      };
    } catch (e) {
      if (fs.existsSync(outputDir)) {
        log.log("Failed to extract vvpp, removing", outputDir);
        await fs.promises.rm(outputDir, { recursive: true });
      }
      throw e;
    } finally {
      for (const stream of streams) {
        stream.close();
      }
    }
=======
      )
    );
    return {
      outputDir,
      manifest,
    };
>>>>>>> 66188f5e
  }

  async install(vvppPath: string) {
    const { outputDir, manifest } = await this.extractVvpp(vvppPath);
    const dirName = this.toValidDirName(manifest);
    const engineDirectory = path.join(this.vvppEngineDir, dirName);
    const oldEngineDirName = (
      await fs.promises.readdir(this.vvppEngineDir)
    ).find((dir) => {
      return this.isEngineDirName(dir, manifest);
    });
    if (oldEngineDirName) {
      this.markWillMove(outputDir, dirName);
    } else {
      await moveFile(outputDir, engineDirectory);
    }
    if (isNotWin) {
      await fs.promises.chmod(
        path.join(engineDirectory, manifest.command),
        "755"
      );
    }
  }

  async handleMarkedEngineDirs() {
    await Promise.all(
      [...this.willDeleteEngineIds].map(async (engineId) => {
        let deletingEngineDir: string | undefined = undefined;
        for (const engineDir of await fs.promises.readdir(this.vvppEngineDir)) {
          if (engineDir.endsWith("+" + engineId)) {
            deletingEngineDir = path.join(this.vvppEngineDir, engineDir);
            break;
          }
        }
        if (deletingEngineDir == null) {
          throw new Error("エンジンが見つかりませんでした。");
        }

        for (let i = 0; i < 5; i++) {
          try {
            await fs.promises.rm(deletingEngineDir, {
              recursive: true,
              force: true,
            });
            log.info(`Engine ${engineId} deleted successfully.`);
          } catch (e) {
            if (i === 4) {
              log.error(e);
              dialog.showErrorBox(
                "エンジン削除エラー",
                `エンジンの削除に失敗しました。エンジンのフォルダを手動で削除してください。\n${deletingEngineDir}\nエラー内容: ${e}`
              );
            } else {
              log.error(`Failed to rename engine directory: ${e}, retrying`);
              await new Promise((resolve) => setTimeout(resolve, 1000));
            }
          }
        }
      })
    );
    this.willDeleteEngineIds.clear();
    await Promise.all(
      [...this.willReplaceEngineDirs].map(async ({ from, to }) => {
        for (let i = 0; i < 5; i++) {
          try {
            await fs.promises.rm(to, { recursive: true });
            await moveFile(from, to);
            log.info(`Renamed ${from} to ${to}`);
            break;
          } catch (e) {
            if (i === 4) {
              log.error(e);
              dialog.showErrorBox(
                "エンジン追加エラー",
                `エンジンの追加に失敗しました。エンジンのフォルダを手動で移動してください。\n${from}\nエラー内容: ${e}`
              );
            } else {
              log.error(`Failed to rename engine directory: ${e}, retrying`);
              await new Promise((resolve) => setTimeout(resolve, 1000));
            }
          }
        }
      })
    );
    this.willReplaceEngineDirs = [];
  }
}

export default VvppManager;<|MERGE_RESOLUTION|>--- conflicted
+++ resolved
@@ -147,7 +147,6 @@
     }
 
     log.log("Extracting vvpp to", outputDir);
-<<<<<<< HEAD
     try {
       await new Promise((resolve, reject) => {
         new MultiStream(streams)
@@ -155,24 +154,14 @@
           .on("close", resolve)
           .on("error", reject);
       });
-      // FIXME: バリデーションをかけるか、`validateEngineDir`で検査する
-      const manifest = JSON.parse(
-=======
-    await new Promise((resolve, reject) => {
-      new MultiStream(streams)
-        .pipe(Extract({ path: outputDir }))
-        .on("close", resolve)
-        .on("error", reject);
-    });
-    const manifest: MinimumEngineManifest = minimumEngineManifestSchema.parse(
-      JSON.parse(
->>>>>>> 66188f5e
-        await fs.promises.readFile(
-          path.join(outputDir, "engine_manifest.json"),
-          "utf-8"
+      const manifest: MinimumEngineManifest = minimumEngineManifestSchema.parse(
+        JSON.parse(
+          await fs.promises.readFile(
+            path.join(outputDir, "engine_manifest.json"),
+            "utf-8"
+          )
         )
-<<<<<<< HEAD
-      ) as MinimumEngineManifest;
+      );
       return {
         outputDir,
         manifest,
@@ -188,14 +177,6 @@
         stream.close();
       }
     }
-=======
-      )
-    );
-    return {
-      outputDir,
-      manifest,
-    };
->>>>>>> 66188f5e
   }
 
   async install(vvppPath: string) {
