--- conflicted
+++ resolved
@@ -5,9 +5,7 @@
 import { moveFile } from "move-file";
 import { Extract } from "unzipper";
 import { dialog } from "electron";
-<<<<<<< HEAD
 import { EngineInfo } from "@/type/preload";
-=======
 import MultiStream from "multistream";
 import glob, { glob as callbackGlob } from "glob";
 
@@ -23,7 +21,6 @@
     });
   });
 };
->>>>>>> e3ae43fb
 
 // # 軽い概要
 //
