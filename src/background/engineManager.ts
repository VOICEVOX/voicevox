--- conflicted
+++ resolved
@@ -461,17 +461,6 @@
       return "invalidManifest";
     }
 
-<<<<<<< HEAD
-    if (
-      ["name", "uuid", "port", "command", "icon", "supported_features"].some(
-        (key) => !(key in manifestContent)
-      )
-    ) {
-      return "invalidManifest";
-    }
-
-=======
->>>>>>> 3fab5091
     const engineInfos = this.fetchEngineInfos();
     if (
       engineInfos.some((engineInfo) => engineInfo.uuid === manifestContent.uuid)
