<template>
  <q-header class="q-py-sm">
    <q-toolbar>
      <template v-for="button in headerButtons" :key="button.text">
        <q-space v-if="button.text === null" />
        <q-btn
          v-else
          unelevated
          color="toolbar-button"
          text-color="toolbar-button-display"
          class="text-no-wrap text-bold q-mr-sm"
          :disable="button.disable.value"
          @click="button.click"
          >{{ button.text }}</q-btn
        >
      </template>
    </q-toolbar>
  </q-header>
</template>

<script setup lang="ts">
import { computed, ComputedRef } from "vue";
import {
  generateAndConnectAndSaveAudioWithDialog,
  generateAndSaveAllAudioWithDialog,
  generateAndSaveOneAudioWithDialog,
} from "./Dialog";
import { useStore } from "@/store";
import { setHotkeyFunctions } from "@/store/setting";
import {
  HotkeyAction,
  HotkeyReturnType,
  ToolbarButtonTagType,
} from "@/type/preload";
import { getToolbarButtonName } from "@/store/utility";

type ButtonContent = {
  text: string;
  click(): void;
  disable: ComputedRef<boolean>;
};

type SpacerContent = {
  text: null;
};

const store = useStore();

const uiLocked = computed(() => store.getters.UI_LOCKED);
const canUndo = computed(() => store.getters.CAN_UNDO);
const canRedo = computed(() => store.getters.CAN_REDO);
const activeAudioKey = computed(() => store.getters.ACTIVE_AUDIO_KEY);
const nowPlayingContinuously = computed(
  () => store.state.nowPlayingContinuously
);

const undoRedoHotkeyMap = new Map<HotkeyAction, () => HotkeyReturnType>([
  // undo
  [
    "元に戻す",
    () => {
      if (!uiLocked.value && canUndo.value) {
        undo();
      }
      return false;
    },
  ],
  // redo
  [
    "やり直す",
    () => {
      if (!uiLocked.value && canRedo.value) {
        redo();
      }
      return false;
    },
  ],
]);
setHotkeyFunctions(undoRedoHotkeyMap);

const hotkeyMap = new Map<HotkeyAction, () => HotkeyReturnType>([
  // play/stop continuously
  [
    "連続再生/停止",
    () => {
<<<<<<< HEAD
      if (!nowPlayingContinuously.value && !uiLocked.value) {
        playContinuously();
      } else {
        stopContinuously();
=======
      if (!uiLocked.value) {
        if (nowPlayingContinuously.value) {
          stop();
        } else {
          playContinuously();
        }
>>>>>>> 087917c8
      }
    },
  ],
]);

setHotkeyFunctions(hotkeyMap);

const undo = () => {
  store.dispatch("UNDO");
};
const redo = () => {
  store.dispatch("REDO");
};
const playContinuously = async () => {
  try {
    await store.dispatch("PLAY_CONTINUOUSLY_AUDIO");
  } catch (e) {
    let msg: string | undefined;
    // FIXME: GENERATE_AUDIO_FROM_AUDIO_ITEMのエラーを変えた場合変更する
    if (e instanceof Error && e.message === "VALID_MORPHING_ERROR") {
      msg = "モーフィングの設定が無効です。";
    } else {
      window.electron.logError(e);
    }
    store.dispatch("SHOW_ALERT_DIALOG", {
      title: "再生に失敗しました",
      message: msg ?? "エンジンの再起動をお試しください。",
    });
  }
};
const stop = () => {
  store.dispatch("STOP_AUDIO");
};
const generateAndSaveOneAudio = async () => {
  if (activeAudioKey.value == undefined)
    throw new Error("activeAudioKey is undefined");
  await generateAndSaveOneAudioWithDialog({
    audioKey: activeAudioKey.value,
    dispatch: store.dispatch,
    disableNotifyOnGenerate: store.state.confirmedTips.notifyOnGenerate,
  });
};
const generateAndSaveAllAudio = async () => {
  await generateAndSaveAllAudioWithDialog({
    dispatch: store.dispatch,
    disableNotifyOnGenerate: store.state.confirmedTips.notifyOnGenerate,
  });
};
const generateAndConnectAndSaveAudio = async () => {
  await generateAndConnectAndSaveAudioWithDialog({
    dispatch: store.dispatch,
    disableNotifyOnGenerate: store.state.confirmedTips.notifyOnGenerate,
  });
};
const saveProject = async () => {
  await store.dispatch("SAVE_PROJECT_FILE", { overwrite: true });
};
const importTextFile = () => {
  store.dispatch("COMMAND_IMPORT_FROM_FILE", {});
};

const usableButtons: Record<
  ToolbarButtonTagType,
  Omit<ButtonContent, "text"> | null
> = {
  PLAY_CONTINUOUSLY: {
    click: playContinuously,
    disable: uiLocked,
  },
  STOP: {
    click: stop,
    disable: computed(() => !store.getters.NOW_PLAYING),
  },
  EXPORT_AUDIO_ONE: {
    click: generateAndSaveOneAudio,
    disable: computed(() => !activeAudioKey.value || uiLocked.value),
  },
  EXPORT_AUDIO_ALL: {
    click: generateAndSaveAllAudio,
    disable: uiLocked,
  },
  EXPORT_AUDIO_CONNECT_ALL: {
    click: generateAndConnectAndSaveAudio,
    disable: uiLocked,
  },
  SAVE_PROJECT: {
    click: saveProject,
    disable: uiLocked,
  },
  UNDO: {
    click: undo,
    disable: computed(() => !canUndo.value || uiLocked.value),
  },
  REDO: {
    click: redo,
    disable: computed(() => !canRedo.value || uiLocked.value),
  },
  IMPORT_TEXT: {
    click: importTextFile,
    disable: uiLocked,
  },
  EMPTY: null,
};

const headerButtons = computed(() =>
  store.state.toolbarSetting.map<ButtonContent | SpacerContent>((tag) => {
    const buttonContent = usableButtons[tag];
    if (buttonContent) {
      return {
        ...buttonContent,
        text: getToolbarButtonName(tag),
      };
    } else {
      return {
        text: null,
      };
    }
  })
);
</script><|MERGE_RESOLUTION|>--- conflicted
+++ resolved
@@ -83,19 +83,10 @@
   [
     "連続再生/停止",
     () => {
-<<<<<<< HEAD
       if (!nowPlayingContinuously.value && !uiLocked.value) {
         playContinuously();
       } else {
-        stopContinuously();
-=======
-      if (!uiLocked.value) {
-        if (nowPlayingContinuously.value) {
-          stop();
-        } else {
-          playContinuously();
-        }
->>>>>>> 087917c8
+        stop();
       }
     },
   ],
