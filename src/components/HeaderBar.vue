--- conflicted
+++ resolved
@@ -62,14 +62,9 @@
 <script lang="ts">
 import { defineComponent, computed } from "vue";
 import { useStore } from "@/store";
-<<<<<<< HEAD
 import { useQuasar, setCssVar, colors } from "quasar";
-=======
-import { useQuasar } from "quasar";
 import { setHotkeyFunctions } from "@/store/setting";
 import { HotkeyAction, HotkeyReturnType } from "@/type/preload";
->>>>>>> 9c163e55
-
 export default defineComponent({
   setup() {
     const store = useStore();
