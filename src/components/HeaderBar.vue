<template>
  <q-header class="q-py-sm">
    <q-toolbar>
      <template v-for="button in headerButtons" :key="button.text">
        <q-space v-if="button.text === null" />
        <q-btn
          v-else
          unelevated
          color="toolbar-button"
          text-color="toolbar-button-display"
          class="text-no-wrap text-bold q-mr-sm"
          :disable="button.disable.value"
          @click="button.click"
          >{{ button.text }}</q-btn
        >
      </template>
    </q-toolbar>
  </q-header>
</template>

<script setup lang="ts">
import { computed, ComputedRef } from "vue";
import {
  generateAndConnectAndSaveAudioWithDialog,
  multiGenerateAndSaveAudioWithDialog,
  generateAndSaveOneAudioWithDialog,
} from "@/components/Dialog/Dialog";
import { useStore } from "@/store";
import { ToolbarButtonTagType } from "@/type/preload";
import { getToolbarButtonName } from "@/store/utility";
<<<<<<< HEAD
import { useHotkeyManager } from "@/plugins/hotkeyPlugin";
=======
import { handlePossiblyNotMorphableError } from "@/store/audioGenerate";
>>>>>>> 2167df24

type ButtonContent = {
  text: string;
  click(): void;
  disable: ComputedRef<boolean>;
};

type SpacerContent = {
  text: null;
};

const store = useStore();

const uiLocked = computed(() => store.getters.UI_LOCKED);
const canUndo = computed(() => store.getters.CAN_UNDO);
const canRedo = computed(() => store.getters.CAN_REDO);
const activeAudioKey = computed(() => store.getters.ACTIVE_AUDIO_KEY);
const nowPlayingContinuously = computed(
  () => store.state.nowPlayingContinuously
);

const hotkeyManager = useHotkeyManager();
hotkeyManager.register({
  editor: "talk",
  name: "元に戻す",
  callback: () => {
    if (!uiLocked.value && canUndo.value) {
      undo();
    }
  },
});
hotkeyManager.register({
  editor: "talk",
  name: "やり直す",
  callback: () => {
    if (!uiLocked.value && canRedo.value) {
      redo();
    }
  },
});

hotkeyManager.register({
  editor: "talk",
  name: "連続再生/停止",
  callback: () => {
    if (!uiLocked.value) {
      if (nowPlayingContinuously.value) {
        stop();
      } else {
        playContinuously();
      }
    }
  },
});

const undo = () => {
  store.dispatch("UNDO");
};
const redo = () => {
  store.dispatch("REDO");
};
const playContinuously = async () => {
  try {
    await store.dispatch("PLAY_CONTINUOUSLY_AUDIO");
  } catch (e) {
    const msg = handlePossiblyNotMorphableError(e);
    store.dispatch("SHOW_ALERT_DIALOG", {
      title: "再生に失敗しました",
      message: msg ?? "エンジンの再起動をお試しください。",
    });
  }
};
const stop = () => {
  store.dispatch("STOP_AUDIO");
};
const generateAndSaveSelectedAudio = async () => {
  if (activeAudioKey.value == undefined)
    throw new Error("activeAudioKey is undefined");

  const selectedAudioKeys = store.getters.SELECTED_AUDIO_KEYS;
  if (
    store.state.experimentalSetting.enableMultiSelect &&
    selectedAudioKeys.length > 1
  ) {
    await multiGenerateAndSaveAudioWithDialog({
      audioKeys: selectedAudioKeys,
      dispatch: store.dispatch,
      disableNotifyOnGenerate: store.state.confirmedTips.notifyOnGenerate,
    });
  } else {
    await generateAndSaveOneAudioWithDialog({
      audioKey: activeAudioKey.value,
      disableNotifyOnGenerate: store.state.confirmedTips.notifyOnGenerate,
      dispatch: store.dispatch,
    });
  }
};
const generateAndSaveAllAudio = async () => {
  await multiGenerateAndSaveAudioWithDialog({
    audioKeys: store.state.audioKeys,
    dispatch: store.dispatch,
    disableNotifyOnGenerate: store.state.confirmedTips.notifyOnGenerate,
  });
};
const generateAndConnectAndSaveAudio = async () => {
  await generateAndConnectAndSaveAudioWithDialog({
    dispatch: store.dispatch,
    disableNotifyOnGenerate: store.state.confirmedTips.notifyOnGenerate,
  });
};
const saveProject = async () => {
  await store.dispatch("SAVE_PROJECT_FILE", { overwrite: true });
};
const importTextFile = () => {
  store.dispatch("COMMAND_IMPORT_FROM_FILE", {});
};

const usableButtons: Record<
  ToolbarButtonTagType,
  Omit<ButtonContent, "text"> | null
> = {
  PLAY_CONTINUOUSLY: {
    click: playContinuously,
    disable: uiLocked,
  },
  STOP: {
    click: stop,
    disable: computed(() => !store.getters.NOW_PLAYING),
  },
  EXPORT_AUDIO_SELECTED: {
    click: generateAndSaveSelectedAudio,
    disable: computed(() => !activeAudioKey.value || uiLocked.value),
  },
  EXPORT_AUDIO_ALL: {
    click: generateAndSaveAllAudio,
    disable: uiLocked,
  },
  EXPORT_AUDIO_CONNECT_ALL: {
    click: generateAndConnectAndSaveAudio,
    disable: uiLocked,
  },
  SAVE_PROJECT: {
    click: saveProject,
    disable: uiLocked,
  },
  UNDO: {
    click: undo,
    disable: computed(() => !canUndo.value || uiLocked.value),
  },
  REDO: {
    click: redo,
    disable: computed(() => !canRedo.value || uiLocked.value),
  },
  IMPORT_TEXT: {
    click: importTextFile,
    disable: uiLocked,
  },
  EMPTY: null,
};

const headerButtons = computed(() =>
  store.state.toolbarSetting.map<ButtonContent | SpacerContent>((tag) => {
    const buttonContent = usableButtons[tag];
    if (buttonContent) {
      return {
        ...buttonContent,
        text: getToolbarButtonName(tag),
      };
    } else {
      return {
        text: null,
      };
    }
  })
);
</script><|MERGE_RESOLUTION|>--- conflicted
+++ resolved
@@ -28,11 +28,8 @@
 import { useStore } from "@/store";
 import { ToolbarButtonTagType } from "@/type/preload";
 import { getToolbarButtonName } from "@/store/utility";
-<<<<<<< HEAD
 import { useHotkeyManager } from "@/plugins/hotkeyPlugin";
-=======
 import { handlePossiblyNotMorphableError } from "@/store/audioGenerate";
->>>>>>> 2167df24
 
 type ButtonContent = {
   text: string;
