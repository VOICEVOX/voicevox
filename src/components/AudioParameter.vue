<<<<<<< HEAD
<template>
  <div
    @mouseenter="handleMouseHover(true)"
    @mouseleave="handleMouseHover(false)"
  >
    <!--
    <q-badge
      class="value-label"
      color="primary-light"
      text-color="display-on-primary"
      v-if="
        !disable && (valueLabel.visible || previewSlider.state.isPanning.value)
      "
    >
      {{
        previewSlider.state.currentValue.value
          ? previewSlider.state.currentValue.value.toFixed(precisionComputed)
          : undefined
      }}
    </q-badge>
    -->
    <div>
      <q-input
        dense
        borderless
        :model-value="
          formatValue(
            previewSlider.qSliderProps.modelValue.value,
            previewSlider.qSliderProps.min.value,
            previewSlider.qSliderProps.max.value
          )
        "
        @change="changeValue"
        v-if="true"
        :style="{
          width: '25px',
          height: '20px',
          'font-size': 'xx-small',
          position: 'relative',
          top: `${verticalOffset}px`,
        }"
      >
      </q-input>
    </div>
    <q-slider
      vertical
      reverse
      snap
      color="primary-light"
      trackSize="2.5px"
      :style="clipPathComputed"
      :min="previewSlider.qSliderProps.min.value"
      :max="previewSlider.qSliderProps.max.value"
      :step="previewSlider.qSliderProps.step.value"
      :disable="previewSlider.qSliderProps.disable.value"
      :model-value="previewSlider.qSliderProps.modelValue.value"
      @update:model-value="previewSlider.qSliderProps['onUpdate:modelValue']"
      @click.stop="stopPropagation"
      @change="previewSlider.qSliderProps.onChange"
      @wheel="previewSlider.qSliderProps.onWheel"
      @pan="previewSlider.qSliderProps.onPan"
    />
  </div>
</template>

<script setup lang="ts">
import { computed, reactive } from "vue";
import { previewSliderHelper } from "@/helpers/previewSliderHelper";
import { MoraDataType } from "@/type/preload";

const props = withDefaults(
  defineProps<{
    value: number;
    accentPhraseIndex: number;
    moraIndex: number;
    uiLocked: boolean;
    min?: number;
    max?: number;
    step?: number;
    disable?: boolean;
    type?: MoraDataType;
    clip?: boolean;
    shiftKeyFlag?: boolean;
    verticalOffset: number;
  }>(),
  {
    min: 0.0,
    max: 10.0,
    step: 0.01,
    disable: false,
    type: "vowel",
    clip: false,
    shiftKeyFlag: false,
  }
);

const emit =
  defineEmits<{
    (
      e: "changeValue",
      accentPhraseIndex: number,
      moraIndex: number,
      newValue: number,
      type: MoraDataType
    ): void;
    (
      e: "mouseOver",
      isOver: boolean,
      type: MoraDataType,
      accentPhraseIndex: number,
      moraIndex: number
    ): void;
  }>();

const changeValue = (newValue: number, type: MoraDataType = props.type) => {
  emit("changeValue", props.accentPhraseIndex, props.moraIndex, newValue, type);
};

const previewSlider = previewSliderHelper({
  modelValue: () => props.value,
  disable: () => props.disable || props.uiLocked,
  onChange: changeValue,
  max: () => props.max,
  min: () => props.min,
  step: () => props.step,
  scrollStep: () => props.step * 10,
  scrollMinStep: () => props.step,
  disableScroll: () => props.shiftKeyFlag, // shift+ホイール操作の横方向スクロール中にスライダー操作を無視するため
});

const valueLabel = reactive({
  visible: false,
});

const clipPathComputed = computed((): string => {
  if (!props.clip) {
    return "";
  } else {
    if (props.type == "vowel") {
      return "clip-path: inset(-50% -50% -50% 50%)";
    } else {
      return "clip-path: inset(-50% 50% -50% -50%)";
    }
  }
});

const handleMouseHover = (isOver: boolean) => {
  valueLabel.visible = isOver;
  if (props.type == "consonant" || props.type == "vowel") {
    emit(
      "mouseOver",
      isOver,
      props.type,
      props.accentPhraseIndex,
      props.moraIndex
    );
  }
};

const formatValue = (
  value: number | null,
  defaultMinValue: number,
  defaultMaxValue: number
) => {
  if (typeof value === "number") {
    return value.toFixed(2);
  }

  if (value === null) {
    return defaultMinValue.toFixed(2);
  }

  const tmp = Number(value);
  if (Number.isNaN(tmp)) {
    return defaultMinValue.toFixed(2);
  }

  if (tmp <= defaultMinValue) {
    return defaultMinValue.toFixed(2);
  }
  if (defaultMaxValue <= tmp) {
    return defaultMaxValue.toFixed(2);
  }

  return tmp.toFixed(2);
};

// クリックでアクセント句が選択されないように@click.stopに渡す
const stopPropagation = undefined;
</script>

<style scoped lang="scss">
$value-label-height: 24px;

div {
  position: absolute;
  top: 8px;
  bottom: 8px;
  .q-slider {
    height: calc(100% - #{$value-label-height + 12px});
    margin-top: $value-label-height + 12px;
    min-width: 20px;
    max-width: 20px;
    :deep(.q-slider__track-container--v) {
      margin-left: -3.5px;
    }
  }
  .value-label {
    height: $value-label-height;
    padding: 0px 8px;
    transform: translateX(-50%) translateX(15px);
  }
}
</style>
=======
<template>
  <div
    @mouseenter="handleMouseHover(true)"
    @mouseleave="handleMouseHover(false)"
  >
    <q-badge
      v-if="
        !disable && (valueLabel.visible || previewSlider.state.isPanning.value)
      "
      class="value-label"
      color="primary-light"
      text-color="display-on-primary"
    >
      {{
        previewSlider.state.currentValue.value
          ? previewSlider.state.currentValue.value.toFixed(precisionComputed)
          : undefined
      }}
    </q-badge>
    <q-slider
      vertical
      reverse
      snap
      color="primary-light"
      track-size="2.5px"
      :style="clipPathComputed"
      :min="previewSlider.qSliderProps.min.value"
      :max="previewSlider.qSliderProps.max.value"
      :step="previewSlider.qSliderProps.step.value"
      :disable="previewSlider.qSliderProps.disable.value"
      :model-value="previewSlider.qSliderProps.modelValue.value"
      @update:model-value="previewSlider.qSliderProps['onUpdate:modelValue']"
      @click.stop="stopPropagation"
      @change="previewSlider.qSliderProps.onChange"
      @wheel="previewSlider.qSliderProps.onWheel"
      @pan="previewSlider.qSliderProps.onPan"
    />
  </div>
</template>

<script setup lang="ts">
import { computed, reactive } from "vue";
import { previewSliderHelper } from "@/helpers/previewSliderHelper";
import { MoraDataType } from "@/type/preload";

const props = withDefaults(
  defineProps<{
    value: number;
    accentPhraseIndex: number;
    moraIndex: number;
    uiLocked: boolean;
    min?: number;
    max?: number;
    step?: number;
    disable?: boolean;
    type?: MoraDataType;
    clip?: boolean;
    shiftKeyFlag?: boolean;
  }>(),
  {
    min: 0.0,
    max: 10.0,
    step: 0.01,
    disable: false,
    type: "vowel",
    clip: false,
    shiftKeyFlag: false,
  }
);

const emit =
  defineEmits<{
    (
      e: "changeValue",
      accentPhraseIndex: number,
      moraIndex: number,
      newValue: number,
      type: MoraDataType
    ): void;
    (
      e: "mouseOver",
      isOver: boolean,
      type: MoraDataType,
      accentPhraseIndex: number,
      moraIndex: number
    ): void;
  }>();

const changeValue = (newValue: number, type: MoraDataType = props.type) => {
  emit("changeValue", props.accentPhraseIndex, props.moraIndex, newValue, type);
};

const previewSlider = previewSliderHelper({
  modelValue: () => props.value,
  disable: () => props.disable || props.uiLocked,
  onChange: changeValue,
  max: () => props.max,
  min: () => props.min,
  step: () => props.step,
  scrollStep: () => props.step * 10,
  scrollMinStep: () => props.step,
  disableScroll: () => props.shiftKeyFlag, // shift+ホイール操作の横方向スクロール中にスライダー操作を無視するため
});

const valueLabel = reactive({
  visible: false,
});

const clipPathComputed = computed((): string => {
  if (!props.clip) {
    return "";
  } else {
    if (props.type == "vowel") {
      return "clip-path: inset(-50% -50% -50% 50%)";
    } else {
      return "clip-path: inset(-50% 50% -50% -50%)";
    }
  }
});

const handleMouseHover = (isOver: boolean) => {
  valueLabel.visible = isOver;
  if (props.type == "consonant" || props.type == "vowel") {
    emit(
      "mouseOver",
      isOver,
      props.type,
      props.accentPhraseIndex,
      props.moraIndex
    );
  }
};

const precisionComputed = computed(() => {
  if (props.type == "pause" || props.type == "pitch") {
    return 2;
  } else {
    return 3;
  }
});

// クリックでアクセント句が選択されないように@click.stopに渡す
const stopPropagation = undefined;
</script>

<style scoped lang="scss">
$value-label-height: 24px;

div {
  position: absolute;
  top: 8px;
  bottom: 8px;
  .q-slider {
    height: calc(100% - #{$value-label-height + 12px});
    margin-top: $value-label-height + 12px;
    min-width: 20px;
    max-width: 20px;
    :deep(.q-slider__track-container--v) {
      margin-left: -3.5px;
    }
  }
  .value-label {
    height: $value-label-height;
    padding: 0px 8px;
    transform: translateX(-50%) translateX(15px);
  }
}
</style>
>>>>>>> 47e59ecd
<|MERGE_RESOLUTION|>--- conflicted
+++ resolved
@@ -1,385 +1,214 @@
-<<<<<<< HEAD
-<template>
-  <div
-    @mouseenter="handleMouseHover(true)"
-    @mouseleave="handleMouseHover(false)"
-  >
-    <!--
-    <q-badge
-      class="value-label"
-      color="primary-light"
-      text-color="display-on-primary"
-      v-if="
-        !disable && (valueLabel.visible || previewSlider.state.isPanning.value)
-      "
-    >
-      {{
-        previewSlider.state.currentValue.value
-          ? previewSlider.state.currentValue.value.toFixed(precisionComputed)
-          : undefined
-      }}
-    </q-badge>
-    -->
-    <div>
-      <q-input
-        dense
-        borderless
-        :model-value="
-          formatValue(
-            previewSlider.qSliderProps.modelValue.value,
-            previewSlider.qSliderProps.min.value,
-            previewSlider.qSliderProps.max.value
-          )
-        "
-        @change="changeValue"
-        v-if="true"
-        :style="{
-          width: '25px',
-          height: '20px',
-          'font-size': 'xx-small',
-          position: 'relative',
-          top: `${verticalOffset}px`,
-        }"
-      >
-      </q-input>
-    </div>
-    <q-slider
-      vertical
-      reverse
-      snap
-      color="primary-light"
-      trackSize="2.5px"
-      :style="clipPathComputed"
-      :min="previewSlider.qSliderProps.min.value"
-      :max="previewSlider.qSliderProps.max.value"
-      :step="previewSlider.qSliderProps.step.value"
-      :disable="previewSlider.qSliderProps.disable.value"
-      :model-value="previewSlider.qSliderProps.modelValue.value"
-      @update:model-value="previewSlider.qSliderProps['onUpdate:modelValue']"
-      @click.stop="stopPropagation"
-      @change="previewSlider.qSliderProps.onChange"
-      @wheel="previewSlider.qSliderProps.onWheel"
-      @pan="previewSlider.qSliderProps.onPan"
-    />
-  </div>
-</template>
-
-<script setup lang="ts">
-import { computed, reactive } from "vue";
-import { previewSliderHelper } from "@/helpers/previewSliderHelper";
-import { MoraDataType } from "@/type/preload";
-
-const props = withDefaults(
-  defineProps<{
-    value: number;
-    accentPhraseIndex: number;
-    moraIndex: number;
-    uiLocked: boolean;
-    min?: number;
-    max?: number;
-    step?: number;
-    disable?: boolean;
-    type?: MoraDataType;
-    clip?: boolean;
-    shiftKeyFlag?: boolean;
-    verticalOffset: number;
-  }>(),
-  {
-    min: 0.0,
-    max: 10.0,
-    step: 0.01,
-    disable: false,
-    type: "vowel",
-    clip: false,
-    shiftKeyFlag: false,
-  }
-);
-
-const emit =
-  defineEmits<{
-    (
-      e: "changeValue",
-      accentPhraseIndex: number,
-      moraIndex: number,
-      newValue: number,
-      type: MoraDataType
-    ): void;
-    (
-      e: "mouseOver",
-      isOver: boolean,
-      type: MoraDataType,
-      accentPhraseIndex: number,
-      moraIndex: number
-    ): void;
-  }>();
-
-const changeValue = (newValue: number, type: MoraDataType = props.type) => {
-  emit("changeValue", props.accentPhraseIndex, props.moraIndex, newValue, type);
-};
-
-const previewSlider = previewSliderHelper({
-  modelValue: () => props.value,
-  disable: () => props.disable || props.uiLocked,
-  onChange: changeValue,
-  max: () => props.max,
-  min: () => props.min,
-  step: () => props.step,
-  scrollStep: () => props.step * 10,
-  scrollMinStep: () => props.step,
-  disableScroll: () => props.shiftKeyFlag, // shift+ホイール操作の横方向スクロール中にスライダー操作を無視するため
-});
-
-const valueLabel = reactive({
-  visible: false,
-});
-
-const clipPathComputed = computed((): string => {
-  if (!props.clip) {
-    return "";
-  } else {
-    if (props.type == "vowel") {
-      return "clip-path: inset(-50% -50% -50% 50%)";
-    } else {
-      return "clip-path: inset(-50% 50% -50% -50%)";
-    }
-  }
-});
-
-const handleMouseHover = (isOver: boolean) => {
-  valueLabel.visible = isOver;
-  if (props.type == "consonant" || props.type == "vowel") {
-    emit(
-      "mouseOver",
-      isOver,
-      props.type,
-      props.accentPhraseIndex,
-      props.moraIndex
-    );
-  }
-};
-
-const formatValue = (
-  value: number | null,
-  defaultMinValue: number,
-  defaultMaxValue: number
-) => {
-  if (typeof value === "number") {
-    return value.toFixed(2);
-  }
-
-  if (value === null) {
-    return defaultMinValue.toFixed(2);
-  }
-
-  const tmp = Number(value);
-  if (Number.isNaN(tmp)) {
-    return defaultMinValue.toFixed(2);
-  }
-
-  if (tmp <= defaultMinValue) {
-    return defaultMinValue.toFixed(2);
-  }
-  if (defaultMaxValue <= tmp) {
-    return defaultMaxValue.toFixed(2);
-  }
-
-  return tmp.toFixed(2);
-};
-
-// クリックでアクセント句が選択されないように@click.stopに渡す
-const stopPropagation = undefined;
-</script>
-
-<style scoped lang="scss">
-$value-label-height: 24px;
-
-div {
-  position: absolute;
-  top: 8px;
-  bottom: 8px;
-  .q-slider {
-    height: calc(100% - #{$value-label-height + 12px});
-    margin-top: $value-label-height + 12px;
-    min-width: 20px;
-    max-width: 20px;
-    :deep(.q-slider__track-container--v) {
-      margin-left: -3.5px;
-    }
-  }
-  .value-label {
-    height: $value-label-height;
-    padding: 0px 8px;
-    transform: translateX(-50%) translateX(15px);
-  }
-}
-</style>
-=======
-<template>
-  <div
-    @mouseenter="handleMouseHover(true)"
-    @mouseleave="handleMouseHover(false)"
-  >
-    <q-badge
-      v-if="
-        !disable && (valueLabel.visible || previewSlider.state.isPanning.value)
-      "
-      class="value-label"
-      color="primary-light"
-      text-color="display-on-primary"
-    >
-      {{
-        previewSlider.state.currentValue.value
-          ? previewSlider.state.currentValue.value.toFixed(precisionComputed)
-          : undefined
-      }}
-    </q-badge>
-    <q-slider
-      vertical
-      reverse
-      snap
-      color="primary-light"
-      track-size="2.5px"
-      :style="clipPathComputed"
-      :min="previewSlider.qSliderProps.min.value"
-      :max="previewSlider.qSliderProps.max.value"
-      :step="previewSlider.qSliderProps.step.value"
-      :disable="previewSlider.qSliderProps.disable.value"
-      :model-value="previewSlider.qSliderProps.modelValue.value"
-      @update:model-value="previewSlider.qSliderProps['onUpdate:modelValue']"
-      @click.stop="stopPropagation"
-      @change="previewSlider.qSliderProps.onChange"
-      @wheel="previewSlider.qSliderProps.onWheel"
-      @pan="previewSlider.qSliderProps.onPan"
-    />
-  </div>
-</template>
-
-<script setup lang="ts">
-import { computed, reactive } from "vue";
-import { previewSliderHelper } from "@/helpers/previewSliderHelper";
-import { MoraDataType } from "@/type/preload";
-
-const props = withDefaults(
-  defineProps<{
-    value: number;
-    accentPhraseIndex: number;
-    moraIndex: number;
-    uiLocked: boolean;
-    min?: number;
-    max?: number;
-    step?: number;
-    disable?: boolean;
-    type?: MoraDataType;
-    clip?: boolean;
-    shiftKeyFlag?: boolean;
-  }>(),
-  {
-    min: 0.0,
-    max: 10.0,
-    step: 0.01,
-    disable: false,
-    type: "vowel",
-    clip: false,
-    shiftKeyFlag: false,
-  }
-);
-
-const emit =
-  defineEmits<{
-    (
-      e: "changeValue",
-      accentPhraseIndex: number,
-      moraIndex: number,
-      newValue: number,
-      type: MoraDataType
-    ): void;
-    (
-      e: "mouseOver",
-      isOver: boolean,
-      type: MoraDataType,
-      accentPhraseIndex: number,
-      moraIndex: number
-    ): void;
-  }>();
-
-const changeValue = (newValue: number, type: MoraDataType = props.type) => {
-  emit("changeValue", props.accentPhraseIndex, props.moraIndex, newValue, type);
-};
-
-const previewSlider = previewSliderHelper({
-  modelValue: () => props.value,
-  disable: () => props.disable || props.uiLocked,
-  onChange: changeValue,
-  max: () => props.max,
-  min: () => props.min,
-  step: () => props.step,
-  scrollStep: () => props.step * 10,
-  scrollMinStep: () => props.step,
-  disableScroll: () => props.shiftKeyFlag, // shift+ホイール操作の横方向スクロール中にスライダー操作を無視するため
-});
-
-const valueLabel = reactive({
-  visible: false,
-});
-
-const clipPathComputed = computed((): string => {
-  if (!props.clip) {
-    return "";
-  } else {
-    if (props.type == "vowel") {
-      return "clip-path: inset(-50% -50% -50% 50%)";
-    } else {
-      return "clip-path: inset(-50% 50% -50% -50%)";
-    }
-  }
-});
-
-const handleMouseHover = (isOver: boolean) => {
-  valueLabel.visible = isOver;
-  if (props.type == "consonant" || props.type == "vowel") {
-    emit(
-      "mouseOver",
-      isOver,
-      props.type,
-      props.accentPhraseIndex,
-      props.moraIndex
-    );
-  }
-};
-
-const precisionComputed = computed(() => {
-  if (props.type == "pause" || props.type == "pitch") {
-    return 2;
-  } else {
-    return 3;
-  }
-});
-
-// クリックでアクセント句が選択されないように@click.stopに渡す
-const stopPropagation = undefined;
-</script>
-
-<style scoped lang="scss">
-$value-label-height: 24px;
-
-div {
-  position: absolute;
-  top: 8px;
-  bottom: 8px;
-  .q-slider {
-    height: calc(100% - #{$value-label-height + 12px});
-    margin-top: $value-label-height + 12px;
-    min-width: 20px;
-    max-width: 20px;
-    :deep(.q-slider__track-container--v) {
-      margin-left: -3.5px;
-    }
-  }
-  .value-label {
-    height: $value-label-height;
-    padding: 0px 8px;
-    transform: translateX(-50%) translateX(15px);
-  }
-}
-</style>
->>>>>>> 47e59ecd
+<template>
+  <div
+    @mouseenter="handleMouseHover(true)"
+    @mouseleave="handleMouseHover(false)"
+  >
+    <!--
+    <q-badge
+      v-if="
+        !disable && (valueLabel.visible || previewSlider.state.isPanning.value)
+      "
+      class="value-label"
+      color="primary-light"
+      text-color="display-on-primary"
+    >
+      {{
+        previewSlider.state.currentValue.value
+          ? previewSlider.state.currentValue.value.toFixed(precisionComputed)
+          : undefined
+      }}
+    </q-badge>
+    -->
+    <div>
+      <q-input
+        dense
+        borderless
+        :model-value="
+          formatValue(
+            previewSlider.qSliderProps.modelValue.value,
+            previewSlider.qSliderProps.min.value,
+            previewSlider.qSliderProps.max.value
+          )
+        "
+        @change="changeValue"
+        v-if="true"
+        :style="{
+          width: '25px',
+          height: '20px',
+          'font-size': 'xx-small',
+          position: 'relative',
+          top: `${verticalOffset}px`,
+        }"
+      >
+      </q-input>
+    </div>
+    <q-slider
+      vertical
+      reverse
+      snap
+      color="primary-light"
+      track-size="2.5px"
+      :style="clipPathComputed"
+      :min="previewSlider.qSliderProps.min.value"
+      :max="previewSlider.qSliderProps.max.value"
+      :step="previewSlider.qSliderProps.step.value"
+      :disable="previewSlider.qSliderProps.disable.value"
+      :model-value="previewSlider.qSliderProps.modelValue.value"
+      @update:model-value="previewSlider.qSliderProps['onUpdate:modelValue']"
+      @click.stop="stopPropagation"
+      @change="previewSlider.qSliderProps.onChange"
+      @wheel="previewSlider.qSliderProps.onWheel"
+      @pan="previewSlider.qSliderProps.onPan"
+    />
+  </div>
+</template>
+
+<script setup lang="ts">
+import { computed, reactive } from "vue";
+import { previewSliderHelper } from "@/helpers/previewSliderHelper";
+import { MoraDataType } from "@/type/preload";
+
+const props = withDefaults(
+  defineProps<{
+    value: number;
+    accentPhraseIndex: number;
+    moraIndex: number;
+    uiLocked: boolean;
+    min?: number;
+    max?: number;
+    step?: number;
+    disable?: boolean;
+    type?: MoraDataType;
+    clip?: boolean;
+    shiftKeyFlag?: boolean;
+    verticalOffset: number;
+  }>(),
+  {
+    min: 0.0,
+    max: 10.0,
+    step: 0.01,
+    disable: false,
+    type: "vowel",
+    clip: false,
+    shiftKeyFlag: false,
+  }
+);
+
+const emit =
+  defineEmits<{
+    (
+      e: "changeValue",
+      accentPhraseIndex: number,
+      moraIndex: number,
+      newValue: number,
+      type: MoraDataType
+    ): void;
+    (
+      e: "mouseOver",
+      isOver: boolean,
+      type: MoraDataType,
+      accentPhraseIndex: number,
+      moraIndex: number
+    ): void;
+  }>();
+
+const changeValue = (newValue: number, type: MoraDataType = props.type) => {
+  emit("changeValue", props.accentPhraseIndex, props.moraIndex, newValue, type);
+};
+
+const previewSlider = previewSliderHelper({
+  modelValue: () => props.value,
+  disable: () => props.disable || props.uiLocked,
+  onChange: changeValue,
+  max: () => props.max,
+  min: () => props.min,
+  step: () => props.step,
+  scrollStep: () => props.step * 10,
+  scrollMinStep: () => props.step,
+  disableScroll: () => props.shiftKeyFlag, // shift+ホイール操作の横方向スクロール中にスライダー操作を無視するため
+});
+
+const valueLabel = reactive({
+  visible: false,
+});
+
+const clipPathComputed = computed((): string => {
+  if (!props.clip) {
+    return "";
+  } else {
+    if (props.type == "vowel") {
+      return "clip-path: inset(-50% -50% -50% 50%)";
+    } else {
+      return "clip-path: inset(-50% 50% -50% -50%)";
+    }
+  }
+});
+
+const handleMouseHover = (isOver: boolean) => {
+  valueLabel.visible = isOver;
+  if (props.type == "consonant" || props.type == "vowel") {
+    emit(
+      "mouseOver",
+      isOver,
+      props.type,
+      props.accentPhraseIndex,
+      props.moraIndex
+    );
+  }
+};
+
+const formatValue = (
+  value: number | null,
+  defaultMinValue: number,
+  defaultMaxValue: number
+) => {
+  if (typeof value === "number") {
+    return value.toFixed(2);
+  }
+
+  if (value === null) {
+    return defaultMinValue.toFixed(2);
+  }
+
+  const tmp = Number(value);
+  if (Number.isNaN(tmp)) {
+    return defaultMinValue.toFixed(2);
+  }
+
+  if (tmp <= defaultMinValue) {
+    return defaultMinValue.toFixed(2);
+  }
+  if (defaultMaxValue <= tmp) {
+    return defaultMaxValue.toFixed(2);
+  }
+
+  return tmp.toFixed(2);
+};
+
+// クリックでアクセント句が選択されないように@click.stopに渡す
+const stopPropagation = undefined;
+</script>
+
+<style scoped lang="scss">
+$value-label-height: 24px;
+
+div {
+  position: absolute;
+  top: 8px;
+  bottom: 8px;
+  .q-slider {
+    height: calc(100% - #{$value-label-height + 12px});
+    margin-top: $value-label-height + 12px;
+    min-width: 20px;
+    max-width: 20px;
+    :deep(.q-slider__track-container--v) {
+      margin-left: -3.5px;
+    }
+  }
+  .value-label {
+    height: $value-label-height;
+    padding: 0px 8px;
+    transform: translateX(-50%) translateX(15px);
+  }
+}
+</style>