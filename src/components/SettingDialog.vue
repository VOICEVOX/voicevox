--- conflicted
+++ resolved
@@ -175,8 +175,6 @@
                     transition-hide="jump-right"
                   >
                     リップシンク用のlabファイルを生成します
-<<<<<<< HEAD
-=======
                   </q-tooltip>
                 </q-toggle>
               </q-card-actions>
@@ -197,7 +195,6 @@
                     transition-hide="jump-right"
                   >
                     テキストをtxtファイルとして書き出します
->>>>>>> 2c1fad92
                   </q-tooltip>
                 </q-toggle>
               </q-card-actions>
