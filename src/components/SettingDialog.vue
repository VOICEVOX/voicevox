<template>
  <q-dialog
    maximized
    seamless
    transition-show="none"
    transition-hide="none"
    class="setting-dialog"
    v-model="settingDialogOpenedComputed"
  >
<<<<<<< HEAD
    <q-layout
      container
      view="hHh Lpr fFf"
      :class="darkMode ? 'bg-black' : 'bg-white'"
    >
      <q-header class="q-pa-sm" elevated>
        <q-toolbar>
          <q-toolbar-title class="text-secondary">設定</q-toolbar-title>
          <q-space />
          <!-- close button -->
          <q-btn
            round
            flat
            icon="close"
            @click="settingDialogOpenedComputed = false"
          />
        </q-toolbar>
      </q-header>
      <q-page-container>
        <q-page ref="scroller" class="relative-absolute-wrapper scroller">
=======
    <q-layout container view="hHh Lpr fFf" class="bg-white">
      <q-page-container class="root">
        <q-header class="q-pa-sm">
          <q-toolbar>
            <q-toolbar-title class="text-secondary">設定</q-toolbar-title>
            <q-space />
            <!-- close button -->
            <q-btn
              round
              flat
              icon="close"
              @click="settingDialogOpenedComputed = false"
            />
          </q-toolbar>
        </q-header>
        <q-page ref="scroller" class="scroller">
>>>>>>> 9c163e55
          <div class="q-pa-md row items-start q-gutter-md">
            <!-- Engine Mode Card -->
            <q-card flat class="setting-card" :dark="darkMode">
              <q-card-actions :class="darkMode ? 'bg-primary' : 'bg-accent'">
                <div class="text-h5">エンジン</div>
              </q-card-actions>
              <q-card-actions class="q-px-md q-py-sm bg-info">
                <div>エンジンモード</div>
                <q-space />
                <q-btn-toggle
                  padding="xs md"
                  unelevated
                  v-model="engineMode"
                  color="white"
                  text-color="black"
                  toggle-color="primary"
                  :options="[
                    { label: 'CPU', value: 'switchCPU' },
                    { label: 'GPU', value: 'switchGPU' },
                  ]"
                >
                  <q-tooltip
                    :delay="500"
                    anchor="center left"
                    self="center right"
                    transition-show="jump-left"
                    transition-hide="jump-right"
                  >
                    GPUモードの利用には NVIDIA&trade; GPU が必要です
                  </q-tooltip>
                </q-btn-toggle>
              </q-card-actions>
            </q-card>
            <!-- Saving Card -->
            <q-card flat class="setting-card">
              <q-card-actions :class="darkMode ? 'bg-primary' : 'bg-accent'">
                <div class="text-h5">保存</div>
              </q-card-actions>
              <q-card-actions class="q-px-md q-py-sm bg-info">
                <div>文字コード</div>
                <q-space />
                <q-btn-toggle
                  padding="xs md"
                  unelevated
                  :model-value="savingSetting.fileEncoding"
                  @update:model-value="
                    handleSavingSettingChange('fileEncoding', $event)
                  "
                  color="white"
                  text-color="black"
                  toggle-color="primary"
                  :options="[
                    { label: 'UTF-8', value: 'UTF-8' },
                    { label: 'Shift_JIS', value: 'Shift_JIS' },
                  ]"
                />
              </q-card-actions>
              <q-card-actions class="q-px-md q-py-sm bg-info">
                <div>書き出し先を固定</div>
                <q-space />
                <q-input
                  dense
                  v-if="savingSetting.fixedExportEnabled"
                  maxheight="10px"
                  label="書き出し先のフォルダ"
                  hide-bottom-space
                  readonly
                  :model-value="savingSetting.fixedExportDir"
                  :input-style="{
                    width: `${savingSetting.fixedExportDir.length / 2 + 1}em`,
                    minWidth: '150px',
                    maxWidth: '450px',
                  }"
                  @update:model-value="
                    handleSavingSettingChange('fixedExportDir', $event)
                  "
                >
                  <template v-slot:append>
                    <q-btn
                      square
                      dense
                      flat
                      color="primary"
                      icon="folder_open"
                      @click="openFileExplore"
                    >
                      <q-tooltip :delay="500" anchor="bottom left">
                        フォルダ選択
                      </q-tooltip>
                    </q-btn>
                  </template>
                </q-input>
                <q-toggle
                  name="enabled"
                  align="left"
                  :model-value="savingSetting.fixedExportEnabled"
                  @update:model-value="
                    handleSavingSettingChange('fixedExportEnabled', $event)
                  "
                >
                  <q-tooltip
                    :delay="500"
                    anchor="center left"
                    self="center right"
                    transition-show="jump-left"
                    transition-hide="jump-right"
                    v-if="!savingSetting.fixedExportEnabled"
                  >
                    音声ファイルを設定したフォルダに書き出す
                  </q-tooltip>
                </q-toggle>
              </q-card-actions>

              <q-card-actions class="q-px-md q-py-sm bg-info">
                <div>上書き防止</div>
                <q-space />
                <q-toggle
                  :model-value="savingSetting.avoidOverwrite"
                  @update:model-value="
                    handleSavingSettingChange('avoidOverwrite', $event)
                  "
                >
                  <q-tooltip
                    :delay="500"
                    anchor="center left"
                    self="center right"
                    transition-show="jump-left"
                    transition-hide="jump-right"
                  >
                    上書きせずにファイルを連番で保存します
                  </q-tooltip>
                </q-toggle>
              </q-card-actions>
              <q-card-actions class="q-px-md q-py-sm bg-info">
                <div>labファイルを生成</div>
                <q-space />
                <q-toggle
                  name="enabled"
                  align="left"
                  :model-value="savingSetting.exportLab"
                  @update:model-value="
                    handleSavingSettingChange('exportLab', $event)
                  "
                >
                  <q-tooltip
                    :delay="500"
                    anchor="center left"
                    self="center right"
                    transition-show="jump-left"
                    transition-hide="jump-right"
                  >
                    リップシンク用のlabファイルを生成します
                  </q-tooltip>
                </q-toggle>
              </q-card-actions>
            </q-card>
            <!-- hotkey settings card -->
            <q-card flat class="setting-card">
              <q-card-actions>
                <div class="text-h5">ショートカットキー</div>
                <q-space />
                <q-input
                  hide-bottom-space
                  dense
                  v-model="hotkeyFilter"
                  placeholder="検索"
                >
                  <template v-slot:append>
                    <q-icon
                      v-if="hotkeyFilter !== ''"
                      name="close"
                      @click="hotkeyFilter = ''"
                      class="cursor-pointer"
                    />
                    <q-icon name="search" />
                  </template>
                </q-input>
              </q-card-actions>
              <q-card-actions class="bg-grey-3">
                <q-table
                  flat
                  dense
                  hide-bottom
                  :filter="hotkeyFilter"
                  :rows="hotkeyRows"
                  :columns="hotkeyColumns"
                  row-key="hotkeyIndexes"
                  v-model:pagination="hotkeyPagination"
                  class="hotkey-table bg-grey-3"
                >
                  <template v-slot:body="props">
                    <q-tr :props="props">
                      <q-td key="action" :props="props" no-hover>
                        {{ props.row.action }}
                      </q-td>
                      <q-td no-hover key="combination" :props="props">
                        <q-btn
                          dense
                          color="secondary"
                          padding="none sm"
                          flat
                          :disable="checkHotkeyReadonly(props.row.action)"
                          no-caps
                          :label="
                            getHotkeyText(
                              props.row.action,
                              props.row.combination
                            )
                          "
                          @click="
                            openHotkeyDialog(
                              props.row.action,
                              props.row.combination
                            )
                          "
                        />
                      </q-td>
                    </q-tr>
                  </template>
                </q-table>
              </q-card-actions>
            </q-card>
          </div>
        </q-page>
      </q-page-container>
    </q-layout>
    <q-dialog
      no-esc-dismiss
      transition-show="none"
      transition-hide="none"
      :model-value="isHotkeyDialogOpened"
      @update:model-value="closeHotkeyDialog"
    >
      <q-card class="q-py-sm q-px-md">
        <q-card-actions align="center">
          <div class="text-h6">
            Press desired key combination, then click CONFIRM
          </div>
        </q-card-actions>
        <q-card-actions align="center">
          <q-chip v-for="(hotkey, index) in lastRecord.split(' ')" :key="index">
            {{ hotkey }}
          </q-chip>
        </q-card-actions>
        <q-card-actions align="center">
          <q-btn
            padding="xs md"
            label="Delete This Hotkey"
            unelevated
            color="grey-3"
            text-color="black"
            @click="
              deleteHotkey(lastAction);
              closeHotkeyDialog();
            "
            :disabled="lastRecord == ''"
          />
          <q-btn
            padding="xs md"
            label="Confirm"
            unelevated
            color="primary"
            text-color="black"
            @click="
              changeHotkeySettings(lastAction, lastRecord, true)?.then(() => {
                closeHotkeyDialog();
              })
            "
            :disabled="confirmBtnEnabled"
          />
        </q-card-actions>
      </q-card>
      <q-dialog
        transition-show="none"
        transition-hide="none"
        :model-value="isHotkeyDuplicatedDialogOpened"
        @update:model-value="closeHotkeyDuplicatedDialog(false)"
      >
        <q-card class="q-py-sm q-px-md">
          <q-card-actions>
            <div class="text-h6">
              You have a conflict for
              <q-chip :label="lastRecord" /><br />
            </div>
          </q-card-actions>
          <q-card-actions>
            <div>Choose one action to keep</div>
          </q-card-actions>
          <q-card-actions align="center">
            <q-btn
              padding="xs md"
              square
              unelevated
              color="grey-3"
              text-color="black"
              :label="lastAction"
              @click="solveDuplicated(true)"
            />
            <q-btn
              padding="xs md"
              square
              unelevated
              color="grey-3"
              text-color="black"
              :label="lastDuplicated.action"
              @click="closeHotkeyDuplicatedDialog(true)"
            />
          </q-card-actions>
        </q-card>
      </q-dialog>
    </q-dialog>
  </q-dialog>
</template>

<script lang="ts">
import { defineComponent, computed, ref } from "vue";
import { useStore } from "@/store";
import { useQuasar } from "quasar";
import { parseCombo } from "@/store/setting";
import { HotkeyAction, HotkeySetting } from "@/type/preload";

export default defineComponent({
  name: "SettingDialog",

  props: {
    modelValue: {
      type: Boolean,
      required: true,
    },
  },

  setup(props, { emit }) {
    const store = useStore();
    const $q = useQuasar();
    const darkMode = computed(() => $q.dark.isActive);

    const settingDialogOpenedComputed = computed({
      get: () => props.modelValue,
      set: (val) => emit("update:modelValue", val),
    });

    const isHotkeyDialogOpened = ref(false);
    const isHotkeyDuplicatedDialogOpened = ref(false);

    const engineMode = computed({
      get: () => (store.state.useGpu ? "switchGPU" : "switchCPU"),
      set: (mode: string) => {
        changeUseGPU(mode == "switchGPU" ? true : false);
      },
    });

    const changeUseGPU = async (useGpu: boolean) => {
      if (store.state.useGpu === useGpu) return;

      const change = async () => {
        await store.dispatch("SET_USE_GPU", { useGpu });
        store.dispatch("RESTART_ENGINE");

        $q.dialog({
          title: "エンジンの起動モードを変更しました",
          message: "変更を適用するためにエンジンを再起動します。",
          ok: {
            flat: true,
            textColor: "secondary",
          },
        });
      };

      const isAvailableGPUMode = await new Promise<boolean>((resolve) => {
        store.dispatch("ASYNC_UI_LOCK", {
          callback: async () => {
            $q.loading.show({
              spinnerColor: "primary",
              spinnerSize: 50,
              boxClass: "bg-white text-secondary",
              message: "起動モードを変更中です",
            });
            resolve(await window.electron.isAvailableGPUMode());
            $q.loading.hide();
          },
        });
      });

      if (useGpu && !isAvailableGPUMode) {
        $q.dialog({
          title: "対応するGPUデバイスが見つかりません",
          message:
            "GPUモードの利用には、メモリが3GB以上あるNVIDIA製GPUが必要です。<br />" +
            "このままGPUモードに変更するとエンジンエラーが発生する可能性があります。本当に変更しますか？",
          html: true,
          persistent: true,
          focus: "cancel",
          style: {
            width: "90vw",
            maxWidth: "90vw",
          },
          ok: {
            label: "変更する",
            flat: true,
            textColor: "secondary",
          },
          cancel: {
            label: "変更しない",
            flat: true,
            textColor: "secondary",
          },
        }).onOk(change);
      } else change();
    };

    const restartEngineProcess = () => {
      store.dispatch("RESTART_ENGINE");
    };

    const savingSetting = computed(() => store.state.savingSetting);

    const handleSavingSettingChange = (key: string, data: string | boolean) => {
      store.dispatch("SET_SAVING_SETTING", {
        data: { ...savingSetting.value, [key]: data },
      });
    };

    const openFileExplore = async () => {
      const path = await window.electron.showOpenDirectoryDialog({
        title: "書き出し先のフォルダを選択",
      });
      if (path) {
        store.dispatch("SET_SAVING_SETTING", {
          data: { ...savingSetting.value, fixedExportDir: path },
        });
      }
    };

    const hotkeyRows = computed(() => store.state.hotkeySettings);

    const hotkeyColumns = ref([
      {
        name: "action",
        align: "left",
        label: "操作",
        field: "action",
      },
      {
        name: "combination",
        align: "right",
        label: "ショートカットキー",
        field: "combination",
      },
    ]);

    const lastAction = ref("");
    const lastRecord = ref("");
    const lastDuplicated = ref<HotkeySetting | undefined>(undefined);

    const recordCombination = (event: KeyboardEvent) => {
      if (!isHotkeyDialogOpened.value || isHotkeyDuplicatedDialogOpened.value) {
        return;
      } else {
        let recordedCombo = parseCombo(event);
        lastRecord.value = recordedCombo;
        event.preventDefault();
      }
    };

    const changeHotkeySettings = (
      action: string,
      combo: string,
      checkDuplicated: boolean
    ) => {
      if (checkDuplicated) {
        const duplicated = findDuplicatedHotkey();
        if (duplicated !== undefined) {
          lastDuplicated.value = duplicated;
          isHotkeyDuplicatedDialogOpened.value = true;
          return;
        }
      }
      return store.dispatch("SET_HOTKEY_SETTINGS", {
        data: {
          action: action as HotkeyAction,
          combination: combo,
        },
      });
    };

    const findDuplicatedHotkey = () => {
      return store.state.hotkeySettings.find((item) => {
        return (
          item.combination == lastRecord.value &&
          item.action != lastAction.value
        );
      });
    };

    const deleteHotkey = (action: HotkeyAction) => {
      changeHotkeySettings(action, "", false);
    };

    const getHotkeyText = (action: string, combo: string) => {
      if (checkHotkeyReadonly(action)) combo = "(読み取り専用) " + combo;
      if (combo == "") return "未設定";
      else return combo;
    };

    // for later developers, in case anyone wants to add a readonly hotkey
    const readonlyHotkeyKeys: string[] = [];

    const checkHotkeyReadonly = (action: string) => {
      let flag = false;
      readonlyHotkeyKeys.forEach((key) => {
        if (key == action) {
          flag = true;
        }
      });
      return flag;
    };

    const openHotkeyDialog = (action: string, combo: string) => {
      lastAction.value = action;
      lastRecord.value = combo;
      isHotkeyDialogOpened.value = true;
      document.addEventListener("keydown", recordCombination);
    };

    const closeHotkeyDialog = () => {
      lastAction.value = "";
      lastRecord.value = "";
      isHotkeyDialogOpened.value = false;
      document.removeEventListener("keydown", recordCombination);
    };

    const closeHotkeyDuplicatedDialog = (closeParent: boolean) => {
      lastDuplicated.value = undefined;
      isHotkeyDuplicatedDialogOpened.value = false;
      if (closeParent) {
        closeHotkeyDialog();
      }
    };

    const solveDuplicated = () => {
      deleteHotkey(lastDuplicated.value!.action);
      changeHotkeySettings(lastAction.value, lastRecord.value, false)?.then(
        () => {
          closeHotkeyDuplicatedDialog(true);
        }
      );
    };

    const confirmBtnEnabled = computed(() => {
      return (
        lastRecord.value == "" ||
        ["Ctrl", "Shift", "Alt"].indexOf(
          lastRecord.value.split(" ")[lastRecord.value.split(" ").length - 1]
        ) > -1
      );
    });

    return {
      settingDialogOpenedComputed,
      isHotkeyDialogOpened,
      isHotkeyDuplicatedDialogOpened,
      engineMode,
      restartEngineProcess,
      savingSetting,
      handleSavingSettingChange,
      openFileExplore,
<<<<<<< HEAD
      darkMode,
=======
      hotkeyRows,
      hotkeyColumns,
      hotkeyPagination: ref({
        rowsPerPage: 0,
      }),
      hotkeyFilter: ref(""),
      deleteHotkey,
      getHotkeyText,
      openHotkeyDialog,
      closeHotkeyDialog,
      closeHotkeyDuplicatedDialog,
      lastAction,
      lastRecord,
      lastDuplicated,
      solveDuplicated,
      changeHotkeySettings,
      confirmBtnEnabled,
      checkHotkeyReadonly,
>>>>>>> 9c163e55
    };
  },
});
</script>

<style lang="scss" scoped>
@use '@/styles' as global;
@import "~quasar/src/css/variables";

.hotkey-table {
  width: 100%;
}

<<<<<<< HEAD
.setting-lines--light {
  background-color: $grey-3;
}

.setting-lines--dark {
  background-color: $grey-9;
=======
.setting-card {
  @extend .hotkey-table;
  min-width: 475px;
}

.setting-dialog .q-layout-container :deep(.absolute-full) {
  right: 0 !important;
  .scroll {
    left: unset !important;
    right: unset !important;
    width: unset !important;
    max-height: unset;
  }
}

.root {
  .scroller {
    overflow-y: scroll;
    > div {
      position: absolute;
      left: 0;
      right: 0;
    }
  }
>>>>>>> 9c163e55
}
</style><|MERGE_RESOLUTION|>--- conflicted
+++ resolved
@@ -7,28 +7,6 @@
     class="setting-dialog"
     v-model="settingDialogOpenedComputed"
   >
-<<<<<<< HEAD
-    <q-layout
-      container
-      view="hHh Lpr fFf"
-      :class="darkMode ? 'bg-black' : 'bg-white'"
-    >
-      <q-header class="q-pa-sm" elevated>
-        <q-toolbar>
-          <q-toolbar-title class="text-secondary">設定</q-toolbar-title>
-          <q-space />
-          <!-- close button -->
-          <q-btn
-            round
-            flat
-            icon="close"
-            @click="settingDialogOpenedComputed = false"
-          />
-        </q-toolbar>
-      </q-header>
-      <q-page-container>
-        <q-page ref="scroller" class="relative-absolute-wrapper scroller">
-=======
     <q-layout container view="hHh Lpr fFf" class="bg-white">
       <q-page-container class="root">
         <q-header class="q-pa-sm">
@@ -45,7 +23,6 @@
           </q-toolbar>
         </q-header>
         <q-page ref="scroller" class="scroller">
->>>>>>> 9c163e55
           <div class="q-pa-md row items-start q-gutter-md">
             <!-- Engine Mode Card -->
             <q-card flat class="setting-card" :dark="darkMode">
@@ -612,9 +589,7 @@
       savingSetting,
       handleSavingSettingChange,
       openFileExplore,
-<<<<<<< HEAD
       darkMode,
-=======
       hotkeyRows,
       hotkeyColumns,
       hotkeyPagination: ref({
@@ -633,7 +608,6 @@
       changeHotkeySettings,
       confirmBtnEnabled,
       checkHotkeyReadonly,
->>>>>>> 9c163e55
     };
   },
 });
@@ -647,14 +621,12 @@
   width: 100%;
 }
 
-<<<<<<< HEAD
 .setting-lines--light {
   background-color: $grey-3;
 }
 
 .setting-lines--dark {
   background-color: $grey-9;
-=======
 .setting-card {
   @extend .hotkey-table;
   min-width: 475px;
@@ -679,6 +651,5 @@
       right: 0;
     }
   }
->>>>>>> 9c163e55
 }
 </style>