--- conflicted
+++ resolved
@@ -920,27 +920,17 @@
   store.dispatch("SET_INHERIT_AUDIOINFO", { inheritAudioInfo });
 };
 
-<<<<<<< HEAD
-    const changeEnablePreset = (value: boolean) => {
-      if (value) {
-        // プリセット機能をONにしたときは「デフォルトプリセットを自動で適用」もONにする
-        changeExperimentalSetting("enablePreset", true);
-        changeExperimentalSetting("enableAutoApplyDefaultPreset", true);
-      } else {
-        changeExperimentalSetting("enablePreset", false);
-        changeExperimentalSetting("enableAutoApplyDefaultPreset", false);
-      }
-    };
-
-    const changeExperimentalSetting = async (
-      key: keyof ExperimentalSetting,
-      data: boolean
-    ) => {
-      store.dispatch("SET_EXPERIMENTAL_SETTING", {
-        experimentalSetting: { ...experimentalSetting.value, [key]: data },
-      });
-    };
-=======
+const changeEnablePreset = (value: boolean) => {
+  if (value) {
+    // プリセット機能をONにしたときは「デフォルトプリセットを自動で適用」もONにする
+    changeExperimentalSetting("enablePreset", true);
+    changeExperimentalSetting("enableAutoApplyDefaultPreset", true);
+  } else {
+    changeExperimentalSetting("enablePreset", false);
+    changeExperimentalSetting("enableAutoApplyDefaultPreset", false);
+  }
+};
+
 const changeExperimentalSetting = async (
   key: keyof ExperimentalSetting,
   data: boolean
@@ -949,7 +939,6 @@
     experimentalSetting: { ...experimentalSetting.value, [key]: data },
   });
 };
->>>>>>> f097f075
 
 const savingSetting = computed(() => store.state.savingSetting);
 
@@ -1060,42 +1049,6 @@
 
 const showsFilePatternEditDialog = ref(false);
 
-<<<<<<< HEAD
-    return {
-      settingDialogOpenedComputed,
-      engineUseGpu,
-      gpuSwitchEnabled,
-      engineIds,
-      engineInfos,
-      selectedEngineId,
-      engineUseGpuOptions,
-      renderEngineNameLabel,
-      inheritAudioInfoMode,
-      activePointScrollMode,
-      activePointScrollModeOptions,
-      experimentalSetting,
-      currentAudioOutputDeviceComputed,
-      availableAudioOutputDevices,
-      changeinheritAudioInfo,
-      changeExperimentalSetting,
-      changeEnablePreset,
-      savingSetting,
-      samplingRateOptions,
-      renderSamplingRateLabel,
-      handleSavingSettingChange,
-      outputSamplingRate,
-      openFileExplore,
-      currentThemeNameComputed,
-      currentThemeComputed,
-      availableThemeNameComputed,
-      acceptRetrieveTelemetryComputed,
-      splitTextWhenPaste,
-      changeSplitTextWhenPaste,
-      editorFont,
-      changeEditorFont,
-      showsFilePatternEditDialog,
-    };
-=======
 const selectedEngineIdRaw = ref<EngineId | undefined>(undefined);
 const selectedEngineId = computed({
   get: () => {
@@ -1103,7 +1056,6 @@
   },
   set: (engineId: EngineId) => {
     selectedEngineIdRaw.value = engineId;
->>>>>>> f097f075
   },
 });
 const renderEngineNameLabel = (engineId: EngineId) => {
