<template>
  <q-dialog
    maximized
    persistent
    class="setting-dialog"
    v-model="settingDialogOpenedComputed"
    transition-show="slide-up"
    transition-hide="slide-down"
  >
    <q-layout container view="hHh Lpr fFf" class="bg-white">
      <q-header class="q-pa-sm" elevated>
        <q-toolbar>
          <q-toolbar-title class="text-secondary">オプション</q-toolbar-title>
          <q-space />
          <!-- close button -->
          <q-btn
            round
            flat
            icon="close"
            @click="settingDialogOpenedComputed = false"
          />
        </q-toolbar>
      </q-header>
      <q-page-container>
        <q-page ref="scroller" class="relative-absolute-wrapper scroller">
          <div class="q-pa-md row items-start q-gutter-md">
            <!-- Engine Mode Card -->
            <q-card class="setting-card">
              <q-card-section class="bg-nvidia">
                <div class="text-h5">エンジン</div>
                <div class="text-subtitle2">
                  GPUモードには <b>NVIDIA&trade;</b> GPUが必要です
                </div>
              </q-card-section>

              <q-separator />
              <q-card-actions class="q-px-md">
                <q-radio
                  v-model="engineMode"
                  color="green"
                  val="switchCPU"
                  label="CPU"
                />
                <q-radio
                  v-model="engineMode"
                  color="green"
                  val="switchGPU"
                  label="GPU"
                />
              </q-card-actions>
            </q-card>
            <!-- Saving Card -->
            <q-card class="setting-card">
              <q-card-section class="bg-blue">
                <div class="text-h5">保存</div>
              </q-card-section>
              <q-list>
                <q-expansion-item
                  dense
                  dense-toggle
                  expand-separator
                  group="saving-group"
                  label="文字コード"
                  expand-icon-class="text-black"
                >
                  <q-card>
                    <q-card-section>
                      <q-btn-toggle
                        :model-value="savingSetting.fileEncoding"
                        toggle-color="blue"
                        :options="[
                          { label: 'UTF-8', value: 'UTF-8' },
                          { label: 'Shift_JIS', value: 'Shift_JIS' },
                        ]"
                        @update:model-value="
                          handleSavingSettingChange('fileEncoding', $event)
                        "
                      />
                    </q-card-section>
                  </q-card>
                </q-expansion-item>

                <q-expansion-item
                  dense
                  dense-toggle
                  expand-separator
                  group="saving-group"
                  label="書き出し先を固定"
                  expand-icon-class="text-black"
                >
                  <q-card>
                    <q-card-section>
                      <q-toggle
                        name="enabled"
                        align="left"
                        dense
                        color="blue"
                        :model-value="savingSetting.fixedExportEnabled"
                        :label="
                          savingSetting.fixedExportEnabled ? '有効' : '無効'
                        "
                        @update:model-value="
                          handleSavingSettingChange(
                            'fixedExportEnabled',
                            $event
                          )
                        "
                      />
                      <q-input
                        unelevated
                        dense
                        no-error-icon
                        v-model="savingSetting.fixedExportDir"
                        label="デフォルトのフォルダ"
                        error-message="フォルダが見つかりません"
                        :rules="[inputCheckDirExists]"
                        @update:model-value="
                          handleSavingSettingChange('fixedExportDir', $event)
                        "
                        color="blue"
                      >
                        <template v-slot:after>
                          <q-btn
                            square
                            dense
                            flat
                            color="blue"
                            icon="folder_open"
                            @click="openFileExplore"
                          >
                            <q-tooltip
                              :delay="500"
                              class="bg-blue text-body2"
                              anchor="bottom right"
                            >
                              フォルダ選択
                            </q-tooltip>
                          </q-btn>
                        </template>
                      </q-input>
                      音声ファイルを設定したフォルダに書き出す
                    </q-card-section>
                  </q-card>
                </q-expansion-item>

                <q-expansion-item
                  dense
                  dense-toggle
                  expand-separator
                  group="saving-group"
                  label="上書き防止"
                  expand-icon-class="text-black"
                >
                  <q-card>
                    <q-card-section>
                      <q-checkbox
                        class="q-pl-md q-pb-sm"
                        :label="savingSetting.avoidOverwrite ? '有効' : '無効'"
                        dense
                        color="blue"
                        :model-value="savingSetting.avoidOverwrite"
                        @update:model-value="
                          handleSavingSettingChange('avoidOverwrite', $event)
                        "
                      />
                      <q-separator color="black" />
                      <div class="q-pt-sm">
                        上書きせずにファイルを連番にします
                      </div>
                    </q-card-section>
                  </q-card>
                </q-expansion-item>
              </q-list>
            </q-card>
          </div>
        </q-page>
      </q-page-container>
    </q-layout>
  </q-dialog>
</template>

<script lang="ts">
import { defineComponent, computed, onUpdated } from "vue";
import { useStore } from "@/store";
import { ASYNC_UI_LOCK, SET_USE_GPU } from "@/store/ui";
import { CHECK_FILE_EXISTS, RESTART_ENGINE } from "@/store/audio";
import { useQuasar } from "quasar";
import {
  GET_SAVING_SETTING_DATA,
  SET_SAVING_SETTING_DATA,
} from "@/store/setting";

export default defineComponent({
  name: "SettingDialog",

  props: {
    modelValue: {
      type: Boolean,
      required: true,
    },
  },

  setup(props, { emit }) {
    const store = useStore();
    const $q = useQuasar();

    const settingDialogOpenedComputed = computed({
      get: () => props.modelValue,
      set: (val) => emit("update:modelValue", val),
    });

    const engineMode = computed({
      get: () => (store.state.useGpu ? "switchGPU" : "switchCPU"),
      set: (mode: string) => {
        changeUseGPU(mode == "switchGPU" ? true : false);
      },
    });

    const changeUseGPU = async (useGpu: boolean) => {
      if (store.state.useGpu === useGpu) return;

      const change = async () => {
        await store.dispatch(SET_USE_GPU, { useGpu });
        store.dispatch(RESTART_ENGINE);

        $q.dialog({
          title: "エンジンの起動モードを変更しました",
          message: "変更を適用するためにエンジンを再起動します。",
          ok: {
            flat: true,
            textColor: "secondary",
          },
        });
      };

      const isAvailableGPUMode = await new Promise<boolean>((resolve) => {
        store.dispatch(ASYNC_UI_LOCK, {
          callback: async () => {
            $q.loading.show({
              spinnerColor: "primary",
              spinnerSize: 50,
              boxClass: "bg-white text-secondary",
              message: "起動モードを変更中です",
            });
            resolve(await window.electron.isAvailableGPUMode());
            $q.loading.hide();
          },
        });
      });

      if (useGpu && !isAvailableGPUMode) {
        $q.dialog({
          title: "対応するGPUデバイスが見つかりません",
          message:
            "GPUモードの利用には、メモリが3GB以上あるNVIDIA製GPUが必要です。<br />" +
            "このままGPUモードに変更するとエンジンエラーが発生する可能性があります。本当に変更しますか？",
          html: true,
          persistent: true,
          focus: "cancel",
          style: {
            width: "90vw",
            maxWidth: "90vw",
          },
          ok: {
            label: "変更する",
            flat: true,
            textColor: "secondary",
          },
          cancel: {
            label: "変更しない",
            flat: true,
            textColor: "secondary",
          },
        }).onOk(change);
      } else change();
    };

<<<<<<< HEAD
    const restartEngineProcess = () => {
      store.dispatch(RESTART_ENGINE);
    };

    const savingSetting = computed(() => store.state.savingSetting);

    const handleSavingSettingChange = (key: string, data: string | boolean) => {
      if (key === "fixedExportDir") {
        inputCheckDirExists(data.toString()).then((res) => {
          if (res) {
            store.dispatch(SET_SAVING_SETTING_DATA, {
              data: { ...savingSetting.value, [key]: data },
            });
          }
        });
      } else {
        store.dispatch(SET_SAVING_SETTING_DATA, {
          data: { ...savingSetting.value, [key]: data },
        });
      }
    };

    const openFileExplore = async () => {
      const path = await window.electron.showOpenDirectoryDialog({
        title: "デフォルトのフォルダを選択",
      });
      if (path) {
        inputCheckDirExists(path).then((res) => {
          if (res) {
            store.dispatch(SET_SAVING_SETTING_DATA, {
              data: { ...savingSetting.value, fixedExportDir: path },
            });
          }
        });
      }
    };

    const inputCheckDirExists = (dir: string) => {
      return store.dispatch(CHECK_FILE_EXISTS, { file: dir });
    };

    onUpdated(() => {
      store.dispatch(GET_SAVING_SETTING_DATA);
=======
    const fileEncoding = computed({
      get: () => store.state.fileEncoding,
      set: (encoding: Encoding) =>
        store.dispatch(SET_FILE_ENCODING, {
          encoding: encoding,
        }),
>>>>>>> c5752942
    });

    return {
      settingDialogOpenedComputed,
      engineMode,
<<<<<<< HEAD
      restartEngineProcess,
      savingSetting,
      handleSavingSettingChange,
      openFileExplore,
      inputCheckDirExists,
=======
      fileEncoding,
>>>>>>> c5752942
    };
  },
});
</script>

<style lang="scss" scoped>
@use '@/styles' as global;
@import "~quasar/src/css/variables";

.setting-card {
  width: 100%;
  max-width: 265px;
}

.text-nvidia {
  color: #76b900;
}

.bg-nvidia {
  background: #76b900;
}

.q-expansion-item {
  background-color: white;
  color: black;
}

.q-expansion-item--expanded {
  border: 1px solid #000000;
  border-color: $blue;
  background-color: white;
  color: $blue;
}

.q-expansion-item * {
  background-color: white;
  color: black;
}
</style><|MERGE_RESOLUTION|>--- conflicted
+++ resolved
@@ -275,7 +275,6 @@
       } else change();
     };
 
-<<<<<<< HEAD
     const restartEngineProcess = () => {
       store.dispatch(RESTART_ENGINE);
     };
@@ -319,28 +318,16 @@
 
     onUpdated(() => {
       store.dispatch(GET_SAVING_SETTING_DATA);
-=======
-    const fileEncoding = computed({
-      get: () => store.state.fileEncoding,
-      set: (encoding: Encoding) =>
-        store.dispatch(SET_FILE_ENCODING, {
-          encoding: encoding,
-        }),
->>>>>>> c5752942
     });
 
     return {
       settingDialogOpenedComputed,
       engineMode,
-<<<<<<< HEAD
       restartEngineProcess,
       savingSetting,
       handleSavingSettingChange,
       openFileExplore,
       inputCheckDirExists,
-=======
-      fileEncoding,
->>>>>>> c5752942
     };
   },
 });
