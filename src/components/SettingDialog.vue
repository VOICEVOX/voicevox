<template>
  <q-dialog
    maximized
    seamless
    transition-show="jump-up"
    transition-hide="jump-down"
    class="setting-dialog"
    v-model="settingDialogOpenedComputed"
  >
    <q-layout container view="hHh Lpr fFf" class="bg-background">
      <q-page-container class="root">
        <q-header class="q-pa-sm">
          <q-toolbar>
            <q-toolbar-title class="text-display"
              >設定 / オプション</q-toolbar-title
            >
            <q-space />
            <!-- close button -->
            <q-btn
              round
              flat
              icon="close"
              color="display"
              @click="settingDialogOpenedComputed = false"
            />
          </q-toolbar>
        </q-header>
        <q-page ref="scroller" class="scroller">
          <div class="q-pa-md row items-start q-gutter-md">
            <!-- Engine Mode Card -->
            <q-card flat class="setting-card">
              <q-card-actions>
                <div class="text-h5">エンジン</div>
              </q-card-actions>
              <q-card-actions class="q-px-md q-py-sm bg-setting-item">
                <div>エンジンモード</div>
                <q-space />
                <q-btn-toggle
                  padding="xs md"
                  unelevated
                  v-model="engineMode"
                  color="white"
                  text-color="black"
                  toggle-color="primary"
                  toggle-text-color="display"
                  :options="[
                    { label: 'CPU', value: 'switchCPU' },
                    { label: 'GPU', value: 'switchGPU' },
                  ]"
                >
                  <q-tooltip
                    :delay="500"
                    anchor="center left"
                    self="center right"
                    transition-show="jump-left"
                    transition-hide="jump-right"
                  >
                    GPUモードの利用には NVIDIA&trade; GPU が必要です
                  </q-tooltip>
                </q-btn-toggle>
              </q-card-actions>
            </q-card>
            <!-- Preservation Setting -->
            <q-card flat class="setting-card">
              <q-card-actions>
                <div class="text-h5">操作</div>
              </q-card-actions>
              <q-card-actions class="q-px-md q-py-sm bg-setting-item">
                <div>パラメータの引き継ぎ</div>
                <q-space />
                <q-toggle
                  :model-value="inheritAudioInfoMode"
                  @update:model-value="changeinheritAudioInfo($event)"
                >
                  <q-tooltip
                    :delay="500"
                    anchor="center left"
                    self="center right"
                    transition-show="jump-left"
                    transition-hide="jump-right"
                  >
                    テキスト欄を追加する際、現在の話速等のパラメータを引き継ぎます
                  </q-tooltip>
                </q-toggle>
              </q-card-actions>
            </q-card>
            <!-- Saving Card -->
            <q-card flat class="setting-card">
              <q-card-actions>
                <div class="text-h5">保存</div>
              </q-card-actions>
              <q-card-actions class="q-px-md q-py-sm bg-setting-item">
                <div>文字コード</div>
                <q-space />
                <q-btn-toggle
                  padding="xs md"
                  unelevated
                  :model-value="savingSetting.fileEncoding"
                  @update:model-value="
                    handleSavingSettingChange('fileEncoding', $event)
                  "
                  color="white"
                  text-color="black"
                  toggle-color="primary"
                  toggle-text-color="display"
                  :options="[
                    { label: 'UTF-8', value: 'UTF-8' },
                    { label: 'Shift_JIS', value: 'Shift_JIS' },
                  ]"
                />
              </q-card-actions>
              <q-card-actions class="q-px-md q-py-none bg-setting-item">
                <div>書き出し先を固定</div>
                <q-space />
                <q-input
                  dense
                  v-if="savingSetting.fixedExportEnabled"
                  maxheight="10px"
                  label="書き出し先のフォルダ"
                  hide-bottom-space
                  readonly
                  :model-value="savingSetting.fixedExportDir"
                  :input-style="{
                    width: `${savingSetting.fixedExportDir.length / 2 + 1}em`,
                    minWidth: '150px',
                    maxWidth: '450px',
                  }"
                  @update:model-value="
                    handleSavingSettingChange('fixedExportDir', $event)
                  "
                >
                  <template v-slot:append>
                    <q-btn
                      square
                      dense
                      flat
                      color="primary"
                      icon="folder_open"
                      @click="openFileExplore"
                    >
                      <q-tooltip :delay="500" anchor="bottom left">
                        フォルダ選択
                      </q-tooltip>
                    </q-btn>
                  </template>
                </q-input>
                <q-toggle
                  name="enabled"
                  align="left"
                  :model-value="savingSetting.fixedExportEnabled"
                  @update:model-value="
                    handleSavingSettingChange('fixedExportEnabled', $event)
                  "
                >
                  <q-tooltip
                    :delay="500"
                    anchor="center left"
                    self="center right"
                    transition-show="jump-left"
                    transition-hide="jump-right"
                    v-if="!savingSetting.fixedExportEnabled"
                  >
                    音声ファイルを設定したフォルダに書き出す
                  </q-tooltip>
                </q-toggle>
              </q-card-actions>

              <q-card-actions class="q-px-md q-py-none bg-setting-item">
                <div>上書き防止</div>
                <q-space />
                <q-toggle
                  :model-value="savingSetting.avoidOverwrite"
                  @update:model-value="
                    handleSavingSettingChange('avoidOverwrite', $event)
                  "
                >
                  <q-tooltip
                    :delay="500"
                    anchor="center left"
                    self="center right"
                    transition-show="jump-left"
                    transition-hide="jump-right"
                  >
                    上書きせずにファイルを連番で保存します
                  </q-tooltip>
                </q-toggle>
              </q-card-actions>
              <q-card-actions class="q-px-md q-py-none bg-setting-item">
                <div>labファイルを生成</div>
                <q-space />
                <q-toggle
                  name="enabled"
                  align="left"
                  :model-value="savingSetting.exportLab"
                  @update:model-value="
                    handleSavingSettingChange('exportLab', $event)
                  "
                >
                  <q-tooltip
                    :delay="500"
                    anchor="center left"
                    self="center right"
                    transition-show="jump-left"
                    transition-hide="jump-right"
                  >
                    リップシンク用のlabファイルを生成します
                  </q-tooltip>
                </q-toggle>
              </q-card-actions>
              <q-card-actions class="q-px-md q-py-none bg-setting-item">
                <div>txtファイルを書き出し</div>
                <q-space />
                <q-toggle
                  :model-value="savingSetting.exportText"
                  @update:model-value="
                    handleSavingSettingChange('exportText', $event)
                  "
                >
                  <q-tooltip
                    :delay="500"
                    anchor="center left"
                    self="center right"
                    transition-show="jump-left"
                    transition-hide="jump-right"
                  >
                    テキストをtxtファイルとして書き出します
                  </q-tooltip>
                </q-toggle>
              </q-card-actions>
            </q-card>
            <!-- Experimental Card -->
            <q-card flat class="setting-card">
              <q-card-actions>
                <div class="text-h5">高度な設定</div>
              </q-card-actions>
              <q-card-actions class="q-px-md q-py-none bg-setting-item">
                <div>音声をステレオ化</div>
                <q-space />
                <q-toggle
                  name="enabled"
                  align="left"
                  :model-value="savingSetting.outputStereo"
                  @update:model-value="
                    handleSavingSettingChange('outputStereo', $event)
                  "
                >
                  <q-tooltip
                    :delay="500"
                    anchor="center left"
                    self="center right"
                    transition-show="jump-left"
                    transition-hide="jump-right"
                  >
                    音声データをモノラルからステレオに変換してから再生・保存を行います
                  </q-tooltip>
                </q-toggle>
              </q-card-actions>
              <!-- FIXME: バージョン0.8.0現在、エンジン側にサンプリングレート変更エラーがあるので機能制限 -->
              <!-- <q-card-actions class="q-px-md q-py-none bg-grey-3">
                <div>音声のサンプリングレート</div>
                <q-space />
                <q-select
                  borderless
                  name="samplingRate"
                  :model-value="savingSetting.outputSamplingRate"
                  :options="[24000, 44100, 48000, 88200, 96000]"
                  :option-label="
                    (item) =>
                      `${item / 1000} kHz${
                        item === 24000 ? '(デフォルト)' : ''
                      }`
                  "
                  @update:model-value="
                    handleSavingSettingChange('outputSamplingRate', $event)
                  "
                >
                  <q-tooltip
                    :delay="500"
                    anchor="center left"
                    self="center right"
                    transition-show="jump-left"
                    transition-hide="jump-right"
                  >
                    音声のサンプリングレートを変更して再生・保存しますが、音声の品質は大きく変わりません
                  </q-tooltip>
                </q-select>
              </q-card-actions> -->
            </q-card>
            <!-- 今後実験的機能を追加する場合はここに追加 -->
            <!-- <q-card flat class="setting-card">
              <q-card-actions>
                <div class="text-h5">実験的機能</div>
              </q-card-actions>
<<<<<<< HEAD
              <q-card-actions class="q-px-md q-pt-sm q-pb-none bg-setting-item">
                <div>無声化切り替え</div>
                <q-space />
                <q-toggle v-model="useVoicingComputed">
                  <q-tooltip
                    :delay="500"
                    anchor="center left"
                    self="center right"
                    transition-show="jump-left"
                    transition-hide="jump-right"
                  >
                    この機能を有効にすると、元に戻す・やり直す機能が正しく動作しなくなる可能性があります
                  </q-tooltip>
                </q-toggle>
              </q-card-actions>
              <q-card-actions class="q-px-md q-pt-none q-pb-sm bg-setting-item">
                <div>Theme</div>
                <q-space />
                <q-btn-toggle
                  unelevated
                  padding="xs md"
                  color="white"
                  text-color="black"
                  toggle-color="primary"
                  toggle-text-color="display"
                  v-model="currentThemeNameComputed"
                  :options="availableThemeNameComputed"
                >
                  <q-tooltip
                    :delay="500"
                    anchor="center left"
                    self="center right"
                    transition-show="jump-left"
                    transition-hide="jump-right"
                  >
                    The colors in themes are not decided yet
                  </q-tooltip>
                </q-btn-toggle>
              </q-card-actions>
            </q-card>
=======
            </q-card> -->
>>>>>>> bd9134b2
          </div>
        </q-page>
      </q-page-container>
    </q-layout>
  </q-dialog>
</template>

<script lang="ts">
import { defineComponent, computed } from "vue";
import { useStore } from "@/store";
import { useQuasar } from "quasar";
import { SavingSetting } from "@/type/preload";

export default defineComponent({
  name: "SettingDialog",

  props: {
    modelValue: {
      type: Boolean,
      required: true,
    },
  },

  setup(props, { emit }) {
    const store = useStore();
    const $q = useQuasar();

    const settingDialogOpenedComputed = computed({
      get: () => props.modelValue,
      set: (val) => emit("update:modelValue", val),
    });

    const engineMode = computed({
      get: () => (store.state.useGpu ? "switchGPU" : "switchCPU"),
      set: (mode: string) => {
        changeUseGPU(mode == "switchGPU" ? true : false);
      },
    });
    const inheritAudioInfoMode = computed(() => store.state.inheritAudioInfo);

<<<<<<< HEAD
    const useVoicingComputed = computed({
      get: () => store.state.useVoicing,
      set: (useVoicing: boolean) => {
        store.dispatch("SET_USE_VOICING", { data: useVoicing });
      },
    });

    const currentThemeNameComputed = computed({
      get: () => store.state.themeSetting.currentTheme,
      set: (currentTheme: string) => {
        store.dispatch("SET_THEME_SETTING", { currentTheme: currentTheme });
      },
    });

    const currentThemeComputed = computed(() =>
      store.state.themeSetting.availableThemes.find((value) => {
        return value.name == currentThemeNameComputed.value;
      })
    );

    const availableThemeNameComputed = computed(() => {
      const names: { label: string; value: string }[] = [];
      store.state.themeSetting.availableThemes.forEach((theme) => {
        names.push({ label: theme.name, value: theme.name });
      });
      return names;
    });

=======
>>>>>>> bd9134b2
    const changeUseGPU = async (useGpu: boolean) => {
      if (store.state.useGpu === useGpu) return;

      const change = async () => {
        await store.dispatch("SET_USE_GPU", { useGpu });
        store.dispatch("RESTART_ENGINE");

        $q.dialog({
          title: "エンジンの起動モードを変更しました",
          message: "変更を適用するためにエンジンを再起動します。",
          ok: {
            flat: true,
            textColor: "display",
          },
        });
      };

      const isAvailableGPUMode = await new Promise<boolean>((resolve) => {
        store.dispatch("ASYNC_UI_LOCK", {
          callback: async () => {
            $q.loading.show({
              spinnerColor: "primary",
              spinnerSize: 50,
              boxClass: "bg-background text-display",
              message: "起動モードを変更中です",
            });
            resolve(await window.electron.isAvailableGPUMode());
            $q.loading.hide();
          },
        });
      });

      if (useGpu && !isAvailableGPUMode) {
        $q.dialog({
          title: "対応するGPUデバイスが見つかりません",
          message:
            "GPUモードの利用には、メモリが3GB以上あるNVIDIA製GPUが必要です。<br />" +
            "このままGPUモードに変更するとエンジンエラーが発生する可能性があります。本当に変更しますか？",
          html: true,
          persistent: true,
          focus: "cancel",
          style: {
            width: "90vw",
            maxWidth: "90vw",
          },
          ok: {
            label: "変更する",
            flat: true,
            textColor: "display",
          },
          cancel: {
            label: "変更しない",
            flat: true,
            textColor: "display",
          },
        }).onOk(change);
      } else change();
    };

    const changeinheritAudioInfo = async (inheritAudioInfo: boolean) => {
      if (store.state.inheritAudioInfo === inheritAudioInfo) return;
      store.dispatch("SET_INHERIT_AUDIOINFO", { inheritAudioInfo });
    };

    const restartEngineProcess = () => {
      store.dispatch("RESTART_ENGINE");
    };

    const savingSetting = computed(() => store.state.savingSetting);

    const handleSavingSettingChange = (
      key: keyof SavingSetting,
      data: string | boolean | number
    ) => {
      const storeDispatch = (): void => {
        store.dispatch("SET_SAVING_SETTING", {
          data: { ...savingSetting.value, [key]: data },
        });
      };
      if (key === "outputSamplingRate" && data !== 24000) {
        $q.dialog({
          title: "出力サンプリングレートを変更します",
          message:
            "出力サンプリングレートを変更しても、音質は変化しません。また、音声の生成処理に若干時間がかかる場合があります。<br />本当に変更しますか？",
          html: true,
          persistent: true,
          ok: {
            label: "変更する",
            flat: true,
            textColor: "display",
          },
          cancel: {
            label: "変更しない",
            flat: true,
            textColor: "display",
          },
        }).onOk(storeDispatch);
        return;
      }
      storeDispatch();
    };

    const openFileExplore = async () => {
      const path = await window.electron.showOpenDirectoryDialog({
        title: "書き出し先のフォルダを選択",
      });
      if (path) {
        store.dispatch("SET_SAVING_SETTING", {
          data: { ...savingSetting.value, fixedExportDir: path },
        });
      }
    };

    return {
      settingDialogOpenedComputed,
      engineMode,
      inheritAudioInfoMode,
      changeinheritAudioInfo,
      restartEngineProcess,
      savingSetting,
      handleSavingSettingChange,
      openFileExplore,
<<<<<<< HEAD
      useVoicingComputed,
      currentThemeNameComputed,
      currentThemeComputed,
      availableThemeNameComputed,
=======
>>>>>>> bd9134b2
    };
  },
});
</script>

<style lang="scss" scoped>
@use '@/styles' as global;
@import "~quasar/src/css/variables";

.hotkey-table {
  width: 100%;
}

.setting-card {
  @extend .hotkey-table;
  min-width: 475px;
  background: var(--color-background);
}

.setting-dialog .q-layout-container :deep(.absolute-full) {
  right: 0 !important;
  .scroll {
    left: unset !important;
    right: unset !important;
    width: unset !important;
    max-height: unset;
  }
}

.root {
  .scroller {
    overflow-y: scroll;
    > div {
      position: absolute;
      left: 0;
      right: 0;
    }
  }
}
</style><|MERGE_RESOLUTION|>--- conflicted
+++ resolved
@@ -287,27 +287,11 @@
               </q-card-actions> -->
             </q-card>
             <!-- 今後実験的機能を追加する場合はここに追加 -->
-            <!-- <q-card flat class="setting-card">
+            <q-card flat class="setting-card">
               <q-card-actions>
                 <div class="text-h5">実験的機能</div>
               </q-card-actions>
-<<<<<<< HEAD
-              <q-card-actions class="q-px-md q-pt-sm q-pb-none bg-setting-item">
-                <div>無声化切り替え</div>
-                <q-space />
-                <q-toggle v-model="useVoicingComputed">
-                  <q-tooltip
-                    :delay="500"
-                    anchor="center left"
-                    self="center right"
-                    transition-show="jump-left"
-                    transition-hide="jump-right"
-                  >
-                    この機能を有効にすると、元に戻す・やり直す機能が正しく動作しなくなる可能性があります
-                  </q-tooltip>
-                </q-toggle>
-              </q-card-actions>
-              <q-card-actions class="q-px-md q-pt-none q-pb-sm bg-setting-item">
+              <q-card-actions class="q-px-md q-py-sm bg-setting-item">
                 <div>Theme</div>
                 <q-space />
                 <q-btn-toggle
@@ -332,9 +316,6 @@
                 </q-btn-toggle>
               </q-card-actions>
             </q-card>
-=======
-            </q-card> -->
->>>>>>> bd9134b2
           </div>
         </q-page>
       </q-page-container>
@@ -375,14 +356,6 @@
     });
     const inheritAudioInfoMode = computed(() => store.state.inheritAudioInfo);
 
-<<<<<<< HEAD
-    const useVoicingComputed = computed({
-      get: () => store.state.useVoicing,
-      set: (useVoicing: boolean) => {
-        store.dispatch("SET_USE_VOICING", { data: useVoicing });
-      },
-    });
-
     const currentThemeNameComputed = computed({
       get: () => store.state.themeSetting.currentTheme,
       set: (currentTheme: string) => {
@@ -404,8 +377,6 @@
       return names;
     });
 
-=======
->>>>>>> bd9134b2
     const changeUseGPU = async (useGpu: boolean) => {
       if (store.state.useGpu === useGpu) return;
 
@@ -528,13 +499,9 @@
       savingSetting,
       handleSavingSettingChange,
       openFileExplore,
-<<<<<<< HEAD
-      useVoicingComputed,
       currentThemeNameComputed,
       currentThemeComputed,
       availableThemeNameComputed,
-=======
->>>>>>> bd9134b2
     };
   },
 });
