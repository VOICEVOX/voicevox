--- conflicted
+++ resolved
@@ -493,11 +493,7 @@
     };
 
     onUpdated(() => {
-<<<<<<< HEAD
-      store.dispatch("GET_SAVING_SETTING", undefined);
-=======
-      store.dispatch("GET_SAVING_SETTING_DATA");
->>>>>>> 078fd4ac
+      store.dispatch("GET_SAVING_SETTING");
     });
 
     return {
