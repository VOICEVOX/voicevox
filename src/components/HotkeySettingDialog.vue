--- conflicted
+++ resolved
@@ -10,15 +10,9 @@
     <q-layout container view="hHh Lpr lff" class="bg-background">
       <q-header class="q-py-sm">
         <q-toolbar>
-<<<<<<< HEAD
-          <q-toolbar-title class="text-secondary">
-            設定 / ショートカットキー
-          </q-toolbar-title>
-=======
           <q-toolbar-title class="text-secondary"
             >設定 / キー割り当て</q-toolbar-title
           >
->>>>>>> 1fa83293
           <q-input
             hide-bottom-space
             dense
