--- conflicted
+++ resolved
@@ -126,10 +126,6 @@
                       outline
                       :icon="
                         playing != undefined &&
-<<<<<<< HEAD
-                        selectedStyles[speakerUuid] != undefined &&
-=======
->>>>>>> 1f199dfd
                         speakerUuid === playing.speakerUuid &&
                         selectedStyles[speakerUuid].styleId ===
                           playing.styleId &&
