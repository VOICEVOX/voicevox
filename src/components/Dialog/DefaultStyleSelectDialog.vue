--- conflicted
+++ resolved
@@ -142,11 +142,6 @@
 const dialogOpened = defineModel<boolean>("dialogOpened", { default: false });
 
 const props = defineProps<{
-<<<<<<< HEAD
-  isOpen: boolean;
-=======
-  selectedStyleIndex: number;
->>>>>>> 8f0126ce
   characterInfo: CharacterInfo;
 }>();
 
@@ -156,16 +151,10 @@
 
 const store = useStore();
 
-<<<<<<< HEAD
-const isOpenComputed = computed({
-  get: () => props.isOpen,
-  set: (val) => emit("update:isOpen", val),
-});
-
 const selectedStyleIndex = ref<number>(0);
 
 // ダイアログが開かれたときに初期値を求める
-watch([() => props.isOpen], async ([newValue]) => {
+watch([dialogOpened], async ([newValue]) => {
   if (!newValue) return;
 
   const defaultStyle = store.state.defaultStyleIds.find(
@@ -176,17 +165,6 @@
   if (!defaultStyle) {
     selectedStyleIndex.value = 0;
     return;
-=======
-const firstSelectedStyleIndex = ref(0);
-const isModified = computed(() => {
-  return firstSelectedStyleIndex.value !== props.selectedStyleIndex;
-});
-
-// ダイアログが開かれたときに初期値を求める
-watch([dialogOpened], async ([newValue]) => {
-  if (newValue) {
-    firstSelectedStyleIndex.value = props.selectedStyleIndex;
->>>>>>> 8f0126ce
   }
 
   selectedStyleIndex.value = props.characterInfo.metas.styles.findIndex(
