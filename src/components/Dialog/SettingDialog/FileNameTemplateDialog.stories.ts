import { userEvent, within, expect, fn } from "@storybook/test";

import { Meta, StoryObj } from "@storybook/vue3";
import FileNameTemplateDialog from "./FileNameTemplateDialog.vue";
import {
  buildAudioFileNameFromRawData,
  DEFAULT_AUDIO_FILE_NAME_TEMPLATE,
} from "@/store/utility";

const meta: Meta<typeof FileNameTemplateDialog> = {
  component: FileNameTemplateDialog,
  args: {
    availableTags: [
      "index",
      "characterName",
      "styleName",
      "text",
      "date",
      "projectName",
    ],
    defaultTemplate: DEFAULT_AUDIO_FILE_NAME_TEMPLATE,
    savedTemplate: "",
    fileNameBuilder: buildAudioFileNameFromRawData,
<<<<<<< HEAD
=======
    extension: ".wav",
>>>>>>> 1e089567
    "onUpdate:template": fn(),
    "onUpdate:openDialog": fn(),
  },
  tags: ["!autodocs"], // ダイアログ系はautodocsのプレビューが正しく表示されないので無効化
};

export default meta;
type Story = StoryObj<typeof meta>;

export const Opened: Story = {
  name: "開いている",
  args: {
    openDialog: true,
  },
};

/** ファイル名パターンをクリアし、文字列を入力する */
const clearAndInput = async (inputValue: string) => {
  const canvas = within(document.body); // ダイアログなので例外的にdocument.bodyを使う
  const input = canvas.getByLabelText<HTMLInputElement>("ファイル名パターン");
  await userEvent.clear(input);
  if (inputValue) {
    await userEvent.type(input, inputValue);
  }
};

/** 無効な文字列を入力し、エラーメッセージが表示されることを確認する */
const createInvalidInputPlay =
  (inputValue: string, expectedMessage: string | RegExp) => async () => {
    const canvas = within(document.body); // ダイアログなので例外的にdocument.bodyを使う

    await clearAndInput(inputValue);

    await expect(await canvas.findByText(expectedMessage)).toBeInTheDocument();
  };

export const EmptyInput: Story = {
  name: "無効な入力：空欄",
  args: { ...Opened.args },
  play: createInvalidInputPlay("", "何か入力してください"),
};

export const ForbiddenInput: Story = {
  name: "無効な入力：禁じられた文字",
  args: { ...Opened.args },
  play: createInvalidInputPlay(
    "$連番$/",
    /^使用できない文字が含まれています：「.+」$/,
  ),
};

export const UnknownTagInput: Story = {
  name: "無効な入力：不明なタグ",
  args: { ...Opened.args },
  play: createInvalidInputPlay(
    "$連番$$テスト$",
    "不正なタグが存在するか、$が単体で含まれています",
  ),
};

export const UnclosedTagInput: Story = {
  name: "無効な入力：閉じられていないタグ",
  args: { ...Opened.args },
  play: createInvalidInputPlay(
    "$連番$$",
    "不正なタグが存在するか、$が単体で含まれています",
  ),
};

export const MissingIndexInput: Story = {
  name: "無効な入力：連番がない",
  args: { ...Opened.args },
  play: createInvalidInputPlay("a", "$連番$は必須です"),
};

export const Save: Story = {
  name: "確定ボタンを押す",
  args: {
    ...Opened.args,
  },
  play: async ({ args }) => {
    const canvas = within(document.body); // ダイアログなので例外的にdocument.bodyを使う

    await clearAndInput("$連番$");

    const button = canvas.getByRole("button", { name: "確定" });
    await userEvent.click(button);

    // 確定とダイアログを閉じるイベントが呼ばれる
    await expect(args["onUpdate:template"]).toBeCalledWith("$連番$");
    await expect(args["onUpdate:openDialog"]).toBeCalledWith(false);
  },
};

export const Unsaveable: Story = {
  name: "無効な入力だと確定ボタンが押せない",
  args: { ...Opened.args },
  play: async () => {
    const canvas = within(document.body); // ダイアログなので例外的にdocument.bodyを使う

    await clearAndInput("無効な入力");

    const button = canvas.getByRole("button", { name: "確定" });
    await expect(button).toBeDisabled();
  },
};

export const Close: Story = {
  name: "キャンセルボタンを押す",
  args: {
    ...Opened.args,
  },
  play: async ({ args }) => {
    const canvas = within(document.body); // ダイアログなので例外的にdocument.bodyを使う

    const button = canvas.getByRole("button", { name: "キャンセル" });
    await userEvent.click(button);

    // ダイアログを閉じるイベントが呼ばれる、確定イベントは呼ばれない
    await expect(args["onUpdate:template"]).not.toBeCalled();
    await expect(args["onUpdate:openDialog"]).toBeCalledWith(false);
  },
};

export const Closed: Story = {
  name: "閉じている",
  args: {
    openDialog: false,
  },
};<|MERGE_RESOLUTION|>--- conflicted
+++ resolved
@@ -21,10 +21,7 @@
     defaultTemplate: DEFAULT_AUDIO_FILE_NAME_TEMPLATE,
     savedTemplate: "",
     fileNameBuilder: buildAudioFileNameFromRawData,
-<<<<<<< HEAD
-=======
     extension: ".wav",
->>>>>>> 1e089567
     "onUpdate:template": fn(),
     "onUpdate:openDialog": fn(),
   },
