<template>
  <QDialog
    v-model="settingDialogOpenedComputed"
    maximized
    transitionShow="jump-up"
    transitionHide="jump-down"
    class="setting-dialog transparent-backdrop"
  >
    <QLayout container view="hHh Lpr fFf" class="bg-background">
      <QPageContainer class="root">
        <QHeader class="q-pa-sm">
          <QToolbar>
            <QToolbarTitle class="text-display"
              >設定 / オプション</QToolbarTitle
            >
            <QSpace />
            <!-- close button -->
            <QBtn
              round
              flat
              icon="close"
              color="display"
              aria-label="設定を閉じる"
              @click="settingDialogOpenedComputed = false"
            />
          </QToolbar>
        </QHeader>
        <QPage ref="scroller" class="scroller">
          <div class="q-pa-md row items-start q-gutter-md">
            <!-- Engine Mode Card -->
            <QCard flat class="setting-card">
              <QCardActions>
                <h5 class="text-h5">エンジン</h5>
                <template v-if="engineIds.length > 1">
                  <QSpace />
                  <QSelect
                    v-model="selectedEngineId"
                    borderless
                    dense
                    name="engine"
                    :options="engineIds"
                    :optionLabel="renderEngineNameLabel"
                  />
                </template>
              </QCardActions>
<<<<<<< HEAD
              <ButtonToggleCell
                v-model="engineUseGpu"
                title="エンジンモード"
                description="GPU モードの利用には GPU が必要です。Linux は NVIDIA™ 製 GPU のみ対応しています。"
                :options="engineUseGpuOptions"
                :disable="!gpuSwitchEnabled(selectedEngineId)"
              >
                <QTooltip
                  :delay="500"
                  :target="!gpuSwitchEnabled(selectedEngineId)"
=======
              <QCardActions class="q-px-md bg-surface">
                <div>エンジンモード</div>
                <div
                  aria-label=" GPU モードの利用には GPU が必要です。Linux は
                      NVIDIA&trade; 製 GPU のみ対応しています。また、エンジンが対応していない場合、切り替えられません。"
                >
                  <QIcon name="help_outline" size="sm" class="help-hover-icon">
                    <QTooltip
                      :delay="500"
                      anchor="center right"
                      self="center left"
                      transitionShow="jump-right"
                      transitionHide="jump-left"
                    >
                      GPU モードの利用には GPU が必要です。Linux は
                      NVIDIA&trade; 製 GPU のみ対応しています。
                    </QTooltip>
                  </QIcon>
                </div>
                <QSpace />
                <QBtnToggle
                  v-model="engineUseGpu"
                  padding="xs md"
                  unelevated
                  color="background"
                  textColor="display"
                  toggleColor="primary"
                  toggleTextColor="display-on-primary"
                  :options="engineUseGpuOptions"
                  :disable="!gpuSwitchEnabled(selectedEngineId)"
>>>>>>> b0c800e3
                >
                  {{
                    engineInfos[selectedEngineId].name
                  }}はCPU版のためGPUモードを利用できません。
                </QTooltip>
              </ButtonToggleCell>
              <QCardActions class="q-px-md bg-surface">
                <div>音声のサンプリングレート</div>
                <div
                  aria-label="再生と保存時の音声のサンプリングレートを変更できます（サンプリングレートを上げても音声の品質は上がりません）。"
                >
                  <QIcon name="help_outline" size="sm" class="help-hover-icon">
                    <QTooltip
                      :delay="500"
                      anchor="center right"
                      self="center left"
                      transitionShow="jump-right"
                      transitionHide="jump-left"
                    >
                      再生・保存時の音声のサンプリングレートを変更できます（サンプリングレートを上げても音声の品質は上がりません）。
                    </QTooltip>
                  </QIcon>
                </div>
                <QSpace />
                <QSelect
                  v-model="outputSamplingRate"
                  borderless
                  dense
                  name="samplingRate"
                  :options="samplingRateOptions"
                  :optionLabel="renderSamplingRateLabel"
                >
                </QSelect>
              </QCardActions>
            </QCard>
            <!-- Preservation Setting -->
            <QCard flat class="setting-card">
              <QCardActions>
                <h5 class="text-h5">操作</h5>
              </QCardActions>
              <ToggleCell
                title="プリセット機能"
                description="ONの場合、プリセット機能を有効にします。パラメータを登録したり適用したりできます。"
<<<<<<< HEAD
                :model-value="experimentalSetting.enablePreset"
                @update:model-value="changeEnablePreset"
=======
                :modelValue="experimentalSetting.enablePreset"
                @updated="changeEnablePreset"
>>>>>>> b0c800e3
              />
              <QSlideTransition>
                <!-- q-slide-transitionはheightだけをアニメーションするのでdivで囲う -->
                <div v-show="experimentalSetting.enablePreset">
                  <ToggleCell
                    title="スタイル変更時にデフォルトプリセットを適用"
                    description="ONの場合、キャラやスタイルの変更時にデフォルトプリセットが自動的に適用されます。"
                    class="in-slide-transition-workaround"
                    :modelValue="
                      experimentalSetting.shouldApplyDefaultPresetOnVoiceChanged
                    "
                    @update:model-value="
                      changeExperimentalSetting(
                        'shouldApplyDefaultPresetOnVoiceChanged',
                        $event,
                      )
                    "
                  />
                </div>
              </QSlideTransition>
              <ToggleCell
                title="パラメータの引き継ぎ"
                description="ONの場合、テキスト欄追加の際に、現在の話速等のパラメータが引き継がれます。"
<<<<<<< HEAD
                :model-value="inheritAudioInfoMode"
                @update:model-value="changeinheritAudioInfo"
              />
              <ButtonToggleCell
                v-model="activePointScrollMode"
                title="再生位置を追従"
                description="音声再生中の、詳細調整欄の自動スクロールのモードを選べます。"
                :options="[
                  {
                    label: '連続',
                    value: 'CONTINUOUSLY',
                    description: '現在の再生位置を真ん中に表示します。',
                  },
                  {
                    label: 'ページめくり',
                    value: 'PAGE',
                    description:
                      '現在の再生位置が表示範囲外にある場合にスクロールします。',
                  },
                  {
                    label: 'オフ',
                    value: 'OFF',
                    description: '自動でスクロールしません。',
                  },
                ]"
              />
              <ButtonToggleCell
                title="テキスト自動分割"
                description="スト貼り付けの際のテキストの分割箇所を選べます。"
                :model-value="splitTextWhenPaste"
                :options="[
                  {
                    label: '句点と改行',
                    value: 'PERIOD_AND_NEW_LINE',
                    description: '句点と改行を基にテキストを分割します。',
                  },
                  {
                    label: '改行',
                    value: 'NEW_LINE',
                    description: '改行のみを基にテキストを分割します。',
                  },
                  {
                    label: 'オフ',
                    value: 'OFF',
                    description: '分割を行いません。',
                  },
                ]"
                @update:model-value="
                  changeSplitTextWhenPaste(
                    $event as RootMiscSettingType['splitTextWhenPaste'],
                  )
                "
              />
              <ToggleCell
                title="メモ機能"
                description="ONの場合、テキストを [] で囲むことで、テキスト中にメモを書けます。"
                :model-value="enableMemoNotation"
                @update:model-value="changeEnableMemoNotation"
=======
                :modelValue="inheritAudioInfoMode"
                @updated="changeinheritAudioInfo"
              />
              <QCardActions class="q-px-md bg-surface">
                <div>再生位置を追従</div>
                <div
                  aria-label="音声再生中の、詳細調整欄の自動スクロールのモードを選べます。"
                >
                  <QIcon name="help_outline" size="sm" class="help-hover-icon">
                    <QTooltip
                      :delay="500"
                      anchor="center right"
                      self="center left"
                      transitionShow="jump-right"
                      transitionHide="jump-left"
                    >
                      音声再生中の、詳細調整欄の自動スクロールのモードを選べます。
                    </QTooltip>
                  </QIcon>
                </div>
                <QSpace />
                <QBtnToggle
                  v-model="activePointScrollMode"
                  padding="xs md"
                  unelevated
                  color="background"
                  textColor="display"
                  toggleColor="primary"
                  toggleTextColor="display-on-primary"
                  :options="[
                    {
                      label: '連続',
                      value: 'CONTINUOUSLY',
                      slot: 'CONTINUOUSLY',
                    },
                    {
                      label: 'ページめくり',
                      value: 'PAGE',
                      slot: 'PAGE',
                    },
                    {
                      label: 'オフ',
                      value: 'OFF',
                      slot: 'OFF',
                    },
                  ]"
                >
                  <template #CONTINUOUSLY>
                    <QTooltip :delay="500">
                      現在の再生位置を真ん中に表示します。
                    </QTooltip>
                  </template>
                  <template #PAGE>
                    <QTooltip :delay="500">
                      現在の再生位置が表示範囲外にある場合にスクロールします。
                    </QTooltip>
                  </template>
                  <template #OFF>
                    <QTooltip :delay="500">
                      自動でスクロールしません。
                    </QTooltip>
                  </template>
                </QBtnToggle>
              </QCardActions>
              <QCardActions class="q-px-md bg-surface">
                <div>テキスト自動分割</div>
                <div
                  aria-label="テキスト貼り付けの際のテキストの分割箇所を選べます。"
                >
                  <QIcon name="help_outline" size="sm" class="help-hover-icon">
                    <QTooltip
                      :delay="500"
                      anchor="center right"
                      self="center left"
                      transitionShow="jump-right"
                      transitionHide="jump-left"
                    >
                      テキスト貼り付けの際のテキストの分割箇所を選べます。
                    </QTooltip>
                  </QIcon>
                </div>
                <QSpace />
                <!-- FIXME: ツールチップの内容をaria-labelに付ける -->
                <QBtnToggle
                  padding="xs md"
                  unelevated
                  :modelValue="splitTextWhenPaste"
                  color="background"
                  textColor="display"
                  toggleColor="primary"
                  toggleTextColor="display-on-primary"
                  :options="[
                    {
                      label: '句点と改行',
                      value: 'PERIOD_AND_NEW_LINE',
                      slot: 'splitTextPeriodAndNewLine',
                    },
                    {
                      label: '改行',
                      value: 'NEW_LINE',
                      slot: 'splitTextNewLine',
                    },
                    { label: 'オフ', value: 'OFF', slot: 'splitTextOFF' },
                  ]"
                  @update:modelValue="changeSplitTextWhenPaste($event)"
                >
                  <template #splitTextPeriodAndNewLine>
                    <QTooltip :delay="500">
                      句点と改行を基にテキストを分割します。
                    </QTooltip>
                  </template>
                  <template #splitTextNewLine>
                    <QTooltip :delay="500">
                      改行のみを基にテキストを分割します。
                    </QTooltip>
                  </template>
                  <template #splitTextOFF>
                    <QTooltip :delay="500"> 分割を行いません。 </QTooltip>
                  </template>
                </QBtnToggle>
              </QCardActions>
              <ToggleCell
                title="メモ機能"
                description="ONの場合、テキストを [] で囲むことで、テキスト中にメモを書けます。"
                :modelValue="enableMemoNotation"
                @updated="changeEnableMemoNotation"
>>>>>>> b0c800e3
              />
              <ToggleCell
                title="ルビ機能"
                description="ONの場合、テキストに {ルビ対象|よみかた} と書くことで、テキストの読み方を変えられます。"
<<<<<<< HEAD
                :model-value="enableRubyNotation"
                @update:model-value="changeEnableRubyNotation"
=======
                :modelValue="enableRubyNotation"
                @updated="changeEnableRubyNotation"
>>>>>>> b0c800e3
              />
              <QCardActions class="q-px-md bg-surface">
                <div>非表示にしたヒントを全て再表示</div>
                <div
                  aria-label="過去に非表示にしたヒントを全て再表示できます。"
                >
                  <QIcon name="help_outline" size="sm" class="help-hover-icon">
                    <QTooltip
                      :delay="500"
                      anchor="center right"
                      self="center left"
                      transitionShow="jump-right"
                      transitionHide="jump-left"
                    >
                      過去に非表示にしたヒントを全て再表示できます。
                    </QTooltip>
                  </QIcon>
                </div>
                <QSpace />
                <!-- ボタンクリックのフィードバックのためのチェックマーク -->
                <QIcon
                  v-if="isDefaultConfirmedTips && hasResetConfirmedTips"
                  name="check"
                  size="sm"
                  color="primary"
                  style="margin-right: 8px"
                >
                </QIcon>
                <QBtn
                  label="再表示する"
                  unelevated
                  color="background"
                  textColor="display"
                  class="text-no-wrap q-mr-sm"
                  :disable="isDefaultConfirmedTips"
                  @click="
                    () => {
                      store.dispatch('RESET_CONFIRMED_TIPS');
                      hasResetConfirmedTips = true;
                    }
                  "
                >
                </QBtn>
              </QCardActions>
            </QCard>
            <!-- Saving Card -->
            <QCard flat class="setting-card">
              <QCardActions>
                <h5 class="text-h5">保存</h5>
              </QCardActions>
              <QCardActions class="q-px-md bg-surface">
                <div>書き出し先を固定</div>
                <div
                  aria-label="ONの場合、書き出す際のフォルダをあらかじめ指定できます。"
                >
                  <QIcon name="help_outline" size="sm" class="help-hover-icon">
                    <QTooltip
                      :delay="500"
                      anchor="center right"
                      self="center left"
                      transitionShow="jump-right"
                      transitionHide="jump-left"
                    >
                      ONの場合、書き出す際のフォルダをあらかじめ指定できます。
                    </QTooltip>
                  </QIcon>
                </div>
                <QSpace />
                <QInput
                  v-if="savingSetting.fixedExportEnabled"
                  dense
                  maxheight="10px"
                  label="書き出し先のフォルダ"
                  hideBottomSpace
                  readonly
                  :modelValue="savingSetting.fixedExportDir"
                  :inputStyle="{
                    width: `${savingSetting.fixedExportDir.length / 2 + 1}em`,
                    minWidth: '150px',
                    maxWidth: '450px',
                  }"
                  @update:modelValue="
                    (event) => {
                      if (event == null) throw 'event is null';
                      handleSavingSettingChange('fixedExportDir', event);
                    }
                  "
                >
                  <template #append>
                    <QBtn
                      square
                      dense
                      flat
                      color="primary"
                      icon="folder_open"
                      @click="selectFixedExportDir()"
                    >
                      <QTooltip :delay="500" anchor="bottom left">
                        フォルダ選択
                      </QTooltip>
                    </QBtn>
                  </template>
                </QInput>
                <QToggle
                  :modelValue="savingSetting.fixedExportEnabled"
                  @update:modelValue="
                    handleSavingSettingChange('fixedExportEnabled', $event)
                  "
                >
                </QToggle>
              </QCardActions>

              <FileNamePatternDialog
                v-model:open-dialog="showsFilePatternEditDialog"
              />

              <QCardActions class="q-px-md bg-surface">
                <div>書き出しファイル名パターン</div>
                <div
                  aria-label="書き出す際のファイル名のパターンをカスタマイズできます。"
                >
                  <QIcon name="help_outline" size="sm" class="help-hover-icon">
                    <QTooltip
                      :delay="500"
                      anchor="center right"
                      self="center left"
                      transitionShow="jump-right"
                      transitionHide="jump-left"
                    >
                      書き出す際のファイル名のパターンをカスタマイズできます。
                    </QTooltip>
                  </QIcon>
                </div>
                <QSpace />
                <div class="q-px-sm text-ellipsis">
                  {{ savingSetting.fileNamePattern }}
                </div>
                <QBtn
                  label="編集する"
                  unelevated
                  color="background"
                  textColor="display"
                  class="text-no-wrap q-mr-sm"
                  @click="showsFilePatternEditDialog = true"
                />
              </QCardActions>

              <ToggleCell
                title="上書き防止"
                description="ONの場合、書き出す際に同名ファイルが既にあったとき、ファイル名に連番を付けて別名で保存されます。"
<<<<<<< HEAD
                :model-value="savingSetting.avoidOverwrite"
                @update:model-value="
                  handleSavingSettingChange('avoidOverwrite', $event)
                "
              />
              <ButtonToggleCell
                title="文字コード"
                description="テキストファイルを書き出す際の文字コードを選べます。"
                :model-value="savingSetting.fileEncoding"
                :options="[
                  { label: 'UTF-8', value: 'UTF-8' },
                  { label: 'Shift_JIS', value: 'Shift_JIS' },
                ]"
                @update:model-value="
                  handleSavingSettingChange('fileEncoding', $event)
                "
              />
              <ToggleCell
                title="txtファイルを書き出し"
                description="ONの場合、音声書き出しの際にテキストがtxtファイルとして書き出されます。"
                :model-value="savingSetting.exportText"
                @update:model-value="
                  handleSavingSettingChange('exportText', $event)
                "
=======
                :modelValue="savingSetting.avoidOverwrite"
                @updated="handleSavingSettingChange('avoidOverwrite', $event)"
              />
              <QCardActions class="q-px-md bg-surface">
                <div>文字コード</div>
                <div
                  aria-label="テキストファイルを書き出す際の文字コードを選べます。"
                >
                  <QIcon name="help_outline" size="sm" class="help-hover-icon">
                    <QTooltip
                      :delay="500"
                      anchor="center right"
                      self="center left"
                      transitionShow="jump-right"
                      transitionHide="jump-left"
                    >
                      テキストファイルを書き出す際の文字コードを選べます。
                    </QTooltip>
                  </QIcon>
                </div>
                <QSpace />
                <QBtnToggle
                  padding="xs md"
                  unelevated
                  :modelValue="savingSetting.fileEncoding"
                  color="background"
                  textColor="display"
                  toggleColor="primary"
                  toggleTextColor="display-on-primary"
                  :options="[
                    { label: 'UTF-8', value: 'UTF-8' },
                    { label: 'Shift_JIS', value: 'Shift_JIS' },
                  ]"
                  @update:modelValue="
                    handleSavingSettingChange('fileEncoding', $event)
                  "
                />
              </QCardActions>
              <ToggleCell
                title="txtファイルを書き出し"
                description="ONの場合、音声書き出しの際にテキストがtxtファイルとして書き出されます。"
                :modelValue="savingSetting.exportText"
                @updated="handleSavingSettingChange('exportText', $event)"
>>>>>>> b0c800e3
              />
              <ToggleCell
                title="labファイルを書き出し"
                description="ONの場合、音声書き出しの際にリップシンク用のlabファイルが書き出されます。"
<<<<<<< HEAD
                :model-value="savingSetting.exportLab"
                @update:model-value="
                  handleSavingSettingChange('exportLab', $event)
                "
=======
                :modelValue="savingSetting.exportLab"
                @updated="handleSavingSettingChange('exportLab', $event)"
>>>>>>> b0c800e3
              />
            </QCard>
            <!-- Theme Card -->
            <QCard flat class="setting-card">
              <QCardActions>
                <h5 class="text-h5">外観</h5>
              </QCardActions>
<<<<<<< HEAD
              <ButtonToggleCell
                v-model="currentThemeNameComputed"
                title="テーマ"
                description="エディタの色を選べます。"
                :options="availableThemeNameComputed"
              />
              <ButtonToggleCell
                title="フォント"
                description="エディタのフォントを選べます。"
                :model-value="editorFont"
                :options="[
                  { label: 'デフォルト', value: 'default' },
                  { label: 'OS標準', value: 'os' },
                ]"
                @update:model-value="changeEditorFont($event as EditorFontType)"
              />
              <ToggleCell
                title="行番号の表示"
                description="ONの場合、テキスト欄の左側に行番号が表示されます。"
                :model-value="showTextLineNumber"
                @update:model-value="changeShowTextLineNumber"
=======
              <QCardActions class="q-px-md bg-surface">
                <div>テーマ</div>
                <div aria-label="エディタの色を選べます。">
                  <QIcon name="help_outline" size="sm" class="help-hover-icon">
                    <QTooltip
                      :delay="500"
                      anchor="center right"
                      self="center left"
                      transitionShow="jump-right"
                      transitionHide="jump-left"
                    >
                      エディタの色を選べます。
                    </QTooltip>
                  </QIcon>
                </div>
                <QSpace />
                <QBtnToggle
                  v-model="currentThemeNameComputed"
                  unelevated
                  padding="xs md"
                  color="background"
                  textColor="display"
                  toggleColor="primary"
                  toggleTextColor="display-on-primary"
                  :options="availableThemeNameComputed"
                />
              </QCardActions>

              <QCardActions class="q-px-md bg-surface">
                <div>フォント</div>
                <div aria-label="エディタのフォントを選べます。">
                  <QIcon name="help_outline" size="sm" class="help-hover-icon">
                    <QTooltip
                      :delay="500"
                      anchor="center right"
                      self="center left"
                      transitionShow="jump-right"
                      transitionHide="jump-left"
                    >
                      エディタのフォントを選べます。
                    </QTooltip>
                  </QIcon>
                </div>
                <QSpace />
                <QBtnToggle
                  padding="xs md"
                  unelevated
                  :modelValue="editorFont"
                  color="background"
                  textColor="display"
                  toggleColor="primary"
                  toggleTextColor="display-on-primary"
                  :options="[
                    { label: 'デフォルト', value: 'default' },
                    { label: 'OS標準', value: 'os' },
                  ]"
                  @update:modelValue="changeEditorFont($event)"
                />
              </QCardActions>
              <ToggleCell
                title="行番号の表示"
                description="ONの場合、テキスト欄の左側に行番号が表示されます。"
                :modelValue="showTextLineNumber"
                @updated="changeShowTextLineNumber"
>>>>>>> b0c800e3
              />
              <ToggleCell
                title="テキスト追加ボタンの表示"
                description="OFFの場合、右下にテキスト追加ボタンが表示されません。（テキスト欄は Shift + Enter で追加できます）"
<<<<<<< HEAD
                :model-value="showAddAudioItemButton"
                @update:model-value="changeShowAddAudioItemButton"
=======
                :modelValue="showAddAudioItemButton"
                @updated="changeShowAddAudioItemButton"
>>>>>>> b0c800e3
              />
            </QCard>

            <!-- Advanced Card -->
            <QCard flat class="setting-card">
              <QCardActions>
                <h5 class="text-h5">高度な設定</h5>
              </QCardActions>
              <ToggleCell
                title="マルチエンジン機能"
                description="ONの場合、複数のVOICEVOX準拠エンジンを利用可能にします。"
<<<<<<< HEAD
                :model-value="enableMultiEngine"
                @update:model-value="setEnableMultiEngine"
=======
                :modelValue="enableMultiEngine"
                @updated="setEnableMultiEngine"
>>>>>>> b0c800e3
              />
              <ToggleCell
                title="音声をステレオ化"
                description="ONの場合、音声データがモノラルからステレオに変換されてから再生・保存が行われます。"
<<<<<<< HEAD
                :model-value="savingSetting.outputStereo"
                @update:model-value="
                  handleSavingSettingChange('outputStereo', $event)
                "
=======
                :modelValue="savingSetting.outputStereo"
                @updated="handleSavingSettingChange('outputStereo', $event)"
>>>>>>> b0c800e3
              />
              <QCardActions
                class="q-px-md bg-surface"
                :class="{ disabled: !canSetAudioOutputDevice }"
              >
                <div>再生デバイス</div>
                <div aria-label="音声の再生デバイスを変更できます。">
                  <QIcon name="help_outline" size="sm" class="help-hover-icon">
                    <QTooltip
                      :delay="500"
                      anchor="center right"
                      self="center left"
                      transitionShow="jump-right"
                      transitionHide="jump-left"
                    >
                      音声の再生デバイスを変更できます。
                      <template v-if="!canSetAudioOutputDevice">
                        この機能はお使いの環境でサポートされていないため、使用できません。
                      </template>
                    </QTooltip>
                  </QIcon>
                </div>
                <QSpace />
                <QSelect
                  v-model="currentAudioOutputDeviceComputed"
                  :disable="!canSetAudioOutputDevice"
                  dense
                  name="audioOutputDevice"
                  :options="availableAudioOutputDevices"
                  class="col-7"
                >
                </QSelect>
              </QCardActions>
            </QCard>

            <!-- Experimental Card -->
            <QCard flat class="setting-card">
              <QCardActions>
                <div class="text-h5">実験的機能</div>
              </QCardActions>
              <!-- 今後実験的機能を追加する場合はここに追加 -->
              <ToggleCell
                title="疑問文を自動調整"
                description="ONの場合、疑問文の語尾の音高が自動的に上げられます。"
<<<<<<< HEAD
                :model-value="experimentalSetting.enableInterrogativeUpspeak"
                @update:model-value="
=======
                :modelValue="experimentalSetting.enableInterrogativeUpspeak"
                @updated="
>>>>>>> b0c800e3
                  changeExperimentalSetting(
                    'enableInterrogativeUpspeak',
                    $event,
                  )
                "
              />
              <ToggleCell
                title="モーフィング機能"
                description="ONの場合、モーフィング機能を有効にします。2つの音声混ぜられるようになります。"
<<<<<<< HEAD
                :model-value="experimentalSetting.enableMorphing"
                @update:model-value="
                  changeExperimentalSetting('enableMorphing', $event)
                "
=======
                :modelValue="experimentalSetting.enableMorphing"
                @updated="changeExperimentalSetting('enableMorphing', $event)"
>>>>>>> b0c800e3
              />
              <ToggleCell
                title="複数選択"
                description="ONの場合、複数のテキスト欄を選択できるようにします。"
<<<<<<< HEAD
                :model-value="experimentalSetting.enableMultiSelect"
                @update:model-value="
=======
                :modelValue="experimentalSetting.enableMultiSelect"
                @updated="
>>>>>>> b0c800e3
                  changeExperimentalSetting('enableMultiSelect', $event)
                "
              />
              <ToggleCell
                v-if="!isProduction"
                title="[開発時のみ機能] 調整結果の保持"
                description="ONの場合、テキスト変更時、同じ読みのアクセント区間内の調整結果を保持します。"
<<<<<<< HEAD
                :model-value="experimentalSetting.shouldKeepTuningOnTextChange"
                @update:model-value="
=======
                :modelValue="experimentalSetting.shouldKeepTuningOnTextChange"
                @updated="
>>>>>>> b0c800e3
                  changeExperimentalSetting(
                    'shouldKeepTuningOnTextChange',
                    $event,
                  )
                "
              />
              <ToggleCell
                title="ソング：ピッチ編集機能"
                description="ONの場合、ピッチ編集モードに切り替えて音の高さを変えられるようになります。"
<<<<<<< HEAD
                :model-value="experimentalSetting.enablePitchEditInSongEditor"
                @update:model-value="
=======
                :modelValue="experimentalSetting.enablePitchEditInSongEditor"
                @updated="
>>>>>>> b0c800e3
                  changeExperimentalSetting(
                    'enablePitchEditInSongEditor',
                    $event,
                  )
                "
              />
            </QCard>
            <QCard flat class="setting-card">
              <QCardActions>
                <h5 class="text-h5">データ収集</h5>
              </QCardActions>
              <ToggleCell
                title="ソフトウェア利用状況のデータ収集を許可"
                description="ONの場合、各UIの利用率などのデータが送信され、VOICEVOXの改善に役立てられます。テキストデータや音声データは送信されません。"
<<<<<<< HEAD
                :model-value="acceptRetrieveTelemetryComputed"
                @update:model-value="acceptRetrieveTelemetryComputed = $event"
=======
                :modelValue="acceptRetrieveTelemetryComputed"
                @updated="acceptRetrieveTelemetryComputed = $event"
>>>>>>> b0c800e3
              />
            </QCard>
          </div>
        </QPage>
      </QPageContainer>
    </QLayout>
  </QDialog>
</template>

<script setup lang="ts">
import { computed, ref, watchEffect } from "vue";
import FileNamePatternDialog from "./FileNamePatternDialog.vue";
import ToggleCell from "./ToggleCell.vue";
import ButtonToggleCell from "./ButtonToggleCell.vue";
import { useStore } from "@/store";
import {
  isProduction,
  SavingSetting,
  EngineSettingType,
  ExperimentalSettingType,
  ActivePointScrollMode,
  RootMiscSettingType,
  EngineId,
  EditorFontType,
} from "@/type/preload";
import { createLogger } from "@/domain/frontend/log";

type SamplingRateOption = EngineSettingType["outputSamplingRate"];

// ルート直下にある雑多な設定値を簡単に扱えるようにする
const useRootMiscSetting = <T extends keyof RootMiscSettingType>(key: T) => {
  const state = computed(() => store.state[key]);
  const setter = (value: RootMiscSettingType[T]) => {
    // Vuexの型処理でUnionが解かれてしまうのを迂回している
    // FIXME: このワークアラウンドをなくす
    store.dispatch("SET_ROOT_MISC_SETTING", { key: key as never, value });
  };
  return [state, setter] as const;
};

const props = defineProps<{
  modelValue: boolean;
}>();
const emit = defineEmits<{
  (e: "update:modelValue", val: boolean): void;
}>();

const store = useStore();
const { warn } = createLogger("SettingDialog");

const settingDialogOpenedComputed = computed({
  get: () => props.modelValue,
  set: (val) => emit("update:modelValue", val),
});

const engineUseGpu = computed({
  get: () => {
    return store.state.engineSettings[selectedEngineId.value].useGpu;
  },
  set: (mode: boolean) => {
    changeUseGpu(mode);
  },
});
const engineIds = computed(() => store.state.engineIds);
const engineInfos = computed(() => store.state.engineInfos);
const inheritAudioInfoMode = computed(() => store.state.inheritAudioInfo);
const activePointScrollMode = computed({
  get: () => store.state.activePointScrollMode,
  set: (activePointScrollMode: ActivePointScrollMode) => {
    store.dispatch("SET_ACTIVE_POINT_SCROLL_MODE", {
      activePointScrollMode,
    });
  },
});
const experimentalSetting = computed(() => store.state.experimentalSetting);

// 非表示にしたヒントの再表示
const hasResetConfirmedTips = ref(false);
const isDefaultConfirmedTips = computed(() => {
  const confirmedTips = store.state.confirmedTips;
  // すべて false (= 初期値) かどうか確認
  return Object.values(confirmedTips).every((v) => !v);
});

// 外観
const currentThemeNameComputed = computed({
  get: () => store.state.themeSetting.currentTheme,
  set: (currentTheme: string) => {
    store.dispatch("SET_THEME_SETTING", { currentTheme: currentTheme });
  },
});

const availableThemeNameComputed = computed(() => {
  return [...store.state.themeSetting.availableThemes]
    .sort((a, b) => a.order - b.order)
    .map((theme) => {
      return { label: theme.displayName, value: theme.name };
    });
});

const [editorFont, changeEditorFont] = useRootMiscSetting("editorFont");

const [enableMultiEngine, setEnableMultiEngine] =
  useRootMiscSetting("enableMultiEngine");

const [showTextLineNumber, changeShowTextLineNumber] =
  useRootMiscSetting("showTextLineNumber");

const [showAddAudioItemButton, changeShowAddAudioItemButton] =
  useRootMiscSetting("showAddAudioItemButton");

const [enableMemoNotation, changeEnableMemoNotation] =
  useRootMiscSetting("enableMemoNotation");

const [enableRubyNotation, changeEnableRubyNotation] =
  useRootMiscSetting("enableRubyNotation");

const canSetAudioOutputDevice = computed(() => {
  return !!HTMLAudioElement.prototype.setSinkId;
});
const currentAudioOutputDeviceComputed = computed<
  | {
      key: string;
      label: string;
    }
  | undefined
>({
  get: () => {
    // 再生デバイスが見つからなかったらデフォルト値に戻す
    // FIXME: watchなどにしてgetter内で操作しないようにする
    const device = availableAudioOutputDevices.value?.find(
      (device) => device.key === store.state.savingSetting.audioOutputDevice,
    );
    if (device) {
      return device;
    } else if (store.state.savingSetting.audioOutputDevice !== "default") {
      handleSavingSettingChange("audioOutputDevice", "default");
    }
    return undefined;
  },
  set: (device) => {
    if (device) {
      handleSavingSettingChange("audioOutputDevice", device.key);
    }
  },
});

const availableAudioOutputDevices = ref<{ key: string; label: string }[]>();
const updateAudioOutputDevices = async () => {
  const devices = await navigator.mediaDevices.enumerateDevices();
  availableAudioOutputDevices.value = devices
    .filter((device) => device.kind === "audiooutput")
    .map((device) => {
      return { label: device.label, key: device.deviceId };
    });
};
if (navigator.mediaDevices) {
  navigator.mediaDevices.addEventListener(
    "devicechange",
    updateAudioOutputDevices,
  );
  updateAudioOutputDevices();
} else {
  warn("navigator.mediaDevices is not available.");
}

const acceptRetrieveTelemetryComputed = computed({
  get: () => store.state.acceptRetrieveTelemetry == "Accepted",
  set: (acceptRetrieveTelemetry: boolean) => {
    store.dispatch("SET_ACCEPT_RETRIEVE_TELEMETRY", {
      acceptRetrieveTelemetry: acceptRetrieveTelemetry ? "Accepted" : "Refused",
    });

    if (acceptRetrieveTelemetry) {
      return;
    }

    store.dispatch("SHOW_ALERT_DIALOG", {
      title: "ソフトウェア利用状況のデータ収集の無効化",
      message:
        "ソフトウェア利用状況のデータ収集を完全に無効にするには、VOICEVOXを再起動する必要があります",
      ok: "OK",
    });
  },
});

const changeUseGpu = async (useGpu: boolean) => {
  store.dispatch("SHOW_LOADING_SCREEN", {
    message: "起動モードを変更中です",
  });

  await store.dispatch("CHANGE_USE_GPU", {
    useGpu,
    engineId: selectedEngineId.value,
  });

  store.dispatch("HIDE_ALL_LOADING_SCREEN");
};

const changeinheritAudioInfo = async (inheritAudioInfo: boolean) => {
  if (store.state.inheritAudioInfo === inheritAudioInfo) return;
  store.dispatch("SET_INHERIT_AUDIOINFO", { inheritAudioInfo });
};

const changeEnablePreset = (value: boolean) => {
  if (value) {
    // プリセット機能をONにしたときは「デフォルトプリセットを自動で適用」もONにする
    changeExperimentalSetting("enablePreset", true);
    changeExperimentalSetting("shouldApplyDefaultPresetOnVoiceChanged", true);
  } else {
    changeExperimentalSetting("enablePreset", false);
    changeExperimentalSetting("shouldApplyDefaultPresetOnVoiceChanged", false);
  }
};

const changeExperimentalSetting = async (
  key: keyof ExperimentalSettingType,
  data: boolean,
) => {
  store.dispatch("SET_EXPERIMENTAL_SETTING", {
    experimentalSetting: { ...experimentalSetting.value, [key]: data },
  });
};

const savingSetting = computed(() => store.state.savingSetting);

const engineUseGpuOptions = [
  { label: "CPU", value: false },
  { label: "GPU", value: true },
];

const gpuSwitchEnabled = (engineId: EngineId) => {
  // CPU版でもGPUモードからCPUモードに変更できるようにする
  return store.getters.ENGINE_CAN_USE_GPU(engineId) || engineUseGpu.value;
};

const samplingRateOptions: SamplingRateOption[] = [
  "engineDefault",
  24000,
  44100,
  48000,
  88200,
  96000,
];
const renderSamplingRateLabel = (value: SamplingRateOption): string => {
  if (value === "engineDefault") {
    return "デフォルト";
  } else {
    return `${value / 1000} kHz`;
  }
};

const handleSavingSettingChange = (
  key: keyof SavingSetting,
  data: string | boolean | number,
) => {
  store.dispatch("SET_SAVING_SETTING", {
    data: { ...savingSetting.value, [key]: data },
  });
};

const outputSamplingRate = computed({
  get: () => {
    return store.state.engineSettings[selectedEngineId.value]
      .outputSamplingRate;
  },
  set: async (outputSamplingRate: SamplingRateOption) => {
    if (outputSamplingRate !== "engineDefault") {
      const result = await store.dispatch("SHOW_CONFIRM_DIALOG", {
        title: "出力サンプリングレートを変更します",
        message:
          "出力サンプリングレートを変更しても、音質は変化しません。また、音声の生成処理に若干時間がかかる場合があります。<br />変更しますか？",
        html: true,
        actionName: "変更する",
        cancel: "変更しない",
      });
      if (result !== "OK") {
        return;
      }
    }

    store.dispatch("SET_ENGINE_SETTING", {
      engineId: selectedEngineId.value,
      engineSetting: {
        ...store.state.engineSettings[selectedEngineId.value],
        outputSamplingRate,
      },
    });
  },
});

const openFileExplore = () => {
  return window.backend.showSaveDirectoryDialog({
    title: "書き出し先のフォルダを選択",
  });
};

const selectFixedExportDir = async () => {
  const path = await openFileExplore();
  if (path != undefined) {
    handleSavingSettingChange("fixedExportDir", path);
  }
};

// 書き出し先を固定を有効にしたときに書き出し先が未選択の場合は自動的にダイアログを表示する
watchEffect(async () => {
  if (
    savingSetting.value.fixedExportEnabled &&
    savingSetting.value.fixedExportDir === ""
  ) {
    const path = await openFileExplore();
    if (path != undefined) {
      handleSavingSettingChange("fixedExportDir", path);
    } else {
      // キャンセルした場合書き出し先の固定を無効化する
      handleSavingSettingChange("fixedExportEnabled", false);
    }
  }
});

const [splitTextWhenPaste, changeSplitTextWhenPaste] =
  useRootMiscSetting("splitTextWhenPaste");

const showsFilePatternEditDialog = ref(false);

const selectedEngineIdRaw = ref<EngineId | undefined>(undefined);
const selectedEngineId = computed({
  get: () => {
    return selectedEngineIdRaw.value || engineIds.value[0];
  },
  set: (engineId: EngineId) => {
    selectedEngineIdRaw.value = engineId;
  },
});
const renderEngineNameLabel = (engineId: EngineId) => {
  return engineInfos.value[engineId].name;
};
</script>

<style scoped lang="scss">
@use "@/styles/visually-hidden" as visually-hidden;
@use "@/styles/colors" as colors;

.text-h5 {
  margin: 0;
}

.setting-dialog {
  .q-field__control {
    color: colors.$primary;
  }
}

.help-hover-icon {
  margin-left: 6px;
  color: colors.$display;
  opacity: 0.5;
}

.hotkey-table {
  width: 100%;
}

.setting-card {
  @extend .hotkey-table;
  min-width: 475px;
  background: colors.$background;
}

.text-ellipsis {
  white-space: nowrap;
  overflow: hidden;
  text-overflow: ellipsis;
}

.setting-dialog .q-layout-container :deep(.absolute-full) {
  right: 0 !important;
  .scroll {
    left: unset !important;
    right: unset !important;
    width: unset !important;
    max-height: unset;
  }
}

.root {
  .scroller {
    overflow-y: scroll;
    > div {
      position: absolute;
      left: 0;
      right: 0;
    }
  }
}
</style><|MERGE_RESOLUTION|>--- conflicted
+++ resolved
@@ -43,7 +43,6 @@
                   />
                 </template>
               </QCardActions>
-<<<<<<< HEAD
               <ButtonToggleCell
                 v-model="engineUseGpu"
                 title="エンジンモード"
@@ -54,38 +53,6 @@
                 <QTooltip
                   :delay="500"
                   :target="!gpuSwitchEnabled(selectedEngineId)"
-=======
-              <QCardActions class="q-px-md bg-surface">
-                <div>エンジンモード</div>
-                <div
-                  aria-label=" GPU モードの利用には GPU が必要です。Linux は
-                      NVIDIA&trade; 製 GPU のみ対応しています。また、エンジンが対応していない場合、切り替えられません。"
-                >
-                  <QIcon name="help_outline" size="sm" class="help-hover-icon">
-                    <QTooltip
-                      :delay="500"
-                      anchor="center right"
-                      self="center left"
-                      transitionShow="jump-right"
-                      transitionHide="jump-left"
-                    >
-                      GPU モードの利用には GPU が必要です。Linux は
-                      NVIDIA&trade; 製 GPU のみ対応しています。
-                    </QTooltip>
-                  </QIcon>
-                </div>
-                <QSpace />
-                <QBtnToggle
-                  v-model="engineUseGpu"
-                  padding="xs md"
-                  unelevated
-                  color="background"
-                  textColor="display"
-                  toggleColor="primary"
-                  toggleTextColor="display-on-primary"
-                  :options="engineUseGpuOptions"
-                  :disable="!gpuSwitchEnabled(selectedEngineId)"
->>>>>>> b0c800e3
                 >
                   {{
                     engineInfos[selectedEngineId].name
@@ -129,13 +96,8 @@
               <ToggleCell
                 title="プリセット機能"
                 description="ONの場合、プリセット機能を有効にします。パラメータを登録したり適用したりできます。"
-<<<<<<< HEAD
-                :model-value="experimentalSetting.enablePreset"
-                @update:model-value="changeEnablePreset"
-=======
                 :modelValue="experimentalSetting.enablePreset"
-                @updated="changeEnablePreset"
->>>>>>> b0c800e3
+                @update:modelValue="changeEnablePreset"
               />
               <QSlideTransition>
                 <!-- q-slide-transitionはheightだけをアニメーションするのでdivで囲う -->
@@ -147,7 +109,7 @@
                     :modelValue="
                       experimentalSetting.shouldApplyDefaultPresetOnVoiceChanged
                     "
-                    @update:model-value="
+                    @update:modelValue="
                       changeExperimentalSetting(
                         'shouldApplyDefaultPresetOnVoiceChanged',
                         $event,
@@ -159,9 +121,8 @@
               <ToggleCell
                 title="パラメータの引き継ぎ"
                 description="ONの場合、テキスト欄追加の際に、現在の話速等のパラメータが引き継がれます。"
-<<<<<<< HEAD
-                :model-value="inheritAudioInfoMode"
-                @update:model-value="changeinheritAudioInfo"
+                :modelValue="inheritAudioInfoMode"
+                @update:modelValue="changeinheritAudioInfo"
               />
               <ButtonToggleCell
                 v-model="activePointScrollMode"
@@ -189,7 +150,7 @@
               <ButtonToggleCell
                 title="テキスト自動分割"
                 description="スト貼り付けの際のテキストの分割箇所を選べます。"
-                :model-value="splitTextWhenPaste"
+                :modelValue="splitTextWhenPaste"
                 :options="[
                   {
                     label: '句点と改行',
@@ -207,7 +168,7 @@
                     description: '分割を行いません。',
                   },
                 ]"
-                @update:model-value="
+                @update:modelValue="
                   changeSplitTextWhenPaste(
                     $event as RootMiscSettingType['splitTextWhenPaste'],
                   )
@@ -216,147 +177,14 @@
               <ToggleCell
                 title="メモ機能"
                 description="ONの場合、テキストを [] で囲むことで、テキスト中にメモを書けます。"
-                :model-value="enableMemoNotation"
-                @update:model-value="changeEnableMemoNotation"
-=======
-                :modelValue="inheritAudioInfoMode"
-                @updated="changeinheritAudioInfo"
-              />
-              <QCardActions class="q-px-md bg-surface">
-                <div>再生位置を追従</div>
-                <div
-                  aria-label="音声再生中の、詳細調整欄の自動スクロールのモードを選べます。"
-                >
-                  <QIcon name="help_outline" size="sm" class="help-hover-icon">
-                    <QTooltip
-                      :delay="500"
-                      anchor="center right"
-                      self="center left"
-                      transitionShow="jump-right"
-                      transitionHide="jump-left"
-                    >
-                      音声再生中の、詳細調整欄の自動スクロールのモードを選べます。
-                    </QTooltip>
-                  </QIcon>
-                </div>
-                <QSpace />
-                <QBtnToggle
-                  v-model="activePointScrollMode"
-                  padding="xs md"
-                  unelevated
-                  color="background"
-                  textColor="display"
-                  toggleColor="primary"
-                  toggleTextColor="display-on-primary"
-                  :options="[
-                    {
-                      label: '連続',
-                      value: 'CONTINUOUSLY',
-                      slot: 'CONTINUOUSLY',
-                    },
-                    {
-                      label: 'ページめくり',
-                      value: 'PAGE',
-                      slot: 'PAGE',
-                    },
-                    {
-                      label: 'オフ',
-                      value: 'OFF',
-                      slot: 'OFF',
-                    },
-                  ]"
-                >
-                  <template #CONTINUOUSLY>
-                    <QTooltip :delay="500">
-                      現在の再生位置を真ん中に表示します。
-                    </QTooltip>
-                  </template>
-                  <template #PAGE>
-                    <QTooltip :delay="500">
-                      現在の再生位置が表示範囲外にある場合にスクロールします。
-                    </QTooltip>
-                  </template>
-                  <template #OFF>
-                    <QTooltip :delay="500">
-                      自動でスクロールしません。
-                    </QTooltip>
-                  </template>
-                </QBtnToggle>
-              </QCardActions>
-              <QCardActions class="q-px-md bg-surface">
-                <div>テキスト自動分割</div>
-                <div
-                  aria-label="テキスト貼り付けの際のテキストの分割箇所を選べます。"
-                >
-                  <QIcon name="help_outline" size="sm" class="help-hover-icon">
-                    <QTooltip
-                      :delay="500"
-                      anchor="center right"
-                      self="center left"
-                      transitionShow="jump-right"
-                      transitionHide="jump-left"
-                    >
-                      テキスト貼り付けの際のテキストの分割箇所を選べます。
-                    </QTooltip>
-                  </QIcon>
-                </div>
-                <QSpace />
-                <!-- FIXME: ツールチップの内容をaria-labelに付ける -->
-                <QBtnToggle
-                  padding="xs md"
-                  unelevated
-                  :modelValue="splitTextWhenPaste"
-                  color="background"
-                  textColor="display"
-                  toggleColor="primary"
-                  toggleTextColor="display-on-primary"
-                  :options="[
-                    {
-                      label: '句点と改行',
-                      value: 'PERIOD_AND_NEW_LINE',
-                      slot: 'splitTextPeriodAndNewLine',
-                    },
-                    {
-                      label: '改行',
-                      value: 'NEW_LINE',
-                      slot: 'splitTextNewLine',
-                    },
-                    { label: 'オフ', value: 'OFF', slot: 'splitTextOFF' },
-                  ]"
-                  @update:modelValue="changeSplitTextWhenPaste($event)"
-                >
-                  <template #splitTextPeriodAndNewLine>
-                    <QTooltip :delay="500">
-                      句点と改行を基にテキストを分割します。
-                    </QTooltip>
-                  </template>
-                  <template #splitTextNewLine>
-                    <QTooltip :delay="500">
-                      改行のみを基にテキストを分割します。
-                    </QTooltip>
-                  </template>
-                  <template #splitTextOFF>
-                    <QTooltip :delay="500"> 分割を行いません。 </QTooltip>
-                  </template>
-                </QBtnToggle>
-              </QCardActions>
-              <ToggleCell
-                title="メモ機能"
-                description="ONの場合、テキストを [] で囲むことで、テキスト中にメモを書けます。"
                 :modelValue="enableMemoNotation"
-                @updated="changeEnableMemoNotation"
->>>>>>> b0c800e3
+                @update:modelValue="changeEnableMemoNotation"
               />
               <ToggleCell
                 title="ルビ機能"
                 description="ONの場合、テキストに {ルビ対象|よみかた} と書くことで、テキストの読み方を変えられます。"
-<<<<<<< HEAD
-                :model-value="enableRubyNotation"
-                @update:model-value="changeEnableRubyNotation"
-=======
                 :modelValue="enableRubyNotation"
-                @updated="changeEnableRubyNotation"
->>>>>>> b0c800e3
+                @update:modelValue="changeEnableRubyNotation"
               />
               <QCardActions class="q-px-md bg-surface">
                 <div>非表示にしたヒントを全て再表示</div>
@@ -507,89 +335,38 @@
               <ToggleCell
                 title="上書き防止"
                 description="ONの場合、書き出す際に同名ファイルが既にあったとき、ファイル名に連番を付けて別名で保存されます。"
-<<<<<<< HEAD
-                :model-value="savingSetting.avoidOverwrite"
-                @update:model-value="
+                :modelValue="savingSetting.avoidOverwrite"
+                @update:modelValue="
                   handleSavingSettingChange('avoidOverwrite', $event)
                 "
               />
               <ButtonToggleCell
                 title="文字コード"
                 description="テキストファイルを書き出す際の文字コードを選べます。"
-                :model-value="savingSetting.fileEncoding"
+                :modelValue="savingSetting.fileEncoding"
                 :options="[
                   { label: 'UTF-8', value: 'UTF-8' },
                   { label: 'Shift_JIS', value: 'Shift_JIS' },
                 ]"
-                @update:model-value="
+                @update:modelValue="
                   handleSavingSettingChange('fileEncoding', $event)
                 "
               />
-              <ToggleCell
-                title="txtファイルを書き出し"
-                description="ONの場合、音声書き出しの際にテキストがtxtファイルとして書き出されます。"
-                :model-value="savingSetting.exportText"
-                @update:model-value="
-                  handleSavingSettingChange('exportText', $event)
-                "
-=======
-                :modelValue="savingSetting.avoidOverwrite"
-                @updated="handleSavingSettingChange('avoidOverwrite', $event)"
-              />
-              <QCardActions class="q-px-md bg-surface">
-                <div>文字コード</div>
-                <div
-                  aria-label="テキストファイルを書き出す際の文字コードを選べます。"
-                >
-                  <QIcon name="help_outline" size="sm" class="help-hover-icon">
-                    <QTooltip
-                      :delay="500"
-                      anchor="center right"
-                      self="center left"
-                      transitionShow="jump-right"
-                      transitionHide="jump-left"
-                    >
-                      テキストファイルを書き出す際の文字コードを選べます。
-                    </QTooltip>
-                  </QIcon>
-                </div>
-                <QSpace />
-                <QBtnToggle
-                  padding="xs md"
-                  unelevated
-                  :modelValue="savingSetting.fileEncoding"
-                  color="background"
-                  textColor="display"
-                  toggleColor="primary"
-                  toggleTextColor="display-on-primary"
-                  :options="[
-                    { label: 'UTF-8', value: 'UTF-8' },
-                    { label: 'Shift_JIS', value: 'Shift_JIS' },
-                  ]"
-                  @update:modelValue="
-                    handleSavingSettingChange('fileEncoding', $event)
-                  "
-                />
-              </QCardActions>
               <ToggleCell
                 title="txtファイルを書き出し"
                 description="ONの場合、音声書き出しの際にテキストがtxtファイルとして書き出されます。"
                 :modelValue="savingSetting.exportText"
-                @updated="handleSavingSettingChange('exportText', $event)"
->>>>>>> b0c800e3
+                @update:modelValue="
+                  handleSavingSettingChange('exportText', $event)
+                "
               />
               <ToggleCell
                 title="labファイルを書き出し"
                 description="ONの場合、音声書き出しの際にリップシンク用のlabファイルが書き出されます。"
-<<<<<<< HEAD
-                :model-value="savingSetting.exportLab"
-                @update:model-value="
+                :modelValue="savingSetting.exportLab"
+                @update:modelValue="
                   handleSavingSettingChange('exportLab', $event)
                 "
-=======
-                :modelValue="savingSetting.exportLab"
-                @updated="handleSavingSettingChange('exportLab', $event)"
->>>>>>> b0c800e3
               />
             </QCard>
             <!-- Theme Card -->
@@ -597,7 +374,6 @@
               <QCardActions>
                 <h5 class="text-h5">外観</h5>
               </QCardActions>
-<<<<<<< HEAD
               <ButtonToggleCell
                 v-model="currentThemeNameComputed"
                 title="テーマ"
@@ -607,95 +383,24 @@
               <ButtonToggleCell
                 title="フォント"
                 description="エディタのフォントを選べます。"
-                :model-value="editorFont"
+                :modelValue="editorFont"
                 :options="[
                   { label: 'デフォルト', value: 'default' },
                   { label: 'OS標準', value: 'os' },
                 ]"
-                @update:model-value="changeEditorFont($event as EditorFontType)"
-              />
-              <ToggleCell
-                title="行番号の表示"
-                description="ONの場合、テキスト欄の左側に行番号が表示されます。"
-                :model-value="showTextLineNumber"
-                @update:model-value="changeShowTextLineNumber"
-=======
-              <QCardActions class="q-px-md bg-surface">
-                <div>テーマ</div>
-                <div aria-label="エディタの色を選べます。">
-                  <QIcon name="help_outline" size="sm" class="help-hover-icon">
-                    <QTooltip
-                      :delay="500"
-                      anchor="center right"
-                      self="center left"
-                      transitionShow="jump-right"
-                      transitionHide="jump-left"
-                    >
-                      エディタの色を選べます。
-                    </QTooltip>
-                  </QIcon>
-                </div>
-                <QSpace />
-                <QBtnToggle
-                  v-model="currentThemeNameComputed"
-                  unelevated
-                  padding="xs md"
-                  color="background"
-                  textColor="display"
-                  toggleColor="primary"
-                  toggleTextColor="display-on-primary"
-                  :options="availableThemeNameComputed"
-                />
-              </QCardActions>
-
-              <QCardActions class="q-px-md bg-surface">
-                <div>フォント</div>
-                <div aria-label="エディタのフォントを選べます。">
-                  <QIcon name="help_outline" size="sm" class="help-hover-icon">
-                    <QTooltip
-                      :delay="500"
-                      anchor="center right"
-                      self="center left"
-                      transitionShow="jump-right"
-                      transitionHide="jump-left"
-                    >
-                      エディタのフォントを選べます。
-                    </QTooltip>
-                  </QIcon>
-                </div>
-                <QSpace />
-                <QBtnToggle
-                  padding="xs md"
-                  unelevated
-                  :modelValue="editorFont"
-                  color="background"
-                  textColor="display"
-                  toggleColor="primary"
-                  toggleTextColor="display-on-primary"
-                  :options="[
-                    { label: 'デフォルト', value: 'default' },
-                    { label: 'OS標準', value: 'os' },
-                  ]"
-                  @update:modelValue="changeEditorFont($event)"
-                />
-              </QCardActions>
+                @update:modelValue="changeEditorFont($event as EditorFontType)"
+              />
               <ToggleCell
                 title="行番号の表示"
                 description="ONの場合、テキスト欄の左側に行番号が表示されます。"
                 :modelValue="showTextLineNumber"
-                @updated="changeShowTextLineNumber"
->>>>>>> b0c800e3
+                @update:modelValue="changeShowTextLineNumber"
               />
               <ToggleCell
                 title="テキスト追加ボタンの表示"
                 description="OFFの場合、右下にテキスト追加ボタンが表示されません。（テキスト欄は Shift + Enter で追加できます）"
-<<<<<<< HEAD
-                :model-value="showAddAudioItemButton"
-                @update:model-value="changeShowAddAudioItemButton"
-=======
                 :modelValue="showAddAudioItemButton"
-                @updated="changeShowAddAudioItemButton"
->>>>>>> b0c800e3
+                @update:modelValue="changeShowAddAudioItemButton"
               />
             </QCard>
 
@@ -707,26 +412,16 @@
               <ToggleCell
                 title="マルチエンジン機能"
                 description="ONの場合、複数のVOICEVOX準拠エンジンを利用可能にします。"
-<<<<<<< HEAD
-                :model-value="enableMultiEngine"
-                @update:model-value="setEnableMultiEngine"
-=======
                 :modelValue="enableMultiEngine"
-                @updated="setEnableMultiEngine"
->>>>>>> b0c800e3
+                @update:modelValue="setEnableMultiEngine"
               />
               <ToggleCell
                 title="音声をステレオ化"
                 description="ONの場合、音声データがモノラルからステレオに変換されてから再生・保存が行われます。"
-<<<<<<< HEAD
-                :model-value="savingSetting.outputStereo"
-                @update:model-value="
+                :modelValue="savingSetting.outputStereo"
+                @update:modelValue="
                   handleSavingSettingChange('outputStereo', $event)
                 "
-=======
-                :modelValue="savingSetting.outputStereo"
-                @updated="handleSavingSettingChange('outputStereo', $event)"
->>>>>>> b0c800e3
               />
               <QCardActions
                 class="q-px-md bg-surface"
@@ -771,13 +466,8 @@
               <ToggleCell
                 title="疑問文を自動調整"
                 description="ONの場合、疑問文の語尾の音高が自動的に上げられます。"
-<<<<<<< HEAD
-                :model-value="experimentalSetting.enableInterrogativeUpspeak"
-                @update:model-value="
-=======
                 :modelValue="experimentalSetting.enableInterrogativeUpspeak"
-                @updated="
->>>>>>> b0c800e3
+                @update:modelValue="
                   changeExperimentalSetting(
                     'enableInterrogativeUpspeak',
                     $event,
@@ -787,26 +477,16 @@
               <ToggleCell
                 title="モーフィング機能"
                 description="ONの場合、モーフィング機能を有効にします。2つの音声混ぜられるようになります。"
-<<<<<<< HEAD
-                :model-value="experimentalSetting.enableMorphing"
-                @update:model-value="
+                :modelValue="experimentalSetting.enableMorphing"
+                @update:modelValue="
                   changeExperimentalSetting('enableMorphing', $event)
                 "
-=======
-                :modelValue="experimentalSetting.enableMorphing"
-                @updated="changeExperimentalSetting('enableMorphing', $event)"
->>>>>>> b0c800e3
               />
               <ToggleCell
                 title="複数選択"
                 description="ONの場合、複数のテキスト欄を選択できるようにします。"
-<<<<<<< HEAD
-                :model-value="experimentalSetting.enableMultiSelect"
-                @update:model-value="
-=======
                 :modelValue="experimentalSetting.enableMultiSelect"
-                @updated="
->>>>>>> b0c800e3
+                @update:modelValue="
                   changeExperimentalSetting('enableMultiSelect', $event)
                 "
               />
@@ -814,13 +494,8 @@
                 v-if="!isProduction"
                 title="[開発時のみ機能] 調整結果の保持"
                 description="ONの場合、テキスト変更時、同じ読みのアクセント区間内の調整結果を保持します。"
-<<<<<<< HEAD
-                :model-value="experimentalSetting.shouldKeepTuningOnTextChange"
-                @update:model-value="
-=======
                 :modelValue="experimentalSetting.shouldKeepTuningOnTextChange"
-                @updated="
->>>>>>> b0c800e3
+                @update:modelValue="
                   changeExperimentalSetting(
                     'shouldKeepTuningOnTextChange',
                     $event,
@@ -830,13 +505,8 @@
               <ToggleCell
                 title="ソング：ピッチ編集機能"
                 description="ONの場合、ピッチ編集モードに切り替えて音の高さを変えられるようになります。"
-<<<<<<< HEAD
-                :model-value="experimentalSetting.enablePitchEditInSongEditor"
-                @update:model-value="
-=======
                 :modelValue="experimentalSetting.enablePitchEditInSongEditor"
-                @updated="
->>>>>>> b0c800e3
+                @update:modelValue="
                   changeExperimentalSetting(
                     'enablePitchEditInSongEditor',
                     $event,
@@ -851,13 +521,8 @@
               <ToggleCell
                 title="ソフトウェア利用状況のデータ収集を許可"
                 description="ONの場合、各UIの利用率などのデータが送信され、VOICEVOXの改善に役立てられます。テキストデータや音声データは送信されません。"
-<<<<<<< HEAD
-                :model-value="acceptRetrieveTelemetryComputed"
-                @update:model-value="acceptRetrieveTelemetryComputed = $event"
-=======
                 :modelValue="acceptRetrieveTelemetryComputed"
-                @updated="acceptRetrieveTelemetryComputed = $event"
->>>>>>> b0c800e3
+                @update:modelValue="acceptRetrieveTelemetryComputed = $event"
               />
             </QCard>
           </div>
