--- conflicted
+++ resolved
@@ -652,11 +652,7 @@
 const currentThemeNameComputed = computed({
   get: () => store.state.currentTheme,
   set: (currentTheme: string) => {
-<<<<<<< HEAD
-    store.dispatch("SET_CURRENT_THEME_SETTING", { currentTheme });
-=======
-    void store.dispatch("SET_THEME_SETTING", { currentTheme: currentTheme });
->>>>>>> c0ad7c32
+    void store.dispatch("SET_CURRENT_THEME_SETTING", { currentTheme });
   },
 });
 
