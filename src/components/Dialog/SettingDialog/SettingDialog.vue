<template>
  <QDialog
    v-model="settingDialogOpenedComputed"
    maximized
    allowFocusOutside
    transitionShow="jump-up"
    transitionHide="jump-down"
    class="setting-dialog transparent-backdrop"
  >
    <QLayout container view="hHh Lpr fFf" class="bg-background">
      <QPageContainer class="root">
        <QHeader class="q-pa-sm">
          <QToolbar>
            <QToolbarTitle class="text-display"
              >設定 / オプション</QToolbarTitle
            >
            <QSpace />
            <!-- close button -->
            <QBtn
              round
              flat
              icon="close"
              color="display"
              aria-label="設定を閉じる"
              @click="settingDialogOpenedComputed = false"
            />
          </QToolbar>
        </QHeader>
<<<<<<< HEAD
        <QPage>
          <div class="container">
            <BaseScrollArea>
              <!-- Engine Mode Card -->
              <div class="setting-card">
                <div class="title-row">
                  <h5 class="headline">エンジン</h5>
                  <template v-if="engineIds.length > 1">
                    <BaseSelect v-model="selectedEngineId">
                      <BaseSelectItem
                        v-for="engineId in engineIds"
                        :key="engineId"
                        :value="engineId"
                        :label="renderEngineNameLabel(engineId)"
                      />
                    </BaseSelect>
                  </template>
                </div>
                <BaseTooltip
                  :label="
                    engineInfos[selectedEngineId].name +
                    'はCPU版のためGPUモードを利用できません。'
                  "
                  :disabled="gpuSwitchEnabled(selectedEngineId)"
                >
                  <ButtonToggleCell
                    title="エンジンモード"
                    description="GPU モードの利用には GPU が必要です。Linux は NVIDIA™ 製 GPU のみ対応しています。"
                    :options="engineUseGpuOptions"
                    :disable="!gpuSwitchEnabled(selectedEngineId)"
                    :modelValue="engineUseGpu ? 'GPU' : 'CPU'"
=======
        <QPage ref="scroller" class="scroller">
          <div class="q-pa-md row items-start q-gutter-md">
            <!-- Engine Mode Card -->
            <QCard flat class="setting-card">
              <QCardActions>
                <h5 class="text-h5">エンジン</h5>
                <template v-if="engineIds.length > 1">
                  <QSpace />
                  <QSelect
                    v-model="selectedEngineId"
                    borderless
                    dense
                    name="engine"
                    :options="engineIds"
                    :optionLabel="renderEngineNameLabel"
                  />
                </template>
              </QCardActions>
              <ButtonToggleCell
                v-model="engineUseGpu"
                title="エンジンモード"
                description="GPU モードの利用には GPU が必要です。Linux は NVIDIA™ 製 GPU のみ対応しています。"
                :options="engineUseGpuOptions"
                :disable="!gpuSwitchEnabled(selectedEngineId)"
              >
                <QTooltip
                  :delay="500"
                  :target="!gpuSwitchEnabled(selectedEngineId)"
                >
                  {{
                    engineInfos[selectedEngineId].name
                  }}はCPU版のためGPUモードを利用できません。
                </QTooltip>
              </ButtonToggleCell>
              <BaseCell
                title="音声のサンプリングレート"
                description="再生と保存時の音声のサンプリングレートを変更できます（サンプリングレートを上げても音声の品質は上がりません）。"
              >
                <QSelect
                  v-model="outputSamplingRate"
                  borderless
                  dense
                  name="samplingRate"
                  :options="samplingRateOptions"
                  :optionLabel="renderSamplingRateLabel"
                >
                </QSelect>
              </BaseCell>
            </QCard>
            <!-- Preservation Setting -->
            <QCard flat class="setting-card">
              <QCardActions>
                <h5 class="text-h5">操作</h5>
              </QCardActions>
              <ToggleCell
                title="プリセット機能"
                description="ONの場合、プリセット機能を有効にします。パラメータを登録したり適用したりできます。"
                :modelValue="enablePreset"
                @update:modelValue="changeEnablePreset"
              />
              <QSlideTransition>
                <!-- q-slide-transitionはheightだけをアニメーションするのでdivで囲う -->
                <div v-show="enablePreset">
                  <ToggleCell
                    title="スタイル変更時にデフォルトプリセットを適用"
                    description="ONの場合、キャラやスタイルの変更時にデフォルトプリセットが自動的に適用されます。"
                    class="in-slide-transition-workaround"
                    :modelValue="shouldApplyDefaultPresetOnVoiceChanged"
>>>>>>> 755d84be
                    @update:modelValue="
                      (mode) => (engineUseGpu = mode === 'GPU')
                    "
                  />
                </BaseTooltip>
                <SelectCell
                  title="音声のサンプリングレート"
                  description="再生・保存時の音声のサンプリングレートを変更できます（サンプリングレートを上げても音声の品質は上がりません）。"
                  :modelValue="outputSamplingRate.toString()"
                  :options="
                    samplingRateOptions.map((option) => {
                      return {
                        value: option.toString(),
                        label: renderSamplingRateLabel(option),
                      };
                    })
                  "
                  @update:modelValue="
                    (value) =>
                      (outputSamplingRate = Number(value) || 'engineDefault')
                  "
                />
              </div>
              <!-- Preservation Setting -->
              <div class="setting-card">
                <h5 class="headline">操作</h5>
                <ToggleCell
                  title="プリセット機能"
                  description="ONの場合、プリセット機能を有効にします。パラメータを登録したり適用したりできます。"
                  :modelValue="enablePreset"
                  @update:modelValue="changeEnablePreset"
                />
                <QSlideTransition>
                  <!-- q-slide-transitionはheightだけをアニメーションするのでdivで囲う -->
                  <div v-show="enablePreset" class="transition-container">
                    <ToggleCell
                      title="スタイル変更時にデフォルトプリセットを適用"
                      description="ONの場合、キャラやスタイルの変更時にデフォルトプリセットが自動的に適用されます。"
                      class="in-slide-transition-workaround"
                      :modelValue="shouldApplyDefaultPresetOnVoiceChanged"
                      @update:modelValue="
                        changeShouldApplyDefaultPresetOnVoiceChanged($event)
                      "
                    />
                  </div>
                </QSlideTransition>
                <ToggleCell
                  title="パラメータの引き継ぎ"
                  description="ONの場合、テキスト欄追加の際に、現在の話速等のパラメータが引き継がれます。"
                  :modelValue="inheritAudioInfoMode"
                  @update:modelValue="changeinheritAudioInfo"
                />
                <ButtonToggleCell
                  v-model="activePointScrollMode"
                  title="再生位置を追従"
                  description="音声再生中の、詳細調整欄の自動スクロールのモードを選べます。"
                  :options="[
                    {
                      label: '連続',
                      value: 'CONTINUOUSLY',
                      description: '現在の再生位置を真ん中に表示します。',
                    },
                    {
                      label: 'ページめくり',
                      value: 'PAGE',
                      description:
                        '現在の再生位置が表示範囲外にある場合にスクロールします。',
                    },
                    {
                      label: 'オフ',
                      value: 'OFF',
                      description: '自動でスクロールしません。',
                    },
                  ]"
                />
                <ButtonToggleCell
                  title="テキスト自動分割"
                  description="テキスト貼り付けの際のテキストの分割箇所を選べます。"
                  :modelValue="splitTextWhenPaste"
                  :options="[
                    {
                      label: '句点と改行',
                      value: 'PERIOD_AND_NEW_LINE',
                      description: '句点と改行を基にテキストを分割します。',
                    },
                    {
                      label: '改行',
                      value: 'NEW_LINE',
                      description: '改行のみを基にテキストを分割します。',
                    },
                    {
                      label: 'オフ',
                      value: 'OFF',
                      description: '分割を行いません。',
                    },
                  ]"
                  @update:modelValue="
                    changeSplitTextWhenPaste(
                      $event as RootMiscSettingType['splitTextWhenPaste'],
                    )
                  "
                />
                <ToggleCell
                  title="メモ機能"
                  description="ONの場合、テキストを [] で囲むことで、テキスト中にメモを書けます。"
                  :modelValue="enableMemoNotation"
                  @update:modelValue="changeEnableMemoNotation"
                />
                <ToggleCell
                  title="ルビ機能"
                  description="ONの場合、テキストに {ルビ対象|よみかた} と書くことで、テキストの読み方を変えられます。"
                  :modelValue="enableRubyNotation"
                  @update:modelValue="changeEnableRubyNotation"
                />
                <BaseRowCard
                  title="非表示にしたヒントを全て再表示"
                  description="過去に非表示にしたヒントを全て再表示できます。"
                >
                  <BaseButton
                    label="再表示する"
                    :disabled="isDefaultConfirmedTips"
                    @click="
                      () => {
                        store.dispatch('RESET_CONFIRMED_TIPS');
                        hasResetConfirmedTips = true;
                      }
                    "
                  />
                </BaseRowCard>
              </div>
              <!-- Saving Card -->
              <div class="setting-card">
                <h5 class="headline">保存</h5>
                <ToggleCell
                  title="書き出し先を固定"
                  description="ONの場合、書き出す際のフォルダをあらかじめ指定できます。"
                  :modelValue="savingSetting.fixedExportEnabled"
                  @update:modelValue="
                    handleSavingSettingChange('fixedExportEnabled', $event)
                  "
                >
<<<<<<< HEAD
                </ToggleCell>
                <QSlideTransition>
                  <!-- q-slide-transitionはheightだけをアニメーションするのでdivで囲う -->
                  <div
                    v-show="savingSetting.fixedExportEnabled"
                    class="transition-container"
                  >
                    <BaseRowCard title="書き出し先のフォルダ">
                      {{ savingSetting.fixedExportDir }}
                      <BaseButton
                        icon="folder_open"
                        label="フォルダ選択"
                        @click="selectFixedExportDir()"
                      >
                      </BaseButton>
                    </BaseRowCard>
                  </div>
                </QSlideTransition>

                <FileNameTemplateDialog
                  v-model:open-dialog="showAudioFilePatternEditDialog"
                  :savedTemplate="audioFileNamePattern"
                  :defaultTemplate="DEFAULT_AUDIO_FILE_BASE_NAME_TEMPLATE"
                  :availableTags="[
                    'index',
                    'characterName',
                    'styleName',
                    'text',
                    'date',
                    'projectName',
                  ]"
                  :fileNameBuilder="buildAudioFileNameFromRawData"
                  @update:template="
                    handleSavingSettingChange('fileNamePattern', $event)
                  "
                />
                <FileNameTemplateDialog
                  v-model:open-dialog="showSongTrackAudioFilePatternEditDialog"
                  :savedTemplate="songTrackFileNamePattern"
                  :defaultTemplate="DEFAULT_SONG_AUDIO_FILE_BASE_NAME_TEMPLATE"
                  :availableTags="[
                    'index',
                    'characterName',
                    'styleName',
                    'trackName',
                    'date',
                    'projectName',
                  ]"
                  :fileNameBuilder="buildSongTrackAudioFileNameFromRawData"
                  @update:template="
                    handleSavingSettingChange(
                      'songTrackFileNamePattern',
                      $event,
                    )
                  "
                />

                <EditButtonCell
                  title="書き出しファイル名パターン"
                  description="書き出す際のファイル名のパターンをカスタマイズできます。"
                  :currentValue="savingSetting.fileNamePattern"
                  @buttonClick="showAudioFilePatternEditDialog = true"
                />

                <ToggleCell
                  title="上書き防止"
                  description="ONの場合、書き出す際に同名ファイルが既にあったとき、ファイル名に連番を付けて別名で保存されます。"
                  :modelValue="savingSetting.avoidOverwrite"
                  @update:modelValue="
                    handleSavingSettingChange('avoidOverwrite', $event)
                  "
                />
                <ButtonToggleCell
                  title="文字コード"
                  description="テキストファイルを書き出す際の文字コードを選べます。"
                  :modelValue="savingSetting.fileEncoding"
                  :options="[
                    { label: 'UTF-8', value: 'UTF-8' },
                    { label: 'Shift_JIS', value: 'Shift_JIS' },
                  ]"
                  @update:modelValue="
                    handleSavingSettingChange('fileEncoding', $event as string)
                  "
                />
                <ToggleCell
                  title="txtファイルを書き出し"
                  description="ONの場合、音声書き出しの際にテキストがtxtファイルとして書き出されます。"
                  :modelValue="savingSetting.exportText"
                  @update:modelValue="
                    handleSavingSettingChange('exportText', $event)
                  "
                />
                <ToggleCell
                  title="labファイルを書き出し"
                  description="ONの場合、音声書き出しの際にリップシンク用のlabファイルが書き出されます。"
                  :modelValue="savingSetting.exportLab"
                  @update:modelValue="
                    handleSavingSettingChange('exportLab', $event)
                  "
                />

                <QSlideTransition>
                  <!-- q-slide-transitionはheightだけをアニメーションするのでdivで囲う -->
                  <div
                    v-show="experimentalSetting.enableMultiTrack"
                    class="transition-container"
                  >
                    <EditButtonCell
                      title="ソング：トラックファイル名パターン"
                      description="書き出す際のファイル名のパターンをカスタマイズできます。"
                      :currentValue="savingSetting.songTrackFileNamePattern"
                      @buttonClick="
                        showSongTrackAudioFilePatternEditDialog = true
                      "
                    />
                  </div>
                </QSlideTransition>
              </div>
              <!-- Theme Card -->
              <div class="setting-card">
                <h5 class="headline">外観</h5>
                <ButtonToggleCell
                  v-model="currentThemeNameComputed"
                  title="テーマ"
                  description="エディタの色を選べます。"
                  :options="availableThemeNameComputed"
                />
                <ButtonToggleCell
                  title="フォント"
                  description="エディタのフォントを選べます。"
                  :modelValue="editorFont"
                  :options="[
                    { label: 'デフォルト', value: 'default' },
                    { label: 'OS標準', value: 'os' },
                  ]"
                  @update:modelValue="
                    changeEditorFont($event as EditorFontType)
                  "
                />
                <ToggleCell
                  title="行番号の表示"
                  description="ONの場合、テキスト欄の左側に行番号が表示されます。"
                  :modelValue="showTextLineNumber"
                  @update:modelValue="changeShowTextLineNumber"
                />
                <ToggleCell
                  title="テキスト追加ボタンの表示"
                  description="OFFの場合、右下にテキスト追加ボタンが表示されません。（テキスト欄は Shift + Enter で追加できます）"
                  :modelValue="showAddAudioItemButton"
                  @update:modelValue="changeShowAddAudioItemButton"
                />
              </div>

              <!-- Advanced Card -->
              <div class="setting-card">
                <h5 class="headline">高度な設定</h5>
                <ToggleCell
                  title="マルチエンジン機能"
                  description="ONの場合、複数のVOICEVOX準拠エンジンを利用可能にします。"
                  :modelValue="enableMultiEngine"
                  @update:modelValue="setEnableMultiEngine"
                />
                <ToggleCell
                  title="音声をステレオ化"
                  description="ONの場合、音声データがモノラルからステレオに変換されてから再生・保存が行われます。"
                  :modelValue="savingSetting.outputStereo"
                  @update:modelValue="
                    handleSavingSettingChange('outputStereo', $event)
                  "
                />
                <BaseTooltip
                  label="この機能はお使いの環境でサポートされていないため、使用できません。"
                  :disabled="canSetAudioOutputDevice"
                >
                  <SelectCell
                    v-model="currentAudioOutputDeviceComputed"
                    title="再生デバイス"
                    description="音声の再生デバイスを変更できます。"
                    :disable="!canSetAudioOutputDevice"
                    :options="
                      availableAudioOutputDevices
                        ? availableAudioOutputDevices.map((option) => {
                            return { value: option.key, label: option.label };
                          })
                        : []
                    "
                  >
                  </SelectCell>
                </BaseTooltip>
                <QSlideTransition>
                  <!-- q-slide-transitionはheightだけをアニメーションするのでdivで囲う -->
                  <div
                    v-show="experimentalSetting.enableMultiTrack"
                    class="transition-container"
                  >
                    <BaseRowCard
                      title="ソング：元に戻すトラック操作"
                      description="「元に戻す」機能の対象とするトラック操作を指定します。"
=======
                </QToggle>
              </QCardActions>

              <FileNameTemplateDialog
                v-model:open-dialog="showAudioFilePatternEditDialog"
                :savedTemplate="audioFileNamePattern"
                :defaultTemplate="DEFAULT_AUDIO_FILE_BASE_NAME_TEMPLATE"
                :availableTags="[
                  'index',
                  'characterName',
                  'styleName',
                  'text',
                  'date',
                  'projectName',
                ]"
                :fileNameBuilder="buildAudioFileNameFromRawData"
                @update:template="
                  handleSavingSettingChange('fileNamePattern', $event)
                "
              />
              <FileNameTemplateDialog
                v-model:open-dialog="showSongTrackAudioFilePatternEditDialog"
                :savedTemplate="songTrackFileNamePattern"
                :defaultTemplate="DEFAULT_SONG_AUDIO_FILE_BASE_NAME_TEMPLATE"
                :availableTags="[
                  'index',
                  'characterName',
                  'styleName',
                  'trackName',
                  'date',
                  'projectName',
                ]"
                :fileNameBuilder="buildSongTrackAudioFileNameFromRawData"
                @update:template="
                  handleSavingSettingChange('songTrackFileNamePattern', $event)
                "
              />

              <EditButtonCell
                title="書き出しファイル名パターン"
                description="書き出す際のファイル名のパターンをカスタマイズできます。"
                :currentValue="savingSetting.fileNamePattern"
                @buttonClick="showAudioFilePatternEditDialog = true"
              />

              <ToggleCell
                title="上書き防止"
                description="ONの場合、書き出す際に同名ファイルが既にあったとき、ファイル名に連番を付けて別名で保存されます。"
                :modelValue="savingSetting.avoidOverwrite"
                @update:modelValue="
                  handleSavingSettingChange('avoidOverwrite', $event)
                "
              />
              <ButtonToggleCell
                title="文字コード"
                description="テキストファイルを書き出す際の文字コードを選べます。"
                :modelValue="savingSetting.fileEncoding"
                :options="[
                  { label: 'UTF-8', value: 'UTF-8' },
                  { label: 'Shift_JIS', value: 'Shift_JIS' },
                ]"
                @update:modelValue="
                  handleSavingSettingChange('fileEncoding', $event)
                "
              />
              <ToggleCell
                title="txtファイルを書き出し"
                description="ONの場合、音声書き出しの際にテキストがtxtファイルとして書き出されます。"
                :modelValue="savingSetting.exportText"
                @update:modelValue="
                  handleSavingSettingChange('exportText', $event)
                "
              />
              <ToggleCell
                title="labファイルを書き出し"
                description="ONの場合、音声書き出しの際にリップシンク用のlabファイルが書き出されます。"
                :modelValue="savingSetting.exportLab"
                @update:modelValue="
                  handleSavingSettingChange('exportLab', $event)
                "
              />

              <EditButtonCell
                title="ソング：トラックファイル名パターン"
                description="書き出す際のファイル名のパターンをカスタマイズできます。"
                :currentValue="savingSetting.songTrackFileNamePattern"
                @buttonClick="showSongTrackAudioFilePatternEditDialog = true"
              />
            </QCard>
            <!-- Theme Card -->
            <QCard flat class="setting-card">
              <QCardActions>
                <h5 class="text-h5">外観</h5>
              </QCardActions>
              <ButtonToggleCell
                v-model="currentThemeNameComputed"
                title="テーマ"
                description="エディタの色を選べます。"
                :options="availableThemeNameComputed"
              />
              <ButtonToggleCell
                title="フォント"
                description="エディタのフォントを選べます。"
                :modelValue="editorFont"
                :options="[
                  { label: 'デフォルト', value: 'default' },
                  { label: 'OS標準', value: 'os' },
                ]"
                @update:modelValue="changeEditorFont($event as EditorFontType)"
              />
              <ToggleCell
                title="行番号の表示"
                description="ONの場合、テキスト欄の左側に行番号が表示されます。"
                :modelValue="showTextLineNumber"
                @update:modelValue="changeShowTextLineNumber"
              />
              <ToggleCell
                title="テキスト追加ボタンの表示"
                description="OFFの場合、右下にテキスト追加ボタンが表示されません。（テキスト欄は Shift + Enter で追加できます）"
                :modelValue="showAddAudioItemButton"
                @update:modelValue="changeShowAddAudioItemButton"
              />
            </QCard>

            <!-- Advanced Card -->
            <QCard flat class="setting-card">
              <QCardActions>
                <h5 class="text-h5">高度な設定</h5>
              </QCardActions>
              <ToggleCell
                title="マルチエンジン機能"
                description="ONの場合、複数のVOICEVOX準拠エンジンを利用可能にします。"
                :modelValue="enableMultiEngine"
                @update:modelValue="setEnableMultiEngine"
              />
              <ToggleCell
                title="音声をステレオ化"
                description="ONの場合、音声データがモノラルからステレオに変換されてから再生・保存が行われます。"
                :modelValue="savingSetting.outputStereo"
                @update:modelValue="
                  handleSavingSettingChange('outputStereo', $event)
                "
              />
              <QCardActions
                class="q-px-md bg-surface"
                :class="{ disabled: !canSetAudioOutputDevice }"
              >
                <div>再生デバイス</div>
                <div aria-label="音声の再生デバイスを変更できます。">
                  <QIcon name="help_outline" size="sm" class="help-hover-icon">
                    <QTooltip
                      :delay="500"
                      anchor="center right"
                      self="center left"
                      transitionShow="jump-right"
                      transitionHide="jump-left"
>>>>>>> 755d84be
                    >
                      <div class="checkbox-list">
                        <BaseCheckbox
                          v-for="(value, key) in undoableTrackOperations"
                          :key
                          :checked="value"
                          :label="undoableTrackOperationsLabels[key]"
                          @update:checked="
                            (newValue) =>
                              (undoableTrackOperations = {
                                ...undoableTrackOperations,
                                [key]: newValue,
                              })
                          "
                        />
                      </div>
                    </BaseRowCard>
                  </div>
                </QSlideTransition>
              </div>

              <!-- Experimental Card -->
              <div class="setting-card">
                <h5 class="headline">実験的機能</h5>
                <!-- 今後実験的機能を追加する場合はここに追加 -->
                <ToggleCell
                  title="疑問文を自動調整"
                  description="ONの場合、疑問文の語尾の音高が自動的に上げられます。"
                  :modelValue="experimentalSetting.enableInterrogativeUpspeak"
                  @update:modelValue="
                    changeExperimentalSetting(
                      'enableInterrogativeUpspeak',
                      $event,
                    )
                  "
                />
                <ToggleCell
                  title="モーフィング機能"
                  description="ONの場合、モーフィング機能を有効にします。2つの音声混ぜられるようになります。"
                  :modelValue="experimentalSetting.enableMorphing"
                  @update:modelValue="
                    changeExperimentalSetting('enableMorphing', $event)
                  "
                />
                <ToggleCell
                  title="複数選択"
                  description="ONの場合、複数のテキスト欄を選択できるようにします。"
                  :modelValue="experimentalSetting.enableMultiSelect"
                  @update:modelValue="
                    changeExperimentalSetting('enableMultiSelect', $event)
                  "
                />
                <ToggleCell
                  v-if="!isProduction"
                  title="[開発時のみ機能] 調整結果の保持"
                  description="ONの場合、テキスト変更時、同じ読みのアクセント区間内の調整結果を保持します。"
                  :modelValue="experimentalSetting.shouldKeepTuningOnTextChange"
                  @update:modelValue="
                    changeExperimentalSetting(
                      'shouldKeepTuningOnTextChange',
                      $event,
                    )
                  "
                />
                <BaseTooltip
                  label="現在のプロジェクトに複数のトラックが存在するため、無効化できません。"
                  :disabled="canToggleMultiTrack"
                >
<<<<<<< HEAD
                  <ToggleCell
                    title="ソング：マルチトラック機能"
                    description="ONの場合、１つのプロジェクト内に複数のトラックを作成できるようにします。"
                    :modelValue="experimentalSetting.enableMultiTrack"
                    :disable="!canToggleMultiTrack"
                    @update:modelValue="setMultiTrack($event)"
                  />
                </BaseTooltip>
              </div>
              <div class="setting-card">
                <h5 class="headline">データ収集</h5>
                <ToggleCell
                  title="ソフトウェア利用状況のデータ収集を許可"
                  description="ONの場合、各UIの利用率などのデータが送信され、VOICEVOXの改善に役立てられます。テキストデータや音声データは送信されません。"
                  :modelValue="acceptRetrieveTelemetryComputed"
                  @update:modelValue="acceptRetrieveTelemetryComputed = $event"
                />
              </div>
            </BaseScrollArea>
=======
                </QSelect>
              </QCardActions>
              <BaseCell
                title="ソング：元に戻すトラック操作"
                description="「元に戻す」機能の対象とするトラック操作を指定します。"
              >
                <QOptionGroup
                  v-model="undoableTrackOperations"
                  type="checkbox"
                  :options="undoableTrackOperationsLabels"
                  inline
                />
              </BaseCell>
            </QCard>

            <!-- Experimental Card -->
            <QCard flat class="setting-card">
              <QCardActions>
                <div class="text-h5">実験的機能</div>
              </QCardActions>
              <!-- 今後実験的機能を追加する場合はここに追加 -->
              <ToggleCell
                title="疑問文を自動調整"
                description="ONの場合、疑問文の語尾の音高が自動的に上げられます。"
                :modelValue="experimentalSetting.enableInterrogativeUpspeak"
                @update:modelValue="
                  changeExperimentalSetting(
                    'enableInterrogativeUpspeak',
                    $event,
                  )
                "
              />
              <ToggleCell
                title="モーフィング機能"
                description="ONの場合、モーフィング機能を有効にします。2つの音声混ぜられるようになります。"
                :modelValue="experimentalSetting.enableMorphing"
                @update:modelValue="
                  changeExperimentalSetting('enableMorphing', $event)
                "
              />
              <ToggleCell
                title="複数選択"
                description="ONの場合、複数のテキスト欄を選択できるようにします。"
                :modelValue="experimentalSetting.enableMultiSelect"
                @update:modelValue="
                  changeExperimentalSetting('enableMultiSelect', $event)
                "
              />
              <ToggleCell
                v-if="!isProduction"
                title="[開発時のみ機能] 調整結果の保持"
                description="ONの場合、テキスト変更時、同じ読みのアクセント区間内の調整結果を保持します。"
                :modelValue="experimentalSetting.shouldKeepTuningOnTextChange"
                @update:modelValue="
                  changeExperimentalSetting(
                    'shouldKeepTuningOnTextChange',
                    $event,
                  )
                "
              />
            </QCard>
            <QCard flat class="setting-card">
              <QCardActions>
                <h5 class="text-h5">データ収集</h5>
              </QCardActions>
              <ToggleCell
                title="ソフトウェア利用状況のデータ収集を許可"
                description="ONの場合、各UIの利用率などのデータが送信され、VOICEVOXの改善に役立てられます。テキストデータや音声データは送信されません。"
                :modelValue="acceptRetrieveTelemetryComputed"
                @update:modelValue="acceptRetrieveTelemetryComputed = $event"
              />
            </QCard>
>>>>>>> 755d84be
          </div>
        </QPage>
      </QPageContainer>
    </QLayout>
  </QDialog>
</template>

<script setup lang="ts">
import { computed, ref, watchEffect } from "vue";
import FileNameTemplateDialog from "./FileNameTemplateDialog.vue";
import ToggleCell from "./ToggleCell.vue";
import ButtonToggleCell from "./ButtonToggleCell.vue";
import EditButtonCell from "./EditButtonCell.vue";
import SelectCell from "./SelectCell.vue";
import BaseRowCard from "@/components/Base/BaseRowCard.vue";
import BaseButton from "@/components/Base/BaseButton.vue";
import BaseScrollArea from "@/components/Base/BaseScrollArea.vue";
import BaseSelect from "@/components/Base/BaseSelect.vue";
import BaseSelectItem from "@/components/Base/BaseSelectItem.vue";
import BaseCheckbox from "@/components/Base/BaseCheckbox.vue";
import BaseTooltip from "@/components/Base/BaseTooltip.vue";
import { useStore } from "@/store";
import {
  DEFAULT_AUDIO_FILE_BASE_NAME_TEMPLATE,
  DEFAULT_SONG_AUDIO_FILE_BASE_NAME_TEMPLATE,
  buildAudioFileNameFromRawData,
  buildSongTrackAudioFileNameFromRawData,
} from "@/store/utility";
import {
  isProduction,
  SavingSetting,
  EngineSettingType,
  ExperimentalSettingType,
  ActivePointScrollMode,
  RootMiscSettingType,
  EngineId,
  EditorFontType,
} from "@/type/preload";
import { createLogger } from "@/domain/frontend/log";

type SamplingRateOption = EngineSettingType["outputSamplingRate"];

// ルート直下にある雑多な設定値を簡単に扱えるようにする
const useRootMiscSetting = <T extends keyof RootMiscSettingType>(key: T) => {
  const state = computed(() => store.state[key]);
  const setter = (value: RootMiscSettingType[T]) => {
    // Vuexの型処理でUnionが解かれてしまうのを迂回している
    // FIXME: このワークアラウンドをなくす
    void store.dispatch("SET_ROOT_MISC_SETTING", { key: key as never, value });
  };
  return [state, setter] as const;
};

const props = defineProps<{
  modelValue: boolean;
}>();
const emit = defineEmits<{
  (e: "update:modelValue", val: boolean): void;
}>();

const store = useStore();
const { warn } = createLogger("SettingDialog");

const settingDialogOpenedComputed = computed({
  get: () => props.modelValue,
  set: (val) => emit("update:modelValue", val),
});

const engineUseGpu = computed({
  get: () => {
    return store.state.engineSettings[selectedEngineId.value].useGpu;
  },
  set: (mode: boolean) => {
    void changeUseGpu(mode);
  },
});
const engineIds = computed(() => store.state.engineIds);
const engineInfos = computed(() => store.state.engineInfos);
const inheritAudioInfoMode = computed(() => store.state.inheritAudioInfo);
const activePointScrollMode = computed({
  get: () => store.state.activePointScrollMode,
  set: (activePointScrollMode: ActivePointScrollMode) => {
    void store.dispatch("SET_ACTIVE_POINT_SCROLL_MODE", {
      activePointScrollMode,
    });
  },
});
const experimentalSetting = computed(() => store.state.experimentalSetting);

// 非表示にしたヒントの再表示
const hasResetConfirmedTips = ref(false);
const isDefaultConfirmedTips = computed(() => {
  const confirmedTips = store.state.confirmedTips;
  // すべて false (= 初期値) かどうか確認
  return Object.values(confirmedTips).every((v) => !v);
});

// ソング：元に戻すトラック操作
const undoableTrackOperationsLabels = {
  soloAndMute: "ミュート・ソロ",
  panAndGain: "パン・音量",
};
const undoableTrackOperations = computed({
  get: () => store.state.undoableTrackOperations,
  set: (undoableTrackOperations) => {
    void store.dispatch("SET_ROOT_MISC_SETTING", {
      key: "undoableTrackOperations",
      value: undoableTrackOperations,
    });
  },
});

// 外観
const currentThemeNameComputed = computed({
  get: () => store.state.themeSetting.currentTheme,
  set: (currentTheme: string) => {
    void store.dispatch("SET_THEME_SETTING", { currentTheme: currentTheme });
  },
});

const availableThemeNameComputed = computed(() => {
  return [...store.state.themeSetting.availableThemes]
    .sort((a, b) => a.order - b.order)
    .map((theme) => {
      return { label: theme.displayName, value: theme.name };
    });
});

const [editorFont, changeEditorFont] = useRootMiscSetting("editorFont");

const [enableMultiEngine, setEnableMultiEngine] =
  useRootMiscSetting("enableMultiEngine");

const [showTextLineNumber, changeShowTextLineNumber] =
  useRootMiscSetting("showTextLineNumber");

const [showAddAudioItemButton, changeShowAddAudioItemButton] =
  useRootMiscSetting("showAddAudioItemButton");

const [enableMemoNotation, changeEnableMemoNotation] =
  useRootMiscSetting("enableMemoNotation");

const [enableRubyNotation, changeEnableRubyNotation] =
  useRootMiscSetting("enableRubyNotation");

const [enablePreset, _changeEnablePreset] = useRootMiscSetting("enablePreset");

const [
  shouldApplyDefaultPresetOnVoiceChanged,
  changeShouldApplyDefaultPresetOnVoiceChanged,
] = useRootMiscSetting("shouldApplyDefaultPresetOnVoiceChanged");

const canSetAudioOutputDevice = computed(() => {
  return !!HTMLAudioElement.prototype.setSinkId;
});
const currentAudioOutputDeviceComputed = computed<string | undefined>({
  get: () => {
    // 再生デバイスが見つからなかったらデフォルト値に戻す
    // FIXME: watchなどにしてgetter内で操作しないようにする
    const device = availableAudioOutputDevices.value?.find(
      (device) => device.key === store.state.savingSetting.audioOutputDevice,
    );
    if (device) {
      return device.key;
    } else if (store.state.savingSetting.audioOutputDevice !== "default") {
      handleSavingSettingChange("audioOutputDevice", "default");
    }
    return undefined;
  },
  set: (device) => {
    if (device) {
      handleSavingSettingChange("audioOutputDevice", device);
    }
  },
});

const availableAudioOutputDevices = ref<{ key: string; label: string }[]>();
const updateAudioOutputDevices = async () => {
  const devices = await navigator.mediaDevices.enumerateDevices();
  availableAudioOutputDevices.value = devices
    .filter((device) => device.kind === "audiooutput")
    .map((device) => {
      return { label: device.label, key: device.deviceId };
    });
};
if (navigator.mediaDevices) {
  navigator.mediaDevices.addEventListener(
    "devicechange",
    updateAudioOutputDevices,
  );
  void updateAudioOutputDevices();
} else {
  warn("navigator.mediaDevices is not available.");
}

const acceptRetrieveTelemetryComputed = computed({
  get: () => store.state.acceptRetrieveTelemetry == "Accepted",
  set: (acceptRetrieveTelemetry: boolean) => {
    void store.dispatch("SET_ACCEPT_RETRIEVE_TELEMETRY", {
      acceptRetrieveTelemetry: acceptRetrieveTelemetry ? "Accepted" : "Refused",
    });

    if (acceptRetrieveTelemetry) {
      return;
    }

    void store.dispatch("SHOW_ALERT_DIALOG", {
      title: "ソフトウェア利用状況のデータ収集の無効化",
      message:
        "ソフトウェア利用状況のデータ収集を完全に無効にするには、VOICEVOXを再起動する必要があります",
      ok: "OK",
    });
  },
});

const changeUseGpu = async (useGpu: boolean) => {
  void store.dispatch("SHOW_LOADING_SCREEN", {
    message: "起動モードを変更中です",
  });

  await store.dispatch("CHANGE_USE_GPU", {
    useGpu,
    engineId: selectedEngineId.value,
  });

  void store.dispatch("HIDE_ALL_LOADING_SCREEN");
};

const changeinheritAudioInfo = async (inheritAudioInfo: boolean) => {
  if (store.state.inheritAudioInfo === inheritAudioInfo) return;
  void store.dispatch("SET_INHERIT_AUDIOINFO", { inheritAudioInfo });
};

const changeEnablePreset = (value: boolean) => {
  if (value) {
    // プリセット機能をONにしたときは「デフォルトプリセットを自動で適用」もONにする
    _changeEnablePreset(true);
    changeShouldApplyDefaultPresetOnVoiceChanged(true);
  } else {
    _changeEnablePreset(false);
    changeShouldApplyDefaultPresetOnVoiceChanged(false);
  }
};

const changeExperimentalSetting = async (
  key: keyof ExperimentalSettingType,
  data: boolean,
) => {
  void store.dispatch("SET_EXPERIMENTAL_SETTING", {
    experimentalSetting: { ...experimentalSetting.value, [key]: data },
  });
};

const savingSetting = computed(() => store.state.savingSetting);

const engineUseGpuOptions = [
  { label: "CPU", value: "CPU" },
  { label: "GPU", value: "GPU" },
];

const audioFileNamePattern = computed(
  () => store.state.savingSetting.fileNamePattern,
);
const songTrackFileNamePattern = computed(
  () => store.state.savingSetting.songTrackFileNamePattern,
);

const gpuSwitchEnabled = (engineId: EngineId) => {
  // CPU版でもGPUモードからCPUモードに変更できるようにする
  return store.getters.ENGINE_CAN_USE_GPU(engineId) || engineUseGpu.value;
};

const samplingRateOptions: SamplingRateOption[] = [
  "engineDefault",
  24000,
  44100,
  48000,
  88200,
  96000,
];
const renderSamplingRateLabel = (value: SamplingRateOption): string => {
  if (value === "engineDefault") {
    return "デフォルト";
  } else {
    return `${value / 1000} kHz`;
  }
};

const handleSavingSettingChange = (
  key: keyof SavingSetting,
  data: string | boolean | number,
) => {
  void store.dispatch("SET_SAVING_SETTING", {
    data: { ...savingSetting.value, [key]: data },
  });
};

const outputSamplingRate = computed({
  get: () => {
    return store.state.engineSettings[selectedEngineId.value]
      .outputSamplingRate;
  },
  set: async (outputSamplingRate: SamplingRateOption) => {
    if (outputSamplingRate !== "engineDefault") {
      const result = await store.dispatch("SHOW_CONFIRM_DIALOG", {
        title: "出力サンプリングレートを変更します",
        message:
          "出力サンプリングレートを変更しても、音質は変化しません。また、音声の生成処理に若干時間がかかる場合があります。<br />変更しますか？",
        html: true,
        actionName: "変更する",
        cancel: "変更しない",
      });
      if (result !== "OK") {
        return;
      }
    }

    void store.dispatch("SET_ENGINE_SETTING", {
      engineId: selectedEngineId.value,
      engineSetting: {
        ...store.state.engineSettings[selectedEngineId.value],
        outputSamplingRate,
      },
    });
  },
});

const openFileExplore = () => {
  return window.backend.showSaveDirectoryDialog({
    title: "書き出し先のフォルダを選択",
  });
};

const selectFixedExportDir = async () => {
  const path = await openFileExplore();
  if (path != undefined) {
    handleSavingSettingChange("fixedExportDir", path);
  }
};

// 書き出し先を固定を有効にしたときに書き出し先が未選択の場合は自動的にダイアログを表示する
watchEffect(async () => {
  if (
    savingSetting.value.fixedExportEnabled &&
    savingSetting.value.fixedExportDir === ""
  ) {
    const path = await openFileExplore();
    if (path != undefined) {
      handleSavingSettingChange("fixedExportDir", path);
    } else {
      // キャンセルした場合書き出し先の固定を無効化する
      handleSavingSettingChange("fixedExportEnabled", false);
    }
  }
});

const [splitTextWhenPaste, changeSplitTextWhenPaste] =
  useRootMiscSetting("splitTextWhenPaste");

const showAudioFilePatternEditDialog = ref(false);
const showSongTrackAudioFilePatternEditDialog = ref(false);

const selectedEngineIdRaw = ref<EngineId | undefined>(undefined);
const selectedEngineId = computed({
  get: () => {
    return selectedEngineIdRaw.value || engineIds.value[0];
  },
  set: (engineId: EngineId) => {
    selectedEngineIdRaw.value = engineId;
  },
});
const renderEngineNameLabel = (engineId: EngineId) => {
  return engineInfos.value[engineId].name;
};
</script>

<style scoped lang="scss">
@use "@/styles/visually-hidden" as visually-hidden;
@use "@/styles/colors" as colors;
@use "@/styles/v2/colors" as colors-v2;
@use "@/styles/v2/variables" as vars;
@use "@/styles/v2/mixin" as mixin;

.container {
  position: absolute;
  left: 0;
  right: 0;
  height: 100%;
  background-color: colors-v2.$background;
}

.headline {
  @include mixin.headline-2;
}

// NOTE: なぜか:globalしないと効かない
:global(.setting-dialog) {
  z-index: vars.$z-index-fullscreen-dialog !important;
}

.setting-card {
  margin: auto;
  max-width: 960px;
  padding: vars.$padding-2;
  display: flex;
  flex-direction: column;
  gap: vars.$gap-1;
}

.setting-dialog .q-layout-container :deep(.absolute-full) {
  right: 0 !important;
  .scroll {
    left: unset !important;
    right: unset !important;
    width: unset !important;
    max-height: unset;
  }
}

.transition-container {
  display: flex;
  flex-direction: column;
}

.title-row {
  display: flex;
  align-items: center;
  justify-content: space-between;
  gap: vars.$gap-1;
}

.checkbox-list {
  display: flex;
  gap: vars.$gap-2;
}
</style><|MERGE_RESOLUTION|>--- conflicted
+++ resolved
@@ -26,7 +26,6 @@
             />
           </QToolbar>
         </QHeader>
-<<<<<<< HEAD
         <QPage>
           <div class="container">
             <BaseScrollArea>
@@ -58,76 +57,6 @@
                     :options="engineUseGpuOptions"
                     :disable="!gpuSwitchEnabled(selectedEngineId)"
                     :modelValue="engineUseGpu ? 'GPU' : 'CPU'"
-=======
-        <QPage ref="scroller" class="scroller">
-          <div class="q-pa-md row items-start q-gutter-md">
-            <!-- Engine Mode Card -->
-            <QCard flat class="setting-card">
-              <QCardActions>
-                <h5 class="text-h5">エンジン</h5>
-                <template v-if="engineIds.length > 1">
-                  <QSpace />
-                  <QSelect
-                    v-model="selectedEngineId"
-                    borderless
-                    dense
-                    name="engine"
-                    :options="engineIds"
-                    :optionLabel="renderEngineNameLabel"
-                  />
-                </template>
-              </QCardActions>
-              <ButtonToggleCell
-                v-model="engineUseGpu"
-                title="エンジンモード"
-                description="GPU モードの利用には GPU が必要です。Linux は NVIDIA™ 製 GPU のみ対応しています。"
-                :options="engineUseGpuOptions"
-                :disable="!gpuSwitchEnabled(selectedEngineId)"
-              >
-                <QTooltip
-                  :delay="500"
-                  :target="!gpuSwitchEnabled(selectedEngineId)"
-                >
-                  {{
-                    engineInfos[selectedEngineId].name
-                  }}はCPU版のためGPUモードを利用できません。
-                </QTooltip>
-              </ButtonToggleCell>
-              <BaseCell
-                title="音声のサンプリングレート"
-                description="再生と保存時の音声のサンプリングレートを変更できます（サンプリングレートを上げても音声の品質は上がりません）。"
-              >
-                <QSelect
-                  v-model="outputSamplingRate"
-                  borderless
-                  dense
-                  name="samplingRate"
-                  :options="samplingRateOptions"
-                  :optionLabel="renderSamplingRateLabel"
-                >
-                </QSelect>
-              </BaseCell>
-            </QCard>
-            <!-- Preservation Setting -->
-            <QCard flat class="setting-card">
-              <QCardActions>
-                <h5 class="text-h5">操作</h5>
-              </QCardActions>
-              <ToggleCell
-                title="プリセット機能"
-                description="ONの場合、プリセット機能を有効にします。パラメータを登録したり適用したりできます。"
-                :modelValue="enablePreset"
-                @update:modelValue="changeEnablePreset"
-              />
-              <QSlideTransition>
-                <!-- q-slide-transitionはheightだけをアニメーションするのでdivで囲う -->
-                <div v-show="enablePreset">
-                  <ToggleCell
-                    title="スタイル変更時にデフォルトプリセットを適用"
-                    description="ONの場合、キャラやスタイルの変更時にデフォルトプリセットが自動的に適用されます。"
-                    class="in-slide-transition-workaround"
-                    :modelValue="shouldApplyDefaultPresetOnVoiceChanged"
->>>>>>> 755d84be
                     @update:modelValue="
                       (mode) => (engineUseGpu = mode === 'GPU')
                     "
@@ -269,7 +198,6 @@
                     handleSavingSettingChange('fixedExportEnabled', $event)
                   "
                 >
-<<<<<<< HEAD
                 </ToggleCell>
                 <QSlideTransition>
                   <!-- q-slide-transitionはheightだけをアニメーションするのでdivで囲う -->
@@ -371,22 +299,12 @@
                   "
                 />
 
-                <QSlideTransition>
-                  <!-- q-slide-transitionはheightだけをアニメーションするのでdivで囲う -->
-                  <div
-                    v-show="experimentalSetting.enableMultiTrack"
-                    class="transition-container"
-                  >
-                    <EditButtonCell
-                      title="ソング：トラックファイル名パターン"
-                      description="書き出す際のファイル名のパターンをカスタマイズできます。"
-                      :currentValue="savingSetting.songTrackFileNamePattern"
-                      @buttonClick="
-                        showSongTrackAudioFilePatternEditDialog = true
-                      "
-                    />
-                  </div>
-                </QSlideTransition>
+                <EditButtonCell
+                  title="ソング：トラックファイル名パターン"
+                  description="書き出す際のファイル名のパターンをカスタマイズできます。"
+                  :currentValue="savingSetting.songTrackFileNamePattern"
+                  @buttonClick="showSongTrackAudioFilePatternEditDialog = true"
+                />
               </div>
               <!-- Theme Card -->
               <div class="setting-card">
@@ -459,192 +377,26 @@
                   >
                   </SelectCell>
                 </BaseTooltip>
-                <QSlideTransition>
-                  <!-- q-slide-transitionはheightだけをアニメーションするのでdivで囲う -->
-                  <div
-                    v-show="experimentalSetting.enableMultiTrack"
-                    class="transition-container"
-                  >
-                    <BaseRowCard
-                      title="ソング：元に戻すトラック操作"
-                      description="「元に戻す」機能の対象とするトラック操作を指定します。"
-=======
-                </QToggle>
-              </QCardActions>
-
-              <FileNameTemplateDialog
-                v-model:open-dialog="showAudioFilePatternEditDialog"
-                :savedTemplate="audioFileNamePattern"
-                :defaultTemplate="DEFAULT_AUDIO_FILE_BASE_NAME_TEMPLATE"
-                :availableTags="[
-                  'index',
-                  'characterName',
-                  'styleName',
-                  'text',
-                  'date',
-                  'projectName',
-                ]"
-                :fileNameBuilder="buildAudioFileNameFromRawData"
-                @update:template="
-                  handleSavingSettingChange('fileNamePattern', $event)
-                "
-              />
-              <FileNameTemplateDialog
-                v-model:open-dialog="showSongTrackAudioFilePatternEditDialog"
-                :savedTemplate="songTrackFileNamePattern"
-                :defaultTemplate="DEFAULT_SONG_AUDIO_FILE_BASE_NAME_TEMPLATE"
-                :availableTags="[
-                  'index',
-                  'characterName',
-                  'styleName',
-                  'trackName',
-                  'date',
-                  'projectName',
-                ]"
-                :fileNameBuilder="buildSongTrackAudioFileNameFromRawData"
-                @update:template="
-                  handleSavingSettingChange('songTrackFileNamePattern', $event)
-                "
-              />
-
-              <EditButtonCell
-                title="書き出しファイル名パターン"
-                description="書き出す際のファイル名のパターンをカスタマイズできます。"
-                :currentValue="savingSetting.fileNamePattern"
-                @buttonClick="showAudioFilePatternEditDialog = true"
-              />
-
-              <ToggleCell
-                title="上書き防止"
-                description="ONの場合、書き出す際に同名ファイルが既にあったとき、ファイル名に連番を付けて別名で保存されます。"
-                :modelValue="savingSetting.avoidOverwrite"
-                @update:modelValue="
-                  handleSavingSettingChange('avoidOverwrite', $event)
-                "
-              />
-              <ButtonToggleCell
-                title="文字コード"
-                description="テキストファイルを書き出す際の文字コードを選べます。"
-                :modelValue="savingSetting.fileEncoding"
-                :options="[
-                  { label: 'UTF-8', value: 'UTF-8' },
-                  { label: 'Shift_JIS', value: 'Shift_JIS' },
-                ]"
-                @update:modelValue="
-                  handleSavingSettingChange('fileEncoding', $event)
-                "
-              />
-              <ToggleCell
-                title="txtファイルを書き出し"
-                description="ONの場合、音声書き出しの際にテキストがtxtファイルとして書き出されます。"
-                :modelValue="savingSetting.exportText"
-                @update:modelValue="
-                  handleSavingSettingChange('exportText', $event)
-                "
-              />
-              <ToggleCell
-                title="labファイルを書き出し"
-                description="ONの場合、音声書き出しの際にリップシンク用のlabファイルが書き出されます。"
-                :modelValue="savingSetting.exportLab"
-                @update:modelValue="
-                  handleSavingSettingChange('exportLab', $event)
-                "
-              />
-
-              <EditButtonCell
-                title="ソング：トラックファイル名パターン"
-                description="書き出す際のファイル名のパターンをカスタマイズできます。"
-                :currentValue="savingSetting.songTrackFileNamePattern"
-                @buttonClick="showSongTrackAudioFilePatternEditDialog = true"
-              />
-            </QCard>
-            <!-- Theme Card -->
-            <QCard flat class="setting-card">
-              <QCardActions>
-                <h5 class="text-h5">外観</h5>
-              </QCardActions>
-              <ButtonToggleCell
-                v-model="currentThemeNameComputed"
-                title="テーマ"
-                description="エディタの色を選べます。"
-                :options="availableThemeNameComputed"
-              />
-              <ButtonToggleCell
-                title="フォント"
-                description="エディタのフォントを選べます。"
-                :modelValue="editorFont"
-                :options="[
-                  { label: 'デフォルト', value: 'default' },
-                  { label: 'OS標準', value: 'os' },
-                ]"
-                @update:modelValue="changeEditorFont($event as EditorFontType)"
-              />
-              <ToggleCell
-                title="行番号の表示"
-                description="ONの場合、テキスト欄の左側に行番号が表示されます。"
-                :modelValue="showTextLineNumber"
-                @update:modelValue="changeShowTextLineNumber"
-              />
-              <ToggleCell
-                title="テキスト追加ボタンの表示"
-                description="OFFの場合、右下にテキスト追加ボタンが表示されません。（テキスト欄は Shift + Enter で追加できます）"
-                :modelValue="showAddAudioItemButton"
-                @update:modelValue="changeShowAddAudioItemButton"
-              />
-            </QCard>
-
-            <!-- Advanced Card -->
-            <QCard flat class="setting-card">
-              <QCardActions>
-                <h5 class="text-h5">高度な設定</h5>
-              </QCardActions>
-              <ToggleCell
-                title="マルチエンジン機能"
-                description="ONの場合、複数のVOICEVOX準拠エンジンを利用可能にします。"
-                :modelValue="enableMultiEngine"
-                @update:modelValue="setEnableMultiEngine"
-              />
-              <ToggleCell
-                title="音声をステレオ化"
-                description="ONの場合、音声データがモノラルからステレオに変換されてから再生・保存が行われます。"
-                :modelValue="savingSetting.outputStereo"
-                @update:modelValue="
-                  handleSavingSettingChange('outputStereo', $event)
-                "
-              />
-              <QCardActions
-                class="q-px-md bg-surface"
-                :class="{ disabled: !canSetAudioOutputDevice }"
-              >
-                <div>再生デバイス</div>
-                <div aria-label="音声の再生デバイスを変更できます。">
-                  <QIcon name="help_outline" size="sm" class="help-hover-icon">
-                    <QTooltip
-                      :delay="500"
-                      anchor="center right"
-                      self="center left"
-                      transitionShow="jump-right"
-                      transitionHide="jump-left"
->>>>>>> 755d84be
-                    >
-                      <div class="checkbox-list">
-                        <BaseCheckbox
-                          v-for="(value, key) in undoableTrackOperations"
-                          :key
-                          :checked="value"
-                          :label="undoableTrackOperationsLabels[key]"
-                          @update:checked="
-                            (newValue) =>
-                              (undoableTrackOperations = {
-                                ...undoableTrackOperations,
-                                [key]: newValue,
-                              })
-                          "
-                        />
-                      </div>
-                    </BaseRowCard>
+                <BaseRowCard
+                  title="ソング：元に戻すトラック操作"
+                  description="「元に戻す」機能の対象とするトラック操作を指定します。"
+                >
+                  <div class="checkbox-list">
+                    <BaseCheckbox
+                      v-for="(value, key) in undoableTrackOperations"
+                      :key
+                      :checked="value"
+                      :label="undoableTrackOperationsLabels[key]"
+                      @update:checked="
+                        (newValue) =>
+                          (undoableTrackOperations = {
+                            ...undoableTrackOperations,
+                            [key]: newValue,
+                          })
+                      "
+                    />
                   </div>
-                </QSlideTransition>
+                </BaseRowCard>
               </div>
 
               <!-- Experimental Card -->
@@ -690,19 +442,6 @@
                     )
                   "
                 />
-                <BaseTooltip
-                  label="現在のプロジェクトに複数のトラックが存在するため、無効化できません。"
-                  :disabled="canToggleMultiTrack"
-                >
-<<<<<<< HEAD
-                  <ToggleCell
-                    title="ソング：マルチトラック機能"
-                    description="ONの場合、１つのプロジェクト内に複数のトラックを作成できるようにします。"
-                    :modelValue="experimentalSetting.enableMultiTrack"
-                    :disable="!canToggleMultiTrack"
-                    @update:modelValue="setMultiTrack($event)"
-                  />
-                </BaseTooltip>
               </div>
               <div class="setting-card">
                 <h5 class="headline">データ収集</h5>
@@ -714,80 +453,6 @@
                 />
               </div>
             </BaseScrollArea>
-=======
-                </QSelect>
-              </QCardActions>
-              <BaseCell
-                title="ソング：元に戻すトラック操作"
-                description="「元に戻す」機能の対象とするトラック操作を指定します。"
-              >
-                <QOptionGroup
-                  v-model="undoableTrackOperations"
-                  type="checkbox"
-                  :options="undoableTrackOperationsLabels"
-                  inline
-                />
-              </BaseCell>
-            </QCard>
-
-            <!-- Experimental Card -->
-            <QCard flat class="setting-card">
-              <QCardActions>
-                <div class="text-h5">実験的機能</div>
-              </QCardActions>
-              <!-- 今後実験的機能を追加する場合はここに追加 -->
-              <ToggleCell
-                title="疑問文を自動調整"
-                description="ONの場合、疑問文の語尾の音高が自動的に上げられます。"
-                :modelValue="experimentalSetting.enableInterrogativeUpspeak"
-                @update:modelValue="
-                  changeExperimentalSetting(
-                    'enableInterrogativeUpspeak',
-                    $event,
-                  )
-                "
-              />
-              <ToggleCell
-                title="モーフィング機能"
-                description="ONの場合、モーフィング機能を有効にします。2つの音声混ぜられるようになります。"
-                :modelValue="experimentalSetting.enableMorphing"
-                @update:modelValue="
-                  changeExperimentalSetting('enableMorphing', $event)
-                "
-              />
-              <ToggleCell
-                title="複数選択"
-                description="ONの場合、複数のテキスト欄を選択できるようにします。"
-                :modelValue="experimentalSetting.enableMultiSelect"
-                @update:modelValue="
-                  changeExperimentalSetting('enableMultiSelect', $event)
-                "
-              />
-              <ToggleCell
-                v-if="!isProduction"
-                title="[開発時のみ機能] 調整結果の保持"
-                description="ONの場合、テキスト変更時、同じ読みのアクセント区間内の調整結果を保持します。"
-                :modelValue="experimentalSetting.shouldKeepTuningOnTextChange"
-                @update:modelValue="
-                  changeExperimentalSetting(
-                    'shouldKeepTuningOnTextChange',
-                    $event,
-                  )
-                "
-              />
-            </QCard>
-            <QCard flat class="setting-card">
-              <QCardActions>
-                <h5 class="text-h5">データ収集</h5>
-              </QCardActions>
-              <ToggleCell
-                title="ソフトウェア利用状況のデータ収集を許可"
-                description="ONの場合、各UIの利用率などのデータが送信され、VOICEVOXの改善に役立てられます。テキストデータや音声データは送信されません。"
-                :modelValue="acceptRetrieveTelemetryComputed"
-                @update:modelValue="acceptRetrieveTelemetryComputed = $event"
-              />
-            </QCard>
->>>>>>> 755d84be
           </div>
         </QPage>
       </QPageContainer>
