--- conflicted
+++ resolved
@@ -198,7 +198,6 @@
                     handleSavingSettingChange('fixedExportEnabled', $event)
                   "
                 >
-<<<<<<< HEAD
                 </ToggleCell>
                 <QSlideTransition>
                   <!-- q-slide-transitionはheightだけをアニメーションするのでdivで囲う -->
@@ -221,7 +220,7 @@
                 <FileNameTemplateDialog
                   v-model:open-dialog="showAudioFilePatternEditDialog"
                   :savedTemplate="audioFileNamePattern"
-                  :defaultTemplate="DEFAULT_AUDIO_FILE_BASE_NAME_TEMPLATE"
+                  :defaultTemplate="DEFAULT_AUDIO_FILE_NAME_TEMPLATE"
                   :availableTags="[
                     'index',
                     'characterName',
@@ -231,6 +230,7 @@
                     'projectName',
                   ]"
                   :fileNameBuilder="buildAudioFileNameFromRawData"
+                  extension=".wav"
                   @update:template="
                     handleSavingSettingChange('fileNamePattern', $event)
                   "
@@ -238,7 +238,7 @@
                 <FileNameTemplateDialog
                   v-model:open-dialog="showSongTrackAudioFilePatternEditDialog"
                   :savedTemplate="songTrackFileNamePattern"
-                  :defaultTemplate="DEFAULT_SONG_AUDIO_FILE_BASE_NAME_TEMPLATE"
+                  :defaultTemplate="DEFAULT_SONG_AUDIO_FILE_NAME_TEMPLATE"
                   :availableTags="[
                     'index',
                     'characterName',
@@ -248,6 +248,7 @@
                     'projectName',
                   ]"
                   :fileNameBuilder="buildSongTrackAudioFileNameFromRawData"
+                  extension=".wav"
                   @update:template="
                     handleSavingSettingChange(
                       'songTrackFileNamePattern',
@@ -259,7 +260,7 @@
                 <EditButtonCell
                   title="書き出しファイル名パターン"
                   description="書き出す際のファイル名のパターンをカスタマイズできます。"
-                  :currentValue="savingSetting.fileNamePattern"
+                  :currentValue="audioFileNamePatternWithExt"
                   @buttonClick="showAudioFilePatternEditDialog = true"
                 />
 
@@ -303,7 +304,7 @@
                 <EditButtonCell
                   title="ソング：トラックファイル名パターン"
                   description="書き出す際のファイル名のパターンをカスタマイズできます。"
-                  :currentValue="savingSetting.songTrackFileNamePattern"
+                  :currentValue="songTrackFileNamePatternWithExt"
                   @buttonClick="showSongTrackAudioFilePatternEditDialog = true"
                 />
               </div>
@@ -381,182 +382,6 @@
                 <BaseRowCard
                   title="ソング：元に戻すトラック操作"
                   description="「元に戻す」機能の対象とするトラック操作を指定します。"
-=======
-                </QToggle>
-              </QCardActions>
-
-              <FileNameTemplateDialog
-                v-model:open-dialog="showAudioFilePatternEditDialog"
-                :savedTemplate="audioFileNamePattern"
-                :defaultTemplate="DEFAULT_AUDIO_FILE_NAME_TEMPLATE"
-                :availableTags="[
-                  'index',
-                  'characterName',
-                  'styleName',
-                  'text',
-                  'date',
-                  'projectName',
-                ]"
-                :fileNameBuilder="buildAudioFileNameFromRawData"
-                extension=".wav"
-                @update:template="
-                  handleSavingSettingChange('fileNamePattern', $event)
-                "
-              />
-              <FileNameTemplateDialog
-                v-model:open-dialog="showSongTrackAudioFilePatternEditDialog"
-                :savedTemplate="songTrackFileNamePattern"
-                :defaultTemplate="DEFAULT_SONG_AUDIO_FILE_NAME_TEMPLATE"
-                :availableTags="[
-                  'index',
-                  'characterName',
-                  'styleName',
-                  'trackName',
-                  'date',
-                  'projectName',
-                ]"
-                :fileNameBuilder="buildSongTrackAudioFileNameFromRawData"
-                extension=".wav"
-                @update:template="
-                  handleSavingSettingChange('songTrackFileNamePattern', $event)
-                "
-              />
-
-              <EditButtonCell
-                title="書き出しファイル名パターン"
-                description="書き出す際のファイル名のパターンをカスタマイズできます。"
-                :currentValue="audioFileNamePatternWithExt"
-                @buttonClick="showAudioFilePatternEditDialog = true"
-              />
-
-              <ToggleCell
-                title="上書き防止"
-                description="ONの場合、書き出す際に同名ファイルが既にあったとき、ファイル名に連番を付けて別名で保存されます。"
-                :modelValue="savingSetting.avoidOverwrite"
-                @update:modelValue="
-                  handleSavingSettingChange('avoidOverwrite', $event)
-                "
-              />
-              <ButtonToggleCell
-                title="文字コード"
-                description="テキストファイルを書き出す際の文字コードを選べます。"
-                :modelValue="savingSetting.fileEncoding"
-                :options="[
-                  { label: 'UTF-8', value: 'UTF-8' },
-                  { label: 'Shift_JIS', value: 'Shift_JIS' },
-                ]"
-                @update:modelValue="
-                  handleSavingSettingChange('fileEncoding', $event)
-                "
-              />
-              <ToggleCell
-                title="txtファイルを書き出し"
-                description="ONの場合、音声書き出しの際にテキストがtxtファイルとして書き出されます。"
-                :modelValue="savingSetting.exportText"
-                @update:modelValue="
-                  handleSavingSettingChange('exportText', $event)
-                "
-              />
-              <ToggleCell
-                title="labファイルを書き出し"
-                description="ONの場合、音声書き出しの際にリップシンク用のlabファイルが書き出されます。"
-                :modelValue="savingSetting.exportLab"
-                @update:modelValue="
-                  handleSavingSettingChange('exportLab', $event)
-                "
-              />
-
-              <EditButtonCell
-                title="ソング：トラックファイル名パターン"
-                description="書き出す際のファイル名のパターンをカスタマイズできます。"
-                :currentValue="songTrackFileNamePatternWithExt"
-                @buttonClick="showSongTrackAudioFilePatternEditDialog = true"
-              />
-            </QCard>
-            <!-- Theme Card -->
-            <QCard flat class="setting-card">
-              <QCardActions>
-                <h5 class="text-h5">外観</h5>
-              </QCardActions>
-              <ButtonToggleCell
-                v-model="currentThemeNameComputed"
-                title="テーマ"
-                description="エディタの色を選べます。"
-                :options="availableThemeNameComputed"
-              />
-              <ButtonToggleCell
-                title="フォント"
-                description="エディタのフォントを選べます。"
-                :modelValue="editorFont"
-                :options="[
-                  { label: 'デフォルト', value: 'default' },
-                  { label: 'OS標準', value: 'os' },
-                ]"
-                @update:modelValue="changeEditorFont($event as EditorFontType)"
-              />
-              <ToggleCell
-                title="行番号の表示"
-                description="ONの場合、テキスト欄の左側に行番号が表示されます。"
-                :modelValue="showTextLineNumber"
-                @update:modelValue="changeShowTextLineNumber"
-              />
-              <ToggleCell
-                title="テキスト追加ボタンの表示"
-                description="OFFの場合、右下にテキスト追加ボタンが表示されません。（テキスト欄は Shift + Enter で追加できます）"
-                :modelValue="showAddAudioItemButton"
-                @update:modelValue="changeShowAddAudioItemButton"
-              />
-            </QCard>
-
-            <!-- Advanced Card -->
-            <QCard flat class="setting-card">
-              <QCardActions>
-                <h5 class="text-h5">高度な設定</h5>
-              </QCardActions>
-              <ToggleCell
-                title="マルチエンジン機能"
-                description="ONの場合、複数のVOICEVOX準拠エンジンを利用可能にします。"
-                :modelValue="enableMultiEngine"
-                @update:modelValue="setEnableMultiEngine"
-              />
-              <ToggleCell
-                title="音声をステレオ化"
-                description="ONの場合、音声データがモノラルからステレオに変換されてから再生・保存が行われます。"
-                :modelValue="savingSetting.outputStereo"
-                @update:modelValue="
-                  handleSavingSettingChange('outputStereo', $event)
-                "
-              />
-              <QCardActions
-                class="q-px-md bg-surface"
-                :class="{ disabled: !canSetAudioOutputDevice }"
-              >
-                <div>再生デバイス</div>
-                <div aria-label="音声の再生デバイスを変更できます。">
-                  <QIcon name="help_outline" size="sm" class="help-hover-icon">
-                    <QTooltip
-                      :delay="500"
-                      anchor="center right"
-                      self="center left"
-                      transitionShow="jump-right"
-                      transitionHide="jump-left"
-                    >
-                      音声の再生デバイスを変更できます。
-                      <template v-if="!canSetAudioOutputDevice">
-                        この機能はお使いの環境でサポートされていないため、使用できません。
-                      </template>
-                    </QTooltip>
-                  </QIcon>
-                </div>
-                <QSpace />
-                <QSelect
-                  v-model="currentAudioOutputDeviceComputed"
-                  :disable="!canSetAudioOutputDevice"
-                  dense
-                  name="audioOutputDevice"
-                  :options="availableAudioOutputDevices"
-                  class="col-7"
->>>>>>> f45ec284
                 >
                   <div class="checkbox-list">
                     <BaseCheckbox
