<!-- ON/OFFを切り替えるトグルボタン付きの設定項目 -->

<template>
<<<<<<< HEAD
  <BaseCell :title="title" :description="description">
    <QToggle
      :model-value="modelValue"
      @update:model-value="props['onUpdate:modelValue']"
    >
      <slot />
    </QToggle>
=======
  <BaseCell :title :description>
    <QToggle :modelValue @update:modelValue="onUpdated"> </QToggle>
>>>>>>> b0c800e3
  </BaseCell>
</template>

<script setup lang="ts">
import BaseCell, { Props } from "./BaseCell.vue";

const props = defineProps<
  Props & {
    modelValue: boolean;
    // eslint-disable-next-line vue/prop-name-casing
    "onUpdate:modelValue"?: (value: boolean) => void;
  }
>();
</script><|MERGE_RESOLUTION|>--- conflicted
+++ resolved
@@ -1,18 +1,10 @@
 <!-- ON/OFFを切り替えるトグルボタン付きの設定項目 -->
 
 <template>
-<<<<<<< HEAD
-  <BaseCell :title="title" :description="description">
-    <QToggle
-      :model-value="modelValue"
-      @update:model-value="props['onUpdate:modelValue']"
-    >
+  <BaseCell :title :description>
+    <QToggle :modelValue @update:modelValue="props['onUpdate:modelValue']">
       <slot />
     </QToggle>
-=======
-  <BaseCell :title :description>
-    <QToggle :modelValue @update:modelValue="onUpdated"> </QToggle>
->>>>>>> b0c800e3
   </BaseCell>
 </template>
 
