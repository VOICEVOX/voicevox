<template>
  <QDialog
    v-model="settingDialogOpenedComputed"
    maximized
    transition-show="jump-up"
    transition-hide="jump-down"
    class="setting-dialog transparent-backdrop"
  >
    <QLayout container view="hHh Lpr fFf" class="bg-background">
      <QPageContainer class="root">
        <QHeader class="q-pa-sm">
          <QToolbar>
            <QToolbarTitle class="text-display"
              >設定 / オプション</QToolbarTitle
            >
            <QSpace />
            <!-- close button -->
            <QBtn
              round
              flat
              icon="close"
              color="display"
              aria-label="設定を閉じる"
              @click="settingDialogOpenedComputed = false"
            />
          </QToolbar>
        </QHeader>
        <QPage ref="scroller" class="scroller">
          <div class="q-pa-md row items-start q-gutter-md">
            <!-- Engine Mode Card -->
            <QCard flat class="setting-card">
              <QCardActions>
                <h5 class="text-h5">エンジン</h5>
                <template v-if="engineIds.length > 1">
                  <QSpace />
                  <QSelect
                    v-model="selectedEngineId"
                    borderless
                    dense
                    name="engine"
                    :options="engineIds"
                    :option-label="renderEngineNameLabel"
                  />
                </template>
              </QCardActions>
              <QCardActions class="q-px-md bg-surface">
                <div>エンジンモード</div>
                <div
                  aria-label=" GPU モードの利用には GPU が必要です。Linux は
                      NVIDIA&trade; 製 GPU のみ対応しています。また、エンジンが対応していない場合、切り替えられません。"
                >
                  <QIcon name="help_outline" size="sm" class="help-hover-icon">
                    <QTooltip
                      :delay="500"
                      anchor="center right"
                      self="center left"
                      transition-show="jump-right"
                      transition-hide="jump-left"
                    >
                      GPU モードの利用には GPU が必要です。Linux は
                      NVIDIA&trade; 製 GPU のみ対応しています。
                    </QTooltip>
                  </QIcon>
                </div>
                <QSpace />
                <QBtnToggle
                  v-model="engineUseGpu"
                  padding="xs md"
                  unelevated
                  color="background"
                  text-color="display"
                  toggle-color="primary"
                  toggle-text-color="display-on-primary"
                  :options="engineUseGpuOptions"
                  :disable="!gpuSwitchEnabled(selectedEngineId)"
                >
                  <QTooltip
                    :delay="500"
                    :target="!gpuSwitchEnabled(selectedEngineId)"
                  >
                    {{
                      engineInfos[selectedEngineId].name
                    }}はCPU版のためGPUモードを利用できません。
                  </QTooltip>
                </QBtnToggle>
              </QCardActions>
              <QCardActions class="q-px-md bg-surface">
                <div>音声のサンプリングレート</div>
                <div
                  aria-label="再生と保存時の音声のサンプリングレートを変更できます（サンプリングレートを上げても音声の品質は上がりません）。"
                >
                  <QIcon name="help_outline" size="sm" class="help-hover-icon">
                    <QTooltip
                      :delay="500"
                      anchor="center right"
                      self="center left"
                      transition-show="jump-right"
                      transition-hide="jump-left"
                    >
                      再生・保存時の音声のサンプリングレートを変更できます（サンプリングレートを上げても音声の品質は上がりません）。
                    </QTooltip>
                  </QIcon>
                </div>
                <QSpace />
                <QSelect
                  v-model="outputSamplingRate"
                  borderless
                  dense
                  name="samplingRate"
                  :options="samplingRateOptions"
                  :option-label="renderSamplingRateLabel"
                >
                </QSelect>
              </QCardActions>
            </QCard>
            <!-- Preservation Setting -->
            <QCard flat class="setting-card">
              <QCardActions>
                <h5 class="text-h5">操作</h5>
              </QCardActions>
              <QCardActions class="q-px-md bg-surface">
                <div>プリセット機能</div>
                <div
                  aria-label="プリセット機能を有効にします。パラメータを登録したり適用したりできます。"
                >
                  <QIcon name="help_outline" size="sm" class="help-hover-icon">
                    <QTooltip
                      :delay="500"
                      anchor="center right"
                      self="center left"
                      transition-show="jump-right"
                      transition-hide="jump-left"
                    >
                      プリセット機能を有効にします。パラメータを登録したり適用したりできます。
                    </QTooltip>
                  </QIcon>
                </div>
                <QSpace />
                <QToggle
                  :model-value="experimentalSetting.enablePreset"
                  @update:model-value="changeEnablePreset"
                >
                </QToggle>
              </QCardActions>
              <QSlideTransition>
                <!-- q-slide-transitionはheightだけをアニメーションするのでdivで囲う -->
                <div v-show="experimentalSetting.enablePreset">
                  <QCardActions
                    class="q-px-md bg-surface in-slide-transition-workaround"
                  >
                    <div>スタイル変更時にデフォルトプリセットを適用</div>
                    <div
                      aria-label="ONの場合、キャラやスタイルの変更時にデフォルトプリセットが自動的に適用されます。"
                    >
                      <QIcon
                        name="help_outline"
                        size="sm"
                        class="help-hover-icon"
                      >
                        <QTooltip
                          :delay="500"
                          anchor="center right"
                          self="center left"
                          transition-show="jump-right"
                          transition-hide="jump-left"
                        >
                          ONの場合、キャラやスタイルの変更時にデフォルトプリセットが自動的に適用されます。
                        </QTooltip>
                      </QIcon>
                    </div>
                    <QSpace />
                    <QToggle
                      :model-value="
                        experimentalSetting.shouldApplyDefaultPresetOnVoiceChanged
                      "
                      @update:model-value="
                        changeExperimentalSetting(
                          'shouldApplyDefaultPresetOnVoiceChanged',
                          $event
                        )
                      "
                    >
                    </QToggle>
                  </QCardActions>
                </div>
              </QSlideTransition>
              <QCardActions class="q-px-md bg-surface">
                <div>パラメータの引き継ぎ</div>
                <div
                  aria-label="ONの場合、テキスト欄追加の際に、現在の話速等のパラメータが引き継がれます。"
                >
                  <QIcon name="help_outline" size="sm" class="help-hover-icon">
                    <QTooltip
                      :delay="500"
                      anchor="center right"
                      self="center left"
                      transition-show="jump-right"
                      transition-hide="jump-left"
                    >
                      ONの場合、テキスト欄追加の際に、現在の話速等のパラメータが引き継がれます。
                    </QTooltip>
                  </QIcon>
                </div>
                <QSpace />
                <QToggle
                  :model-value="inheritAudioInfoMode"
                  @update:model-value="changeinheritAudioInfo($event)"
                >
                </QToggle>
              </QCardActions>
              <QCardActions class="q-px-md bg-surface">
                <div>再生位置を追従</div>
                <div
                  aria-label="音声再生中の、詳細調整欄の自動スクロールのモードを選べます。"
                >
                  <QIcon name="help_outline" size="sm" class="help-hover-icon">
                    <QTooltip
                      :delay="500"
                      anchor="center right"
                      self="center left"
                      transition-show="jump-right"
                      transition-hide="jump-left"
                    >
                      音声再生中の、詳細調整欄の自動スクロールのモードを選べます。
                    </QTooltip>
                  </QIcon>
                </div>
                <QSpace />
                <QBtnToggle
                  v-model="activePointScrollMode"
                  padding="xs md"
                  unelevated
                  color="background"
                  text-color="display"
                  toggle-color="primary"
                  toggle-text-color="display-on-primary"
                  :options="[
                    {
                      label: '連続',
                      value: 'CONTINUOUSLY',
                      slot: 'CONTINUOUSLY',
                    },
                    {
                      label: 'ページめくり',
                      value: 'PAGE',
                      slot: 'PAGE',
                    },
                    {
                      label: 'オフ',
                      value: 'OFF',
                      slot: 'OFF',
                    },
                  ]"
                >
                  <template #CONTINUOUSLY>
                    <QTooltip :delay="500">
                      現在の再生位置を真ん中に表示します。
                    </QTooltip>
                  </template>
                  <template #PAGE>
                    <QTooltip :delay="500">
                      現在の再生位置が表示範囲外にある場合にスクロールします。
                    </QTooltip>
                  </template>
                  <template #OFF>
                    <QTooltip :delay="500">
                      自動でスクロールしません。
                    </QTooltip>
                  </template>
                </QBtnToggle>
              </QCardActions>
              <QCardActions class="q-px-md bg-surface">
                <div>テキスト自動分割</div>
                <div
                  aria-label="テキスト貼り付けの際のテキストの分割箇所を選べます。"
                >
                  <QIcon name="help_outline" size="sm" class="help-hover-icon">
                    <QTooltip
                      :delay="500"
                      anchor="center right"
                      self="center left"
                      transition-show="jump-right"
                      transition-hide="jump-left"
                    >
                      テキスト貼り付けの際のテキストの分割箇所を選べます。
                    </QTooltip>
                  </QIcon>
                </div>
                <QSpace />
                <!-- FIXME: ツールチップの内容をaria-labelに付ける -->
                <QBtnToggle
                  padding="xs md"
                  unelevated
                  :model-value="splitTextWhenPaste"
                  color="background"
                  text-color="display"
                  toggle-color="primary"
                  toggle-text-color="display-on-primary"
                  :options="[
                    {
                      label: '句点と改行',
                      value: 'PERIOD_AND_NEW_LINE',
                      slot: 'splitTextPeriodAndNewLine',
                    },
                    {
                      label: '改行',
                      value: 'NEW_LINE',
                      slot: 'splitTextNewLine',
                    },
                    { label: 'オフ', value: 'OFF', slot: 'splitTextOFF' },
                  ]"
                  @update:model-value="changeSplitTextWhenPaste($event)"
                >
                  <template #splitTextPeriodAndNewLine>
                    <QTooltip :delay="500">
                      句点と改行を基にテキストを分割します。
                    </QTooltip>
                  </template>
                  <template #splitTextNewLine>
                    <QTooltip :delay="500">
                      改行のみを基にテキストを分割します。
                    </QTooltip>
                  </template>
                  <template #splitTextOFF>
                    <QTooltip :delay="500"> 分割を行いません。 </QTooltip>
                  </template>
                </QBtnToggle>
              </QCardActions>
              <QCardActions class="q-px-md bg-surface">
                <div>メモ機能</div>
                <div
                  aria-label="ONの場合、テキストを [] で囲むことで、テキスト中にメモを書けます。"
                >
                  <QIcon name="help_outline" size="sm" class="help-hover-icon">
                    <QTooltip
                      :delay="500"
                      anchor="center right"
                      self="center left"
                      transition-show="jump-right"
                      transition-hide="jump-left"
                    >
                      ONの場合、テキストを []
                      で囲むことで、テキスト中にメモを書けます。
                    </QTooltip>
                  </QIcon>
                </div>
                <QSpace />
                <QToggle
                  :model-value="enableMemoNotation"
                  @update:model-value="changeEnableMemoNotation($event)"
                >
                </QToggle>
              </QCardActions>
              <QCardActions class="q-px-md bg-surface">
                <div>ルビ機能</div>
                <div
                  aria-label="ONの場合、テキストに {ルビ対象|よみかた} と書くことで、テキストの読み方を変えられます。"
                >
                  <QIcon name="help_outline" size="sm" class="help-hover-icon">
                    <QTooltip
                      :delay="500"
                      anchor="center right"
                      self="center left"
                      transition-show="jump-right"
                      transition-hide="jump-left"
                    >
                      ONの場合、テキストに {ルビ対象|よみかた}
                      と書くことで、テキストの読み方を変えられます。
                    </QTooltip>
                  </QIcon>
                </div>
                <QSpace />
                <QToggle
                  :model-value="enableRubyNotation"
                  @update:model-value="changeEnableRubyNotation($event)"
                >
                </QToggle>
              </QCardActions>
              <QCardActions class="q-px-md bg-surface">
                <div>非表示にしたヒントを全て再表示</div>
                <div
                  aria-label="過去に非表示にしたヒントを全て再表示できます。"
                >
                  <QIcon name="help_outline" size="sm" class="help-hover-icon">
                    <QTooltip
                      :delay="500"
                      anchor="center right"
                      self="center left"
                      transition-show="jump-right"
                      transition-hide="jump-left"
                    >
                      過去に非表示にしたヒントを全て再表示できます。
                    </QTooltip>
                  </QIcon>
                </div>
                <QSpace />
                <!-- ボタンクリックのフィードバックのためのチェックマーク -->
                <QIcon
                  v-if="isDefaultConfirmedTips && hasResetConfirmedTips"
                  name="check"
                  size="sm"
                  color="primary"
                  style="margin-right: 8px"
                >
                </QIcon>
                <QBtn
                  label="再表示する"
                  unelevated
                  color="background"
                  text-color="display"
                  class="text-no-wrap q-mr-sm"
                  :disable="isDefaultConfirmedTips"
                  @click="
                    () => {
                      store.dispatch('RESET_CONFIRMED_TIPS');
                      hasResetConfirmedTips = true;
                    }
                  "
                >
                </QBtn>
              </QCardActions>
            </QCard>
            <!-- Saving Card -->
            <QCard flat class="setting-card">
              <QCardActions>
                <h5 class="text-h5">保存</h5>
              </QCardActions>
              <QCardActions class="q-px-md bg-surface">
                <div>書き出し先を固定</div>
                <div
                  aria-label="ONの場合、書き出す際のフォルダをあらかじめ指定できます。"
                >
                  <QIcon name="help_outline" size="sm" class="help-hover-icon">
                    <QTooltip
                      :delay="500"
                      anchor="center right"
                      self="center left"
                      transition-show="jump-right"
                      transition-hide="jump-left"
                    >
                      ONの場合、書き出す際のフォルダをあらかじめ指定できます。
                    </QTooltip>
                  </QIcon>
                </div>
                <QSpace />
                <QInput
                  v-if="savingSetting.fixedExportEnabled"
                  dense
                  maxheight="10px"
                  label="書き出し先のフォルダ"
                  hide-bottom-space
                  readonly
                  :model-value="savingSetting.fixedExportDir"
                  :input-style="{
                    width: `${savingSetting.fixedExportDir.length / 2 + 1}em`,
                    minWidth: '150px',
                    maxWidth: '450px',
                  }"
                  @update:model-value="
                    (event) => {
                      if (event == null) throw 'event is null';
                      handleSavingSettingChange('fixedExportDir', event);
                    }
                  "
                >
                  <template #append>
                    <QBtn
                      square
                      dense
                      flat
                      color="primary"
                      icon="folder_open"
                      @click="openFileExplore"
                    >
                      <QTooltip :delay="500" anchor="bottom left">
                        フォルダ選択
                      </QTooltip>
                    </QBtn>
                  </template>
                </QInput>
                <QToggle
                  :model-value="savingSetting.fixedExportEnabled"
                  @update:model-value="
                    handleSavingSettingChange('fixedExportEnabled', $event)
                  "
                >
                </QToggle>
              </QCardActions>

              <FileNamePatternDialog
                v-model:open-dialog="showsFilePatternEditDialog"
              />

              <QCardActions class="q-px-md bg-surface">
                <div>書き出しファイル名パターン</div>
                <div
                  aria-label="書き出す際のファイル名のパターンをカスタマイズできます。"
                >
                  <QIcon name="help_outline" size="sm" class="help-hover-icon">
                    <QTooltip
                      :delay="500"
                      anchor="center right"
                      self="center left"
                      transition-show="jump-right"
                      transition-hide="jump-left"
                    >
                      書き出す際のファイル名のパターンをカスタマイズできます。
                    </QTooltip>
                  </QIcon>
                </div>
                <QSpace />
                <div class="q-px-sm text-ellipsis">
                  {{ savingSetting.fileNamePattern }}
                </div>
                <QBtn
                  label="編集する"
                  unelevated
                  color="background"
                  text-color="display"
                  class="text-no-wrap q-mr-sm"
                  @click="showsFilePatternEditDialog = true"
                />
              </QCardActions>

              <QCardActions class="q-px-md bg-surface">
                <div>上書き防止</div>
                <div
                  aria-label="ONの場合、書き出す際に同名ファイルが既にあったとき、ファイル名に連番を付けて別名で保存されます。"
                >
                  <QIcon name="help_outline" size="sm" class="help-hover-icon">
                    <QTooltip
                      :delay="500"
                      anchor="center right"
                      self="center left"
                      transition-show="jump-right"
                      transition-hide="jump-left"
                    >
                      ONの場合、書き出す際に同名ファイルが既にあったとき、ファイル名に連番を付けて別名で保存されます。
                    </QTooltip>
                  </QIcon>
                </div>
                <QSpace />
                <QToggle
                  :model-value="savingSetting.avoidOverwrite"
                  @update:model-value="
                    handleSavingSettingChange('avoidOverwrite', $event)
                  "
                >
                </QToggle>
              </QCardActions>
              <QCardActions class="q-px-md bg-surface">
                <div>文字コード</div>
                <div
                  aria-label="テキストファイルを書き出す際の文字コードを選べます。"
                >
                  <QIcon name="help_outline" size="sm" class="help-hover-icon">
                    <QTooltip
                      :delay="500"
                      anchor="center right"
                      self="center left"
                      transition-show="jump-right"
                      transition-hide="jump-left"
                    >
                      テキストファイルを書き出す際の文字コードを選べます。
                    </QTooltip>
                  </QIcon>
                </div>
                <QSpace />
                <QBtnToggle
                  padding="xs md"
                  unelevated
                  :model-value="savingSetting.fileEncoding"
                  color="background"
                  text-color="display"
                  toggle-color="primary"
                  toggle-text-color="display-on-primary"
                  :options="[
                    { label: 'UTF-8', value: 'UTF-8' },
                    { label: 'Shift_JIS', value: 'Shift_JIS' },
                  ]"
                  @update:model-value="
                    handleSavingSettingChange('fileEncoding', $event)
                  "
                />
              </QCardActions>
              <QCardActions class="q-px-md bg-surface">
                <div>txtファイルを書き出し</div>
                <div
                  aria-label="ONの場合、音声書き出しの際にテキストがtxtファイルとして書き出されます。"
                >
                  <QIcon name="help_outline" size="sm" class="help-hover-icon">
                    <QTooltip
                      :delay="500"
                      anchor="center right"
                      self="center left"
                      transition-show="jump-right"
                      transition-hide="jump-left"
                    >
                      ONの場合、音声書き出しの際にテキストがtxtファイルとして書き出されます。
                    </QTooltip>
                  </QIcon>
                </div>
                <QSpace />
                <QToggle
                  :model-value="savingSetting.exportText"
                  color="primary"
                  @update:model-value="
                    handleSavingSettingChange('exportText', $event)
                  "
                >
                </QToggle>
              </QCardActions>
              <QCardActions class="q-px-md bg-surface">
                <div>labファイルを書き出し</div>
                <div
                  aria-label="ONの場合、音声書き出しの際にリップシンク用のlabファイルが書き出されます。"
                >
                  <QIcon name="help_outline" size="sm" class="help-hover-icon">
                    <QTooltip
                      :delay="500"
                      anchor="center right"
                      self="center left"
                      transition-show="jump-right"
                      transition-hide="jump-left"
                    >
                      ONの場合、音声書き出しの際にリップシンク用のlabファイルが書き出されます。
                    </QTooltip>
                  </QIcon>
                </div>
                <QSpace />
                <QToggle
                  :model-value="savingSetting.exportLab"
                  @update:model-value="
                    handleSavingSettingChange('exportLab', $event)
                  "
                >
                </QToggle>
              </QCardActions>
            </QCard>
            <!-- Theme Card -->
            <QCard flat class="setting-card">
              <QCardActions>
                <h5 class="text-h5">外観</h5>
              </QCardActions>
              <QCardActions class="q-px-md bg-surface">
                <div>テーマ</div>
                <div aria-label="エディタの色を選べます。">
                  <QIcon name="help_outline" size="sm" class="help-hover-icon">
                    <QTooltip
                      :delay="500"
                      anchor="center right"
                      self="center left"
                      transition-show="jump-right"
                      transition-hide="jump-left"
                    >
                      エディタの色を選べます。
                    </QTooltip>
                  </QIcon>
                </div>
                <QSpace />
                <QBtnToggle
                  v-model="currentThemeNameComputed"
                  unelevated
                  padding="xs md"
                  color="background"
                  text-color="display"
                  toggle-color="primary"
                  toggle-text-color="display-on-primary"
                  :options="availableThemeNameComputed"
                />
              </QCardActions>

              <QCardActions class="q-px-md bg-surface">
                <div>フォント</div>
                <div aria-label="エディタのフォントを選べます。">
                  <QIcon name="help_outline" size="sm" class="help-hover-icon">
                    <QTooltip
                      :delay="500"
                      anchor="center right"
                      self="center left"
                      transition-show="jump-right"
                      transition-hide="jump-left"
                    >
                      エディタのフォントを選べます。
                    </QTooltip>
                  </QIcon>
                </div>
                <QSpace />
                <QBtnToggle
                  padding="xs md"
                  unelevated
                  :model-value="editorFont"
                  color="background"
                  text-color="display"
                  toggle-color="primary"
                  toggle-text-color="display-on-primary"
                  :options="[
                    { label: 'デフォルト', value: 'default' },
                    { label: 'OS標準', value: 'os' },
                  ]"
                  @update:model-value="changeEditorFont($event)"
                />
              </QCardActions>
              <QCardActions class="q-px-md bg-surface">
                <div>行番号の表示</div>
                <div
                  aria-label="ONの場合、テキスト欄の左側に行番号が表示されます。"
                >
                  <QIcon name="help_outline" size="sm" class="help-hover-icon">
                    <QTooltip
                      :delay="500"
                      anchor="center right"
                      self="center left"
                      transition-show="jump-right"
                      transition-hide="jump-left"
                    >
                      ONの場合、テキスト欄の左側に行番号が表示されます。
                    </QTooltip>
                  </QIcon>
                </div>
                <QSpace />
                <QToggle
                  :model-value="showTextLineNumber"
                  @update:model-value="changeShowTextLineNumber($event)"
                >
                </QToggle>
              </QCardActions>
              <QCardActions class="q-px-md bg-surface">
                <div>テキスト追加ボタンの表示</div>
                <div
                  aria-label="OFFの場合、右下にテキスト追加ボタンが表示されません。（テキスト欄は Shift + Enter で追加できます）"
                >
                  <QIcon name="help_outline" size="sm" class="help-hover-icon">
                    <QTooltip
                      :delay="500"
                      anchor="center right"
                      self="center left"
                      transition-show="jump-right"
                      transition-hide="jump-left"
                    >
                      OFFの場合、右下にテキスト追加ボタンが表示されません。（テキスト欄は
                      Shift + Enter で追加できます）
                    </QTooltip>
                  </QIcon>
                </div>
                <QSpace />
                <QToggle
                  :model-value="showAddAudioItemButton"
                  @update:model-value="changeShowAddAudioItemButton($event)"
                >
                </QToggle>
              </QCardActions>
            </QCard>

            <!-- Advanced Card -->
            <QCard flat class="setting-card">
              <QCardActions>
                <h5 class="text-h5">高度な設定</h5>
              </QCardActions>
              <QCardActions class="q-px-md bg-surface">
                <div>マルチエンジン機能</div>
                <div>
                  <QIcon name="help_outline" size="sm" class="help-hover-icon">
                    <QTooltip
                      :delay="500"
                      anchor="center right"
                      self="center left"
                      transition-show="jump-right"
                      transition-hide="jump-left"
                    >
                      複数のVOICEVOX準拠エンジンを利用可能にする
                    </QTooltip>
                  </QIcon>
                </div>
                <QSpace />
                <QToggle
                  :model-value="enableMultiEngine"
                  @update:model-value="setEnableMultiEngine($event)"
                >
                </QToggle>
              </QCardActions>
              <QCardActions class="q-px-md bg-surface">
                <div>音声をステレオ化</div>
                <div
                  aria-label="ONの場合、音声データがモノラルからステレオに変換されてから再生・保存が行われます。"
                >
                  <QIcon name="help_outline" size="sm" class="help-hover-icon">
                    <QTooltip
                      :delay="500"
                      anchor="center right"
                      self="center left"
                      transition-show="jump-right"
                      transition-hide="jump-left"
                    >
                      ONの場合、音声データがモノラルからステレオに変換されてから再生・保存が行われます。
                    </QTooltip>
                  </QIcon>
                </div>
                <QSpace />
                <QToggle
                  :model-value="savingSetting.outputStereo"
                  @update:model-value="
                    handleSavingSettingChange('outputStereo', $event)
                  "
                >
                </QToggle>
              </QCardActions>
              <QCardActions
                class="q-px-md bg-surface"
                :class="{ disabled: !canSetAudioOutputDevice }"
              >
                <div>再生デバイス</div>
                <div aria-label="音声の再生デバイスを変更できます。">
                  <QIcon name="help_outline" size="sm" class="help-hover-icon">
                    <QTooltip
                      :delay="500"
                      anchor="center right"
                      self="center left"
                      transition-show="jump-right"
                      transition-hide="jump-left"
                    >
                      音声の再生デバイスを変更できます。
                      <template v-if="!canSetAudioOutputDevice">
                        この機能はお使いの環境でサポートされていないため、使用できません。
                      </template>
                    </QTooltip>
                  </QIcon>
                </div>
                <QSpace />
                <QSelect
                  v-model="currentAudioOutputDeviceComputed"
                  :disable="!canSetAudioOutputDevice"
                  dense
                  name="audioOutputDevice"
                  :options="availableAudioOutputDevices"
                  class="col-7"
                >
                </QSelect>
              </QCardActions>
            </QCard>

            <!-- Experimental Card -->
            <QCard flat class="setting-card">
              <QCardActions>
                <div class="text-h5">実験的機能</div>
              </QCardActions>
              <!-- 今後実験的機能を追加する場合はここに追加 -->
              <QCardActions class="q-px-md bg-surface">
                <div>疑問文を自動調整</div>
                <div
                  aria-label="ONの場合、疑問文の語尾の音高が自動的に上げられます。"
                >
                  <QIcon name="help_outline" size="sm" class="help-hover-icon">
                    <QTooltip
                      :delay="500"
                      anchor="center right"
                      self="center left"
                      transition-show="jump-right"
                      transition-hide="jump-left"
                    >
                      ONの場合、疑問文の語尾の音高が自動的に上げられます。
                    </QTooltip>
                  </QIcon>
                </div>
                <QSpace />
                <QToggle
                  :model-value="experimentalSetting.enableInterrogativeUpspeak"
                  @update:model-value="
                    changeExperimentalSetting(
                      'enableInterrogativeUpspeak',
                      $event
                    )
                  "
                >
                </QToggle>
              </QCardActions>
              <QCardActions class="q-px-md bg-surface">
                <div>モーフィング機能</div>
                <div
                  aria-label="モーフィング機能を有効にします。2つの音声混ぜられるようになります。"
                >
                  <QIcon name="help_outline" size="sm" class="help-hover-icon">
                    <QTooltip
                      :delay="500"
                      anchor="center right"
                      self="center left"
                      transition-show="jump-right"
                      transition-hide="jump-left"
                    >
                      モーフィング機能を有効にします。2つの音声混ぜられるようになります。
                    </QTooltip>
                  </QIcon>
                </div>
                <QSpace />
                <QToggle
                  :model-value="experimentalSetting.enableMorphing"
                  @update:model-value="
                    changeExperimentalSetting('enableMorphing', $event)
                  "
                >
                </QToggle>
              </QCardActions>
              <QCardActions class="q-px-md bg-surface">
                <div>複数選択</div>
                <div aria-label="複数のテキスト欄を選択できるようにします。">
                  <QIcon name="help_outline" size="sm" class="help-hover-icon">
                    <QTooltip
                      :delay="500"
                      anchor="center right"
                      self="center left"
                      transition-show="jump-right"
                      transition-hide="jump-left"
                    >
                      複数のテキスト欄を選択できるようにします。
                    </QTooltip>
                  </QIcon>
                </div>
                <QSpace />
                <QToggle
                  :model-value="experimentalSetting.enableMultiSelect"
                  @update:model-value="
                    changeExperimentalSetting('enableMultiSelect', $event)
                  "
                >
                </QToggle>
              </QCardActions>
              <QCardActions v-if="!isProduction" class="q-px-md bg-surface">
                <div>[開発時のみ機能] 調整結果の保持</div>
                <div
                  aria-label="テキスト変更時、同じ読みのアクセント区間内の調整結果を保持します。"
                >
                  <QIcon name="help_outline" size="sm" class="help-hover-icon">
                    <QTooltip
                      :delay="500"
                      anchor="center right"
                      self="center left"
                      transition-show="jump-right"
                      transition-hide="jump-left"
                      >ONの場合、テキスト変更時、同じ読みのアクセント区間内の調整結果を保持します。</QTooltip
                    >
                  </QIcon>
                </div>
                <QSpace />
                <QToggle
                  :model-value="
                    experimentalSetting.shouldKeepTuningOnTextChange
                  "
                  @update:model-value="
                    changeExperimentalSetting(
                      'shouldKeepTuningOnTextChange',
                      $event
                    )
                  "
                >
<<<<<<< HEAD
                </QToggle>
              </QCardActions>
            </QCard>
            <QCard flat class="setting-card">
              <QCardActions>
=======
                </q-toggle>
              </q-card-actions>
              <q-card-actions v-if="!isProduction" class="q-px-md bg-surface">
                <div>[開発時のみ機能] ピッチの表示</div>
                <div aria-label="ソングエディターで、ピッチを表示します。">
                  <q-icon name="help_outline" size="sm" class="help-hover-icon">
                    <q-tooltip
                      :delay="500"
                      anchor="center right"
                      self="center left"
                      transition-show="jump-right"
                      transition-hide="jump-left"
                      >ONの場合、ソングエディターで、レンダリング後にピッチが表示されます。</q-tooltip
                    >
                  </q-icon>
                </div>
                <q-space />
                <q-toggle
                  :model-value="experimentalSetting.showPitchInSongEditor"
                  @update:model-value="
                    changeExperimentalSetting('showPitchInSongEditor', $event)
                  "
                >
                </q-toggle>
              </q-card-actions>
            </q-card>
            <q-card flat class="setting-card">
              <q-card-actions>
>>>>>>> aa1fdb64
                <h5 class="text-h5">データ収集</h5>
              </QCardActions>
              <QCardActions class="q-px-md bg-surface">
                <div>ソフトウェア利用状況のデータ収集を許可</div>
                <div
                  aria-label="ONの場合、各UIの利用率などのデータが送信され、VOICEVOXの改善に役立てられます。テキストデータや音声データは送信されません。"
                >
                  <QIcon name="help_outline" size="sm" class="help-hover-icon">
                    <QTooltip
                      :delay="500"
                      anchor="center right"
                      self="center left"
                      transition-show="jump-right"
                      transition-hide="jump-left"
                    >
                      ONの場合、各UIの利用率などのデータが送信され、VOICEVOXの改善に役立てられます。テキストデータ・音声データは送信されません。
                    </QTooltip>
                  </QIcon>
                </div>
                <QSpace />
                <QToggle v-model="acceptRetrieveTelemetryComputed" />
              </QCardActions>
            </QCard>
          </div>
        </QPage>
      </QPageContainer>
    </QLayout>
  </QDialog>
</template>

<script setup lang="ts">
import { computed, ref } from "vue";
import FileNamePatternDialog from "./FileNamePatternDialog.vue";
import { useStore } from "@/store";
import {
  isProduction,
  SavingSetting,
  EngineSettingType,
  ExperimentalSettingType,
  ActivePointScrollMode,
  RootMiscSettingType,
  EngineId,
} from "@/type/preload";

type SamplingRateOption = EngineSettingType["outputSamplingRate"];

// ルート直下にある雑多な設定値を簡単に扱えるようにする
const useRootMiscSetting = <T extends keyof RootMiscSettingType>(key: T) => {
  const state = computed(() => store.state[key]);
  const setter = (value: RootMiscSettingType[T]) => {
    // Vuexの型処理でUnionが解かれてしまうのを迂回している
    // FIXME: このワークアラウンドをなくす
    store.dispatch("SET_ROOT_MISC_SETTING", { key: key as never, value });
  };
  return [state, setter] as const;
};

const props =
  defineProps<{
    modelValue: boolean;
  }>();
const emit =
  defineEmits<{
    (e: "update:modelValue", val: boolean): void;
  }>();

const store = useStore();

const settingDialogOpenedComputed = computed({
  get: () => props.modelValue,
  set: (val) => emit("update:modelValue", val),
});

const engineUseGpu = computed({
  get: () => {
    return store.state.engineSettings[selectedEngineId.value].useGpu;
  },
  set: (mode: boolean) => {
    changeUseGpu(mode);
  },
});
const engineIds = computed(() => store.state.engineIds);
const engineInfos = computed(() => store.state.engineInfos);
const inheritAudioInfoMode = computed(() => store.state.inheritAudioInfo);
const activePointScrollMode = computed({
  get: () => store.state.activePointScrollMode,
  set: (activePointScrollMode: ActivePointScrollMode) => {
    store.dispatch("SET_ACTIVE_POINT_SCROLL_MODE", {
      activePointScrollMode,
    });
  },
});
const experimentalSetting = computed(() => store.state.experimentalSetting);

// 非表示にしたヒントの再表示
const hasResetConfirmedTips = ref(false);
const isDefaultConfirmedTips = computed(() => {
  const confirmedTips = store.state.confirmedTips;
  // すべて false (= 初期値) かどうか確認
  return Object.values(confirmedTips).every((v) => !v);
});

// 外観
const currentThemeNameComputed = computed({
  get: () => store.state.themeSetting.currentTheme,
  set: (currentTheme: string) => {
    store.dispatch("SET_THEME_SETTING", { currentTheme: currentTheme });
  },
});

const availableThemeNameComputed = computed(() => {
  return [...store.state.themeSetting.availableThemes]
    .sort((a, b) => a.order - b.order)
    .map((theme) => {
      return { label: theme.displayName, value: theme.name };
    });
});

const [editorFont, changeEditorFont] = useRootMiscSetting("editorFont");

const [enableMultiEngine, setEnableMultiEngine] =
  useRootMiscSetting("enableMultiEngine");

const [showTextLineNumber, changeShowTextLineNumber] =
  useRootMiscSetting("showTextLineNumber");

const [showAddAudioItemButton, changeShowAddAudioItemButton] =
  useRootMiscSetting("showAddAudioItemButton");

const [enableMemoNotation, changeEnableMemoNotation] =
  useRootMiscSetting("enableMemoNotation");

const [enableRubyNotation, changeEnableRubyNotation] =
  useRootMiscSetting("enableRubyNotation");

const canSetAudioOutputDevice = computed(() => {
  return !!HTMLAudioElement.prototype.setSinkId;
});
const currentAudioOutputDeviceComputed = computed<
  | {
      key: string;
      label: string;
    }
  | undefined
>({
  get: () => {
    // 再生デバイスが見つからなかったらデフォルト値に戻す
    // FIXME: watchなどにしてgetter内で操作しないようにする
    const device = availableAudioOutputDevices.value?.find(
      (device) => device.key === store.state.savingSetting.audioOutputDevice
    );
    if (device) {
      return device;
    } else if (store.state.savingSetting.audioOutputDevice !== "default") {
      handleSavingSettingChange("audioOutputDevice", "default");
    }
    return undefined;
  },
  set: (device) => {
    if (device) {
      handleSavingSettingChange("audioOutputDevice", device.key);
    }
  },
});

const availableAudioOutputDevices = ref<{ key: string; label: string }[]>();
const updateAudioOutputDevices = async () => {
  const devices = await navigator.mediaDevices.enumerateDevices();
  availableAudioOutputDevices.value = devices
    .filter((device) => device.kind === "audiooutput")
    .map((device) => {
      return { label: device.label, key: device.deviceId };
    });
};
if (navigator.mediaDevices) {
  navigator.mediaDevices.addEventListener(
    "devicechange",
    updateAudioOutputDevices
  );
  updateAudioOutputDevices();
} else {
  store.dispatch("LOG_WARN", "navigator.mediaDevices is not available.");
}

const acceptRetrieveTelemetryComputed = computed({
  get: () => store.state.acceptRetrieveTelemetry == "Accepted",
  set: (acceptRetrieveTelemetry: boolean) => {
    store.dispatch("SET_ACCEPT_RETRIEVE_TELEMETRY", {
      acceptRetrieveTelemetry: acceptRetrieveTelemetry ? "Accepted" : "Refused",
    });

    if (acceptRetrieveTelemetry) {
      return;
    }

    store.dispatch("SHOW_ALERT_DIALOG", {
      title: "ソフトウェア利用状況のデータ収集の無効化",
      message:
        "ソフトウェア利用状況のデータ収集を完全に無効にするには、VOICEVOXを再起動する必要があります",
      ok: "OK",
    });
  },
});

const changeUseGpu = async (useGpu: boolean) => {
  store.dispatch("SHOW_LOADING_SCREEN", {
    message: "起動モードを変更中です",
  });

  await store.dispatch("CHANGE_USE_GPU", {
    useGpu,
    engineId: selectedEngineId.value,
  });

  store.dispatch("HIDE_ALL_LOADING_SCREEN");
};

const changeinheritAudioInfo = async (inheritAudioInfo: boolean) => {
  if (store.state.inheritAudioInfo === inheritAudioInfo) return;
  store.dispatch("SET_INHERIT_AUDIOINFO", { inheritAudioInfo });
};

const changeEnablePreset = (value: boolean) => {
  if (value) {
    // プリセット機能をONにしたときは「デフォルトプリセットを自動で適用」もONにする
    changeExperimentalSetting("enablePreset", true);
    changeExperimentalSetting("shouldApplyDefaultPresetOnVoiceChanged", true);
  } else {
    changeExperimentalSetting("enablePreset", false);
    changeExperimentalSetting("shouldApplyDefaultPresetOnVoiceChanged", false);
  }
};

const changeExperimentalSetting = async (
  key: keyof ExperimentalSettingType,
  data: boolean
) => {
  store.dispatch("SET_EXPERIMENTAL_SETTING", {
    experimentalSetting: { ...experimentalSetting.value, [key]: data },
  });
};

const savingSetting = computed(() => store.state.savingSetting);

const engineUseGpuOptions = [
  { label: "CPU", value: false },
  { label: "GPU", value: true },
];

const gpuSwitchEnabled = (engineId: EngineId) => {
  // CPU版でもGPUモードからCPUモードに変更できるようにする
  return store.getters.ENGINE_CAN_USE_GPU(engineId) || engineUseGpu.value;
};

const samplingRateOptions: SamplingRateOption[] = [
  "engineDefault",
  24000,
  44100,
  48000,
  88200,
  96000,
];
const renderSamplingRateLabel = (value: SamplingRateOption): string => {
  if (value === "engineDefault") {
    return "デフォルト";
  } else {
    return `${value / 1000} kHz`;
  }
};

const handleSavingSettingChange = (
  key: keyof SavingSetting,
  data: string | boolean | number
) => {
  store.dispatch("SET_SAVING_SETTING", {
    data: { ...savingSetting.value, [key]: data },
  });
};

const outputSamplingRate = computed({
  get: () => {
    return store.state.engineSettings[selectedEngineId.value]
      .outputSamplingRate;
  },
  set: async (outputSamplingRate: SamplingRateOption) => {
    if (outputSamplingRate !== "engineDefault") {
      const result = await store.dispatch("SHOW_CONFIRM_DIALOG", {
        title: "出力サンプリングレートを変更します",
        message:
          "出力サンプリングレートを変更しても、音質は変化しません。また、音声の生成処理に若干時間がかかる場合があります。<br />変更しますか？",
        html: true,
        actionName: "変更する",
        cancel: "変更しない",
      });
      if (result !== "OK") {
        return;
      }
    }

    store.dispatch("SET_ENGINE_SETTING", {
      engineId: selectedEngineId.value,
      engineSetting: {
        ...store.state.engineSettings[selectedEngineId.value],
        outputSamplingRate,
      },
    });
  },
});

const openFileExplore = async () => {
  const path = await window.backend.showOpenDirectoryDialog({
    title: "書き出し先のフォルダを選択",
  });
  if (path) {
    store.dispatch("SET_SAVING_SETTING", {
      data: { ...savingSetting.value, fixedExportDir: path },
    });
  }
};

const [splitTextWhenPaste, changeSplitTextWhenPaste] =
  useRootMiscSetting("splitTextWhenPaste");

const showsFilePatternEditDialog = ref(false);

const selectedEngineIdRaw = ref<EngineId | undefined>(undefined);
const selectedEngineId = computed({
  get: () => {
    return selectedEngineIdRaw.value || engineIds.value[0];
  },
  set: (engineId: EngineId) => {
    selectedEngineIdRaw.value = engineId;
  },
});
const renderEngineNameLabel = (engineId: EngineId) => {
  return engineInfos.value[engineId].name;
};
</script>

<style scoped lang="scss">
@use '@/styles/visually-hidden' as visually-hidden;
@use "@/styles/colors" as colors;

.text-h5 {
  margin: 0;
}

.setting-dialog {
  .q-field__control {
    color: colors.$primary;
  }
}

.help-hover-icon {
  margin-left: 6px;
  color: colors.$display;
  opacity: 0.5;
}

.hotkey-table {
  width: 100%;
}

.setting-card {
  @extend .hotkey-table;
  min-width: 475px;
  background: colors.$background;
}

.text-ellipsis {
  white-space: nowrap;
  overflow: hidden;
  text-overflow: ellipsis;
}

.setting-dialog .q-layout-container :deep(.absolute-full) {
  right: 0 !important;
  .scroll {
    left: unset !important;
    right: unset !important;
    width: unset !important;
    max-height: unset;
  }
}

.root {
  .scroller {
    overflow-y: scroll;
    > div {
      position: absolute;
      left: 0;
      right: 0;
    }
  }
}
</style><|MERGE_RESOLUTION|>--- conflicted
+++ resolved
@@ -952,42 +952,34 @@
                     )
                   "
                 >
-<<<<<<< HEAD
-                </QToggle>
-              </QCardActions>
-            </QCard>
-            <QCard flat class="setting-card">
-              <QCardActions>
-=======
-                </q-toggle>
-              </q-card-actions>
-              <q-card-actions v-if="!isProduction" class="q-px-md bg-surface">
+                </QToggle>
+              </QCardActions>
+              <QCardActions v-if="!isProduction" class="q-px-md bg-surface">
                 <div>[開発時のみ機能] ピッチの表示</div>
                 <div aria-label="ソングエディターで、ピッチを表示します。">
-                  <q-icon name="help_outline" size="sm" class="help-hover-icon">
-                    <q-tooltip
-                      :delay="500"
-                      anchor="center right"
-                      self="center left"
-                      transition-show="jump-right"
-                      transition-hide="jump-left"
-                      >ONの場合、ソングエディターで、レンダリング後にピッチが表示されます。</q-tooltip
-                    >
-                  </q-icon>
-                </div>
-                <q-space />
-                <q-toggle
+                  <QIcon name="help_outline" size="sm" class="help-hover-icon">
+                    <QTooltip
+                      :delay="500"
+                      anchor="center right"
+                      self="center left"
+                      transition-show="jump-right"
+                      transition-hide="jump-left"
+                      >ONの場合、ソングエディターで、レンダリング後にピッチが表示されます。</QTooltip
+                    >
+                  </QIcon>
+                </div>
+                <QSpace />
+                <QToggle
                   :model-value="experimentalSetting.showPitchInSongEditor"
                   @update:model-value="
                     changeExperimentalSetting('showPitchInSongEditor', $event)
                   "
                 >
-                </q-toggle>
-              </q-card-actions>
-            </q-card>
-            <q-card flat class="setting-card">
-              <q-card-actions>
->>>>>>> aa1fdb64
+                </QToggle>
+              </QCardActions>
+            </QCard>
+            <QCard flat class="setting-card">
+              <QCardActions>
                 <h5 class="text-h5">データ収集</h5>
               </QCardActions>
               <QCardActions class="q-px-md bg-surface">
