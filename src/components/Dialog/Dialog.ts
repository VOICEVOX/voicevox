import { Dialog, Notify, Loading } from "quasar";
import SaveAllResultDialog from "./SaveAllResultDialog.vue";
import QuestionDialog from "./TextDialog/QuestionDialog.vue";
import MessageDialog from "./TextDialog/MessageDialog.vue";
import { DialogType } from "./TextDialog/common";
import { AudioKey, ConfirmedTips } from "@/type/preload";
import {
  AllActions,
  SaveResultObject,
  SaveResult,
  ErrorTypeForSaveAllResultDialog,
} from "@/store/type";
import { DotNotationDispatch } from "@/store/vuex";
import { withProgress } from "@/store/ui";

<<<<<<< HEAD
type MediaType = "audio" | "text" | "project";
=======
type MediaType = "audio" | "text" | "label";
>>>>>>> af606d75

export type TextDialogResult = "OK" | "CANCEL";
export type MessageDialogOptions = {
  type?: DialogType;
  title: string;
  message: string;
  ok?: string;
};
export type ConfirmDialogOptions = {
  type?: DialogType;
  title: string;
  message: string;
  actionName: string; // ボタンテキスト
  isPrimaryColorButton?: boolean; // ボタンをPrimary色にするか
  cancel?: string;
};
export type WarningDialogOptions = {
  type?: DialogType;
  title: string;
  message: string;
  actionName: string; // ボタンテキスト
  isWarningColorButton?: boolean; // ボタンをWarning色にするか
  cancel?: string;
};
export type QuestionDialogOptions = {
  type?: DialogType;
  title: string;
  message: string;
  buttons: (string | { text: string; color: string })[];
  cancel: number;
  default?: number;
};

export type NotifyAndNotShowAgainButtonOption = {
  message: string;
  isWarning?: boolean;
  icon?: string;
  tipName: keyof ConfirmedTips;
};

export type LoadingScreenOption = { message: string };

// 汎用ダイアログを表示

/** メッセージを知らせるダイアログ */
export const showMessageDialog = async (options: MessageDialogOptions) => {
  options.ok ??= "閉じる";

  const { promise, resolve } = Promise.withResolvers<void>();
  Dialog.create({
    component: MessageDialog,
    componentProps: {
      type: options.type ?? "info",
      title: options.title,
      message: options.message,
      ok: options.ok,
    },
  }).onOk(() => resolve());

  await promise;

  return "OK" as const;
};

/** エラーが起こったことを知らせるダイアログ */
export const showAlertDialog = async (
  options: Omit<MessageDialogOptions, "type">,
) => {
  return await showMessageDialog({
    ...options,
    type: "error",
  });
};

/** 続行することが望まれそうな場合の質問ダイアログ */
export const showConfirmDialog = async (options: ConfirmDialogOptions) => {
  options.cancel ??= "キャンセル";

  const { promise, resolve } = Promise.withResolvers<number>();
  Dialog.create({
    component: QuestionDialog,
    componentProps: {
      type: options.type ?? "question",
      title: options.title,
      message: options.message,
      buttons: [
        options.cancel,
        options.isPrimaryColorButton
          ? { text: options.actionName, color: "primary" }
          : options.actionName,
      ],
      default: 1,
    },
  }).onOk(({ index }: { index: number }) => resolve(index));

  const index = await promise;

  return index === 1 ? "OK" : "CANCEL";
};

/** キャンセルすることが望まれそうな場合の質問ダイアログ */
export const showWarningDialog = async (options: WarningDialogOptions) => {
  options.cancel ??= "キャンセル";

  const { promise, resolve } = Promise.withResolvers<number>();
  Dialog.create({
    component: QuestionDialog,
    componentProps: {
      type: options.type ?? "warning",
      title: options.title,
      message: options.message,
      buttons: [
        options.cancel,
        options.isWarningColorButton
          ? { text: options.actionName, color: "warning" }
          : options.actionName,
      ],
      default: 0,
    },
  }).onOk(({ index }: { index: number }) => resolve(index));

  const index = await promise;

  return index === 1 ? "OK" : "CANCEL";
};

/** キャンセル以外に複数の選択肢がある質問ダイアログ */
export const showQuestionDialog = async (options: QuestionDialogOptions) => {
  const { promise, resolve } = Promise.withResolvers<number>();
  Dialog.create({
    component: QuestionDialog,
    componentProps: {
      type: options.type ?? "question",
      title: options.title,
      message: options.message,
      buttons: options.buttons,
      persistent: options.cancel == undefined,
      default: options.default,
    },
  })
    .onOk(({ index }: { index: number }) => resolve(index))
    .onCancel(() => resolve(options.cancel));

  const index = await promise;

  return index;
};

export async function generateAndSaveOneAudioWithDialog({
  audioKey,
  actions,
  filePath,
  disableNotifyOnGenerate,
}: {
  audioKey: AudioKey;
  actions: DotNotationDispatch<AllActions>;
  filePath?: string;
  disableNotifyOnGenerate: boolean;
}): Promise<void> {
  const result: SaveResultObject = await withProgress(
    actions.GENERATE_AND_SAVE_AUDIO({
      audioKey,
      filePath,
    }),
    actions,
  );

  if (result == undefined) return;
  notifyResult(result, "audio", actions, disableNotifyOnGenerate);
}

export async function multiGenerateAndSaveAudioWithDialog({
  audioKeys,
  actions,
  dirPath,
  disableNotifyOnGenerate,
}: {
  audioKeys: AudioKey[];
  actions: DotNotationDispatch<AllActions>;
  dirPath?: string;
  disableNotifyOnGenerate: boolean;
}): Promise<void> {
  const result = await withProgress(
    actions.MULTI_GENERATE_AND_SAVE_AUDIO({
      audioKeys,
      dirPath,
      callback: (finishedCount) =>
        actions.SET_PROGRESS_FROM_COUNT({
          finishedCount,
          totalCount: audioKeys.length,
        }),
    }),
    actions,
  );

  if (result == undefined) return;

  // 書き出し成功時の出力先パスを配列に格納
  const successArray: (string | undefined)[] = result.flatMap((result) =>
    result.result === "SUCCESS" ? result.path : [],
  );

  // 書き込みエラーを配列に格納
  const writeErrorArray: ErrorTypeForSaveAllResultDialog[] = result.flatMap(
    (result) =>
      result.result === "WRITE_ERROR"
        ? { path: result.path ?? "", message: result.errorMessage ?? "" }
        : [],
  );

  // エンジンエラーを配列に格納
  const engineErrorArray: ErrorTypeForSaveAllResultDialog[] = result.flatMap(
    (result) =>
      result.result === "ENGINE_ERROR"
        ? { path: result.path ?? "", message: result.errorMessage ?? "" }
        : [],
  );

  if (successArray.length === result.length) {
    if (disableNotifyOnGenerate) return;
    // 書き出し成功時に通知をする
    showWriteSuccessNotify({
      mediaType: "audio",
      actions,
    });
  }

  if (writeErrorArray.length > 0 || engineErrorArray.length > 0) {
    Dialog.create({
      component: SaveAllResultDialog,
      componentProps: {
        successArray: successArray,
        writeErrorArray: writeErrorArray,
        engineErrorArray: engineErrorArray,
      },
    });
  }
}

export async function generateAndConnectAndSaveAudioWithDialog({
  actions,
  filePath,
  disableNotifyOnGenerate,
}: {
  actions: DotNotationDispatch<AllActions>;
  filePath?: string;
  disableNotifyOnGenerate: boolean;
}): Promise<void> {
  const result = await withProgress(
    actions.GENERATE_AND_CONNECT_AND_SAVE_AUDIO({
      filePath,
      callback: (finishedCount, totalCount) =>
        actions.SET_PROGRESS_FROM_COUNT({ finishedCount, totalCount }),
    }),
    actions,
  );

  if (result == undefined) return;
  notifyResult(result, "audio", actions, disableNotifyOnGenerate);
}

export async function connectAndExportTextWithDialog({
  actions,
  filePath,
  disableNotifyOnGenerate,
}: {
  actions: DotNotationDispatch<AllActions>;
  filePath?: string;
  disableNotifyOnGenerate: boolean;
}): Promise<void> {
  const result = await actions.CONNECT_AND_EXPORT_TEXT({
    filePath,
  });
  if (!result) return;
  notifyResult(result, "text", actions, disableNotifyOnGenerate);
}

// 書き出し成功時の通知を表示
const showWriteSuccessNotify = ({
  mediaType,
  actions,
}: {
  mediaType: MediaType;
  actions: DotNotationDispatch<AllActions>;
}): void => {
  const mediaTypeNames: Record<MediaType, string> = {
    audio: "音声",
    text: "テキスト",
<<<<<<< HEAD
    project: "プロジェクト",
=======
    label: "labファイル",
>>>>>>> af606d75
  };
  void actions.SHOW_NOTIFY_AND_NOT_SHOW_AGAIN_BUTTON({
    message: `${mediaTypeNames[mediaType]}を書き出しました`,
    tipName: "notifyOnGenerate",
  });
};

// 書き出し失敗時のダイアログを表示
const showWriteErrorDialog = ({
  mediaType,
  result,
  actions,
}: {
  mediaType: MediaType;
  result: SaveResultObject;
  actions: DotNotationDispatch<AllActions>;
}) => {
  if (mediaType === "text") {
    // テキスト書き出し時のエラーを出力
    void actions.SHOW_ALERT_DIALOG({
      title: "テキストの書き出しに失敗しました。",
      message:
        "書き込みエラーによって失敗しました。空き容量があることや、書き込み権限があることをご確認ください。",
    });
  } else {
    const defaultErrorMessages: Partial<Record<SaveResult, string>> = {
      WRITE_ERROR:
        "何らかの理由で書き出しに失敗しました。ログを参照してください。",
      ENGINE_ERROR:
        "エンジンのエラーによって失敗しました。エンジンの再起動をお試しください。",
      UNKNOWN_ERROR:
        "何らかの理由で書き出しに失敗しました。ログを参照してください。",
    };

    // 音声書き出し時のエラーを出力
    void actions.SHOW_ALERT_DIALOG({
      title: "書き出しに失敗しました。",
      message: result.errorMessage ?? defaultErrorMessages[result.result] ?? "",
    });
  }
};

/** 保存結果に応じてユーザーに通知する。キャンセルされた場合は何もしない。 */
export const notifyResult = (
  result: SaveResultObject,
  mediaType: MediaType,
  actions: DotNotationDispatch<AllActions>,
  disableNotifyOnGenerate: boolean,
) => {
  if (result.result === "CANCELED") return;
  if (result.result === "SUCCESS") {
    if (disableNotifyOnGenerate) return;
    showWriteSuccessNotify({
      mediaType,
      actions,
    });
  } else {
    showWriteErrorDialog({ mediaType, result, actions });
  }
};

const NOTIFY_TIMEOUT = 7000;

export const showNotifyAndNotShowAgainButton = (
  {
    actions,
  }: {
    actions: DotNotationDispatch<AllActions>;
  },
  options: NotifyAndNotShowAgainButtonOption,
) => {
  options.icon ??= options.isWarning ? "warning" : "info";

  const suffix = options.isWarning ? "-warning" : "";
  Notify.create({
    message: options.message,
    color: "toast" + suffix,
    textColor: "toast-display" + suffix,
    icon: options.isWarning ? "warning" : "info",
    timeout: NOTIFY_TIMEOUT,
    actions: [
      {
        label: "今後このメッセージを表示しない",
        textColor: "toast-button-display" + suffix,
        handler: () => {
          void actions.SET_CONFIRMED_TIP({
            confirmedTip: {
              [options.tipName]: true,
            },
          });
        },
      },
      {
        label: "閉じる",
        color: "toast-button-display" + suffix,
      },
    ],
  });
};

export const showLoadingScreen = (options: LoadingScreenOption) => {
  Loading.show({
    spinnerColor: "primary",
    spinnerSize: 50,
    boxClass: "bg-background text-display",
    message: options.message,
  });
};

export const hideAllLoadingScreen = () => {
  Loading.hide();
};<|MERGE_RESOLUTION|>--- conflicted
+++ resolved
@@ -13,11 +13,7 @@
 import { DotNotationDispatch } from "@/store/vuex";
 import { withProgress } from "@/store/ui";
 
-<<<<<<< HEAD
-type MediaType = "audio" | "text" | "project";
-=======
-type MediaType = "audio" | "text" | "label";
->>>>>>> af606d75
+type MediaType = "audio" | "text" | "project" | "label";
 
 export type TextDialogResult = "OK" | "CANCEL";
 export type MessageDialogOptions = {
@@ -306,11 +302,8 @@
   const mediaTypeNames: Record<MediaType, string> = {
     audio: "音声",
     text: "テキスト",
-<<<<<<< HEAD
     project: "プロジェクト",
-=======
     label: "labファイル",
->>>>>>> af606d75
   };
   void actions.SHOW_NOTIFY_AND_NOT_SHOW_AGAIN_BUTTON({
     message: `${mediaTypeNames[mediaType]}を書き出しました`,
