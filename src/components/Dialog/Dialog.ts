import { Dialog, Notify, Loading } from "quasar";
import SaveAllResultDialog from "./SaveAllResultDialog.vue";
import QuestionDialog from "./TextDialog/QuestionDialog.vue";
import MessageDialog from "./TextDialog/MessageDialog.vue";
import VoiceLibraryPolicyDialog from "./VoiceLibraryPolicyDialog.vue";
import { DialogType } from "./TextDialog/common";
import { ConfirmedTips, CharacterInfo, SpeakerId } from "@/type/preload";
import {
  AllActions,
  SaveResultObject,
  SaveResult,
  ErrorTypeForSaveAllResultDialog,
  TermConfirmedAudioKey,
} from "@/store/type";
import { DotNotationDispatch } from "@/store/vuex";
import { withProgress } from "@/store/ui";
import { errorToMessage } from "@/helpers/errorHelper";

type MediaType = "audio" | "text" | "project" | "label";

export type TextDialogResult = "OK" | "CANCEL";
export type MessageDialogOptions = {
  type?: DialogType;
  title: string;
  message: string;
  ok?: string;
};
export type ConfirmDialogOptions = {
  type?: DialogType;
  title: string;
  message: string;
  actionName: string; // ボタンテキスト
  isPrimaryColorButton?: boolean; // ボタンをPrimary色にするか
  cancel?: string;
};
export type WarningDialogOptions = {
  type?: DialogType;
  title: string;
  message: string;
  actionName: string; // ボタンテキスト
  isWarningColorButton?: boolean; // ボタンをWarning色にするか
  cancel?: string;
};
export type QuestionDialogButtonColor = "display" | "primary" | "warning";
export type QuestionDialogOptions = {
  type?: DialogType;
  title: string;
  message: string;
  buttons: (string | { text: string; color: QuestionDialogButtonColor })[];
  cancel: number;
  default?: number;
};

export type NotifyAndNotShowAgainButtonOption = {
  message: string;
  isWarning?: boolean;
  icon?: string;
  tipName: keyof ConfirmedTips;
};

// 汎用ダイアログを表示

/** メッセージを知らせるダイアログ */
export const showMessageDialog = async (options: MessageDialogOptions) => {
  options.ok ??= "閉じる";

  const { promise, resolve } = Promise.withResolvers<void>();
  Dialog.create({
    component: MessageDialog,
    componentProps: {
      type: options.type ?? "info",
      title: options.title,
      message: options.message,
      ok: options.ok,
    },
  }).onOk(() => resolve());

  await promise;

  return "OK" as const;
};

/** エラーが起こったことを知らせるダイアログ */
export const showAlertDialog = async (
  options: Omit<MessageDialogOptions, "type">,
) => {
  return await showMessageDialog({
    ...options,
    type: "error",
  });
};

/** 例外からエラーダイアログを表示する便利関数 */
export const showErrorDialog = async (title: string, e: unknown) => {
  return showAlertDialog({
    title,
    message: errorToMessage(e),
  });
};

/** 続行することが望まれそうな場合の質問ダイアログ */
export const showConfirmDialog = async (options: ConfirmDialogOptions) => {
  options.cancel ??= "キャンセル";

  const { promise, resolve } = Promise.withResolvers<number>();
  Dialog.create({
    component: QuestionDialog,
    componentProps: {
      type: options.type ?? "question",
      title: options.title,
      message: options.message,
      buttons: [
        options.cancel,
        options.isPrimaryColorButton
          ? { text: options.actionName, color: "primary" }
          : options.actionName,
      ],
      default: 1,
    },
  }).onOk(({ index }: { index: number }) => resolve(index));

  const index = await promise;

  return index === 1 ? "OK" : "CANCEL";
};

/** キャンセルすることが望まれそうな場合の質問ダイアログ */
export const showWarningDialog = async (options: WarningDialogOptions) => {
  options.cancel ??= "キャンセル";

  const { promise, resolve } = Promise.withResolvers<number>();
  Dialog.create({
    component: QuestionDialog,
    componentProps: {
      type: options.type ?? "warning",
      title: options.title,
      message: options.message,
      buttons: [
        options.cancel,
        options.isWarningColorButton
          ? { text: options.actionName, color: "warning" }
          : options.actionName,
      ],
      default: 0,
    },
  }).onOk(({ index }: { index: number }) => resolve(index));

  const index = await promise;

  return index === 1 ? "OK" : "CANCEL";
};

/** キャンセル以外に複数の選択肢がある質問ダイアログ */
export const showQuestionDialog = async (options: QuestionDialogOptions) => {
  const { promise, resolve } = Promise.withResolvers<number>();
  Dialog.create({
    component: QuestionDialog,
    componentProps: {
      type: options.type ?? "question",
      title: options.title,
      message: options.message,
      buttons: options.buttons,
      persistent: options.cancel == undefined,
      default: options.default,
    },
  })
    .onOk(({ index }: { index: number }) => resolve(index))
    .onCancel(() => resolve(options.cancel));

  const index = await promise;

  return index;
};

export async function generateAndSaveOneAudioWithDialog({
  termConfirmedAudioKey,
  actions,
  filePath,
  disableNotifyOnGenerate,
}: {
  termConfirmedAudioKey: TermConfirmedAudioKey;
  actions: DotNotationDispatch<AllActions>;
  filePath?: string;
  disableNotifyOnGenerate: boolean;
}): Promise<void> {
  const result: SaveResultObject = await withProgress(
    actions.GENERATE_AND_SAVE_AUDIO({
      termConfirmedAudioKey,
      filePath,
    }),
    actions,
  );

  notifyResult(result, "audio", actions, disableNotifyOnGenerate);
}

export async function multiGenerateAndSaveAudioWithDialog({
  termConfirmedAudioKeys,
  actions,
  dirPath,
  disableNotifyOnGenerate,
}: {
  termConfirmedAudioKeys: TermConfirmedAudioKey[];
  actions: DotNotationDispatch<AllActions>;
  dirPath?: string;
  disableNotifyOnGenerate: boolean;
}): Promise<void> {
  const result = await withProgress(
    actions.MULTI_GENERATE_AND_SAVE_AUDIO({
      termConfirmedAudioKeys,
      dirPath,
      callback: (finishedCount) =>
        actions.SET_PROGRESS_FROM_COUNT({
          finishedCount,
          totalCount: termConfirmedAudioKeys.length,
        }),
    }),
    actions,
  );

<<<<<<< HEAD
  if (result == "canceled") return;
=======
  if (result === "canceled") return;
>>>>>>> fa53c754

  // 書き出し成功時の出力先パスを配列に格納
  const successArray: (string | undefined)[] = result.flatMap((result) =>
    result.result === "SUCCESS" ? result.path : [],
  );

  // 書き込みエラーを配列に格納
  const writeErrorArray: ErrorTypeForSaveAllResultDialog[] = result.flatMap(
    (result) =>
      result.result === "WRITE_ERROR"
        ? { path: result.path ?? "", message: result.errorMessage ?? "" }
        : [],
  );

  // エンジンエラーを配列に格納
  const engineErrorArray: ErrorTypeForSaveAllResultDialog[] = result.flatMap(
    (result) =>
      result.result === "ENGINE_ERROR"
        ? { path: result.path ?? "", message: result.errorMessage ?? "" }
        : [],
  );

  if (successArray.length === result.length) {
    if (disableNotifyOnGenerate) return;
    // 書き出し成功時に通知をする
    showWriteSuccessNotify({
      mediaType: "audio",
      actions,
    });
  }

  if (writeErrorArray.length > 0 || engineErrorArray.length > 0) {
    Dialog.create({
      component: SaveAllResultDialog,
      componentProps: {
        successArray: successArray,
        writeErrorArray: writeErrorArray,
        engineErrorArray: engineErrorArray,
      },
    });
  }
}

export async function generateAndConnectAndSaveAudioWithDialog({
  termConfirmedAudioKeys,
  actions,
  filePath,
  disableNotifyOnGenerate,
}: {
  termConfirmedAudioKeys: TermConfirmedAudioKey[];
  actions: DotNotationDispatch<AllActions>;
  filePath?: string;
  disableNotifyOnGenerate: boolean;
}): Promise<void> {
  const result = await withProgress(
    actions.GENERATE_AND_CONNECT_AND_SAVE_AUDIO({
      termConfirmedAudioKeys,
      filePath,
      callback: (finishedCount, totalCount) =>
        actions.SET_PROGRESS_FROM_COUNT({ finishedCount, totalCount }),
    }),
    actions,
  );

  notifyResult(result, "audio", actions, disableNotifyOnGenerate);
}

export async function connectAndExportTextWithDialog({
  actions,
  filePath,
  disableNotifyOnGenerate,
}: {
  actions: DotNotationDispatch<AllActions>;
  filePath?: string;
  disableNotifyOnGenerate: boolean;
}): Promise<void> {
  const result = await actions.CONNECT_AND_EXPORT_TEXT({
    filePath,
  });
  if (!result) return;
  notifyResult(result, "text", actions, disableNotifyOnGenerate);
}

export async function showVoiceLibraryPolicyDialog({
  unconfirmedCharacterInfos,
  currentConfirmedCharacterIds,
  actions,
}: {
  unconfirmedCharacterInfos: CharacterInfo[];
  currentConfirmedCharacterIds: SpeakerId[];
  actions: DotNotationDispatch<AllActions>;
}): Promise<"confirmed" | "canceled"> {
  const { promise, resolve } = Promise.withResolvers<
    "confirmed" | "canceled"
  >();

  Dialog.create({
    component: VoiceLibraryPolicyDialog,
    componentProps: {
      characterPolicyInfos: unconfirmedCharacterInfos.map((info) => ({
        id: info.metas.speakerUuid,
        name: info.metas.speakerName,
        policy: info.metas.policy,
        portraitPath: info.portraitPath,
      })),
    },
  })
    .onOk((confirmedIds: SpeakerId[]) => {
      // 同意状態を保存
      void actions.SET_ROOT_MISC_SETTING({
        key: "termConfirmedCharacterIds",
        value: [...currentConfirmedCharacterIds, ...confirmedIds],
      });
      resolve("confirmed");
    })
    .onCancel(() => resolve("canceled"));

  return promise;
}

// 書き出し成功時の通知を表示
const showWriteSuccessNotify = ({
  mediaType,
  actions,
}: {
  mediaType: MediaType;
  actions: DotNotationDispatch<AllActions>;
}): void => {
  const mediaTypeNames: Record<MediaType, string> = {
    audio: "音声",
    text: "テキスト",
    project: "プロジェクト",
    label: "labファイル",
  };
  void actions.SHOW_NOTIFY_AND_NOT_SHOW_AGAIN_BUTTON({
    message: `${mediaTypeNames[mediaType]}を書き出しました`,
    tipName: "notifyOnGenerate",
  });
};

// 書き出し失敗時のダイアログを表示
const showWriteErrorDialog = ({
  mediaType,
  result,
  actions,
}: {
  mediaType: MediaType;
  result: SaveResultObject;
  actions: DotNotationDispatch<AllActions>;
}) => {
  if (mediaType === "text") {
    // テキスト書き出し時のエラーを出力
    void actions.SHOW_ALERT_DIALOG({
      title: "テキストの書き出しに失敗しました。",
      message:
        "書き込みエラーによって失敗しました。空き容量があることや、書き込み権限があることをご確認ください。",
    });
  } else {
    const defaultErrorMessages: Partial<Record<SaveResult, string>> = {
      WRITE_ERROR:
        "何らかの理由で書き出しに失敗しました。ログを参照してください。",
      ENGINE_ERROR:
        "エンジンのエラーによって失敗しました。エンジンの再起動をお試しください。",
      UNKNOWN_ERROR:
        "何らかの理由で書き出しに失敗しました。ログを参照してください。",
    };

    // 音声書き出し時のエラーを出力
    void actions.SHOW_ALERT_DIALOG({
      title: "書き出しに失敗しました。",
      message: result.errorMessage ?? defaultErrorMessages[result.result] ?? "",
    });
  }
};

/** 保存結果に応じてユーザーに通知する。キャンセルされた場合は何もしない。 */
export const notifyResult = (
  result: SaveResultObject,
  mediaType: MediaType,
  actions: DotNotationDispatch<AllActions>,
  disableNotifyOnGenerate: boolean,
) => {
  if (result.result === "CANCELED") return;
  if (result.result === "SUCCESS") {
    if (disableNotifyOnGenerate) return;
    showWriteSuccessNotify({
      mediaType,
      actions,
    });
  } else {
    showWriteErrorDialog({ mediaType, result, actions });
  }
};

const NOTIFY_TIMEOUT = 7000;

export const showNotifyAndNotShowAgainButton = (
  {
    actions,
  }: {
    actions: DotNotationDispatch<AllActions>;
  },
  options: NotifyAndNotShowAgainButtonOption,
) => {
  options.icon ??= options.isWarning ? "warning" : "info";

  const suffix = options.isWarning ? "-warning" : "";
  Notify.create({
    message: options.message,
    color: "toast" + suffix,
    textColor: "toast-display" + suffix,
    icon: options.isWarning ? "warning" : "info",
    timeout: NOTIFY_TIMEOUT,
    actions: [
      {
        label: "今後このメッセージを表示しない",
        textColor: "toast-button-display" + suffix,
        handler: () => {
          void actions.SET_CONFIRMED_TIP({
            confirmedTip: {
              [options.tipName]: true,
            },
          });
        },
      },
      {
        label: "閉じる",
        color: "toast-button-display" + suffix,
      },
    ],
  });
};

type LoadingScreenOption = { message: string };

export const showLoadingScreen = (options: LoadingScreenOption) => {
  Loading.show({
    spinnerColor: "primary",
    spinnerSize: 50,
    boxClass: "bg-background text-display",
    message: options.message,
  });
};

export const hideAllLoadingScreen = () => {
  Loading.hide();
};<|MERGE_RESOLUTION|>--- conflicted
+++ resolved
@@ -218,11 +218,7 @@
     actions,
   );
 
-<<<<<<< HEAD
-  if (result == "canceled") return;
-=======
   if (result === "canceled") return;
->>>>>>> fa53c754
 
   // 書き出し成功時の出力先パスを配列に格納
   const successArray: (string | undefined)[] = result.flatMap((result) =>
