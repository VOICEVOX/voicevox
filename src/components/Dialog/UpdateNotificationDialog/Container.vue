--- conflicted
+++ resolved
@@ -73,21 +73,14 @@
 };
 
 // ダイアログを開くかどうか
-<<<<<<< HEAD
 // ダイアログを開ける状態、かつ新しいアップデートがある場合にダイアログを開く
-=======
->>>>>>> aa392e3a
 const stopWatchEffect = watchEffect(() => {
   if (
     props.canOpenDialog &&
     newUpdateResult.value.status == "updateAvailable"
   ) {
     isDialogOpenComputed.value = true;
-<<<<<<< HEAD
     stopWatchEffect(); // ダイアログを開く処理は一度だけしか実行しないようにする
-=======
-    stopWatchEffect(); // ダイアログを再表示させない
->>>>>>> aa392e3a
   }
 });
 </script>