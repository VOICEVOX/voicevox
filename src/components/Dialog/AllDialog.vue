<template>
  <AcceptRetrieveTelemetryDialog
    v-model:dialogOpened="isAcceptRetrieveTelemetryDialogOpenComputed"
  />
  <AcceptTermsDialog v-model:dialogOpened="isAcceptTermsDialogOpenComputed" />
  <SettingDialog v-model:dialogOpened="isSettingDialogOpenComputed" />
  <HotkeySettingDialog
    v-model:dialogOpened="isHotkeySettingDialogOpenComputed"
  />
  <ToolBarCustomDialog
    v-model:dialogOpened="isToolbarSettingDialogOpenComputed"
  />
  <CharacterOrderDialog
    v-if="orderedAllCharacterInfos.length > 0"
    v-model:dialogOpened="isCharacterOrderDialogOpenComputed"
    :characterInfos="orderedAllCharacterInfos"
  />
  <DefaultStyleListDialog
    v-if="orderedTalkCharacterInfos.length > 0"
    v-model:dialogOpened="isDefaultStyleSelectDialogOpenComputed"
    :characterInfos="orderedTalkCharacterInfos"
  />
  <DictionaryManageDialog
    v-model:dialogOpened="isDictionaryManageDialogOpenComputed"
  />
  <EngineManageDialog v-model:dialogOpened="isEngineManageDialogOpenComputed" />
  <UpdateNotificationDialogContainer
    :canOpenDialog="canOpenNotificationDialog"
  />
  <ExportSongAudioDialog v-model:dialogOpened="isExportSongAudioDialogOpen" />
  <ImportSongProjectDialog v-model="isImportSongProjectDialogOpenComputed" />
<<<<<<< HEAD
  <VstRoutingDialog v-model="isVstRoutingDialogOpen" />
=======
  <PresetManageDialog v-model:dialogOpened="isPresetManageDialogOpenComputed" />
  <HelpDialog v-model:dialogOpened="isHelpDialogOpenComputed" />
>>>>>>> b2488460
</template>

<script setup lang="ts">
import { computed } from "vue";
import SettingDialog from "@/components/Dialog/SettingDialog/SettingDialog.vue";
import HotkeySettingDialog from "@/components/Dialog/HotkeySettingDialog.vue";
import ToolBarCustomDialog from "@/components/Dialog/ToolBarCustomDialog.vue";
import DefaultStyleListDialog from "@/components/Dialog/DefaultStyleListDialog.vue";
import CharacterOrderDialog from "@/components/Dialog/CharacterOrderDialog.vue";
import AcceptRetrieveTelemetryDialog from "@/components/Dialog/AcceptDialog/AcceptRetrieveTelemetryDialog.vue";
import AcceptTermsDialog from "@/components/Dialog/AcceptDialog/AcceptTermsDialog.vue";
import DictionaryManageDialog from "@/components/Dialog/DictionaryManageDialog.vue";
import EngineManageDialog from "@/components/Dialog/EngineManageDialog.vue";
import UpdateNotificationDialogContainer from "@/components/Dialog/UpdateNotificationDialog/Container.vue";
import ImportSongProjectDialog from "@/components/Dialog/ImportSongProjectDialog.vue";
import ExportSongAudioDialog from "@/components/Dialog/ExportSongAudioDialog/Container.vue";
<<<<<<< HEAD
import VstRoutingDialog from "@/components/Dialog/VstRoutingDialog/Container.vue";
=======
import PresetManageDialog from "@/components/Dialog/PresetManageDialog.vue";
import HelpDialog from "@/components/Dialog/HelpDialog/HelpDialog.vue";
>>>>>>> b2488460
import { useStore } from "@/store";
import { filterCharacterInfosByStyleType } from "@/store/utility";

const props = defineProps<{
  isEnginesReady: boolean;
}>();
const store = useStore();

// 設定
const isSettingDialogOpenComputed = computed({
  get: () => store.state.isSettingDialogOpen,
  set: (val) => store.actions.SET_DIALOG_OPEN({ isSettingDialogOpen: val }),
});

// ショートカットキー設定
const isHotkeySettingDialogOpenComputed = computed({
  get: () => store.state.isHotkeySettingDialogOpen,
  set: (val) =>
    store.actions.SET_DIALOG_OPEN({
      isHotkeySettingDialogOpen: val,
    }),
});

// ツールバーのカスタム設定
const isToolbarSettingDialogOpenComputed = computed({
  get: () => store.state.isToolbarSettingDialogOpen,
  set: (val) =>
    store.actions.SET_DIALOG_OPEN({
      isToolbarSettingDialogOpen: val,
    }),
});

// 利用規約表示
const isAcceptTermsDialogOpenComputed = computed({
  get: () => store.state.isAcceptTermsDialogOpen,
  set: (val) =>
    store.actions.SET_DIALOG_OPEN({
      isAcceptTermsDialogOpen: val,
    }),
});

// キャラクター並び替え
const orderedAllCharacterInfos = computed(
  () => store.getters.GET_ORDERED_ALL_CHARACTER_INFOS,
);
const isCharacterOrderDialogOpenComputed = computed({
  get: () =>
    !store.state.isAcceptTermsDialogOpen &&
    store.state.isCharacterOrderDialogOpen,
  set: (val) =>
    store.actions.SET_DIALOG_OPEN({
      isCharacterOrderDialogOpen: val,
    }),
});

// デフォルトスタイル選択(トーク)
const orderedTalkCharacterInfos = computed(() => {
  return filterCharacterInfosByStyleType(
    store.getters.GET_ORDERED_ALL_CHARACTER_INFOS,
    "talk",
  );
});
const isDefaultStyleSelectDialogOpenComputed = computed({
  get: () =>
    !store.state.isAcceptTermsDialogOpen &&
    !store.state.isCharacterOrderDialogOpen &&
    store.state.isDefaultStyleSelectDialogOpen,
  set: (val) =>
    store.actions.SET_DIALOG_OPEN({
      isDefaultStyleSelectDialogOpen: val,
    }),
});

// エンジン管理
const isEngineManageDialogOpenComputed = computed({
  get: () => store.state.isEngineManageDialogOpen,
  set: (val) =>
    store.actions.SET_DIALOG_OPEN({
      isEngineManageDialogOpen: val,
    }),
});

// 読み方＆アクセント辞書
const isDictionaryManageDialogOpenComputed = computed({
  get: () => store.state.isDictionaryManageDialogOpen,
  set: (val) =>
    store.actions.SET_DIALOG_OPEN({
      isDictionaryManageDialogOpen: val,
    }),
});

const isAcceptRetrieveTelemetryDialogOpenComputed = computed({
  get: () =>
    !store.state.isAcceptTermsDialogOpen &&
    !store.state.isCharacterOrderDialogOpen &&
    !store.state.isDefaultStyleSelectDialogOpen &&
    store.state.isAcceptRetrieveTelemetryDialogOpen,
  set: (val) =>
    store.actions.SET_DIALOG_OPEN({
      isAcceptRetrieveTelemetryDialogOpen: val,
    }),
});

// エディタのアップデート確認ダイアログ
const canOpenNotificationDialog = computed(() => {
  return (
    !store.state.isAcceptTermsDialogOpen &&
    !store.state.isCharacterOrderDialogOpen &&
    !store.state.isDefaultStyleSelectDialogOpen &&
    !store.state.isAcceptRetrieveTelemetryDialogOpen &&
    props.isEnginesReady
  );
});

// ソングのオーディオエクスポート時の設定ダイアログ
const isExportSongAudioDialogOpen = computed({
  get: () => store.state.isExportSongAudioDialogOpen,
  set: (val) =>
    store.actions.SET_DIALOG_OPEN({
      isExportSongAudioDialogOpen: val,
    }),
});

// ソングのプロジェクトファイルのインポート時の設定ダイアログ
const isImportSongProjectDialogOpenComputed = computed({
  get: () => store.state.isImportSongProjectDialogOpen,
  set: (val) =>
    store.actions.SET_DIALOG_OPEN({
      isImportSongProjectDialogOpen: val,
    }),
});

<<<<<<< HEAD
// VSTのルーティング設定ダイアログ
const isVstRoutingDialogOpen = computed({
  get: () => store.state.isVstRoutingDialogOpen,
  set: (val) =>
    store.dispatch("SET_DIALOG_OPEN", {
      isVstRoutingDialogOpen: val,
=======
// プリセット管理ダイアログ
const isPresetManageDialogOpenComputed = computed({
  get: () => store.state.isPresetManageDialogOpen,
  set: (val) =>
    store.actions.SET_DIALOG_OPEN({
      isPresetManageDialogOpen: val,
    }),
});

// ヘルプダイアログ
const isHelpDialogOpenComputed = computed({
  get: () => store.state.isHelpDialogOpen,
  set: (val) =>
    store.actions.SET_DIALOG_OPEN({
      isHelpDialogOpen: val,
>>>>>>> b2488460
    }),
});
</script><|MERGE_RESOLUTION|>--- conflicted
+++ resolved
@@ -29,12 +29,9 @@
   />
   <ExportSongAudioDialog v-model:dialogOpened="isExportSongAudioDialogOpen" />
   <ImportSongProjectDialog v-model="isImportSongProjectDialogOpenComputed" />
-<<<<<<< HEAD
-  <VstRoutingDialog v-model="isVstRoutingDialogOpen" />
-=======
   <PresetManageDialog v-model:dialogOpened="isPresetManageDialogOpenComputed" />
   <HelpDialog v-model:dialogOpened="isHelpDialogOpenComputed" />
->>>>>>> b2488460
+  <VstRoutingDialog v-model="isVstRoutingDialogOpen" />
 </template>
 
 <script setup lang="ts">
@@ -51,12 +48,9 @@
 import UpdateNotificationDialogContainer from "@/components/Dialog/UpdateNotificationDialog/Container.vue";
 import ImportSongProjectDialog from "@/components/Dialog/ImportSongProjectDialog.vue";
 import ExportSongAudioDialog from "@/components/Dialog/ExportSongAudioDialog/Container.vue";
-<<<<<<< HEAD
-import VstRoutingDialog from "@/components/Dialog/VstRoutingDialog/Container.vue";
-=======
 import PresetManageDialog from "@/components/Dialog/PresetManageDialog.vue";
 import HelpDialog from "@/components/Dialog/HelpDialog/HelpDialog.vue";
->>>>>>> b2488460
+import VstRoutingDialog from "@/components/Dialog/VstRoutingDialog/Container.vue";
 import { useStore } from "@/store";
 import { filterCharacterInfosByStyleType } from "@/store/utility";
 
@@ -189,30 +183,30 @@
     }),
 });
 
-<<<<<<< HEAD
+// プリセット管理ダイアログ
+const isPresetManageDialogOpenComputed = computed({
+  get: () => store.state.isPresetManageDialogOpen,
+  set: (val) =>
+    store.actions.SET_DIALOG_OPEN({
+      isPresetManageDialogOpen: val,
+    }),
+});
+
+// ヘルプダイアログ
+const isHelpDialogOpenComputed = computed({
+  get: () => store.state.isHelpDialogOpen,
+  set: (val) =>
+    store.actions.SET_DIALOG_OPEN({
+      isHelpDialogOpen: val,
+    }),
+});
+
 // VSTのルーティング設定ダイアログ
 const isVstRoutingDialogOpen = computed({
   get: () => store.state.isVstRoutingDialogOpen,
   set: (val) =>
     store.dispatch("SET_DIALOG_OPEN", {
       isVstRoutingDialogOpen: val,
-=======
-// プリセット管理ダイアログ
-const isPresetManageDialogOpenComputed = computed({
-  get: () => store.state.isPresetManageDialogOpen,
-  set: (val) =>
-    store.actions.SET_DIALOG_OPEN({
-      isPresetManageDialogOpen: val,
-    }),
-});
-
-// ヘルプダイアログ
-const isHelpDialogOpenComputed = computed({
-  get: () => store.state.isHelpDialogOpen,
-  set: (val) =>
-    store.actions.SET_DIALOG_OPEN({
-      isHelpDialogOpen: val,
->>>>>>> b2488460
     }),
 });
 </script>