<template>
  <QDialog
    v-model="dictionaryManageDialogOpenedComputed"
    maximized
    transitionShow="jump-up"
    transitionHide="jump-down"
    class="setting-dialog transparent-backdrop"
  >
    <QLayout container view="hHh Lpr fFf" class="bg-background">
      <QPageContainer>
        <QHeader class="q-pa-sm">
          <QToolbar>
            <QToolbarTitle class="text-display"
              >読み方＆アクセント辞書</QToolbarTitle
            >
            <QSpace />
            <!-- close button -->
            <QBtn
              round
              flat
              icon="close"
              color="display"
              :disable="wordEditing"
              @click="discardOrNotDialog(closeDialog)"
            />
          </QToolbar>
        </QHeader>
        <QPage class="row">
          <div v-if="loadingDictState" class="loading-dict">
            <div>
              <QSpinner color="primary" size="2.5rem" />
              <div class="q-mt-xs">
                <template v-if="loadingDictState === 'loading'"
                  >読み込み中・・・</template
                >
                <template v-if="loadingDictState === 'synchronizing'"
                  >同期中・・・</template
                >
              </div>
            </div>
          </div>
          <div class="col-4 word-list-col">
            <div
              v-if="wordEditing"
              class="word-list-disable-overlay"
              @click="discardOrNotDialog(cancel)"
            />
            <div class="word-list-header text-no-wrap">
              <div class="row word-list-title">
                <span class="text-h5 col-8">単語一覧</span>
                <QBtn
                  outline
                  textColor="display"
                  class="text-no-wrap text-bold col"
                  :disable="uiLocked"
                  @click="newWord"
                  >追加</QBtn
                >
              </div>
            </div>
            <QList class="word-list">
              <QItem
                v-for="(value, key) in userDict"
                :key
                v-ripple
                tag="label"
                clickable
                :active="selectedId === key"
                activeClass="active-word"
                @click="selectWord(key)"
                @dblclick="editWord"
                @mouseover="hoveredKey = key"
                @mouseleave="hoveredKey = undefined"
              >
                <QItemSection>
                  <QItemLabel lines="1" class="text-display">{{
                    value.surface
                  }}</QItemLabel>
                  <QItemLabel lines="1" caption>{{ value.yomi }}</QItemLabel>
                </QItemSection>

                <QItemSection
                  v-if="!uiLocked && (hoveredKey === key || selectedId === key)"
                  side
                >
                  <div class="q-gutter-xs">
                    <QBtn
                      size="12px"
                      flat
                      dense
                      round
                      icon="edit"
                      @click.stop="
                        selectWord(key);
                        editWord();
                      "
                    >
                      <QTooltip :delay="500">編集</QTooltip>
                    </QBtn>
                    <QBtn
                      size="12px"
                      flat
                      dense
                      round
                      icon="delete_outline"
                      @click.stop="
                        selectWord(key);
                        deleteWord();
                      "
                    >
                      <QTooltip :delay="500">削除</QTooltip>
                    </QBtn>
                  </div>
                </QItemSection>
              </QItem>
            </QList>
          </div>

          <DictionaryEditWordDialog></DictionaryEditWordDialog>
        </QPage>
      </QPageContainer>
    </QLayout>
  </QDialog>
</template>

<script setup lang="ts">
import { computed, ref, watch } from "vue";
import { QInput } from "quasar";
<<<<<<< HEAD
import DictionaryEditWordDialog from "./DictionaryEditWordDialog.vue";
=======
import AudioAccent from "@/components/Talk/AudioAccent.vue";
import ContextMenu from "@/components/Menu/ContextMenu/Container.vue";
import { useRightClickContextMenu } from "@/composables/useRightClickContextMenu";
>>>>>>> bdd60526
import { useStore } from "@/store";
import type { FetchAudioResult } from "@/store/type";
import { AccentPhrase, UserDictWord } from "@/openapi";
import {
  convertHiraToKana,
  convertLongVowel,
  createKanaRegex,
} from "@/domain/japanese";

const defaultDictPriority = 5;

const props = defineProps<{
  modelValue: boolean;
}>();
const emit = defineEmits<{
  (e: "update:modelValue", v: boolean): void;
}>();

const store = useStore();

const dictionaryManageDialogOpenedComputed = computed({
  get: () => props.modelValue,
  set: (val) => emit("update:modelValue", val),
});
const uiLocked = ref(false); // ダイアログ内でstore.getters.UI_LOCKEDは常にtrueなので独自に管理
const nowGenerating = ref(false);
const nowPlaying = ref(false);

// word-list の要素のうち、どの要素がホバーされているか
const hoveredKey = ref<string | undefined>(undefined);

const loadingDictState = ref<null | "loading" | "synchronizing">("loading");
const userDict = ref<Record<string, UserDictWord>>({});

const createUILockAction = function <T>(action: Promise<T>) {
  uiLocked.value = true;
  return action.finally(() => {
    uiLocked.value = false;
  });
};

const loadingDictProcess = async () => {
  if (store.state.engineIds.length === 0)
    throw new Error(`assert engineId.length > 0`);

  loadingDictState.value = "loading";
  try {
    userDict.value = await createUILockAction(
      store.actions.LOAD_ALL_USER_DICT(),
    );
  } catch {
    const result = await store.actions.SHOW_ALERT_DIALOG({
      title: "辞書の取得に失敗しました",
      message: "エンジンの再起動をお試しください。",
    });
    if (result === "OK") {
      dictionaryManageDialogOpenedComputed.value = false;
    }
  }
  loadingDictState.value = "synchronizing";
  try {
    await createUILockAction(store.actions.SYNC_ALL_USER_DICT());
  } catch {
    await store.actions.SHOW_ALERT_DIALOG({
      title: "辞書の同期に失敗しました",
      message: "エンジンの再起動をお試しください。",
    });
  }
  loadingDictState.value = null;
};
watch(dictionaryManageDialogOpenedComputed, async (newValue) => {
  if (newValue) {
    await loadingDictProcess();
    toInitialState();
  }
});

const wordEditing = ref(false);

const surfaceInput = ref<QInput>();
const yomiInput = ref<QInput>();
const yomiFocus = (event?: KeyboardEvent) => {
  if (event && event.isComposing) return;
  yomiInput.value?.focus();
};
const setYomiWhenEnter = (event?: KeyboardEvent) => {
  if (event && event.isComposing) return;
  void setYomi(yomi.value);
};

const selectedId = ref("");
const surface = ref("");
const yomi = ref("");

const voiceComputed = computed(() => {
  const userOrderedCharacterInfos =
    store.getters.USER_ORDERED_CHARACTER_INFOS("talk");
  if (userOrderedCharacterInfos == undefined)
    throw new Error("assert USER_ORDERED_CHARACTER_INFOS");
  if (store.state.engineIds.length === 0)
    throw new Error("assert engineId.length > 0");
  const characterInfo = userOrderedCharacterInfos[0].metas;
  const speakerId = characterInfo.speakerUuid;
  const { engineId, styleId } = characterInfo.styles[0];
  return { engineId, speakerId, styleId };
});

const kanaRegex = createKanaRegex();
const isOnlyHiraOrKana = ref(true);
const accentPhrase = ref<AccentPhrase | undefined>();
const accentPhraseTable = ref<HTMLElement>();

const convertHankakuToZenkaku = (text: string) => {
  // " "などの目に見えない文字をまとめて全角スペース(0x3000)に置き換える
  text = text.replace(/\p{Z}/gu, () => String.fromCharCode(0x3000));

  // "!"から"~"までの範囲の文字(数字やアルファベット)を全角に置き換える
  return text.replace(/[\u0021-\u007e]/g, (s) => {
    return String.fromCharCode(s.charCodeAt(0) + 0xfee0);
  });
};
const setSurface = (text: string) => {
  // surfaceを全角化する
  // 入力は半角でも問題ないが、登録時に全角に変換され、isWordChangedの判断がおかしくなることがあるので、
  // 入力後に自動で変換するようにする
  surface.value = convertHankakuToZenkaku(text);
};
const setYomi = async (text: string, changeWord?: boolean) => {
  const { engineId, styleId } = voiceComputed.value;

  // テキスト長が0の時にエラー表示にならないように、テキスト長を考慮する
  isOnlyHiraOrKana.value = !text.length || kanaRegex.test(text);
  // 読みが変更されていない場合は、アクセントフレーズに変更を加えない
  // ただし、読みが同じで違う単語が存在する場合が考えられるので、changeWordフラグを考慮する
  // 「ガ」が自動挿入されるので、それを考慮してsliceしている
  if (
    text ==
      accentPhrase.value?.moras
        .map((v) => v.text)
        .join("")
        .slice(0, -1) &&
    !changeWord
  ) {
    return;
  }
  if (isOnlyHiraOrKana.value && text.length) {
    text = convertHiraToKana(text);
    text = convertLongVowel(text);
    accentPhrase.value = (
      await createUILockAction(
        store.actions.FETCH_ACCENT_PHRASES({
          text: text + "ガ'",
          engineId,
          styleId,
          isKana: true,
        }),
      )
    )[0];
    if (selectedId.value && userDict.value[selectedId.value].yomi === text) {
      accentPhrase.value.accent = computeDisplayAccent();
    }
  } else {
    accentPhrase.value = undefined;
  }
  yomi.value = text;
};

const changeAccent = async (_: number, accent: number) => {
  const { engineId, styleId } = voiceComputed.value;

  if (accentPhrase.value) {
    accentPhrase.value.accent = accent;
    accentPhrase.value = (
      await createUILockAction(
        store.actions.FETCH_MORA_DATA({
          accentPhrases: [accentPhrase.value],
          engineId,
          styleId,
        }),
      )
    )[0];
  }
};

const play = async () => {
  if (!accentPhrase.value) return;

  nowGenerating.value = true;
  const audioItem = await store.actions.GENERATE_AUDIO_ITEM({
    text: yomi.value,
    voice: voiceComputed.value,
  });

  if (audioItem.query == undefined)
    throw new Error(`assert audioItem.query !== undefined`);

  audioItem.query.accentPhrases = [accentPhrase.value];

  let fetchAudioResult: FetchAudioResult;
  try {
    fetchAudioResult = await store.actions.FETCH_AUDIO_FROM_AUDIO_ITEM({
      audioItem,
    });
  } catch (e) {
    window.backend.logError(e);
    nowGenerating.value = false;
    void store.actions.SHOW_ALERT_DIALOG({
      title: "生成に失敗しました",
      message: "エンジンの再起動をお試しください。",
    });
    return;
  }

  const { blob } = fetchAudioResult;
  nowGenerating.value = false;
  nowPlaying.value = true;
  await store.actions.PLAY_AUDIO_BLOB({ audioBlob: blob });
  nowPlaying.value = false;
};
const stop = () => {
  void store.actions.STOP_AUDIO();
};

// accent phraseにあるaccentと実際に登録するアクセントには差が生まれる
// アクセントが自動追加される「ガ」に指定されている場合、
// 実際に登録するaccentの値は0となるので、そうなるように処理する
const computeRegisteredAccent = () => {
  if (!accentPhrase.value) throw new Error();
  let accent = accentPhrase.value.accent;
  accent = accent === accentPhrase.value.moras.length ? 0 : accent;
  return accent;
};
// computeの逆
// 辞書から得たaccentが0の場合に、自動で追加される「ガ」の位置にアクセントを表示させるように処理する
const computeDisplayAccent = () => {
  if (!accentPhrase.value || !selectedId.value) throw new Error();
  let accent = userDict.value[selectedId.value].accentType;
  accent = accent === 0 ? accentPhrase.value.moras.length : accent;
  return accent;
};

const wordPriority = ref(defaultDictPriority);
const wordPriorityLabels = {
  0: "最低",
  3: "低",
  5: "標準",
  7: "高",
  10: "最高",
};

// 操作（ステートの移動）
const isWordChanged = computed(() => {
  if (selectedId.value === "") {
    return surface.value && yomi.value && accentPhrase.value;
  }
  // 一旦代入することで、userDictそのものが更新された時もcomputedするようにする
  const dict = userDict.value;
  const dictData = dict[selectedId.value];
  return (
    dictData &&
    (dictData.surface !== surface.value ||
      dictData.yomi !== yomi.value ||
      dictData.accentType !== computeRegisteredAccent() ||
      dictData.priority !== wordPriority.value)
  );
});
const saveWord = async () => {
  if (!accentPhrase.value) throw new Error(`accentPhrase === undefined`);
  const accent = computeRegisteredAccent();
  if (selectedId.value) {
    try {
      await store.actions.REWRITE_WORD({
        wordUuid: selectedId.value,
        surface: surface.value,
        pronunciation: yomi.value,
        accentType: accent,
        priority: wordPriority.value,
      });
    } catch {
      void store.actions.SHOW_ALERT_DIALOG({
        title: "単語の更新に失敗しました",
        message: "エンジンの再起動をお試しください。",
      });
      return;
    }
  } else {
    try {
      await createUILockAction(
        store.actions.ADD_WORD({
          surface: surface.value,
          pronunciation: yomi.value,
          accentType: accent,
          priority: wordPriority.value,
        }),
      );
    } catch {
      void store.actions.SHOW_ALERT_DIALOG({
        title: "単語の登録に失敗しました",
        message: "エンジンの再起動をお試しください。",
      });
      return;
    }
  }
  await loadingDictProcess();
  toInitialState();
};
const deleteWord = async () => {
  const result = await store.actions.SHOW_WARNING_DIALOG({
    title: "登録された単語を削除しますか？",
    message: "削除された単語は元に戻せません。",
    actionName: "削除",
  });
  if (result === "OK") {
    try {
      await createUILockAction(
        store.actions.DELETE_WORD({
          wordUuid: selectedId.value,
        }),
      );
    } catch {
      void store.actions.SHOW_ALERT_DIALOG({
        title: "単語の削除に失敗しました",
        message: "エンジンの再起動をお試しください。",
      });
      return;
    }
    await loadingDictProcess();
    toInitialState();
  }
};
const resetWord = async (id: string) => {
  const result = await store.actions.SHOW_WARNING_DIALOG({
    title: "単語の変更をリセットしますか？",
    message: "単語の変更は破棄されてリセットされます。",
    actionName: "リセット",
  });
  if (result === "OK") {
    selectedId.value = id;
    surface.value = userDict.value[id].surface;
    void setYomi(userDict.value[id].yomi, true);
    wordPriority.value = userDict.value[id].priority;
    toWordEditingState();
  }
};
const discardOrNotDialog = async (okCallback: () => void) => {
  if (isWordChanged.value) {
    const result = await store.actions.SHOW_WARNING_DIALOG({
      title: "単語の追加・変更を破棄しますか？",
      message: "破棄すると、単語の追加・変更はリセットされます。",
      actionName: "破棄",
    });
    if (result === "OK") {
      okCallback();
    }
  } else {
    okCallback();
  }
};
const newWord = () => {
  selectedId.value = "";
  surface.value = "";
  void setYomi("");
  wordPriority.value = defaultDictPriority;
  editWord();
};
const editWord = () => {
  toWordEditingState();
};
const selectWord = (id: string) => {
  selectedId.value = id;
  surface.value = userDict.value[id].surface;
  void setYomi(userDict.value[id].yomi, true);
  wordPriority.value = userDict.value[id].priority;
  toWordSelectedState();
};
const cancel = () => {
  toInitialState();
};
const closeDialog = () => {
  toDialogClosedState();
};

// ステートの移動
// 初期状態
const toInitialState = () => {
  wordEditing.value = false;
  selectedId.value = "";
  surface.value = "";
  void setYomi("");
  wordPriority.value = defaultDictPriority;
};
// 単語が選択されているだけの状態
const toWordSelectedState = () => {
  wordEditing.value = false;
};
// 単語が編集されている状態
const toWordEditingState = () => {
  wordEditing.value = true;
  surfaceInput.value?.focus();
};
// ダイアログが閉じている状態
const toDialogClosedState = () => {
  dictionaryManageDialogOpenedComputed.value = false;
};
</script>

<style lang="scss" scoped>
@use "@/styles/colors" as colors;
@use "@/styles/variables" as vars;

.word-list-col {
  border-right: solid 1px colors.$surface;
  position: relative; // オーバーレイのため
  overflow-x: hidden;
}

.word-list-header {
  margin: 1rem;

  gap: 0.5rem;
  align-items: center;
  justify-content: space-between;
  .word-list-title {
    flex-grow: 1;
  }
}

.word-list {
  // menubar-height + toolbar-height + window-border-width +
  // 36(title & buttons) + 30(margin 15x2)
  height: calc(
    100vh - #{vars.$menubar-height + vars.$toolbar-height +
      vars.$window-border-width + 36px + 30px}
  );
  width: 100%;
  overflow-y: auto;
  padding-bottom: 16px;
}

.active-word {
  background: rgba(colors.$primary-rgb, 0.4);
}

.loading-dict {
  background-color: rgba(colors.$display-rgb, 0.15);
  position: absolute;
  inset: 0;
  z-index: 10;
  display: flex;
  text-align: center;
  align-items: center;
  justify-content: center;

  > div {
    color: colors.$display;
    background: colors.$background;
    border-radius: 6px;
    padding: 14px;
  }
}

.word-list-disable-overlay {
  background-color: rgba($color: #000000, $alpha: 0.4);
  width: 100%;
  height: 100%;
  position: absolute;
  z-index: 10;
}
</style><|MERGE_RESOLUTION|>--- conflicted
+++ resolved
@@ -126,13 +126,7 @@
 <script setup lang="ts">
 import { computed, ref, watch } from "vue";
 import { QInput } from "quasar";
-<<<<<<< HEAD
 import DictionaryEditWordDialog from "./DictionaryEditWordDialog.vue";
-=======
-import AudioAccent from "@/components/Talk/AudioAccent.vue";
-import ContextMenu from "@/components/Menu/ContextMenu/Container.vue";
-import { useRightClickContextMenu } from "@/composables/useRightClickContextMenu";
->>>>>>> bdd60526
 import { useStore } from "@/store";
 import type { FetchAudioResult } from "@/store/type";
 import { AccentPhrase, UserDictWord } from "@/openapi";
