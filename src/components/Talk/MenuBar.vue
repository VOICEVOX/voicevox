<template>
  <base-menu-bar :file-sub-menu-data="fileSubMenuData" />
</template>

<script setup lang="ts">
import { computed } from "vue";
import { MenuItemData } from "@/components/Menu/type";
import {
  generateAndConnectAndSaveAudioWithDialog,
  multiGenerateAndSaveAudioWithDialog,
  generateAndSaveOneAudioWithDialog,
  connectAndExportTextWithDialog,
} from "@/components/Dialog/Dialog";
import BaseMenuBar from "@/components/Menu/MenuBar/BaseMenuBar.vue";

import { useStore } from "@/store";
import { useHotkeyManager } from "@/plugins/hotkeyPlugin";

const store = useStore();
const { registerHotkeyWithCleanup } = useHotkeyManager();

const uiLocked = computed(() => store.getters.UI_LOCKED);

const generateAndSaveAllAudio = async () => {
  if (!uiLocked.value) {
    await multiGenerateAndSaveAudioWithDialog({
      audioKeys: store.state.audioKeys,
      disableNotifyOnGenerate: store.state.confirmedTips.notifyOnGenerate,
      dispatch: store.dispatch,
    });
  }
};

const generateAndConnectAndSaveAllAudio = async () => {
  if (!uiLocked.value) {
    await generateAndConnectAndSaveAudioWithDialog({
      dispatch: store.dispatch,
      disableNotifyOnGenerate: store.state.confirmedTips.notifyOnGenerate,
    });
  }
};

const generateAndSaveSelectedAudio = async () => {
  if (uiLocked.value) return;

  const activeAudioKey = store.getters.ACTIVE_AUDIO_KEY;
  if (activeAudioKey == undefined) {
    store.dispatch("SHOW_ALERT_DIALOG", {
      title: "テキスト欄が選択されていません",
      message: "音声を書き出したいテキスト欄を選択してください。",
    });
    return;
  }

  const selectedAudioKeys = store.getters.SELECTED_AUDIO_KEYS;
  if (
    store.state.experimentalSetting.enableMultiSelect &&
    selectedAudioKeys.length > 1
  ) {
    await multiGenerateAndSaveAudioWithDialog({
      audioKeys: selectedAudioKeys,
      dispatch: store.dispatch,
      disableNotifyOnGenerate: store.state.confirmedTips.notifyOnGenerate,
    });
  } else {
    await generateAndSaveOneAudioWithDialog({
      audioKey: activeAudioKey,
      disableNotifyOnGenerate: store.state.confirmedTips.notifyOnGenerate,
      dispatch: store.dispatch,
    });
  }
};

const connectAndExportText = async () => {
  if (!uiLocked.value) {
    await connectAndExportTextWithDialog({
      dispatch: store.dispatch,
      disableNotifyOnGenerate: store.state.confirmedTips.notifyOnGenerate,
    });
  }
};

const importTextFile = () => {
  if (!uiLocked.value) {
    store.dispatch("COMMAND_IMPORT_FROM_FILE", {});
  }
};

// 「ファイル」メニュー
const fileSubMenuData = computed<MenuItemData[]>(() => [
  {
    type: "button",
    label: "音声書き出し",
    onClick: () => {
      generateAndSaveAllAudio();
    },
    disableWhenUiLocked: true,
  },
  {
    type: "button",
    label: "選択音声を書き出し",
    onClick: () => {
      generateAndSaveSelectedAudio();
    },
    disableWhenUiLocked: true,
  },
  {
    type: "button",
    label: "音声を繋げて書き出し",
    onClick: () => {
      generateAndConnectAndSaveAllAudio();
    },
    disableWhenUiLocked: true,
  },
  { type: "separator" },
  {
    type: "button",
    label: "テキストを繋げて書き出し",
    onClick: () => {
      connectAndExportText();
    },
    disableWhenUiLocked: true,
  },
  {
    type: "button",
    label: "テキスト読み込み",
    onClick: () => {
      importTextFile();
    },
    disableWhenUiLocked: true,
  },
]);

<<<<<<< HEAD
registerHotkeyWithCleanup({
  editor: "talk",
  name: "新規プロジェクト",
  callback: () => {
    createNewProject();
  },
});
registerHotkeyWithCleanup({
  editor: "talk",
  name: "音声書き出し",
  callback: () => {
    generateAndSaveAllAudio();
  },
});
registerHotkeyWithCleanup({
  editor: "talk",
  name: "選択音声を書き出し",
  callback: () => {
    generateAndSaveSelectedAudio();
  },
});
registerHotkeyWithCleanup({
  editor: "talk",
  name: "音声を繋げて書き出し",
  callback: () => {
    generateAndConnectAndSaveAllAudio();
  },
});
registerHotkeyWithCleanup({
  editor: "talk",
  name: "テキスト読み込む",
  callback: () => {
    importTextFile();
  },
});
registerHotkeyWithCleanup({
  editor: "talk",
  name: "プロジェクトを上書き保存",
  callback: () => {
    saveProject();
  },
});
registerHotkeyWithCleanup({
  editor: "talk",
  name: "プロジェクトを名前を付けて保存",
  callback: () => {
    saveProjectAs();
  },
});
registerHotkeyWithCleanup({
  editor: "talk",
  name: "プロジェクト読み込み",
  callback: () => {
    importProject();
  },
});
=======
const hotkeyMap = new Map<HotkeyActionType, () => HotkeyReturnType>([
  ["音声書き出し", generateAndSaveAllAudio],
  ["選択音声を書き出し", generateAndSaveSelectedAudio],
  ["音声を繋げて書き出し", generateAndConnectAndSaveAllAudio],
  ["テキスト読み込む", importTextFile],
]);

setHotkeyFunctions(hotkeyMap);
>>>>>>> 0b716a5c
</script><|MERGE_RESOLUTION|>--- conflicted
+++ resolved
@@ -1,5 +1,5 @@
 <template>
-  <base-menu-bar :file-sub-menu-data="fileSubMenuData" />
+  <base-menu-bar editor="talk" :file-sub-menu-data="fileSubMenuData" />
 </template>
 
 <script setup lang="ts">
@@ -131,14 +131,6 @@
   },
 ]);
 
-<<<<<<< HEAD
-registerHotkeyWithCleanup({
-  editor: "talk",
-  name: "新規プロジェクト",
-  callback: () => {
-    createNewProject();
-  },
-});
 registerHotkeyWithCleanup({
   editor: "talk",
   name: "音声書き出し",
@@ -167,35 +159,4 @@
     importTextFile();
   },
 });
-registerHotkeyWithCleanup({
-  editor: "talk",
-  name: "プロジェクトを上書き保存",
-  callback: () => {
-    saveProject();
-  },
-});
-registerHotkeyWithCleanup({
-  editor: "talk",
-  name: "プロジェクトを名前を付けて保存",
-  callback: () => {
-    saveProjectAs();
-  },
-});
-registerHotkeyWithCleanup({
-  editor: "talk",
-  name: "プロジェクト読み込み",
-  callback: () => {
-    importProject();
-  },
-});
-=======
-const hotkeyMap = new Map<HotkeyActionType, () => HotkeyReturnType>([
-  ["音声書き出し", generateAndSaveAllAudio],
-  ["選択音声を書き出し", generateAndSaveSelectedAudio],
-  ["音声を繋げて書き出し", generateAndConnectAndSaveAllAudio],
-  ["テキスト読み込む", importTextFile],
-]);
-
-setHotkeyFunctions(hotkeyMap);
->>>>>>> 0b716a5c
 </script>