<template>
  <div v-if="query" class="root full-height q-py-md" data-testid="AudioInfo">
    <div v-if="enablePreset" class="q-px-md">
      <div class="row items-center no-wrap q-mb-xs">
        <div class="text-body1">プリセット</div>
        <QBtn dense flat icon="more_vert" :disable="uiLocked">
          <QMenu transition-duration="100">
            <QList>
              <QItem
                v-close-popup
                clickable
                @click="registerPreset({ overwrite: false })"
              >
                <QItemSection avatar>
                  <QAvatar
                    icon="add_circle_outline"
                    color="primary"
                    text-color="display-on-primary"
                  ></QAvatar>
                </QItemSection>
                <QItemSection>
                  <QItemLabel>プリセット新規登録</QItemLabel>
                </QItemSection>
              </QItem>
              <QItem
                v-close-popup
                clickable
                @click="showsPresetEditDialog = true"
              >
                <QItemSection avatar>
                  <QAvatar
                    icon="edit_note"
                    color="primary"
                    text-color="display-on-primary"
                  ></QAvatar>
                </QItemSection>
                <QItemSection>
                  <QItemLabel>プリセット管理</QItemLabel>
                </QItemSection>
              </QItem>
            </QList>
          </QMenu>
        </QBtn>
      </div>

      <div class="full-width row" @wheel="setPresetByScroll($event)">
        <!-- TODO: 同じプリセットを選択したときにも複数選択中の他のAudioItemのプリセットを変更するようにする -->
        <QSelect
          v-model="presetSelectModel"
          :options="selectablePresetList"
          class="col overflow-hidden"
          color="primary"
          text-color="display-on-primary"
          outlined
          dense
          transition-show="none"
          transition-hide="none"
          :disable="uiLocked"
        >
          <template #selected-item="scope">
            <div class="preset-select-label">
              {{ scope.opt.label }}
            </div>
          </template>
          <template #no-option>
            <QItem>
              <QItemSection class="text-grey">
                プリセットはありません
              </QItemSection>
            </QItem>
          </template>
        </QSelect>

        <QBtn
          v-show="!isRegisteredPreset || isChangedPreset"
          dense
          outline
          class="col-auto q-ml-xs"
          size="sm"
          text-color="display"
          :label="isRegisteredPreset ? '再登録' : '登録'"
          @click="registerPreset({ overwrite: isRegisteredPreset })"
        />
      </div>
      <!-- プリセット管理ダイアログ -->
      <PresetManageDialog v-model:open-dialog="showsPresetEditDialog" />

      <!-- プリセット登録ダイアログ -->
      <QDialog v-model="showsPresetNameDialog" @before-hide="closeAllDialog">
        <QCard style="min-width: 350px">
          <QCardSection>
            <div class="text-h6">プリセット登録</div>
          </QCardSection>

          <QForm @submit.prevent="checkRewritePreset">
            <QCardSection class="q-pt-none">
              <QSelect
                fill-input
                autofocus
                hide-selected
                label="タイトル"
                color="primary"
                use-input
                input-debounce="0"
                :model-value="presetName"
                :options="presetOptionsList"
                @input-value="setPresetName"
                @filter="filterPresetOptionsList"
              />
            </QCardSection>

            <QCardActions align="right">
              <QBtn
                v-close-popup
                flat
                label="キャンセル"
                @click="closeAllDialog"
              />
              <QBtn flat type="submit" label="確定" />
            </QCardActions>
          </QForm>
        </QCard>
      </QDialog>

      <!-- プリセット再登録ダイアログ -->
      <QDialog v-model="showsPresetRewriteDialog" @before-hide="closeAllDialog">
        <QCard>
          <QCardSection>
            <div class="text-h6">プリセットの再登録</div>
          </QCardSection>
          <QCardSection>
            <QList>
              <QItem clickable class="no-margin" @click="updatePreset(true)">
                <QItemSection avatar>
                  <QAvatar icon="arrow_forward" text-color="blue" />
                </QItemSection>
                <QItemSection>
                  プリセットを再登録し、このプリセットが設定されたテキスト欄全てに再適用する
                </QItemSection>
              </QItem>
              <QItem clickable class="no-margin" @click="updatePreset(false)">
                <QItemSection avatar>
                  <QAvatar icon="arrow_forward" text-color="blue" />
                </QItemSection>
                <QItemSection> プリセットの再登録のみ行う </QItemSection>
              </QItem>
              <QItem
                v-close-popup
                clickable
                class="no-margin"
                @click="closeAllDialog"
              >
                <QItemSection avatar>
                  <QAvatar icon="arrow_forward" text-color="blue" />
                </QItemSection>
                <QItemSection>キャンセル</QItemSection>
              </QItem>
            </QList>
          </QCardSection>
        </QCard>
      </QDialog>

      <QSeparator class="q-mt-md" />
    </div>

    <div class="parameters q-px-md">
      <div v-for="parameter in parameters" :key="parameter.label">
        <QInput
          dense
          borderless
          maxlength="5"
          :class="{
            disabled: parameter.slider.qSliderProps.disable.value,
          }"
          :disable="parameter.slider.qSliderProps.disable.value"
          :model-value="
            parameter.slider.state.currentValue.value != undefined
              ? parameter.slider.state.currentValue.value.toFixed(2)
              : parameter.slider.qSliderProps.min.value.toFixed(2)
          "
          @change="handleParameterChange(parameter, $event)"
        >
          <template #before
            ><span class="text-body1 text-display">{{
              parameter.label
            }}</span></template
          >
        </QInput>
        <QSlider
          dense
          snap
          color="primary"
          track-size="2px"
          :min="parameter.slider.qSliderProps.min.value"
          :max="parameter.slider.qSliderProps.max.value"
          :step="parameter.slider.qSliderProps.step.value"
          :disable="parameter.slider.qSliderProps.disable.value"
          :model-value="parameter.slider.qSliderProps.modelValue.value"
          @update:model-value="
            parameter.slider.qSliderProps['onUpdate:modelValue']
          "
          @change="handleParameterChange(parameter, $event)"
          @wheel="parameter.slider.qSliderProps.onWheel"
          @pan="parameter.slider.qSliderProps.onPan"
        />
      </div>
    </div>
    <div
      v-if="shouldShowMorphing"
      class="q-px-md"
      :class="{
        disabled: uiLocked,
      }"
    >
      <QSeparator class="q-my-md" />
      <span class="text-body1 q-mb-xs">モーフィング</span>
      <div class="row no-wrap items-center">
        <CharacterButton
          v-model:selected-voice="morphingTargetVoice"
          class="q-my-xs"
          :character-infos="morphingTargetCharacters"
          :show-engine-info="morphingTargetEngines.length >= 2"
          :emptiable="true"
          :ui-locked="uiLocked"
        />
        <div class="q-pl-xs row overflow-hidden">
          <div class="text-body2 ellipsis overflow-hidden">
            {{
              morphingTargetCharacterInfo
                ? morphingTargetCharacterInfo.metas.speakerName
                : "未設定"
            }}
          </div>
          <!-- 横幅が狭い場合に改行させるため分割 -->
          <div
            v-if="
              morphingTargetCharacterInfo &&
              morphingTargetCharacterInfo.metas.styles.length >= 2
            "
            class="text-body2 ellipsis overflow-hidden"
          >
            （{{
              morphingTargetStyleInfo
                ? morphingTargetStyleInfo.styleName
                : undefined
            }}）
          </div>
        </div>
      </div>
      <div
        v-if="!isSupportedMorphing"
        class="text-warning"
        style="font-size: 0.7rem"
      >
        非対応エンジンです
      </div>
      <div
        v-else-if="morphingTargetVoice && !isValidMorphingInfo"
        class="text-warning"
        style="font-size: 0.7rem"
      >
        無効な設定です
      </div>
      <div :class="{ disabled: morphingTargetStyleInfo == undefined }">
        <span class="text-body1 q-mb-xs"
          >割合
          {{
            morphingRateSlider.state.currentValue.value != undefined
              ? morphingRateSlider.state.currentValue.value.toFixed(2)
              : undefined
          }}</span
        >
        <QSlider
          dense
          snap
          color="primary"
          track-size="2px"
          :min="morphingRateSlider.qSliderProps.min.value"
          :max="morphingRateSlider.qSliderProps.max.value"
          :step="morphingRateSlider.qSliderProps.step.value"
          :disable="
            morphingRateSlider.qSliderProps.disable.value ||
            morphingTargetStyleInfo == undefined
          "
          :model-value="morphingRateSlider.qSliderProps.modelValue.value"
          @update:model-value="
            morphingRateSlider.qSliderProps['onUpdate:modelValue']
          "
          @change="morphingRateSlider.qSliderProps.onChange"
          @wheel="morphingRateSlider.qSliderProps.onWheel"
          @pan="morphingRateSlider.qSliderProps.onPan"
        />
      </div>
    </div>
  </div>
</template>

<script setup lang="ts">
import { computed, ref, watchEffect } from "vue";
import { QSelectProps } from "quasar";
import CharacterButton from "@/components/CharacterButton.vue";
import PresetManageDialog from "@/components/Dialog/PresetManageDialog.vue";
import { useStore } from "@/store";
import { AudioItem } from "@/store/type";
import {
  AudioKey,
  CharacterInfo,
  MorphingInfo,
  Preset,
  PresetKey,
  Voice,
} from "@/type/preload";
import {
  PreviewSliderHelper,
  previewSliderHelper,
} from "@/helpers/previewSliderHelper";
import { EngineManifest } from "@/openapi";
import { useDefaultPreset } from "@/composables/useDefaultPreset";
import { SLIDER_PARAMETERS } from "@/store/utility";
import { createLogger } from "@/domain/frontend/log";

const props = defineProps<{
  activeAudioKey: AudioKey;
}>();

const store = useStore();
const { info } = createLogger("AudioInfo");

// accent phrase
const uiLocked = computed(() => store.getters.UI_LOCKED);

const audioItem = computed(() => store.state.audioItems[props.activeAudioKey]);
const query = computed(() => audioItem.value?.query);

// 文内無音の指定方式 "SCALE" || "ABSOLUTE"
<<<<<<< HEAD
const switchPauseLengthMode = computed(() => {
  return store.state.switchPauseLengthMode;
});
=======
const pauseLengthMode = computed(() => store.state.pauseLengthMode);
>>>>>>> e27d557e

const supportedFeatures = computed(
  () =>
    (store.state.engineIds.some(
      (id) => id === audioItem.value.voice.engineId,
    ) &&
      store.state.engineManifests[audioItem.value.voice.engineId]
        .supportedFeatures) as EngineManifest["supportedFeatures"] | undefined,
);

// FIXME: slider.onChangeとhandleParameterChangeでstate変更が２経路になっているので統一する
type Parameter = {
  label: string;
  slider: PreviewSliderHelper;
  action: Parameters<typeof store.dispatch>[0]["type"];
  key: keyof Omit<Preset, "name" | "morphingInfo">;
};
const selectedAudioKeys = computed(() =>
  store.state.experimentalSetting.enableMultiSelect
    ? store.getters.SELECTED_AUDIO_KEYS
    : [props.activeAudioKey],
);

<<<<<<< HEAD
// 文内無音はひとまず倍率verを表示 のち必要に応じ絶対値に切替
const parameters = computed<Parameter[]>(() => {
  const plParam: Parameter = {
    label: "文内無音(秒)",
=======
// 句読点などの無音時間はひとまず倍率verを表示 のち必要に応じ絶対値に切替
const parameters = computed<Parameter[]>(() => [
  {
    label: "話速",
    slider: previewSliderHelper({
      modelValue: () => query.value?.speedScale ?? null,
      disable: () =>
        uiLocked.value || supportedFeatures.value?.adjustSpeedScale === false,
      max: SLIDER_PARAMETERS.SPEED.max,
      min: SLIDER_PARAMETERS.SPEED.min,
      step: SLIDER_PARAMETERS.SPEED.step,
      scrollStep: SLIDER_PARAMETERS.SPEED.scrollStep,
      onChange: (speedScale: number) =>
        store.dispatch("COMMAND_MULTI_SET_AUDIO_SPEED_SCALE", {
          audioKeys: selectedAudioKeys.value,
          speedScale,
        }),
    }),
    action: "COMMAND_MULTI_SET_AUDIO_SPEED_SCALE",
    key: "speedScale",
  },
  {
    label: "音高",
    slider: previewSliderHelper({
      modelValue: () => query.value?.pitchScale ?? null,
      disable: () =>
        uiLocked.value || supportedFeatures.value?.adjustPitchScale === false,
      max: SLIDER_PARAMETERS.PITCH.max,
      min: SLIDER_PARAMETERS.PITCH.min,
      step: SLIDER_PARAMETERS.PITCH.step,
      scrollStep: SLIDER_PARAMETERS.PITCH.scrollStep,
      onChange: (pitchScale: number) =>
        store.dispatch("COMMAND_MULTI_SET_AUDIO_PITCH_SCALE", {
          audioKeys: selectedAudioKeys.value,
          pitchScale,
        }),
    }),
    action: "COMMAND_MULTI_SET_AUDIO_PITCH_SCALE",
    key: "pitchScale",
  },
  {
    label: "抑揚",
>>>>>>> e27d557e
    slider: previewSliderHelper({
      modelValue: () => query.value?.intonationScale ?? null,
      disable: () =>
        uiLocked.value ||
        supportedFeatures.value?.adjustIntonationScale === false,
      max: SLIDER_PARAMETERS.INTONATION.max,
      min: SLIDER_PARAMETERS.INTONATION.min,
      step: SLIDER_PARAMETERS.INTONATION.step,
      scrollStep: SLIDER_PARAMETERS.INTONATION.scrollStep,
      scrollMinStep: SLIDER_PARAMETERS.INTONATION.scrollMinStep,
      onChange: (intonationScale: number) =>
        store.dispatch("COMMAND_MULTI_SET_AUDIO_INTONATION_SCALE", {
          audioKeys: selectedAudioKeys.value,
          intonationScale,
        }),
    }),
    action: "COMMAND_MULTI_SET_AUDIO_INTONATION_SCALE",
    key: "intonationScale",
  },
  {
    label: "音量",
    slider: previewSliderHelper({
      modelValue: () => query.value?.volumeScale ?? null,
      disable: () =>
        uiLocked.value || supportedFeatures.value?.adjustVolumeScale === false,
      max: SLIDER_PARAMETERS.VOLUME.max,
      min: SLIDER_PARAMETERS.VOLUME.min,
      step: SLIDER_PARAMETERS.VOLUME.step,
      scrollStep: SLIDER_PARAMETERS.VOLUME.scrollStep,
      scrollMinStep: SLIDER_PARAMETERS.VOLUME.scrollMinStep,
      onChange: (volumeScale: number) =>
        store.dispatch("COMMAND_MULTI_SET_AUDIO_VOLUME_SCALE", {
          audioKeys: selectedAudioKeys.value,
          volumeScale,
        }),
    }),
    action: "COMMAND_MULTI_SET_AUDIO_VOLUME_SCALE",
    key: "volumeScale",
  },
  // 条件に基づくパラメータの追加
  pauseLengthMode.value === "SCALE"
    ? {
        label: "文内無音倍率",
        slider: previewSliderHelper({
          modelValue: () => query.value?.pauseLengthScale ?? null,
          disable: () => uiLocked.value,
          max: SLIDER_PARAMETERS.PAUSE_LENGTH_SCALE.max,
          min: SLIDER_PARAMETERS.PAUSE_LENGTH_SCALE.min,
          step: SLIDER_PARAMETERS.PAUSE_LENGTH_SCALE.step,
          scrollStep: SLIDER_PARAMETERS.PAUSE_LENGTH_SCALE.scrollStep,
          scrollMinStep: SLIDER_PARAMETERS.PAUSE_LENGTH_SCALE.scrollMinStep,
          onChange: (pauseLengthScale: number) =>
            store.dispatch("COMMAND_MULTI_SET_AUDIO_PAUSE_LENGTH_SCALE", {
              audioKeys: selectedAudioKeys.value,
              pauseLengthScale,
            }),
        }),
        action: "COMMAND_MULTI_SET_AUDIO_PAUSE_LENGTH_SCALE",
        key: "pauseLengthScale",
      }
    : {
        label: "文内無音",
        slider: previewSliderHelper({
          modelValue: () => query.value?.pauseLength ?? null,
          disable: () => uiLocked.value,
          max: SLIDER_PARAMETERS.PAUSE_LENGTH.max,
          min: SLIDER_PARAMETERS.PAUSE_LENGTH.min,
          step: SLIDER_PARAMETERS.PAUSE_LENGTH.step,
          scrollStep: SLIDER_PARAMETERS.PAUSE_LENGTH.scrollStep,
          scrollMinStep: SLIDER_PARAMETERS.PAUSE_LENGTH.scrollMinStep,
          onChange: (pauseLength: number) =>
            store.dispatch("COMMAND_MULTI_SET_AUDIO_PAUSE_LENGTH", {
              audioKeys: selectedAudioKeys.value,
              pauseLength,
            }),
        }),
        action: "COMMAND_MULTI_SET_AUDIO_PAUSE_LENGTH",
        key: "pauseLength",
      },
  {
    label: "開始無音",
    slider: previewSliderHelper({
      modelValue: () => query.value?.prePhonemeLength ?? null,
      disable: () => uiLocked.value,
      max: SLIDER_PARAMETERS.PRE_PHONEME_LENGTH.max,
      min: SLIDER_PARAMETERS.PRE_PHONEME_LENGTH.min,
      step: SLIDER_PARAMETERS.PRE_PHONEME_LENGTH.step,
      scrollStep: SLIDER_PARAMETERS.PRE_PHONEME_LENGTH.scrollStep,
      scrollMinStep: SLIDER_PARAMETERS.PRE_PHONEME_LENGTH.scrollMinStep,
      onChange: (prePhonemeLength: number) =>
        store.dispatch("COMMAND_MULTI_SET_AUDIO_PRE_PHONEME_LENGTH", {
          audioKeys: selectedAudioKeys.value,
          prePhonemeLength,
        }),
    }),
<<<<<<< HEAD
    action: "COMMAND_MULTI_SET_AUDIO_PAUSE_LENGTH",
    key: "pauseLength",
  };

  const plsParam: Parameter = {
    label: "文内無音(倍)",
=======
    action: "COMMAND_MULTI_SET_AUDIO_PRE_PHONEME_LENGTH",
    key: "prePhonemeLength",
  },
  {
    label: "終了無音",
>>>>>>> e27d557e
    slider: previewSliderHelper({
      modelValue: () => query.value?.postPhonemeLength ?? null,
      disable: () => uiLocked.value,
      max: SLIDER_PARAMETERS.POST_PHONEME_LENGTH.max,
      min: SLIDER_PARAMETERS.POST_PHONEME_LENGTH.min,
      step: SLIDER_PARAMETERS.POST_PHONEME_LENGTH.step,
      scrollStep: SLIDER_PARAMETERS.POST_PHONEME_LENGTH.scrollStep,
      scrollMinStep: SLIDER_PARAMETERS.POST_PHONEME_LENGTH.scrollMinStep,
      onChange: (postPhonemeLength: number) =>
        store.dispatch("COMMAND_MULTI_SET_AUDIO_POST_PHONEME_LENGTH", {
          audioKeys: selectedAudioKeys.value,
          postPhonemeLength,
        }),
    }),
<<<<<<< HEAD
    action: "COMMAND_MULTI_SET_AUDIO_PAUSE_LENGTH_SCALE",
    key: "pauseLengthScale",
  };

  const baseParam: Parameter[] = [
    {
      label: "話速",
      slider: previewSliderHelper({
        modelValue: () => query.value?.speedScale ?? null,
        disable: () =>
          uiLocked.value || supportedFeatures.value?.adjustSpeedScale === false,
        max: SLIDER_PARAMETERS.SPEED.max,
        min: SLIDER_PARAMETERS.SPEED.min,
        step: SLIDER_PARAMETERS.SPEED.step,
        scrollStep: SLIDER_PARAMETERS.SPEED.scrollStep,
        scrollMinStep: SLIDER_PARAMETERS.SPEED.scrollMinStep,
        onChange: (speedScale: number) =>
          store.dispatch("COMMAND_MULTI_SET_AUDIO_SPEED_SCALE", {
            audioKeys: selectedAudioKeys.value,
            speedScale,
          }),
      }),
      action: "COMMAND_MULTI_SET_AUDIO_SPEED_SCALE",
      key: "speedScale",
    },
    {
      label: "音高",
      slider: previewSliderHelper({
        modelValue: () => query.value?.pitchScale ?? null,
        disable: () =>
          uiLocked.value || supportedFeatures.value?.adjustPitchScale === false,
        max: SLIDER_PARAMETERS.PITCH.max,
        min: SLIDER_PARAMETERS.PITCH.min,
        step: SLIDER_PARAMETERS.PITCH.step,
        scrollStep: SLIDER_PARAMETERS.PITCH.scrollStep,
        onChange: (pitchScale: number) =>
          store.dispatch("COMMAND_MULTI_SET_AUDIO_PITCH_SCALE", {
            audioKeys: selectedAudioKeys.value,
            pitchScale,
          }),
      }),
      action: "COMMAND_MULTI_SET_AUDIO_PITCH_SCALE",
      key: "pitchScale",
    },
    {
      label: "抑揚",
      slider: previewSliderHelper({
        modelValue: () => query.value?.intonationScale ?? null,
        disable: () =>
          uiLocked.value ||
          supportedFeatures.value?.adjustIntonationScale === false,
        max: SLIDER_PARAMETERS.INTONATION.max,
        min: SLIDER_PARAMETERS.INTONATION.min,
        step: SLIDER_PARAMETERS.INTONATION.step,
        scrollStep: SLIDER_PARAMETERS.INTONATION.scrollStep,
        scrollMinStep: SLIDER_PARAMETERS.INTONATION.scrollMinStep,
        onChange: (intonationScale: number) =>
          store.dispatch("COMMAND_MULTI_SET_AUDIO_INTONATION_SCALE", {
            audioKeys: selectedAudioKeys.value,
            intonationScale,
          }),
      }),
      action: "COMMAND_MULTI_SET_AUDIO_INTONATION_SCALE",
      key: "intonationScale",
    },
    {
      label: "音量",
      slider: previewSliderHelper({
        modelValue: () => query.value?.volumeScale ?? null,
        disable: () =>
          uiLocked.value ||
          supportedFeatures.value?.adjustVolumeScale === false,
        max: SLIDER_PARAMETERS.VOLUME.max,
        min: SLIDER_PARAMETERS.VOLUME.min,
        step: SLIDER_PARAMETERS.VOLUME.step,
        scrollStep: SLIDER_PARAMETERS.VOLUME.scrollStep,
        scrollMinStep: SLIDER_PARAMETERS.VOLUME.scrollMinStep,
        onChange: (volumeScale: number) =>
          store.dispatch("COMMAND_MULTI_SET_AUDIO_VOLUME_SCALE", {
            audioKeys: selectedAudioKeys.value,
            volumeScale,
          }),
      }),
      action: "COMMAND_MULTI_SET_AUDIO_VOLUME_SCALE",
      key: "volumeScale",
    },
    {
      label: "開始無音",
      slider: previewSliderHelper({
        modelValue: () => query.value?.prePhonemeLength ?? null,
        disable: () => uiLocked.value,
        max: SLIDER_PARAMETERS.PRE_PHONEME_LENGTH.max,
        min: SLIDER_PARAMETERS.PRE_PHONEME_LENGTH.min,
        step: SLIDER_PARAMETERS.PRE_PHONEME_LENGTH.step,
        scrollStep: SLIDER_PARAMETERS.PRE_PHONEME_LENGTH.scrollStep,
        scrollMinStep: SLIDER_PARAMETERS.PRE_PHONEME_LENGTH.scrollMinStep,
        onChange: (prePhonemeLength: number) =>
          store.dispatch("COMMAND_MULTI_SET_AUDIO_PRE_PHONEME_LENGTH", {
            audioKeys: selectedAudioKeys.value,
            prePhonemeLength,
          }),
      }),
      action: "COMMAND_MULTI_SET_AUDIO_PRE_PHONEME_LENGTH",
      key: "prePhonemeLength",
    },
    {
      label: "終了無音",
      slider: previewSliderHelper({
        modelValue: () => query.value?.postPhonemeLength ?? null,
        disable: () => uiLocked.value,
        max: SLIDER_PARAMETERS.POST_PHONEME_LENGTH.max,
        min: SLIDER_PARAMETERS.POST_PHONEME_LENGTH.min,
        step: SLIDER_PARAMETERS.POST_PHONEME_LENGTH.step,
        scrollStep: SLIDER_PARAMETERS.POST_PHONEME_LENGTH.scrollStep,
        scrollMinStep: SLIDER_PARAMETERS.POST_PHONEME_LENGTH.scrollMinStep,
        onChange: (postPhonemeLength: number) =>
          store.dispatch("COMMAND_MULTI_SET_AUDIO_POST_PHONEME_LENGTH", {
            audioKeys: selectedAudioKeys.value,
            postPhonemeLength,
          }),
      }),
      action: "COMMAND_MULTI_SET_AUDIO_POST_PHONEME_LENGTH",
      key: "postPhonemeLength",
    },
    plsParam,
  ];
  // switchPauseLengthModeの変更に伴って更新
  const newParam = switchPauseLengthMode.value === "SCALE" ? plsParam : plParam;
  const index = baseParam.findIndex((param) =>
    param.label.includes("文内無音"),
  );

  if (index !== -1) {
    baseParam[index] = newParam;
  } else {
    baseParam.push(newParam);
  }
  return baseParam;
});
=======
    action: "COMMAND_MULTI_SET_AUDIO_POST_PHONEME_LENGTH",
    key: "postPhonemeLength",
  },
]);
>>>>>>> e27d557e

const handleParameterChange = (
  parameter: Parameter,
  inputValue: string | number | null,
) => {
  if (inputValue == null) throw new Error("inputValue is null");
  const value = adjustSliderValue(
    parameter.label + "入力",
    inputValue.toString(),
    parameter.slider.qSliderProps.min.value,
    parameter.slider.qSliderProps.max.value,
  );
  store.dispatch(parameter.action, {
    audioKeys: selectedAudioKeys.value,
    [parameter.key]: value,
  });
};

// モーフィング
const shouldShowMorphing = computed(
  () => store.state.experimentalSetting.enableMorphing,
);

const isSupportedMorphing = computed(
  () => supportedFeatures.value?.synthesisMorphing,
);

const isValidMorphingInfo = computed(() =>
  store.getters.VALID_MORPHING_INFO(audioItem.value),
);

const morphingTargetEngines = store.getters.MORPHING_SUPPORTED_ENGINES;

// モーフィング可能なターゲット一覧を取得
watchEffect(() => {
  if (audioItem.value != undefined) {
    store.dispatch("LOAD_MORPHABLE_TARGETS", {
      engineId: audioItem.value.voice.engineId,
      baseStyleId: audioItem.value.voice.styleId,
    });
  }
});

const morphingTargetCharacters = computed<CharacterInfo[]>(() => {
  const allCharacterInfos = store.getters.USER_ORDERED_CHARACTER_INFOS("talk");
  if (allCharacterInfos == undefined)
    throw new Error("USER_ORDERED_CHARACTER_INFOS == undefined");

  const baseEngineId = audioItem.value.voice.engineId;
  const baseStyleId = audioItem.value.voice.styleId;

  // モーフィング対象リストを問い合わせていないときはとりあえず空欄を表示
  // FIXME: そもそもモーフィングUIを表示しないようにする
  const morphableTargets =
    store.state.morphableTargetsInfo[baseEngineId]?.[baseStyleId] ?? {};

  const morphableStyleIds = Object.entries(morphableTargets) // FIXME: Voiceにするべき
    .filter(([, value]) => value.isMorphable)
    .map(([styleId]) => parseInt(styleId));

  const characterInfos: CharacterInfo[] = allCharacterInfos
    // モーフィング可能なスタイルのみを残す
    .map((character) => {
      const styles = character.metas.styles.filter(
        (style) =>
          morphableStyleIds.includes(style.styleId) &&
          style.engineId == baseEngineId,
      );
      return {
        ...character,
        metas: {
          ...character.metas,
          styles,
        },
      };
    })
    // スタイルが１つもないキャラクターは省く
    .filter((characters) => characters.metas.styles.length >= 1);

  // 選択中のキャラがいない場合は一番上に追加する
  if (
    morphingTargetVoice.value != undefined &&
    !characterInfos.some(
      (info) => info.metas.speakerUuid == morphingTargetVoice.value?.speakerId,
    )
  ) {
    const info = allCharacterInfos.find(
      (info) => info.metas.speakerUuid == morphingTargetVoice.value?.speakerId,
    );
    if (info == undefined) throw new Error("info == undefined");
    characterInfos.unshift(info);
  }

  return characterInfos;
});

const morphingTargetVoice = computed({
  get() {
    const morphingInfo = audioItem.value.morphingInfo;
    if (morphingInfo == undefined) return undefined;
    return {
      engineId: morphingInfo.targetEngineId,
      speakerId: morphingInfo.targetSpeakerId,
      styleId: morphingInfo.targetStyleId,
    };
  },
  set(voice: Voice | undefined) {
    const morphingInfo =
      voice != undefined
        ? {
            rate: audioItem.value.morphingInfo?.rate ?? 0.5,
            targetEngineId: voice.engineId,
            targetSpeakerId: voice.speakerId,
            targetStyleId: voice.styleId,
          }
        : undefined;
    store.dispatch("COMMAND_MULTI_SET_MORPHING_INFO", {
      audioKeys: selectedAudioKeys.value,
      morphingInfo,
    });
  },
});

const morphingTargetCharacterInfo = computed(() =>
  store.getters
    .USER_ORDERED_CHARACTER_INFOS("talk")
    ?.find(
      (character) =>
        character.metas.speakerUuid === morphingTargetVoice.value?.speakerId,
    ),
);

const morphingTargetStyleInfo = computed(() => {
  const targetVoice = morphingTargetVoice.value;
  return morphingTargetCharacterInfo.value?.metas.styles.find(
    (style) =>
      style.engineId === targetVoice?.engineId &&
      style.styleId === targetVoice.styleId,
  );
});

const setMorphingRate = (rate: number) => {
  const info = audioItem.value.morphingInfo;
  if (info == undefined) {
    throw new Error("audioItem.value.morphingInfo == undefined");
  }
  return store.dispatch("COMMAND_MULTI_SET_MORPHING_INFO", {
    audioKeys: selectedAudioKeys.value,
    morphingInfo: {
      rate,
      targetEngineId: info.targetEngineId,
      targetSpeakerId: info.targetSpeakerId,
      targetStyleId: info.targetStyleId,
    },
  });
};
const morphingRateSlider = previewSliderHelper({
  modelValue: () => audioItem.value.morphingInfo?.rate ?? null,
  disable: () => uiLocked.value,
  onChange: setMorphingRate,
  max: SLIDER_PARAMETERS.MORPHING_RATE.max,
  min: SLIDER_PARAMETERS.MORPHING_RATE.min,
  step: SLIDER_PARAMETERS.MORPHING_RATE.step,
  scrollStep: SLIDER_PARAMETERS.MORPHING_RATE.scrollStep,
  scrollMinStep: SLIDER_PARAMETERS.MORPHING_RATE.scrollMinStep,
});

// プリセット
const enablePreset = computed(
  () => store.state.experimentalSetting.enablePreset,
);

const presetItems = computed(() => store.state.presetItems);
const presetKeys = computed(() => store.state.presetKeys);
const audioPresetKey = computed(() => audioItem.value?.presetKey);
const isRegisteredPreset = computed(
  () =>
    audioPresetKey.value != undefined &&
    presetItems.value[audioPresetKey.value] != undefined,
);

const { isDefaultPresetKey, getDefaultPresetKeyForVoice } = useDefaultPreset();

const currentDefaultPresetKey = computed(() =>
  getDefaultPresetKeyForVoice(audioItem.value.voice),
);

// 入力パラメータがプリセットから変更されたか
const isChangedPreset = computed(() => {
  if (!isRegisteredPreset.value) return false;

  // プリセットの値を取得
  if (audioPresetKey.value == undefined)
    throw new Error("audioPresetKey is undefined"); // 次のコードが何故かコンパイルエラーになるチェック
  const preset = presetItems.value[audioPresetKey.value];
  const { name: _, morphingInfo, ...presetParts } = preset;

  // 入力パラメータと比較
  const keys = Object.keys(presetParts) as (keyof Omit<
    Preset,
    "name" | "morphingInfo"
  >)[];
  if (
    keys.some((key) => presetParts[key] !== presetPartsFromParameter.value[key])
  )
    return true;
  const morphingInfoFromParameter = presetPartsFromParameter.value.morphingInfo;
  if (morphingInfo && morphingInfoFromParameter) {
    const morphingInfoKeys = Object.keys(
      morphingInfo,
    ) as (keyof MorphingInfo)[];
    return morphingInfoKeys.some(
      (key) => morphingInfo[key] !== morphingInfoFromParameter[key],
    );
  }
  return morphingInfo != morphingInfoFromParameter;
});

type PresetSelectModelType = {
  label: string;
  key: PresetKey | undefined;
};

// プリセットの変更
const changePreset = (presetKey: PresetKey | undefined) =>
  store.dispatch("COMMAND_MULTI_SET_AUDIO_PRESET", {
    audioKeys: selectedAudioKeys.value,
    presetKey,
  });

const presetList = computed<{ label: string; key: PresetKey }[]>(() =>
  presetKeys.value
    .filter((key) => presetItems.value[key] != undefined)
    .map((key) => ({
      key,
      label: presetItems.value[key].name,
    })),
);

// セルへのプリセットの設定
const selectablePresetList = computed<PresetSelectModelType[]>(() => {
  const topPresetList: { key: PresetKey | undefined; label: string }[] = [];

  if (isRegisteredPreset.value) {
    topPresetList.push({
      key: undefined,
      label: "プリセット解除",
    });
  }

  // 選択中のstyleのデフォルトプリセットは常に一番上
  topPresetList.push(
    ...presetList.value.filter(
      (preset) => preset.key === currentDefaultPresetKey.value,
    ),
  );
  // 他のstyleのデフォルトプリセットを除外
  const commonPresets = presetList.value.filter(
    (preset) => !isDefaultPresetKey(preset.key),
  );

  return [...topPresetList, ...commonPresets];
});

const presetSelectModel = computed<PresetSelectModelType>({
  get: () => {
    if (!isRegisteredPreset.value)
      return {
        label: "プリセット選択",
        key: undefined,
      };
    if (audioPresetKey.value == undefined)
      throw new Error("audioPresetKey is undefined"); // 次のコードが何故かコンパイルエラーになるチェック

    return {
      label: presetItems.value[audioPresetKey.value].name,
      key: audioPresetKey.value,
    };
  },
  set: (newVal) => {
    changePreset(newVal.key);
  },
});

const setPresetByScroll = (event: WheelEvent) => {
  event.preventDefault();

  const presetNumber = selectablePresetList.value.length;
  if (presetNumber === 0 || presetNumber == undefined) return;

  const nowIndex = selectablePresetList.value.findIndex(
    (value) => value.key == presetSelectModel.value.key,
  );

  const isUp = event.deltaY > 0;
  const newIndex = isUp ? nowIndex + 1 : nowIndex - 1;
  if (newIndex < 0 || presetNumber <= newIndex) return;

  if (selectablePresetList.value[newIndex] == undefined) return;

  changePreset(selectablePresetList.value[newIndex].key);
};

// プリセットの登録・再登録
const showsPresetNameDialog = ref(false);
const showsPresetRewriteDialog = ref(false);
const presetName = ref("");

const setPresetName = (name: string) => {
  presetName.value = name;
};

const closeAllDialog = () => {
  presetName.value = "";
  showsPresetNameDialog.value = false;
  showsPresetRewriteDialog.value = false;
};

// プリセットの登録
const registerPreset = ({ overwrite }: { overwrite: boolean }) => {
  // 既存の場合は名前をセット
  if (isRegisteredPreset.value) {
    if (audioPresetKey.value == undefined)
      throw new Error("audioPresetKey is undefined"); // 次のコードが何故かコンパイルエラーになるチェック
    presetName.value = presetItems.value[audioPresetKey.value].name;
  }

  // 既存で再登録する場合は再登録ダイアログを表示
  if (isRegisteredPreset.value && overwrite) {
    showsPresetRewriteDialog.value = true;
    return;
  }

  // それ以外はダイアログを表示
  showsPresetNameDialog.value = true;
};

const presetOptionsList = ref<string[]>([]);
const filterPresetOptionsList: QSelectProps["onFilter"] = (
  inputValue,
  doneFn,
) => {
  const presetNames = presetKeys.value
    .filter((presetKey) => !isDefaultPresetKey(presetKey))
    .map((presetKey) => presetItems.value[presetKey]?.name)
    .filter((value) => value != undefined);
  doneFn(() => {
    presetOptionsList.value = presetNames.filter((name) =>
      name.startsWith(inputValue),
    );
  });
};

const checkRewritePreset = async () => {
  if (presetList.value.find((e) => e.label === presetName.value)) {
    showsPresetRewriteDialog.value = true;
  } else {
    const audioPresetKey = await addPreset();
    changePreset(audioPresetKey);
  }
};

// 入力パラメータから、name以外のPresetを取得
const presetPartsFromParameter = computed<Omit<Preset, "name">>(() => {
  if (
    parameters.value.some(
      (parameter) => parameter.slider.state.currentValue.value == undefined,
    )
  )
    throw new Error("slider value is null");

  return {
    ...parameters.value.reduce(
      (acc, parameter) => ({
        ...acc,
        [parameter.key]: parameter.slider.state.currentValue.value,
      }),
      {} as {
        [K in (typeof parameters.value)[number]["key"]]: number;
      },
    ),
    morphingInfo:
      morphingTargetStyleInfo.value &&
      morphingTargetCharacterInfo.value &&
      morphingRateSlider.state.currentValue.value != undefined // FIXME: ifでチェックしてthrowする
        ? {
            rate: morphingRateSlider.state.currentValue.value,
            targetEngineId: morphingTargetStyleInfo.value.engineId,
            targetSpeakerId:
              morphingTargetCharacterInfo.value.metas.speakerUuid,
            targetStyleId: morphingTargetStyleInfo.value.styleId,
          }
        : undefined,
  };
});

const createPresetData = (name: string): Preset => {
  return { name, ...presetPartsFromParameter.value };
};

// プリセット新規追加
const addPreset = () => {
  const name = presetName.value;
  const newPreset = createPresetData(name);
  if (newPreset == undefined) throw Error("newPreset == undefined");

  closeAllDialog();

  return store.dispatch("ADD_PRESET", {
    presetData: newPreset,
  });
};

const updatePreset = async (fullApply: boolean) => {
  const key = presetList.value.find(
    (preset) => preset.label === presetName.value,
  )?.key;
  if (key == undefined) return;

  const title = presetName.value;
  const newPreset = createPresetData(title);
  if (newPreset == undefined) return;

  await store.dispatch("UPDATE_PRESET", {
    presetData: newPreset,
    presetKey: key,
  });

  if (fullApply) {
    if (store.state.pauseLengthMode === "ABSOLUTE") {
      // c.「プリセットの再適用」をしたとき
      // 適用範囲: 現在選択しているAudioItemとpresetKeyが同じAudioItem
      const audioItems = store.state.audioItems;
      const audioKeys: AudioKey[] = Object.keys(
        audioItems as Record<string, AudioItem>,
      )
        .filter((audioKey) => {
          const audioItem = audioItems[audioKey as keyof typeof audioItems];
          return audioItem.presetKey === key;
        })
        .map((audioKey) => audioKey as unknown as AudioKey);
      const activeAudioItem = audioItems[props.activeAudioKey];
      if (activeAudioItem && activeAudioItem.query) {
        const pauseLength = activeAudioItem.query.pauseLength;
        if (pauseLength != null) {
          store.dispatch("COMMAND_MULTI_APPLY_PAUSE_LENGTH", {
            audioKeys: audioKeys,
            pauseLength: pauseLength,
          });
        }
      }
    }

    await store.dispatch("COMMAND_FULLY_APPLY_AUDIO_PRESET", {
      presetKey: key,
    });
  }

  closeAllDialog();
};

// プリセットの編集
const showsPresetEditDialog = ref(false);

const adjustSliderValue = (
  inputItemName: string,
  inputStr: string,
  minimalVal: number,
  maximamVal: number,
) => {
  const convertedInputStr = convertFullWidthNumbers(inputStr);
  const inputNum = Number(convertedInputStr);

  info(`${inputItemName}: ${inputStr}`);

  if (isNaN(inputNum)) {
    return minimalVal;
  }
  if (inputNum < minimalVal) {
    return minimalVal;
  }
  if (maximamVal < inputNum) {
    return maximamVal;
  }

  return inputNum;
};

const convertFullWidthNumbers = (inputStr: string) => {
  const numberConversionMap = [
    ["０", "0"],
    ["１", "1"],
    ["２", "2"],
    ["３", "3"],
    ["４", "4"],
    ["５", "5"],
    ["６", "6"],
    ["７", "7"],
    ["８", "8"],
    ["９", "9"],
    ["。", "."],
    ["．", "."],
    ["ー", "-"],
  ];

  let convertedInputStr = inputStr;
  for (const [pattern, replacement] of numberConversionMap) {
    const regex = new RegExp(pattern, "g");
    convertedInputStr = convertedInputStr.replace(regex, replacement);
  }
  return convertedInputStr;
};
</script>

<style scoped lang="scss">
.root {
  display: flex;
  flex-direction: column;
  align-items: stretch;
  justify-content: flex-start;
  gap: 0px 0;
  overflow-y: scroll;
}

.parameters {
  display: flex;
  flex-direction: column;
  align-items: stretch;
}

.preset-select-label {
  white-space: nowrap;
  overflow: hidden;
  text-overflow: ellipsis;
  width: fit-content;
}
</style><|MERGE_RESOLUTION|>--- conflicted
+++ resolved
@@ -333,13 +333,7 @@
 const query = computed(() => audioItem.value?.query);
 
 // 文内無音の指定方式 "SCALE" || "ABSOLUTE"
-<<<<<<< HEAD
-const switchPauseLengthMode = computed(() => {
-  return store.state.switchPauseLengthMode;
-});
-=======
 const pauseLengthMode = computed(() => store.state.pauseLengthMode);
->>>>>>> e27d557e
 
 const supportedFeatures = computed(
   () =>
@@ -363,12 +357,6 @@
     : [props.activeAudioKey],
 );
 
-<<<<<<< HEAD
-// 文内無音はひとまず倍率verを表示 のち必要に応じ絶対値に切替
-const parameters = computed<Parameter[]>(() => {
-  const plParam: Parameter = {
-    label: "文内無音(秒)",
-=======
 // 句読点などの無音時間はひとまず倍率verを表示 のち必要に応じ絶対値に切替
 const parameters = computed<Parameter[]>(() => [
   {
@@ -411,7 +399,6 @@
   },
   {
     label: "抑揚",
->>>>>>> e27d557e
     slider: previewSliderHelper({
       modelValue: () => query.value?.intonationScale ?? null,
       disable: () =>
@@ -507,20 +494,11 @@
           prePhonemeLength,
         }),
     }),
-<<<<<<< HEAD
-    action: "COMMAND_MULTI_SET_AUDIO_PAUSE_LENGTH",
-    key: "pauseLength",
-  };
-
-  const plsParam: Parameter = {
-    label: "文内無音(倍)",
-=======
     action: "COMMAND_MULTI_SET_AUDIO_PRE_PHONEME_LENGTH",
     key: "prePhonemeLength",
   },
   {
     label: "終了無音",
->>>>>>> e27d557e
     slider: previewSliderHelper({
       modelValue: () => query.value?.postPhonemeLength ?? null,
       disable: () => uiLocked.value,
@@ -535,152 +513,10 @@
           postPhonemeLength,
         }),
     }),
-<<<<<<< HEAD
-    action: "COMMAND_MULTI_SET_AUDIO_PAUSE_LENGTH_SCALE",
-    key: "pauseLengthScale",
-  };
-
-  const baseParam: Parameter[] = [
-    {
-      label: "話速",
-      slider: previewSliderHelper({
-        modelValue: () => query.value?.speedScale ?? null,
-        disable: () =>
-          uiLocked.value || supportedFeatures.value?.adjustSpeedScale === false,
-        max: SLIDER_PARAMETERS.SPEED.max,
-        min: SLIDER_PARAMETERS.SPEED.min,
-        step: SLIDER_PARAMETERS.SPEED.step,
-        scrollStep: SLIDER_PARAMETERS.SPEED.scrollStep,
-        scrollMinStep: SLIDER_PARAMETERS.SPEED.scrollMinStep,
-        onChange: (speedScale: number) =>
-          store.dispatch("COMMAND_MULTI_SET_AUDIO_SPEED_SCALE", {
-            audioKeys: selectedAudioKeys.value,
-            speedScale,
-          }),
-      }),
-      action: "COMMAND_MULTI_SET_AUDIO_SPEED_SCALE",
-      key: "speedScale",
-    },
-    {
-      label: "音高",
-      slider: previewSliderHelper({
-        modelValue: () => query.value?.pitchScale ?? null,
-        disable: () =>
-          uiLocked.value || supportedFeatures.value?.adjustPitchScale === false,
-        max: SLIDER_PARAMETERS.PITCH.max,
-        min: SLIDER_PARAMETERS.PITCH.min,
-        step: SLIDER_PARAMETERS.PITCH.step,
-        scrollStep: SLIDER_PARAMETERS.PITCH.scrollStep,
-        onChange: (pitchScale: number) =>
-          store.dispatch("COMMAND_MULTI_SET_AUDIO_PITCH_SCALE", {
-            audioKeys: selectedAudioKeys.value,
-            pitchScale,
-          }),
-      }),
-      action: "COMMAND_MULTI_SET_AUDIO_PITCH_SCALE",
-      key: "pitchScale",
-    },
-    {
-      label: "抑揚",
-      slider: previewSliderHelper({
-        modelValue: () => query.value?.intonationScale ?? null,
-        disable: () =>
-          uiLocked.value ||
-          supportedFeatures.value?.adjustIntonationScale === false,
-        max: SLIDER_PARAMETERS.INTONATION.max,
-        min: SLIDER_PARAMETERS.INTONATION.min,
-        step: SLIDER_PARAMETERS.INTONATION.step,
-        scrollStep: SLIDER_PARAMETERS.INTONATION.scrollStep,
-        scrollMinStep: SLIDER_PARAMETERS.INTONATION.scrollMinStep,
-        onChange: (intonationScale: number) =>
-          store.dispatch("COMMAND_MULTI_SET_AUDIO_INTONATION_SCALE", {
-            audioKeys: selectedAudioKeys.value,
-            intonationScale,
-          }),
-      }),
-      action: "COMMAND_MULTI_SET_AUDIO_INTONATION_SCALE",
-      key: "intonationScale",
-    },
-    {
-      label: "音量",
-      slider: previewSliderHelper({
-        modelValue: () => query.value?.volumeScale ?? null,
-        disable: () =>
-          uiLocked.value ||
-          supportedFeatures.value?.adjustVolumeScale === false,
-        max: SLIDER_PARAMETERS.VOLUME.max,
-        min: SLIDER_PARAMETERS.VOLUME.min,
-        step: SLIDER_PARAMETERS.VOLUME.step,
-        scrollStep: SLIDER_PARAMETERS.VOLUME.scrollStep,
-        scrollMinStep: SLIDER_PARAMETERS.VOLUME.scrollMinStep,
-        onChange: (volumeScale: number) =>
-          store.dispatch("COMMAND_MULTI_SET_AUDIO_VOLUME_SCALE", {
-            audioKeys: selectedAudioKeys.value,
-            volumeScale,
-          }),
-      }),
-      action: "COMMAND_MULTI_SET_AUDIO_VOLUME_SCALE",
-      key: "volumeScale",
-    },
-    {
-      label: "開始無音",
-      slider: previewSliderHelper({
-        modelValue: () => query.value?.prePhonemeLength ?? null,
-        disable: () => uiLocked.value,
-        max: SLIDER_PARAMETERS.PRE_PHONEME_LENGTH.max,
-        min: SLIDER_PARAMETERS.PRE_PHONEME_LENGTH.min,
-        step: SLIDER_PARAMETERS.PRE_PHONEME_LENGTH.step,
-        scrollStep: SLIDER_PARAMETERS.PRE_PHONEME_LENGTH.scrollStep,
-        scrollMinStep: SLIDER_PARAMETERS.PRE_PHONEME_LENGTH.scrollMinStep,
-        onChange: (prePhonemeLength: number) =>
-          store.dispatch("COMMAND_MULTI_SET_AUDIO_PRE_PHONEME_LENGTH", {
-            audioKeys: selectedAudioKeys.value,
-            prePhonemeLength,
-          }),
-      }),
-      action: "COMMAND_MULTI_SET_AUDIO_PRE_PHONEME_LENGTH",
-      key: "prePhonemeLength",
-    },
-    {
-      label: "終了無音",
-      slider: previewSliderHelper({
-        modelValue: () => query.value?.postPhonemeLength ?? null,
-        disable: () => uiLocked.value,
-        max: SLIDER_PARAMETERS.POST_PHONEME_LENGTH.max,
-        min: SLIDER_PARAMETERS.POST_PHONEME_LENGTH.min,
-        step: SLIDER_PARAMETERS.POST_PHONEME_LENGTH.step,
-        scrollStep: SLIDER_PARAMETERS.POST_PHONEME_LENGTH.scrollStep,
-        scrollMinStep: SLIDER_PARAMETERS.POST_PHONEME_LENGTH.scrollMinStep,
-        onChange: (postPhonemeLength: number) =>
-          store.dispatch("COMMAND_MULTI_SET_AUDIO_POST_PHONEME_LENGTH", {
-            audioKeys: selectedAudioKeys.value,
-            postPhonemeLength,
-          }),
-      }),
-      action: "COMMAND_MULTI_SET_AUDIO_POST_PHONEME_LENGTH",
-      key: "postPhonemeLength",
-    },
-    plsParam,
-  ];
-  // switchPauseLengthModeの変更に伴って更新
-  const newParam = switchPauseLengthMode.value === "SCALE" ? plsParam : plParam;
-  const index = baseParam.findIndex((param) =>
-    param.label.includes("文内無音"),
-  );
-
-  if (index !== -1) {
-    baseParam[index] = newParam;
-  } else {
-    baseParam.push(newParam);
-  }
-  return baseParam;
-});
-=======
     action: "COMMAND_MULTI_SET_AUDIO_POST_PHONEME_LENGTH",
     key: "postPhonemeLength",
   },
 ]);
->>>>>>> e27d557e
 
 const handleParameterChange = (
   parameter: Parameter,
