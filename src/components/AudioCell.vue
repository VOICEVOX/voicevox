--- conflicted
+++ resolved
@@ -269,26 +269,6 @@
         URL.createObjectURL(characterInfo.iconBlob)
     );
 
-<<<<<<< HEAD
-    // 初期化
-    onMounted(() => {
-      if (audioItem.value.query == undefined) {
-        store.dispatch(FETCH_AUDIO_QUERY, { audioKey: props.audioKey });
-      }
-    });
-=======
-    // ホバー
-    const hoverFlag = ref(false);
-
-    const mouseOverAction = () => {
-      hoverFlag.value = true;
-    };
-
-    const mouseLeaveAction = () => {
-      hoverFlag.value = false;
-    };
->>>>>>> 93ecb03e
-
     return {
       characterInfos,
       audioItem,
