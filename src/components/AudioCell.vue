<template>
  <div class="audio-cell">
    <q-icon
      v-if="isActiveAudioCell"
      name="arrow_right"
      color="primary-light"
      size="sm"
      class="absolute active-arrow"
    />
    <q-btn flat class="q-pa-none character-button" :disable="uiLocked">
      <!-- q-imgだとdisableのタイミングで点滅する -->
      <img
        class="q-pa-none q-ma-none"
        :src="'data:image/png;base64,' + selectedStyle.iconBase64"
      />
      <q-menu
        class="character-menu"
        transition-show="none"
        transition-hide="none"
      >
        <q-list>
          <q-item
            v-for="(characterInfo, characterIndex) in characterInfos"
            :key="characterIndex"
            class="q-pa-none"
          >
            <q-btn-group flat class="col full-width">
              <q-btn
                flat
                no-caps
                v-close-popup
                class="col-grow"
                :class="
                  characterInfo.metas.speakerUuid ===
                    selectedCharacterInfo.metas.speakerUuid &&
                  'selected-character-item'
                "
                @click="
                  changeStyleId(
                    getDefaultStyle(characterInfo.metas.speakerUuid).styleId
                  )
                "
                @mouseover="reassignSubMenuOpen(-1)"
                @mouseleave="reassignSubMenuOpen.cancel()"
              >
                <q-avatar rounded size="2rem" class="q-mr-md">
                  <q-img
                    no-spinner
                    no-transition
                    :ratio="1"
                    :src="
                      'data:image/png;base64,' +
                      getDefaultStyle(characterInfo.metas.speakerUuid).iconBase64
                    "
                  />
                </q-avatar>
                <div>{{ characterInfo.metas.speakerName }}</div>
              </q-btn>

              <!-- スタイルが2つ以上あるものだけ、スタイル選択ボタンを表示する-->
              <template v-if="characterInfo.metas.styles.length >= 2">
                <q-separator vertical />

                <div
                  class="flex items-center q-px-sm q-py-none cursor-pointer"
                  :class="
                    subMenuOpenFlags[characterIndex] && 'opened-character-item'
                  "
                  @mouseover="reassignSubMenuOpen(characterIndex)"
                  @mouseleave="reassignSubMenuOpen.cancel()"
                >
<<<<<<< HEAD
                  <q-list>
                    <q-item
                      v-for="(style, styleIndex) in characterInfo.metas.styles"
                      :key="styleIndex"
                      clickable
                      v-close-popup
                      active-class="selected-character-item"
                      :active="style.styleId === selectedStyle.styleId"
                      @click="changeStyleId(style.styleId)"
                    >
                      <q-avatar rounded size="2rem" class="q-mr-md">
                        <q-img
                          no-spinner
                          no-transition
                          :ratio="1"
                          :src="
                            'data:image/png;base64,' +
                            characterInfo.metas.styles[styleIndex].iconBase64
                          "
                        />
                      </q-avatar>
                      <q-item-section v-if="style.styleName"
                        >{{ characterInfo.metas.speakerName }} ({{
                          style.styleName
                        }})</q-item-section
=======
                  <q-icon
                    name="keyboard_arrow_right"
                    color="grey-6"
                    size="sm"
                  />

                  <q-menu
                    no-parent-event
                    anchor="top end"
                    self="top start"
                    transition-show="none"
                    transition-hide="none"
                    class="character-menu"
                    v-model="subMenuOpenFlags[characterIndex]"
                  >
                    <q-list>
                      <q-item
                        v-for="(style, styleIndex) in characterInfo.metas
                          .styles"
                        :key="styleIndex"
                        clickable
                        v-close-popup
                        active-class="selected-character-item"
                        :active="style.styleId === selectedStyle.styleId"
                        @click="changeStyleId(style.styleId)"
>>>>>>> 07ea9092
                      >
                        <q-avatar rounded size="2rem" class="q-mr-md">
                          <q-img
                            no-spinner
                            no-transition
                            :ratio="1"
                            :src="
                              characterInfo.metas.styles[styleIndex].iconPath
                            "
                          />
                        </q-avatar>
                        <q-item-section v-if="style.styleName"
                          >{{ characterInfo.metas.speakerName }} ({{
                            style.styleName
                          }})</q-item-section
                        >
                        <q-item-section v-else>{{
                          characterInfo.metas.speakerName
                        }}</q-item-section>
                      </q-item>
                    </q-list>
                  </q-menu>
                </div>
              </template>
            </q-btn-group>
          </q-item>
        </q-list>
      </q-menu>
    </q-btn>
    <q-input
      ref="textfield"
      filled
      dense
      hide-bottom-space
      class="full-width"
      color="primary-light"
      :disable="uiLocked"
      :error="audioTextBuffer.length >= 80"
      :model-value="audioTextBuffer"
      @update:model-value="setAudioTextBuffer"
      @change="willRemove || pushAudioText()"
      @paste="pasteOnAudioCell"
      @focus="setActiveAudioKey()"
      @keydown.prevent.up.exact="moveUpCell"
      @keydown.prevent.down.exact="moveDownCell"
      @mouseup.right="onRightClickTextField"
    >
      <template v-slot:error>
        文章が長いと正常に動作しない可能性があります。
        句読点の位置で文章を分割してください。
      </template>
      <template #after v-if="deleteButtonEnable">
        <q-btn
          round
          flat
          icon="delete_outline"
          size="0.8rem"
          :disable="uiLocked"
          @click="removeCell"
        />
      </template>
    </q-input>
  </div>
</template>

<script lang="ts">
import { computed, watch, defineComponent, ref } from "vue";
import { useStore } from "@/store";
import { AudioItem } from "@/store/type";
import { QInput, debounce } from "quasar";

export default defineComponent({
  name: "AudioCell",

  props: {
    audioKey: { type: String, required: true },
  },

  emits: ["focusCell"],

  setup(props, { emit }) {
    const store = useStore();
    const characterInfos = computed(() => store.state.characterInfos);
    const audioItem = computed(() => store.state.audioItems[props.audioKey]);
    const nowPlaying = computed(
      () => store.state.audioStates[props.audioKey].nowPlaying
    );
    const nowGenerating = computed(
      () => store.state.audioStates[props.audioKey].nowGenerating
    );

    const uiLocked = computed(() => store.getters.UI_LOCKED);

    const selectedCharacterInfo = computed(() =>
      store.state.characterInfos !== undefined &&
      audioItem.value.styleId !== undefined
        ? store.state.characterInfos.find((info) =>
            info.metas.styles.find(
              (style) => style.styleId === audioItem.value.styleId
            )
          )
        : undefined
    );
    const selectedStyle = computed(() =>
      selectedCharacterInfo.value?.metas.styles.find(
        (style) => style.styleId === audioItem.value.styleId
      )
    );

    const subMenuOpenFlags = ref(
      [...Array(characterInfos.value?.length)].map(() => false)
    );

    const reassignSubMenuOpen = debounce((idx: number) => {
      if (subMenuOpenFlags.value[idx]) return;
      const arr = [...Array(characterInfos.value?.length)].map(() => false);
      arr[idx] = true;
      subMenuOpenFlags.value = arr;
    }, 100);

    const isActiveAudioCell = computed(
      () => props.audioKey === store.getters.ACTIVE_AUDIO_KEY
    );

    const audioTextBuffer = ref(audioItem.value.text);
    const isChangeFlag = ref(false);
    const setAudioTextBuffer = (text: string) => {
      audioTextBuffer.value = text;
      isChangeFlag.value = true;
    };

    watch(
      // `audioItem` becomes undefined just before the component is unmounted.
      () => audioItem.value?.text,
      (newText) => {
        if (!isChangeFlag.value && newText !== undefined) {
          audioTextBuffer.value = newText;
        }
      }
    );

    const pushAudioText = async () => {
      if (isChangeFlag.value) {
        isChangeFlag.value = false;
        await store.dispatch("COMMAND_CHANGE_AUDIO_TEXT", {
          audioKey: props.audioKey,
          text: audioTextBuffer.value,
        });
      }
    };

    const changeStyleId = (styleId: number) => {
      store.dispatch("COMMAND_CHANGE_STYLE_ID", {
        audioKey: props.audioKey,
        styleId,
      });
    };
    const getDefaultStyle = (speakerUuid: string) => {
      const characterInfo = characterInfos.value?.find(
        (info) => info.metas.speakerUuid === speakerUuid
      );
      const defaultStyleId = store.state.defaultStyleIds.find(
        (x) => x.speakerUuid === speakerUuid
      )?.defaultStyleId;

      return characterInfo?.metas.styles.find(
        (style) => style.styleId === defaultStyleId
      );
    };
    const setActiveAudioKey = () => {
      store.dispatch("SET_ACTIVE_AUDIO_KEY", { audioKey: props.audioKey });
    };
    const save = () => {
      store.dispatch("GENERATE_AND_SAVE_AUDIO", { audioKey: props.audioKey });
    };

    const play = () => {
      store.dispatch("PLAY_AUDIO", { audioKey: props.audioKey });
    };

    const stop = () => {
      store.dispatch("STOP_AUDIO", { audioKey: props.audioKey });
    };

    // コピペしたときに句点と改行で区切る
    const pasteOnAudioCell = async (event: ClipboardEvent) => {
      if (event.clipboardData) {
        const texts = event.clipboardData
          .getData("text/plain")
          .replaceAll("。", "。\n\r")
          .split(/[\n\r]/);

        if (texts.length > 1) {
          event.preventDefault();
          blurCell(); // フォーカスを外して編集中のテキスト内容を確定させる

          const prevAudioKey = props.audioKey;
          if (audioTextBuffer.value == "") {
            const text = texts.shift();
            if (text == undefined) return;
            setAudioTextBuffer(text);
            await pushAudioText();
          }

          const styleId = audioItem.value.styleId;
          if (styleId == undefined) throw new Error("styleId == undefined");
          const audioKeys = await store.dispatch("COMMAND_PUT_TEXTS", {
            texts,
            styleId,
            prevAudioKey,
          });
          if (audioKeys)
            emit("focusCell", { audioKey: audioKeys[audioKeys.length - 1] });
        }
      }
    };

    // 選択されている
    const isActive = computed(() => store.getters.IS_ACTIVE(props.audioKey));

    // 上下に移動
    const audioKeys = computed(() => store.state.audioKeys);
    const moveUpCell = () => {
      const index = audioKeys.value.indexOf(props.audioKey) - 1;
      if (index >= 0) {
        emit("focusCell", { audioKey: audioKeys.value[index] });
      }
    };
    const moveDownCell = () => {
      const index = audioKeys.value.indexOf(props.audioKey) + 1;
      if (index < audioKeys.value.length) {
        emit("focusCell", { audioKey: audioKeys.value[index] });
      }
    };

    // 消去
    const willRemove = ref(false);
    const removeCell = async () => {
      // 1つだけの時は削除せず
      if (audioKeys.value.length > 1) {
        // フォーカスを外したりREMOVEしたりすると、
        // テキストフィールドのchangeイベントが非同期に飛んでundefinedエラーになる
        // エラー防止のためにまずwillRemoveフラグを建てる
        willRemove.value = true;

        const index = audioKeys.value.indexOf(props.audioKey);
        if (index > 0) {
          emit("focusCell", { audioKey: audioKeys.value[index - 1] });
        } else {
          emit("focusCell", { audioKey: audioKeys.value[index + 1] });
        }

        store.dispatch("COMMAND_REMOVE_AUDIO_ITEM", {
          audioKey: props.audioKey,
        });
      }
    };

    // 削除ボタンの有効／無効判定
    const deleteButtonEnable = computed(() => {
      return 1 < audioKeys.value.length;
    });

    // テキスト編集エリアの右クリック
    const onRightClickTextField = () => {
      store.dispatch("OPEN_TEXT_EDIT_CONTEXT_MENU");
    };

    // 下にセルを追加
    const addCellBellow = async () => {
      const styleId = store.state.audioItems[props.audioKey].styleId;
      const audioItem: AudioItem = { text: "", styleId };
      await store.dispatch("COMMAND_REGISTER_AUDIO_ITEM", {
        audioItem,
        prevAudioKey: props.audioKey,
      });
      moveDownCell();
    };

    const blurCell = (event?: KeyboardEvent) => {
      if (event?.isComposing) {
        return;
      }
      if (document.activeElement instanceof HTMLInputElement) {
        document.activeElement.blur();
      }
    };

    // フォーカス
    const textfield = ref<QInput>();
    const focusTextField = () => {
      if (textfield.value == undefined) return;
      textfield.value.focus();
    };

    // キャラクター選択
    const isOpenedCharacterList = ref(false);

    return {
      characterInfos,
      audioItem,
      deleteButtonEnable,
      uiLocked,
      nowPlaying,
      nowGenerating,
      selectedCharacterInfo,
      selectedStyle,
      subMenuOpenFlags,
      reassignSubMenuOpen,
      isActiveAudioCell,
      audioTextBuffer,
      setAudioTextBuffer,
      pushAudioText,
      changeStyleId,
      getDefaultStyle,
      setActiveAudioKey,
      save,
      play,
      stop,
      willRemove,
      removeCell,
      addCellBellow,
      isActive,
      moveUpCell,
      moveDownCell,
      pasteOnAudioCell,
      onRightClickTextField,
      textfield,
      focusTextField,
      blurCell,
      isOpenedCharacterList,
    };
  },
});
</script>

<style lang="scss">
@use '@/styles' as global;

.audio-cell {
  display: flex;
  margin: 1rem 1rem;
  gap: 0px 1rem;
  .active-arrow {
    left: -5px;
    height: 2rem;
  }
  .character-button {
    border: solid 1px;
    border-color: global.$primary-light;
    font-size: 0;
    height: fit-content;
    img {
      width: 2rem;
      height: 2rem;
      object-fit: scale-down;
    }
  }
  .q-input {
    .q-field__control {
      height: 2rem;
      background: none;
      border-bottom: 1px solid global.$primary-light;
      &::before {
        border-bottom: none;
      }
    }
    .q-field__after {
      height: 2rem;
      padding-left: 5px;
      display: none;
    }
    &.q-field--filled.q-field--highlighted .q-field__control:before {
      background-color: rgba(var(--color-display-rgb), 0.08);
    }
  }
  &:hover > .q-input > .q-field__after {
    display: flex;
  }
}

.character-menu {
  .q-item {
    color: var(--color-display);
  }
  .q-btn-group {
    > .q-btn:first-child > .q-btn__content {
      justify-content: flex-start;
    }
    > div:last-child:hover {
      background-color: rgba(global.$primary-rgb, 0.1);
    }
  }
  .selected-character-item,
  .opened-character-item {
    background-color: rgba(global.$primary-rgb, 0.2);
  }
}

input {
  caret-color: var(--color-display);
  color: var(--color-display);
}
</style><|MERGE_RESOLUTION|>--- conflicted
+++ resolved
@@ -69,33 +69,6 @@
                   @mouseover="reassignSubMenuOpen(characterIndex)"
                   @mouseleave="reassignSubMenuOpen.cancel()"
                 >
-<<<<<<< HEAD
-                  <q-list>
-                    <q-item
-                      v-for="(style, styleIndex) in characterInfo.metas.styles"
-                      :key="styleIndex"
-                      clickable
-                      v-close-popup
-                      active-class="selected-character-item"
-                      :active="style.styleId === selectedStyle.styleId"
-                      @click="changeStyleId(style.styleId)"
-                    >
-                      <q-avatar rounded size="2rem" class="q-mr-md">
-                        <q-img
-                          no-spinner
-                          no-transition
-                          :ratio="1"
-                          :src="
-                            'data:image/png;base64,' +
-                            characterInfo.metas.styles[styleIndex].iconBase64
-                          "
-                        />
-                      </q-avatar>
-                      <q-item-section v-if="style.styleName"
-                        >{{ characterInfo.metas.speakerName }} ({{
-                          style.styleName
-                        }})</q-item-section
-=======
                   <q-icon
                     name="keyboard_arrow_right"
                     color="grey-6"
@@ -121,7 +94,6 @@
                         active-class="selected-character-item"
                         :active="style.styleId === selectedStyle.styleId"
                         @click="changeStyleId(style.styleId)"
->>>>>>> 07ea9092
                       >
                         <q-avatar rounded size="2rem" class="q-mr-md">
                           <q-img
@@ -129,6 +101,7 @@
                             no-transition
                             :ratio="1"
                             :src="
+                              'data:image/png;base64,' +
                               characterInfo.metas.styles[styleIndex].iconPath
                             "
                           />
