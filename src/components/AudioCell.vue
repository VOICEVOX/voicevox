--- conflicted
+++ resolved
@@ -41,12 +41,8 @@
       style="height: 32px"
       :disable="uiLocked"
       v-model="audioItem.text"
-<<<<<<< HEAD
-      @change="willRemove || setAudioText($event.target.value)"
+      @change="willRemove || setAudioText($event)"
       @paste="pasteOnAudioCell($event)"
-=======
-      @change="willRemove || setAudioText($event)"
->>>>>>> 8153a56b
       @focus="setActiveAudioKey()"
       @keydown.delete.exact="tryToRemoveCell"
       @keydown.prevent.up.exact="moveUpCell"
