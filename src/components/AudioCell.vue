<template>
  <div
    class="audio-cell"
    v-on:mouseover="mouseOverAction"
    v-on:mouseleave="mouseLeaveAction"
  >
<<<<<<< HEAD
    <mcw-menu-anchor>
      <button class="charactor-button" @click="isOpenedCharactorList = true">
        <img
          :src="
            selectedCharactorInfo
              ? getCharactorIconUrl(selectedCharactorInfo)
              : undefined
          "
        />
      </button>
      <mcw-menu
        v-model="isOpenedCharactorList"
        @select="({ index }) => changeCharactorIndex(index)"
        single-selection
        fixed
      >
        <mcw-list-item
          v-for="(charactorInfo, index) in charactorInfos"
          :key="index"
          ><img :src="getCharactorIconUrl(charactorInfo)" /><span>{{
            charactorInfo.metas.name
          }}</span></mcw-list-item
        >
      </mcw-menu>
    </mcw-menu-anchor>
    <mcw-textfield
=======
    <q-btn flat class="q-pa-none charactor-button">
      <q-img
        :ratio="1"
        :src="
          selectedCharactorInfo
            ? getCharactorIconUrl(selectedCharactorInfo)
            : undefined
        "
      />
      <q-menu class="charactor-menu">
        <q-list>
          <q-item
            v-for="(charactorInfo, index) in charactorInfos"
            :key="index"
            clickable
            v-close-popup
            active-class="selected-charactor-item"
            :active="index === selectedCharactorInfo.metas.speaker"
            @click="changeCharactorIndex(index)"
          >
            <q-item-section avatar>
              <q-avatar rounded size="2rem">
                <q-img :ratio="1" :src="getCharactorIconUrl(charactorInfo)" />
              </q-avatar>
            </q-item-section>
            <q-item-section>{{ charactorInfo.metas.name }}</q-item-section>
          </q-item>
        </q-list>
      </q-menu>
    </q-btn>
    <q-input
>>>>>>> 8153a56b
      ref="textfield"
      filled
      class="full-width"
      style="height: 32px"
      :disable="uiLocked"
      v-model="audioItem.text"
      @change="willRemove || setAudioText($event)"
      @focus="setActiveAudioKey()"
      @keydown.delete.exact="tryToRemoveCell"
      @keydown.prevent.up.exact="moveUpCell"
      @keydown.prevent.down.exact="moveDownCell"
      @keydown.shift.enter.exact="addCellBellow"
    >
      <template #after v-if="hoverFlag">
        <q-btn
          round
          flat
          icon="delete_outline"
          size="0.8rem"
          @click="removeCell"
        />
      </template>
    </q-input>
  </div>
</template>

<script lang="ts">
import { Component, computed, defineComponent, onMounted, ref } from "vue";
import { useStore } from "@/store";
import {
  FETCH_ACCENT_PHRASES,
  FETCH_AUDIO_QUERY,
  GENERATE_AND_SAVE_AUDIO,
  HAVE_AUDIO_QUERY,
  SET_ACTIVE_AUDIO_KEY,
  SET_AUDIO_TEXT,
  CHANGE_CHARACTOR_INDEX,
  REGISTER_AUDIO_ITEM,
  PLAY_AUDIO,
  STOP_AUDIO,
  REMOVE_AUDIO_ITEM,
  IS_ACTIVE,
} from "@/store/audio";
import { AudioItem } from "@/store/type";
import { UI_LOCKED } from "@/store/ui";
import { CharactorInfo } from "@/type/preload";

export default defineComponent({
  name: "AudioCell",

  props: {
    audioKey: { type: String, required: true },
  },

  emits: ["focusCell"],

  setup(props, { emit }) {
    const store = useStore();
    const charactorInfos = computed(() => store.state.charactorInfos!);
    const audioItem = computed(() => store.state.audioItems[props.audioKey]);
    const nowPlaying = computed(
      () => store.state.audioStates[props.audioKey].nowPlaying
    );
    const nowGenerating = computed(
      () => store.state.audioStates[props.audioKey].nowGenerating
    );

    const uiLocked = computed(() => store.getters[UI_LOCKED]);
    const haveAudioQuery = computed(() =>
      store.getters[HAVE_AUDIO_QUERY](props.audioKey)
    );

    const selectedCharactorInfo = computed(() =>
      audioItem.value.charactorIndex !== undefined
        ? charactorInfos.value[audioItem.value.charactorIndex]
        : undefined
    );
    const selectorSpeakers = computed(() =>
      charactorInfos.value.map((charactorInfo, charactorIndex) => {
        return {
          text: "JVS" + charactorInfo.metas.name,
          value: charactorIndex,
        };
      })
    );

    // TODO: change audio textにしてvuexに載せ替える
    const setAudioText = async (text: string) => {
      await store.dispatch(SET_AUDIO_TEXT, { audioKey: props.audioKey, text });
      if (!haveAudioQuery.value) {
        store.dispatch(FETCH_AUDIO_QUERY, { audioKey: props.audioKey });
      } else {
        store.dispatch(FETCH_ACCENT_PHRASES, { audioKey: props.audioKey });
      }
    };
    const changeCharactorIndex = (charactorIndex: number) => {
      store.dispatch(CHANGE_CHARACTOR_INDEX, {
        audioKey: props.audioKey,
        charactorIndex,
      });
    };
    const setActiveAudioKey = () => {
      store.dispatch(SET_ACTIVE_AUDIO_KEY, { audioKey: props.audioKey });
    };
    const save = () => {
      store.dispatch(GENERATE_AND_SAVE_AUDIO, { audioKey: props.audioKey });
    };

    const play = () => {
      store.dispatch(PLAY_AUDIO, { audioKey: props.audioKey });
    };

    const stop = () => {
      store.dispatch(STOP_AUDIO, { audioKey: props.audioKey });
    };

    // 選択されている
    const isActive = computed(() => store.getters[IS_ACTIVE](props.audioKey));

    // 上下に移動
    const audioKeys = computed(() => store.state.audioKeys);
    const moveUpCell = () => {
      const index = audioKeys.value.indexOf(props.audioKey) - 1;
      if (index >= 0) {
        emit("focusCell", { audioKey: audioKeys.value[index] });
      }
    };
    const moveDownCell = () => {
      const index = audioKeys.value.indexOf(props.audioKey) + 1;
      if (index < audioKeys.value.length) {
        emit("focusCell", { audioKey: audioKeys.value[index] });
      }
    };

    // 消去
    const willRemove = ref(false);
    const removeCell = async () => {
      // フォーカスを外したりREMOVEしたりすると、
      // テキストフィールドのchangeイベントが非同期に飛んでundefinedエラーになる
      // エラー防止のためにまずwillRemoveフラグを建てる
      willRemove.value = true;

      if (audioKeys.value.length > 1) {
        const index = audioKeys.value.indexOf(props.audioKey);
        if (index > 0) {
          emit("focusCell", { audioKey: audioKeys.value[index - 1] });
        } else {
          emit("focusCell", { audioKey: audioKeys.value[index + 1] });
        }
      }

      store.dispatch(REMOVE_AUDIO_ITEM, { audioKey: props.audioKey });
    };

    // テキストが空白なら消去
    const tryToRemoveCell = async (e: Event) => {
      if (audioItem.value.text.length > 0) {
        return;
      }
      e.preventDefault();
      removeCell();
    };

    // 下にセルを追加
    const addCellBellow = async () => {
      const audioItem: AudioItem = { text: "", charactorIndex: 0 };
      await store.dispatch(REGISTER_AUDIO_ITEM, {
        audioItem,
        prevAudioKey: props.audioKey,
      });
      moveDownCell();
    };

    // フォーカス
    const textfield = ref<Component | any>();
    const focusTextField = () => {
      textfield.value!.focus();
    };

    // キャラクター選択
    const isOpenedCharactorList = ref(false);

    const getCharactorIconUrl = computed(
      () => (charactorInfo: CharactorInfo) =>
        URL.createObjectURL(charactorInfo.iconBlob)
    );

    const hoverFlag = ref(false);

    const mouseOverAction = () => {
      hoverFlag.value = true;
    };

    const mouseLeaveAction = () => {
      hoverFlag.value = false;
    };

    // 初期化
    onMounted(() => {
      if (audioItem.value.query == undefined) {
        store.dispatch(FETCH_AUDIO_QUERY, { audioKey: props.audioKey });
      }
    });

    return {
      charactorInfos,
      audioItem,
      uiLocked,
      nowPlaying,
      nowGenerating,
      selectedCharactorInfo,
      selectorSpeakers,
      setAudioText,
      changeCharactorIndex,
      setActiveAudioKey,
      save,
      play,
      stop,
      willRemove,
      removeCell,
      tryToRemoveCell,
      addCellBellow,
      isActive,
      moveUpCell,
      moveDownCell,
      textfield,
      focusTextField,
      isOpenedCharactorList,
      getCharactorIconUrl,
      hoverFlag,
      mouseOverAction,
      mouseLeaveAction,
    };
  },
});
</script>

<style lang="scss">
@use '@/styles' as global;

.audio-cell {
  display: flex;
  margin: 1rem 1rem;
  gap: 0px 1rem;
  .charactor-button {
    border: solid 1px;
    border-color: global.$primary;
    font-size: 0;
    .q-img {
      width: 2rem;
      height: 2rem;
      object-fit: scale-down;
    }
  }
  .q-input {
    .q-field__control {
      height: 2rem;
      background: none;
      border-bottom: 1px solid global.$primary;
      &::before {
        border-bottom: none;
      }
    }
    .q-field__after {
      height: 2rem;
      padding-left: 5px;
    }
  }
}

.charactor-menu {
  .q-item {
    color: global.$secondary;
  }
  .selected-charactor-item {
    background-color: rgba(global.$primary, 0.2);
  }
}
</style><|MERGE_RESOLUTION|>--- conflicted
+++ resolved
@@ -4,34 +4,6 @@
     v-on:mouseover="mouseOverAction"
     v-on:mouseleave="mouseLeaveAction"
   >
-<<<<<<< HEAD
-    <mcw-menu-anchor>
-      <button class="charactor-button" @click="isOpenedCharactorList = true">
-        <img
-          :src="
-            selectedCharactorInfo
-              ? getCharactorIconUrl(selectedCharactorInfo)
-              : undefined
-          "
-        />
-      </button>
-      <mcw-menu
-        v-model="isOpenedCharactorList"
-        @select="({ index }) => changeCharactorIndex(index)"
-        single-selection
-        fixed
-      >
-        <mcw-list-item
-          v-for="(charactorInfo, index) in charactorInfos"
-          :key="index"
-          ><img :src="getCharactorIconUrl(charactorInfo)" /><span>{{
-            charactorInfo.metas.name
-          }}</span></mcw-list-item
-        >
-      </mcw-menu>
-    </mcw-menu-anchor>
-    <mcw-textfield
-=======
     <q-btn flat class="q-pa-none charactor-button">
       <q-img
         :ratio="1"
@@ -63,7 +35,6 @@
       </q-menu>
     </q-btn>
     <q-input
->>>>>>> 8153a56b
       ref="textfield"
       filled
       class="full-width"
