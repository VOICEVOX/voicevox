--- conflicted
+++ resolved
@@ -6,13 +6,8 @@
   >
     <q-btn flat class="q-pa-none character-button" :disable="uiLocked">
       <!-- q-imgだとdisableのタイミングで点滅する -->
-<<<<<<< HEAD
-      <img class="q-pa-none q-ma-none" :src="charactorIconUrl" />
-      <q-menu class="charactor-menu">
-=======
-      <img :src="characterIconUrl" />
+      <img class="q-pa-none q-ma-none" :src="characterIconUrl" />
       <q-menu class="character-menu">
->>>>>>> 95eaa8cb
         <q-list>
           <q-item
             v-for="(characterInfo, index) in characterInfos"
