--- conflicted
+++ resolved
@@ -152,7 +152,6 @@
 const setActiveAudioKey = () => {
   store.dispatch("SET_ACTIVE_AUDIO_KEY", { audioKey: props.audioKey });
 };
-
 const isEnableSplitText = computed(() => store.state.splitTextWhenPaste);
 // コピペしたときに句点と改行で区切る
 const pasteOnAudioCell = async (event: ClipboardEvent) => {
@@ -184,7 +183,6 @@
       if (engineId === undefined)
         throw new Error("assert engineId !== undefined");
 
-<<<<<<< HEAD
       const styleId = audioItem.value.styleId;
       if (styleId === undefined)
         throw new Error("assert styleId !== undefined");
@@ -194,21 +192,6 @@
         engineId,
         styleId,
         prevAudioKey,
-=======
-    // テキスト編集エリアの右クリック
-    const onRightClickTextField = () => {
-      store.dispatch("OPEN_TEXT_EDIT_CONTEXT_MENU");
-    };
-
-    // 下にセルを追加
-    const addCellBellow = async () => {
-      const styleId = store.state.audioItems[props.audioKey].styleId;
-      const audioItem: AudioItem = { text: "", styleId };
-      await store.dispatch("COMMAND_REGISTER_AUDIO_ITEM", {
-        audioItem,
-        prevAudioKey: props.audioKey,
-        applyPreset: true,
->>>>>>> 2800a2d1
       });
       if (audioKeys)
         emit("focusCell", { audioKey: audioKeys[audioKeys.length - 1] });
