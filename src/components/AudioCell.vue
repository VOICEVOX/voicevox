<template>
  <div
    class="audio-cell"
    v-on:mouseover="mouseOverAction"
    v-on:mouseleave="mouseLeaveAction"
  >
    <q-btn flat class="q-pa-none charactor-button">
      <q-img
        :ratio="1"
        :src="
          selectedCharactorInfo
            ? getCharactorIconUrl(selectedCharactorInfo)
            : undefined
        "
      />
      <q-menu class="charactor-menu">
        <q-list>
          <q-item
            v-for="(charactorInfo, index) in charactorInfos"
            :key="index"
            clickable
            v-close-popup
            active-class="selected-charactor-item"
            :active="index === selectedCharactorInfo.metas.speaker"
            @click="changeCharactorIndex(index)"
          >
            <q-item-section avatar>
              <q-avatar rounded size="2rem">
                <q-img :ratio="1" :src="getCharactorIconUrl(charactorInfo)" />
              </q-avatar>
            </q-item-section>
            <q-item-section>{{ charactorInfo.metas.name }}</q-item-section>
          </q-item>
        </q-list>
      </q-menu>
    </q-btn>
    <q-input
      ref="textfield"
      filled
      class="full-width"
      style="height: 32px"
      :disable="uiLocked"
      v-model="audioItem.text"
      @change="willRemove || setAudioText($event)"
      @focus="setActiveAudioKey()"
      @keydown.delete.exact="tryToRemoveCell"
      @keydown.prevent.up.exact="moveUpCell"
      @keydown.prevent.down.exact="moveDownCell"
      @keydown.shift.enter.exact="addCellBellow"
<<<<<<< HEAD
      @keyup.escape.exact="blurCell"
=======
      @mouseup.right="onRightClickTextField"
>>>>>>> 471d92b9
    >
      <template #after v-if="hoverFlag && deleteButtonEnable">
        <q-btn
          round
          flat
          icon="delete_outline"
          size="0.8rem"
          @click="removeCell"
        />
      </template>
    </q-input>
  </div>
</template>

<script lang="ts">
import { Component, computed, defineComponent, onMounted, ref } from "vue";
import { useStore } from "@/store";
import {
  FETCH_ACCENT_PHRASES,
  FETCH_AUDIO_QUERY,
  GENERATE_AND_SAVE_AUDIO,
  HAVE_AUDIO_QUERY,
  SET_ACTIVE_AUDIO_KEY,
  SET_AUDIO_TEXT,
  CHANGE_CHARACTOR_INDEX,
  REGISTER_AUDIO_ITEM,
  PLAY_AUDIO,
  STOP_AUDIO,
  REMOVE_AUDIO_ITEM,
  IS_ACTIVE,
  OPEN_TEXT_EDIT_CONTEXT_MENU,
} from "@/store/audio";
import { AudioItem } from "@/store/type";
import { UI_LOCKED } from "@/store/ui";
import { CharactorInfo } from "@/type/preload";

export default defineComponent({
  name: "AudioCell",

  props: {
    audioKey: { type: String, required: true },
  },

  emits: ["focusCell"],

  setup(props, { emit }) {
    const store = useStore();
    const charactorInfos = computed(() => store.state.charactorInfos!);
    const audioItem = computed(() => store.state.audioItems[props.audioKey]);
    const nowPlaying = computed(
      () => store.state.audioStates[props.audioKey].nowPlaying
    );
    const nowGenerating = computed(
      () => store.state.audioStates[props.audioKey].nowGenerating
    );

    const uiLocked = computed(() => store.getters[UI_LOCKED]);
    const haveAudioQuery = computed(() =>
      store.getters[HAVE_AUDIO_QUERY](props.audioKey)
    );

    const selectedCharactorInfo = computed(() =>
      audioItem.value.charactorIndex !== undefined
        ? charactorInfos.value[audioItem.value.charactorIndex]
        : undefined
    );
    const selectorSpeakers = computed(() =>
      charactorInfos.value.map((charactorInfo, charactorIndex) => {
        return {
          text: "JVS" + charactorInfo.metas.name,
          value: charactorIndex,
        };
      })
    );

    // TODO: change audio textにしてvuexに載せ替える
    const setAudioText = async (text: string) => {
      await store.dispatch(SET_AUDIO_TEXT, { audioKey: props.audioKey, text });
      if (!haveAudioQuery.value) {
        store.dispatch(FETCH_AUDIO_QUERY, { audioKey: props.audioKey });
      } else {
        store.dispatch(FETCH_ACCENT_PHRASES, { audioKey: props.audioKey });
      }
    };
    const changeCharactorIndex = (charactorIndex: number) => {
      store.dispatch(CHANGE_CHARACTOR_INDEX, {
        audioKey: props.audioKey,
        charactorIndex,
      });
    };
    const setActiveAudioKey = () => {
      store.dispatch(SET_ACTIVE_AUDIO_KEY, { audioKey: props.audioKey });
    };
    const save = () => {
      store.dispatch(GENERATE_AND_SAVE_AUDIO, { audioKey: props.audioKey });
    };

    const play = () => {
      store.dispatch(PLAY_AUDIO, { audioKey: props.audioKey });
    };

    const stop = () => {
      store.dispatch(STOP_AUDIO, { audioKey: props.audioKey });
    };

    // 選択されている
    const isActive = computed(() => store.getters[IS_ACTIVE](props.audioKey));

    // 上下に移動
    const audioKeys = computed(() => store.state.audioKeys);
    const moveUpCell = () => {
      const index = audioKeys.value.indexOf(props.audioKey) - 1;
      if (index >= 0) {
        emit("focusCell", { audioKey: audioKeys.value[index] });
      }
    };
    const moveDownCell = () => {
      const index = audioKeys.value.indexOf(props.audioKey) + 1;
      if (index < audioKeys.value.length) {
        emit("focusCell", { audioKey: audioKeys.value[index] });
      }
    };

    // 消去
    const willRemove = ref(false);
    const removeCell = async () => {
      // 1つだけの時は削除せず
      if (audioKeys.value.length > 1) {
        // フォーカスを外したりREMOVEしたりすると、
        // テキストフィールドのchangeイベントが非同期に飛んでundefinedエラーになる
        // エラー防止のためにまずwillRemoveフラグを建てる
        willRemove.value = true;

        const index = audioKeys.value.indexOf(props.audioKey);
        if (index > 0) {
          emit("focusCell", { audioKey: audioKeys.value[index - 1] });
        } else {
          emit("focusCell", { audioKey: audioKeys.value[index + 1] });
        }

        store.dispatch(REMOVE_AUDIO_ITEM, { audioKey: props.audioKey });
      }
    };

    // 削除ボタンの有効／無効判定
    const deleteButtonEnable = computed(() => {
      return 1 < audioKeys.value.length;
    });

    // テキストが空白なら消去
    const tryToRemoveCell = async (e: Event) => {
      if (audioItem.value.text.length > 0) {
        return;
      }
      e.preventDefault();
      removeCell();
    };

    // テキスト編集エリアの右クリック
    const onRightClickTextField = () => {
      store.dispatch(OPEN_TEXT_EDIT_CONTEXT_MENU);
    };

    // 下にセルを追加
    const addCellBellow = async () => {
      const audioItem: AudioItem = { text: "", charactorIndex: 0 };
      await store.dispatch(REGISTER_AUDIO_ITEM, {
        audioItem,
        prevAudioKey: props.audioKey,
      });
      moveDownCell();
    };

    // blur cell on pressing escape key
    const blurCell = () => {
      if (document.activeElement instanceof HTMLInputElement) {
        document.activeElement.blur();
      }
    };

    // フォーカス
    const textfield = ref<Component | any>();
    const focusTextField = () => {
      textfield.value!.focus();
    };

    // キャラクター選択
    const isOpenedCharactorList = ref(false);

    const getCharactorIconUrl = computed(
      () => (charactorInfo: CharactorInfo) =>
        URL.createObjectURL(charactorInfo.iconBlob)
    );

    const hoverFlag = ref(false);

    const mouseOverAction = () => {
      hoverFlag.value = true;
    };

    const mouseLeaveAction = () => {
      hoverFlag.value = false;
    };

    // 初期化
    onMounted(() => {
      if (audioItem.value.query == undefined) {
        store.dispatch(FETCH_AUDIO_QUERY, { audioKey: props.audioKey });
      }
    });

    return {
      charactorInfos,
      audioItem,
      deleteButtonEnable,
      uiLocked,
      nowPlaying,
      nowGenerating,
      selectedCharactorInfo,
      selectorSpeakers,
      setAudioText,
      changeCharactorIndex,
      setActiveAudioKey,
      save,
      play,
      stop,
      willRemove,
      removeCell,
      tryToRemoveCell,
      addCellBellow,
      isActive,
      moveUpCell,
      moveDownCell,
      onRightClickTextField,
      textfield,
      focusTextField,
      blurCell,
      isOpenedCharactorList,
      getCharactorIconUrl,
      hoverFlag,
      mouseOverAction,
      mouseLeaveAction,
    };
  },
});
</script>

<style lang="scss">
@use '@/styles' as global;

.audio-cell {
  display: flex;
  margin: 1rem 1rem;
  gap: 0px 1rem;
  .charactor-button {
    border: solid 1px;
    border-color: global.$primary;
    font-size: 0;
    .q-img {
      width: 2rem;
      height: 2rem;
      object-fit: scale-down;
    }
  }
  .q-input {
    .q-field__control {
      height: 2rem;
      background: none;
      border-bottom: 1px solid global.$primary;
      &::before {
        border-bottom: none;
      }
    }
    .q-field__after {
      height: 2rem;
      padding-left: 5px;
    }
  }
}

.charactor-menu {
  .q-item {
    color: global.$secondary;
  }
  .selected-charactor-item {
    background-color: rgba(global.$primary, 0.2);
  }
}
</style><|MERGE_RESOLUTION|>--- conflicted
+++ resolved
@@ -47,11 +47,8 @@
       @keydown.prevent.up.exact="moveUpCell"
       @keydown.prevent.down.exact="moveDownCell"
       @keydown.shift.enter.exact="addCellBellow"
-<<<<<<< HEAD
       @keyup.escape.exact="blurCell"
-=======
       @mouseup.right="onRightClickTextField"
->>>>>>> 471d92b9
     >
       <template #after v-if="hoverFlag && deleteButtonEnable">
         <q-btn
