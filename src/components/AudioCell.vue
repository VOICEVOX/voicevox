--- conflicted
+++ resolved
@@ -46,15 +46,8 @@
       @keydown.delete.exact="tryToRemoveCell"
       @keydown.prevent.up.exact="moveUpCell"
       @keydown.prevent.down.exact="moveDownCell"
-<<<<<<< HEAD
+      @keydown.shift.enter.exact="addCellBellow"
       @mouseup.right="onRightClickTextField"
-      :disabled="uiLocked"
-    />
-    <mcw-button v-show="hoverFlag" @click="removeCell" raised>
-      <mcw-material-icon icon="delete"></mcw-material-icon>削除
-    </mcw-button>
-=======
-      @keydown.shift.enter.exact="addCellBellow"
     >
       <template #after v-if="hoverFlag && deleteButtonEnable">
         <q-btn
@@ -66,7 +59,6 @@
         />
       </template>
     </q-input>
->>>>>>> 8dc90978
   </div>
 </template>
 
@@ -214,11 +206,11 @@
       removeCell();
     };
 
-<<<<<<< HEAD
     // テキスト編集エリアの右クリック
     const onRightClickTextField = () => {
       store.dispatch(OPEN_TEXT_EDIT_CONTEXT_MENU);
-=======
+    };
+
     // 下にセルを追加
     const addCellBellow = async () => {
       const audioItem: AudioItem = { text: "", charactorIndex: 0 };
@@ -227,7 +219,6 @@
         prevAudioKey: props.audioKey,
       });
       moveDownCell();
->>>>>>> 8dc90978
     };
 
     // フォーカス
