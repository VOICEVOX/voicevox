<template>
  <div
    class="audio-cell"
    v-on:mouseover="mouseOverAction"
<<<<<<< HEAD
    v-on:mouseleave="mouseLeaveAction"
  >
=======
    v-on:mouseleave="mouseLeaveAction">
>>>>>>> 0faaaa98
    <mcw-menu-anchor>
      <button class="charactor-button" @click="isOpenedCharactorList = true">
        <img
          :src="
            selectedCharactorInfo
              ? getCharactorIconUrl(selectedCharactorInfo)
              : undefined
          "
        />
      </button>
      <mcw-menu
        v-model="isOpenedCharactorList"
        @select="({ index }) => changeCharactorIndex(index)"
        single-selection
        fixed
      >
        <mcw-list-item
          v-for="(charactorInfo, index) in charactorInfos"
          :key="index"
          ><img :src="getCharactorIconUrl(charactorInfo)" /><span>{{
            charactorInfo.metas.name
          }}</span></mcw-list-item
        >
      </mcw-menu>
    </mcw-menu-anchor>
    <mcw-textfield
      ref="textfield"
      v-model="audioItem.text"
      @change="willRemove || setAudioText($event.target.value)"
      @focus="setActiveAudioKey()"
      @keydown.delete.exact="tryToRemoveCell"
      @keydown.prevent.up.exact="moveUpCell"
      @keydown.prevent.down.exact="moveDownCell"
      :disabled="uiLocked"
    />
<<<<<<< HEAD
    <mcw-button v-show="hoverFlag" @click="removeCell" class="delete-button">
      <mcw-material-icon icon="delete" />
=======
    <mcw-button v-show="hoverFlag" @click="removeCell" raised>
      <mcw-material-icon icon="delete"></mcw-material-icon>削除
>>>>>>> 0faaaa98
    </mcw-button>
  </div>
</template>

<script lang="ts">
import { Component, computed, defineComponent, onMounted, ref } from "vue";
import { useStore } from "@/store";
import {
  FETCH_ACCENT_PHRASES,
  FETCH_AUDIO_QUERY,
  GENERATE_AND_SAVE_AUDIO,
  HAVE_AUDIO_QUERY,
  SET_ACTIVE_AUDIO_KEY,
  SET_AUDIO_TEXT,
  CHANGE_CHARACTOR_INDEX,
  PLAY_AUDIO,
  STOP_AUDIO,
  REMOVE_AUDIO_ITEM,
  IS_ACTIVE,
} from "@/store/audio";
import { UI_LOCKED } from "@/store/ui";
import { CharactorInfo } from "@/type/preload";

export default defineComponent({
  name: "AudioCell",

  props: {
    audioKey: { type: String, required: true },
  },

  emits: ["focusCell"],

  setup(props, { emit }) {
    const store = useStore();
    const charactorInfos = computed(() => store.state.charactorInfos!);
    const audioItem = computed(() => store.state.audioItems[props.audioKey]);
    const nowPlaying = computed(
      () => store.state.audioStates[props.audioKey].nowPlaying
    );
    const nowGenerating = computed(
      () => store.state.audioStates[props.audioKey].nowGenerating
    );

    const uiLocked = computed(() => store.getters[UI_LOCKED]);
    const haveAudioQuery = computed(() =>
      store.getters[HAVE_AUDIO_QUERY](props.audioKey)
    );

    const selectedCharactorInfo = computed(() =>
      audioItem.value.charactorIndex !== undefined
        ? charactorInfos.value[audioItem.value.charactorIndex]
        : undefined
    );
    const selectorSpeakers = computed(() =>
      charactorInfos.value.map((charactorInfo, charactorIndex) => {
        return {
          text: "JVS" + charactorInfo.metas.name,
          value: charactorIndex,
        };
      })
    );

    // TODO: change audio textにしてvuexに載せ替える
    const setAudioText = async (text: string) => {
      await store.dispatch(SET_AUDIO_TEXT, { audioKey: props.audioKey, text });
      if (!haveAudioQuery.value) {
        store.dispatch(FETCH_AUDIO_QUERY, { audioKey: props.audioKey });
      } else {
        store.dispatch(FETCH_ACCENT_PHRASES, { audioKey: props.audioKey });
      }
    };
    const changeCharactorIndex = (charactorIndex: number) => {
      store.dispatch(CHANGE_CHARACTOR_INDEX, {
        audioKey: props.audioKey,
        charactorIndex,
      });
    };
    const setActiveAudioKey = () => {
      store.dispatch(SET_ACTIVE_AUDIO_KEY, { audioKey: props.audioKey });
    };
    const save = () => {
      store.dispatch(GENERATE_AND_SAVE_AUDIO, { audioKey: props.audioKey });
    };

    const play = () => {
      store.dispatch(PLAY_AUDIO, { audioKey: props.audioKey });
    };

    const stop = () => {
      store.dispatch(STOP_AUDIO, { audioKey: props.audioKey });
    };

    // 選択されている
    const isActive = computed(() => store.getters[IS_ACTIVE](props.audioKey));

    // 上下に移動
    const audioKeys = computed(() => store.state.audioKeys);
    const moveUpCell = () => {
      const index = audioKeys.value.indexOf(props.audioKey) - 1;
      if (index >= 0) {
        emit("focusCell", { audioKey: audioKeys.value[index] });
      }
    };
    const moveDownCell = () => {
      const index = audioKeys.value.indexOf(props.audioKey) + 1;
      if (index < audioKeys.value.length) {
        emit("focusCell", { audioKey: audioKeys.value[index] });
      }
    };

    // 消去
    const willRemove = ref(false);
    const removeCell = async () => {
      // フォーカスを外したりREMOVEしたりすると、
      // テキストフィールドのchangeイベントが非同期に飛んでundefinedエラーになる
      // エラー防止のためにまずwillRemoveフラグを建てる
      willRemove.value = true;

      if (audioKeys.value.length > 1) {
        const index = audioKeys.value.indexOf(props.audioKey);
        if (index > 0) {
          emit("focusCell", { audioKey: audioKeys.value[index - 1] });
        } else {
          emit("focusCell", { audioKey: audioKeys.value[index + 1] });
        }
      }

      store.dispatch(REMOVE_AUDIO_ITEM, { audioKey: props.audioKey });
    };

    // テキストが空白なら消去
    const tryToRemoveCell = async (e: Event) => {
      if (audioItem.value.text.length > 0) {
        return;
      }
      e.preventDefault();
      removeCell();
    };

    // フォーカス
    const textfield = ref<Component | any>();
    const focusTextField = () => {
      textfield.value!.focus();
    };

    // キャラクター選択
    const isOpenedCharactorList = ref(false);

    const getCharactorIconUrl = computed(
      () => (charactorInfo: CharactorInfo) =>
        URL.createObjectURL(charactorInfo.iconBlob)
    );

    const hoverFlag = ref(false);

    const mouseOverAction = () => {
      hoverFlag.value = true;
    };

    const mouseLeaveAction = () => {
      hoverFlag.value = false;
    };

    // 初期化
    onMounted(() => {
      store.dispatch(FETCH_AUDIO_QUERY, { audioKey: props.audioKey });
    });

    return {
      charactorInfos,
      audioItem,
      uiLocked,
      nowPlaying,
      nowGenerating,
      selectedCharactorInfo,
      selectorSpeakers,
      setAudioText,
      changeCharactorIndex,
      setActiveAudioKey,
      save,
      play,
      stop,
      willRemove,
      removeCell,
      tryToRemoveCell,
      isActive,
      moveUpCell,
      moveDownCell,
      textfield,
      focusTextField,
      isOpenedCharactorList,
      getCharactorIconUrl,
      hoverFlag,
      mouseOverAction,
      mouseLeaveAction,
    };
  },
});
</script>

<style lang="scss">
@use '@/styles' as global;

@use "@material/button";

.audio-cell {
  display: flex;
  margin: 1rem 1rem;
  gap: 0px 1rem;
  .charactor-button {
    border: solid 1.5px;
    border-color: global.$primary;
    padding: 0;
    margin: 0;
    background: none;
    font-size: 0;
    line-height: 0;
    overflow: visible;
    cursor: pointer;
    img {
      width: 2rem;
      height: 2rem;
      object-fit: scale-down;
    }
  }
  .mdc-list-item__text {
    height: 100%;
    img {
      height: 100%;
    }
  }
  .textfield-container {
    flex: auto;
    label {
      width: 100%;
      height: 2rem !important;
      background-color: transparent !important;
      .mdc-line-ripple {
        &::before,
        &::after {
          border-bottom-color: global.$primary !important;
        }
      }
    }
  }
  .delete-button {
    @include button.ink-color(global.$on-primary);
  }
}
</style><|MERGE_RESOLUTION|>--- conflicted
+++ resolved
@@ -2,12 +2,8 @@
   <div
     class="audio-cell"
     v-on:mouseover="mouseOverAction"
-<<<<<<< HEAD
     v-on:mouseleave="mouseLeaveAction"
   >
-=======
-    v-on:mouseleave="mouseLeaveAction">
->>>>>>> 0faaaa98
     <mcw-menu-anchor>
       <button class="charactor-button" @click="isOpenedCharactorList = true">
         <img
@@ -43,13 +39,8 @@
       @keydown.prevent.down.exact="moveDownCell"
       :disabled="uiLocked"
     />
-<<<<<<< HEAD
     <mcw-button v-show="hoverFlag" @click="removeCell" class="delete-button">
       <mcw-material-icon icon="delete" />
-=======
-    <mcw-button v-show="hoverFlag" @click="removeCell" raised>
-      <mcw-material-icon icon="delete"></mcw-material-icon>削除
->>>>>>> 0faaaa98
     </mcw-button>
   </div>
 </template>
