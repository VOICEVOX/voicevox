<template>
  <div class="audio-cell">
    <q-icon
      v-if="isActiveAudioCell"
      name="arrow_right"
      color="primary"
      size="sm"
      class="absolute active-arrow"
    />
    <q-btn flat class="q-pa-none character-button" :disable="uiLocked">
      <!-- q-imgだとdisableのタイミングで点滅する -->
      <img class="q-pa-none q-ma-none" :src="characterIconUrl" />
      <q-menu
        class="character-menu"
        transition-show="none"
        transition-hide="none"
      >
        <q-list>
          <q-item
            v-for="(characterInfo, index) in characterInfos"
            :key="index"
            clickable
            v-close-popup
            active-class="selected-character-item"
            :active="
              characterInfo.metas.speakerUuid ===
              selectedCharacterInfo.metas.speakerUuid
            "
            @click="changeStyleId(characterInfo.metas.styles[0].styleId)"
            @mouseover="reassignSubMenuOpen(index)"
          >
            <q-item-section avatar>
              <q-avatar rounded size="2rem">
                <q-img
                  no-spinner
                  no-transition
                  :ratio="1"
                  :src="getCharacterIconUrl(characterInfo)"
                />
              </q-avatar>
            </q-item-section>
            <q-item-section>{{
              characterInfo.metas.speakerName
            }}</q-item-section>
            <q-item-section side>
              <q-icon name="keyboard_arrow_right" />
            </q-item-section>

            <q-menu
              anchor="top end"
              self="top start"
              transition-show="none"
              transition-hide="none"
              class="character-menu"
              v-model="subMenuOpenFlags[index]"
            >
              <q-list>
                <q-item
                  v-for="(style, index) in characterInfo.metas.styles"
                  :key="index"
                  clickable
                  v-close-popup
                  active-class="selected-character-item"
                  :active="style.styleId === selectedStyleId"
                  @click="changeStyleId(style.styleId)"
                >
                  <q-item-section v-if="style.styleName"
                    >{{ characterInfo.metas.speakerName }} ({{
                      style.styleName
                    }})</q-item-section
                  >
                  <q-item-section v-else>{{
                    characterInfo.metas.speakerName
                  }}</q-item-section>
                </q-item>
              </q-list>
            </q-menu>
          </q-item>
        </q-list>
      </q-menu>
    </q-btn>
    <q-input
      ref="textfield"
      filled
      dense
      hide-bottom-space
      class="full-width"
      :disable="uiLocked"
      :error="audioTextBuffer.length >= 80"
      :model-value="audioTextBuffer"
      @update:model-value="setAudioTextBuffer"
      @change="willRemove || pushAudioText($event)"
      @paste="pasteOnAudioCell"
      @focus="setActiveAudioKey()"
      @keydown.prevent.up.exact="moveUpCell"
      @keydown.prevent.down.exact="moveDownCell"
      @mouseup.right="onRightClickTextField"
    >
      <template v-slot:error>
        文章が長いと正常に動作しない可能性があります。
        句読点の位置で文章を分割してください。
      </template>
      <template #after v-if="deleteButtonEnable">
        <q-btn
          round
          flat
          icon="delete_outline"
          size="0.8rem"
          :disable="uiLocked"
          @click="removeCell"
        />
      </template>
    </q-input>
  </div>
</template>

<script lang="ts">
import { computed, watch, defineComponent, onMounted, ref } from "vue";
import { useStore } from "@/store";
import { AudioItem } from "@/store/type";
import { CharacterInfo } from "@/type/preload";
import { QInput } from "quasar";

export default defineComponent({
  name: "AudioCell",

  props: {
    audioKey: { type: String, required: true },
  },

  emits: ["focusCell"],

  setup(props, { emit }) {
    const store = useStore();
    const characterInfos = computed(() => store.state.characterInfos);
    const audioItem = computed(() => store.state.audioItems[props.audioKey]);
    const nowPlaying = computed(
      () => store.state.audioStates[props.audioKey].nowPlaying
    );
    const nowGenerating = computed(
      () => store.state.audioStates[props.audioKey].nowGenerating
    );

    const uiLocked = computed(() => store.getters.UI_LOCKED);

    const selectedCharacterInfo = computed(() =>
      store.state.characterInfos !== undefined &&
      audioItem.value.styleId !== undefined
        ? store.state.characterInfos.find((info) =>
            info.metas.styles.find(
              (style) => style.styleId === audioItem.value.styleId
            )
          )
        : undefined
    );
    const selectedStyleId = computed(() => audioItem.value.styleId);

    const characterIconUrl = computed(() =>
      URL.createObjectURL(selectedCharacterInfo.value?.iconBlob)
    );

<<<<<<< HEAD
    const subMenuOpenFlags = ref(
      [...Array(characterInfos.value?.length)].map(() => false)
    );

    const reassignSubMenuOpen = (idx: number) => {
      if (subMenuOpenFlags.value[idx]) return;
      const arr = [...Array(characterInfos.value?.length)].map(() => false);
      arr[idx] = true;
      subMenuOpenFlags.value = arr;
    };

=======
    const isActiveAudioCell = computed(
      () => props.audioKey === store.getters.ACTIVE_AUDIO_KEY
    );

>>>>>>> 6d184741
    const audioTextBuffer = ref(audioItem.value.text);
    const isChangeFlag = ref(false);
    const setAudioTextBuffer = (text: string) => {
      audioTextBuffer.value = text;
      isChangeFlag.value = true;
    };

    watch(
      // `audioItem` becomes undefined just before the component is unmounted.
      () => audioItem.value?.text,
      (newText) => {
        if (!isChangeFlag.value && newText !== undefined) {
          audioTextBuffer.value = newText;
        }
      }
    );

    const pushAudioText = async (text: string) => {
      if (isChangeFlag.value) {
        isChangeFlag.value = false;
        await store.dispatch("COMMAND_CHANGE_AUDIO_TEXT", {
          audioKey: props.audioKey,
          text: audioTextBuffer.value,
        });
      }
    };

    const changeStyleId = (styleId: number) => {
      store.dispatch("COMMAND_CHANGE_STYLE_ID", {
        audioKey: props.audioKey,
        styleId,
      });
    };
    const setActiveAudioKey = () => {
      store.dispatch("SET_ACTIVE_AUDIO_KEY", { audioKey: props.audioKey });
    };
    const save = () => {
      store.dispatch("GENERATE_AND_SAVE_AUDIO", { audioKey: props.audioKey });
    };

    const play = () => {
      store.dispatch("PLAY_AUDIO", { audioKey: props.audioKey });
    };

    const stop = () => {
      store.dispatch("STOP_AUDIO", { audioKey: props.audioKey });
    };

    // コピペしたときに句点と改行で区切る
    const pasteOnAudioCell = async (event: ClipboardEvent) => {
      if (event.clipboardData) {
        const texts = event.clipboardData
          .getData("text/plain")
          .replaceAll("。", "。\n\r")
          .split(/[\n\r]/);

        if (texts.length > 1) {
          event.preventDefault();
          blurCell(); // フォーカスを外して編集中のテキスト内容を確定させる

          const prevAudioKey = props.audioKey;
          if (audioTextBuffer.value == "") {
            const text = texts.shift();
            if (text == undefined) return;
            setAudioTextBuffer(text);
            await pushAudioText(text);
          }

          const audioKeys = await store.dispatch("COMMAND_PUT_TEXTS", {
            texts,
            styleId: audioItem.value.styleId!,
            prevAudioKey,
          });
          if (audioKeys)
            emit("focusCell", { audioKey: audioKeys[audioKeys.length - 1] });
        }
      }
    };

    // 選択されている
    const isActive = computed(() => store.getters.IS_ACTIVE(props.audioKey));

    // 上下に移動
    const audioKeys = computed(() => store.state.audioKeys);
    const moveUpCell = () => {
      const index = audioKeys.value.indexOf(props.audioKey) - 1;
      if (index >= 0) {
        emit("focusCell", { audioKey: audioKeys.value[index] });
      }
    };
    const moveDownCell = () => {
      const index = audioKeys.value.indexOf(props.audioKey) + 1;
      if (index < audioKeys.value.length) {
        emit("focusCell", { audioKey: audioKeys.value[index] });
      }
    };

    // 消去
    const willRemove = ref(false);
    const removeCell = async () => {
      // 1つだけの時は削除せず
      if (audioKeys.value.length > 1) {
        // フォーカスを外したりREMOVEしたりすると、
        // テキストフィールドのchangeイベントが非同期に飛んでundefinedエラーになる
        // エラー防止のためにまずwillRemoveフラグを建てる
        willRemove.value = true;

        const index = audioKeys.value.indexOf(props.audioKey);
        if (index > 0) {
          emit("focusCell", { audioKey: audioKeys.value[index - 1] });
        } else {
          emit("focusCell", { audioKey: audioKeys.value[index + 1] });
        }

        store.dispatch("COMMAND_REMOVE_AUDIO_ITEM", {
          audioKey: props.audioKey,
        });
      }
    };

    // 削除ボタンの有効／無効判定
    const deleteButtonEnable = computed(() => {
      return 1 < audioKeys.value.length;
    });

    // テキスト編集エリアの右クリック
    const onRightClickTextField = () => {
      store.dispatch("OPEN_TEXT_EDIT_CONTEXT_MENU");
    };

    // 下にセルを追加
    const addCellBellow = async () => {
      const styleId = store.state.audioItems[props.audioKey].styleId;
      const audioItem: AudioItem = { text: "", styleId };
      await store.dispatch("COMMAND_REGISTER_AUDIO_ITEM", {
        audioItem,
        prevAudioKey: props.audioKey,
      });
      moveDownCell();
    };

    const blurCell = (event?: KeyboardEvent) => {
      if (event?.isComposing) {
        return;
      }
      if (document.activeElement instanceof HTMLInputElement) {
        document.activeElement.blur();
      }
    };

    // フォーカス
    const textfield = ref<QInput>();
    const focusTextField = () => {
      if (textfield.value == undefined) return;
      textfield.value.focus();
    };

    // キャラクター選択
    const isOpenedCharacterList = ref(false);

    const getCharacterIconUrl = computed(
      () => (characterInfo: CharacterInfo) =>
        URL.createObjectURL(characterInfo.iconBlob)
    );

    // 初期化
    onMounted(() => {
      // TODO: hotfix用のコード https://github.com/Hiroshiba/voicevox/issues/139
      if (audioItem.value.query == undefined) {
        store.dispatch("FETCH_AND_SET_AUDIO_QUERY", {
          audioKey: props.audioKey,
        });
      }
    });

    return {
      characterInfos,
      audioItem,
      deleteButtonEnable,
      uiLocked,
      nowPlaying,
      nowGenerating,
      selectedCharacterInfo,
      selectedStyleId,
      characterIconUrl,
<<<<<<< HEAD
      subMenuOpenFlags,
      reassignSubMenuOpen,
=======
      isActiveAudioCell,
>>>>>>> 6d184741
      audioTextBuffer,
      setAudioTextBuffer,
      pushAudioText,
      changeStyleId,
      setActiveAudioKey,
      save,
      play,
      stop,
      willRemove,
      removeCell,
      addCellBellow,
      isActive,
      moveUpCell,
      moveDownCell,
      pasteOnAudioCell,
      onRightClickTextField,
      textfield,
      focusTextField,
      blurCell,
      isOpenedCharacterList,
      getCharacterIconUrl,
    };
  },
});
</script>

<style lang="scss">
@use '@/styles' as global;

.audio-cell {
  display: flex;
  margin: 1rem 1rem;
  gap: 0px 1rem;
  .active-arrow {
    left: -5px;
    height: 2rem;
  }
  .character-button {
    border: solid 1px;
    border-color: global.$primary;
    font-size: 0;
    height: fit-content;
    img {
      width: 2rem;
      height: 2rem;
      object-fit: scale-down;
    }
  }
  .q-input {
    .q-field__control {
      height: 2rem;
      background: none;
      border-bottom: 1px solid global.$primary;
      &::before {
        border-bottom: none;
      }
    }
    .q-field__after {
      height: 2rem;
      padding-left: 5px;
      display: none;
    }
    &.q-field--filled.q-field--highlighted .q-field__control:before {
      background-color: #0001;
    }
  }
  &:hover > .q-input > .q-field__after {
    display: flex;
  }
}

.character-menu {
  .q-item {
    color: global.$secondary;
  }
  .selected-character-item {
    background-color: rgba(global.$primary, 0.2);
  }
}
</style><|MERGE_RESOLUTION|>--- conflicted
+++ resolved
@@ -159,7 +159,6 @@
       URL.createObjectURL(selectedCharacterInfo.value?.iconBlob)
     );
 
-<<<<<<< HEAD
     const subMenuOpenFlags = ref(
       [...Array(characterInfos.value?.length)].map(() => false)
     );
@@ -171,12 +170,10 @@
       subMenuOpenFlags.value = arr;
     };
 
-=======
     const isActiveAudioCell = computed(
       () => props.audioKey === store.getters.ACTIVE_AUDIO_KEY
     );
 
->>>>>>> 6d184741
     const audioTextBuffer = ref(audioItem.value.text);
     const isChangeFlag = ref(false);
     const setAudioTextBuffer = (text: string) => {
@@ -362,12 +359,9 @@
       selectedCharacterInfo,
       selectedStyleId,
       characterIconUrl,
-<<<<<<< HEAD
       subMenuOpenFlags,
       reassignSubMenuOpen,
-=======
       isActiveAudioCell,
->>>>>>> 6d184741
       audioTextBuffer,
       setAudioTextBuffer,
       pushAudioText,
