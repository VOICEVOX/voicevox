--- conflicted
+++ resolved
@@ -79,11 +79,8 @@
   STOP_AUDIO,
   REMOVE_AUDIO_ITEM,
   IS_ACTIVE,
-<<<<<<< HEAD
   PUT_TEXTS,
-=======
   OPEN_TEXT_EDIT_CONTEXT_MENU,
->>>>>>> 07be5fd2
 } from "@/store/audio";
 import { AudioItem } from "@/store/type";
 import { UI_LOCKED } from "@/store/ui";
@@ -304,11 +301,8 @@
       isActive,
       moveUpCell,
       moveDownCell,
-<<<<<<< HEAD
       pasteOnAudioCell,
-=======
       onRightClickTextField,
->>>>>>> 07be5fd2
       textfield,
       focusTextField,
       isOpenedCharactorList,
