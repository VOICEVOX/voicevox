<template>
  <div
    class="audio-cell"
    v-on:mouseover="mouseOverAction"
    v-on:mouseleave="mouseLeaveAction"
  >
    <q-btn flat class="q-pa-none charactor-button">
      <q-img
        :ratio="1"
        :src="
          selectedCharactorInfo
            ? getCharactorIconUrl(selectedCharactorInfo)
            : undefined
        "
      />
      <q-menu class="charactor-menu">
        <q-list>
          <q-item
            v-for="(charactorInfo, index) in charactorInfos"
            :key="index"
            clickable
            v-close-popup
            active-class="selected-charactor-item"
            :active="index === selectedCharactorInfo.metas.speaker"
            @click="changeCharactorIndex(index)"
          >
            <q-item-section avatar>
              <q-avatar rounded size="2rem">
                <q-img :ratio="1" :src="getCharactorIconUrl(charactorInfo)" />
              </q-avatar>
            </q-item-section>
            <q-item-section>{{ charactorInfo.metas.name }}</q-item-section>
          </q-item>
        </q-list>
      </q-menu>
    </q-btn>
    <q-input
      ref="textfield"
      filled
      class="full-width"
      style="height: 32px"
      :disable="uiLocked"
      v-model="audioItem.text"
      @change="willRemove || setAudioText($event)"
      @focus="setActiveAudioKey()"
      @keydown.delete.exact="tryToRemoveCell"
      @keydown.prevent.up.exact="moveUpCell"
      @keydown.prevent.down.exact="moveDownCell"
<<<<<<< HEAD
      :disabled="uiLocked"
    />
    <mcw-icon-button
      v-show="hoverFlag && deleteButtonEnable"
      @click="removeCell"
      class="delete-button"
=======
      @keydown.shift.enter.exact="addCellBellow"
>>>>>>> feff12fd
    >
      <template #after v-if="hoverFlag">
        <q-btn
          round
          flat
          icon="delete_outline"
          size="0.8rem"
          @click="removeCell"
        />
      </template>
    </q-input>
  </div>
</template>

<script lang="ts">
import { Component, computed, defineComponent, onMounted, ref } from "vue";
import { useStore } from "@/store";
import {
  FETCH_ACCENT_PHRASES,
  FETCH_AUDIO_QUERY,
  GENERATE_AND_SAVE_AUDIO,
  HAVE_AUDIO_QUERY,
  SET_ACTIVE_AUDIO_KEY,
  SET_AUDIO_TEXT,
  CHANGE_CHARACTOR_INDEX,
  REGISTER_AUDIO_ITEM,
  PLAY_AUDIO,
  STOP_AUDIO,
  REMOVE_AUDIO_ITEM,
  IS_ACTIVE,
} from "@/store/audio";
import { AudioItem } from "@/store/type";
import { UI_LOCKED } from "@/store/ui";
import { CharactorInfo } from "@/type/preload";

export default defineComponent({
  name: "AudioCell",

  props: {
    audioKey: { type: String, required: true },
  },

  emits: ["focusCell"],

  setup(props, { emit }) {
    const store = useStore();
    const charactorInfos = computed(() => store.state.charactorInfos!);
    const audioItem = computed(() => store.state.audioItems[props.audioKey]);
    const nowPlaying = computed(
      () => store.state.audioStates[props.audioKey].nowPlaying
    );
    const nowGenerating = computed(
      () => store.state.audioStates[props.audioKey].nowGenerating
    );

    const uiLocked = computed(() => store.getters[UI_LOCKED]);
    const haveAudioQuery = computed(() =>
      store.getters[HAVE_AUDIO_QUERY](props.audioKey)
    );

    const selectedCharactorInfo = computed(() =>
      audioItem.value.charactorIndex !== undefined
        ? charactorInfos.value[audioItem.value.charactorIndex]
        : undefined
    );
    const selectorSpeakers = computed(() =>
      charactorInfos.value.map((charactorInfo, charactorIndex) => {
        return {
          text: "JVS" + charactorInfo.metas.name,
          value: charactorIndex,
        };
      })
    );

    // TODO: change audio textにしてvuexに載せ替える
    const setAudioText = async (text: string) => {
      await store.dispatch(SET_AUDIO_TEXT, { audioKey: props.audioKey, text });
      if (!haveAudioQuery.value) {
        store.dispatch(FETCH_AUDIO_QUERY, { audioKey: props.audioKey });
      } else {
        store.dispatch(FETCH_ACCENT_PHRASES, { audioKey: props.audioKey });
      }
    };
    const changeCharactorIndex = (charactorIndex: number) => {
      store.dispatch(CHANGE_CHARACTOR_INDEX, {
        audioKey: props.audioKey,
        charactorIndex,
      });
    };
    const setActiveAudioKey = () => {
      store.dispatch(SET_ACTIVE_AUDIO_KEY, { audioKey: props.audioKey });
    };
    const save = () => {
      store.dispatch(GENERATE_AND_SAVE_AUDIO, { audioKey: props.audioKey });
    };

    const play = () => {
      store.dispatch(PLAY_AUDIO, { audioKey: props.audioKey });
    };

    const stop = () => {
      store.dispatch(STOP_AUDIO, { audioKey: props.audioKey });
    };

    // 選択されている
    const isActive = computed(() => store.getters[IS_ACTIVE](props.audioKey));

    // 上下に移動
    const audioKeys = computed(() => store.state.audioKeys);
    const moveUpCell = () => {
      const index = audioKeys.value.indexOf(props.audioKey) - 1;
      if (index >= 0) {
        emit("focusCell", { audioKey: audioKeys.value[index] });
      }
    };
    const moveDownCell = () => {
      const index = audioKeys.value.indexOf(props.audioKey) + 1;
      if (index < audioKeys.value.length) {
        emit("focusCell", { audioKey: audioKeys.value[index] });
      }
    };

    // 消去
    const willRemove = ref(false);
    const removeCell = async () => {
      // 1つだけの時は削除せず
      if (audioKeys.value.length > 1) {
        // フォーカスを外したりREMOVEしたりすると、
        // テキストフィールドのchangeイベントが非同期に飛んでundefinedエラーになる
        // エラー防止のためにまずwillRemoveフラグを建てる
        willRemove.value = true;

        const index = audioKeys.value.indexOf(props.audioKey);
        if (index > 0) {
          emit("focusCell", { audioKey: audioKeys.value[index - 1] });
        } else {
          emit("focusCell", { audioKey: audioKeys.value[index + 1] });
        }

        store.dispatch(REMOVE_AUDIO_ITEM, { audioKey: props.audioKey });
      }
    };

    // 削除ボタンの有効／無効判定
    const deleteButtonEnable = computed(() => {
      return 1 < audioKeys.value.length;
    });

    // テキストが空白なら消去
    const tryToRemoveCell = async (e: Event) => {
      if (audioItem.value.text.length > 0) {
        return;
      }
      e.preventDefault();
      removeCell();
    };

    // 下にセルを追加
    const addCellBellow = async () => {
      const audioItem: AudioItem = { text: "", charactorIndex: 0 };
      await store.dispatch(REGISTER_AUDIO_ITEM, {
        audioItem,
        prevAudioKey: props.audioKey,
      });
      moveDownCell();
    };

    // フォーカス
    const textfield = ref<Component | any>();
    const focusTextField = () => {
      textfield.value!.focus();
    };

    // キャラクター選択
    const isOpenedCharactorList = ref(false);

    const getCharactorIconUrl = computed(
      () => (charactorInfo: CharactorInfo) =>
        URL.createObjectURL(charactorInfo.iconBlob)
    );

    const hoverFlag = ref(false);

    const mouseOverAction = () => {
      hoverFlag.value = true;
    };

    const mouseLeaveAction = () => {
      hoverFlag.value = false;
    };

    // 初期化
    onMounted(() => {
      if (audioItem.value.query == undefined) {
        store.dispatch(FETCH_AUDIO_QUERY, { audioKey: props.audioKey });
      }
    });

    return {
      charactorInfos,
      audioItem,
      deleteButtonEnable,
      uiLocked,
      nowPlaying,
      nowGenerating,
      selectedCharactorInfo,
      selectorSpeakers,
      setAudioText,
      changeCharactorIndex,
      setActiveAudioKey,
      save,
      play,
      stop,
      willRemove,
      removeCell,
      tryToRemoveCell,
      addCellBellow,
      isActive,
      moveUpCell,
      moveDownCell,
      textfield,
      focusTextField,
      isOpenedCharactorList,
      getCharactorIconUrl,
      hoverFlag,
      mouseOverAction,
      mouseLeaveAction,
    };
  },
});
</script>

<style lang="scss">
@use '@/styles' as global;

.audio-cell {
  display: flex;
  margin: 1rem 1rem;
  gap: 0px 1rem;
  .charactor-button {
    border: solid 1px;
    border-color: global.$primary;
    font-size: 0;
    .q-img {
      width: 2rem;
      height: 2rem;
      object-fit: scale-down;
    }
  }
  .q-input {
    .q-field__control {
      height: 2rem;
      background: none;
      border-bottom: 1px solid global.$primary;
      &::before {
        border-bottom: none;
      }
    }
    .q-field__after {
      height: 2rem;
      padding-left: 5px;
    }
  }
}

.charactor-menu {
  .q-item {
    color: global.$secondary;
  }
  .selected-charactor-item {
    background-color: rgba(global.$primary, 0.2);
  }
}
</style><|MERGE_RESOLUTION|>--- conflicted
+++ resolved
@@ -46,16 +46,7 @@
       @keydown.delete.exact="tryToRemoveCell"
       @keydown.prevent.up.exact="moveUpCell"
       @keydown.prevent.down.exact="moveDownCell"
-<<<<<<< HEAD
-      :disabled="uiLocked"
-    />
-    <mcw-icon-button
-      v-show="hoverFlag && deleteButtonEnable"
-      @click="removeCell"
-      class="delete-button"
-=======
       @keydown.shift.enter.exact="addCellBellow"
->>>>>>> feff12fd
     >
       <template #after v-if="hoverFlag">
         <q-btn
