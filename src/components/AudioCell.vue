<template>
  <div class="audio-cell">
    <q-icon
      v-if="isActiveAudioCell"
      name="arrow_right"
      color="primary-light"
      size="sm"
      class="absolute active-arrow"
    />
    <character-button
      :character-infos="userOrderedCharacterInfos"
      :loading="isInitializingSpeaker"
      :show-engine-info="isMultipleEngine"
      :ui-locked="uiLocked"
      v-model:selected-voice="selectedVoice"
    />
    <q-input
      ref="textfield"
      filled
      dense
      hide-bottom-space
      class="full-width"
      color="primary-light"
      :disable="uiLocked"
      :error="audioTextBuffer.length >= 80"
      :model-value="audioTextBuffer"
      @update:model-value="setAudioTextBuffer"
      @change="willRemove || pushAudioText()"
      @paste="pasteOnAudioCell"
      @focus="setActiveAudioKey()"
      @keydown.prevent.up.exact="moveUpCell"
      @keydown.prevent.down.exact="moveDownCell"
      @mouseup.right="onRightClickTextField"
    >
      <template v-slot:error>
        文章が長いと正常に動作しない可能性があります。
        句読点の位置で文章を分割してください。
      </template>
      <template #after v-if="deleteButtonEnable">
        <q-btn
          round
          flat
          icon="delete_outline"
          size="0.8rem"
          :disable="uiLocked"
          @click="removeCell"
        />
      </template>
    </q-input>
  </div>
</template>

<script setup lang="ts">
import { computed, watch, ref } from "vue";
import { useStore } from "@/store";
import { Voice } from "@/type/preload";
import { QInput } from "quasar";
import CharacterButton from "./CharacterButton.vue";

const props =
  defineProps<{
    audioKey: string;
  }>();

const emit =
  defineEmits<{
    (e: "focusCell", payload: { audioKey: string }): void;
  }>();

defineExpose({
  audioKey: computed(() => props.audioKey),
  focusTextField: () => {
    textfield.value?.focus();
  },
});

const store = useStore();
const userOrderedCharacterInfos = computed(() => {
  const infos = store.getters.USER_ORDERED_CHARACTER_INFOS;
  if (infos == undefined)
    throw new Error("USER_ORDERED_CHARACTER_INFOS == undefined");
  return infos;
});
const isInitializingSpeaker = computed(
  () => store.state.audioKeyInitializingSpeaker === props.audioKey
);
const audioItem = computed(() => store.state.audioItems[props.audioKey]);

const uiLocked = computed(() => store.getters.UI_LOCKED);

const selectedVoice = computed<Voice | undefined>({
  get() {
    const engineId = audioItem.value.engineId;
    const styleId = audioItem.value.styleId;

    if (
      engineId == undefined ||
      styleId == undefined ||
      !store.state.engineIds.some((storeEngineId) => storeEngineId === engineId)
    )
      return undefined;

    const speakerInfo =
      userOrderedCharacterInfos.value != undefined
        ? store.getters.CHARACTER_INFO(engineId, styleId)
        : undefined;

    if (speakerInfo == undefined) return undefined;
    return { engineId, speakerId: speakerInfo.metas.speakerUuid, styleId };
  },
  set(voice: Voice | undefined) {
    if (voice == undefined) return;
    store.dispatch("COMMAND_CHANGE_STYLE_ID", {
      audioKey: props.audioKey,
      engineId: voice.engineId,
      styleId: voice.styleId,
    });
<<<<<<< HEAD
    const isInitializingSpeaker = computed(
      () => store.state.audioKeyInitializingSpeaker === props.audioKey
    );
    const audioItem = computed(() => store.state.audioItems[props.audioKey]);
    const nowPlaying = computed(
      () => store.state.audioStates[props.audioKey].nowPlaying
    );
    const nowGenerating = computed(
      () => store.state.audioStates[props.audioKey].nowGenerating
    );

    const uiLocked = computed(() => store.getters.UI_LOCKED);

    const selectedVoice = computed<Voice | undefined>({
      get() {
        const engineId = audioItem.value.engineId;
        const styleId = audioItem.value.styleId;

        if (
          engineId == undefined ||
          styleId == undefined ||
          !store.state.engineIds.some(
            (storeEngineId) => storeEngineId === engineId
          )
        )
          return undefined;

        const speakerInfo =
          userOrderedCharacterInfos.value != undefined
            ? store.getters.CHARACTER_INFO(engineId, styleId)
            : undefined;

        if (speakerInfo == undefined) return undefined;
        return { engineId, speakerId: speakerInfo.metas.speakerUuid, styleId };
      },
      set(voice: Voice | undefined) {
        if (voice == undefined) return;
        store.dispatch("COMMAND_CHANGE_VOICE", {
          audioKey: props.audioKey,
          voice,
        });
      },
=======
  },
});

const isActiveAudioCell = computed(
  () => props.audioKey === store.getters.ACTIVE_AUDIO_KEY
);

const audioTextBuffer = ref(audioItem.value.text);
const isChangeFlag = ref(false);
const setAudioTextBuffer = (text: string) => {
  audioTextBuffer.value = text;
  isChangeFlag.value = true;
};

watch(
  // `audioItem` becomes undefined just before the component is unmounted.
  () => audioItem.value?.text,
  (newText) => {
    if (!isChangeFlag.value && newText !== undefined) {
      audioTextBuffer.value = newText;
    }
  }
);

const pushAudioText = async () => {
  if (isChangeFlag.value) {
    isChangeFlag.value = false;
    await store.dispatch("COMMAND_CHANGE_AUDIO_TEXT", {
      audioKey: props.audioKey,
      text: audioTextBuffer.value,
>>>>>>> a5a475ec
    });
  }
};

const setActiveAudioKey = () => {
  store.dispatch("SET_ACTIVE_AUDIO_KEY", { audioKey: props.audioKey });
};
const isEnableSplitText = computed(() => store.state.splitTextWhenPaste);
// コピペしたときに句点と改行で区切る
const pasteOnAudioCell = async (event: ClipboardEvent) => {
  if (event.clipboardData && isEnableSplitText.value !== "OFF") {
    let texts: string[] = [];
    const clipBoardData = event.clipboardData.getData("text/plain");
    switch (isEnableSplitText.value) {
      case "PERIOD_AND_NEW_LINE":
        texts = clipBoardData.replaceAll("。", "。\n\r").split(/[\n\r]/);
        break;
      case "NEW_LINE":
        texts = clipBoardData.split(/[\n\r]/);
        break;
    }

<<<<<<< HEAD
    const isActiveAudioCell = computed(
      () => props.audioKey === store.getters.ACTIVE_AUDIO_KEY
    );

    const audioTextBuffer = ref(audioItem.value.text);
    const isChangeFlag = ref(false);
    const setAudioTextBuffer = (text: string) => {
      audioTextBuffer.value = text;
      isChangeFlag.value = true;
    };

    watch(
      // `audioItem` becomes undefined just before the component is unmounted.
      () => audioItem.value?.text,
      (newText) => {
        if (!isChangeFlag.value && newText !== undefined) {
          audioTextBuffer.value = newText;
        }
      }
    );

    const pushAudioText = async () => {
      if (isChangeFlag.value) {
        isChangeFlag.value = false;
        await store.dispatch("COMMAND_CHANGE_AUDIO_TEXT", {
          audioKey: props.audioKey,
          text: audioTextBuffer.value,
        });
      }
    };

    const setActiveAudioKey = () => {
      store.dispatch("SET_ACTIVE_AUDIO_KEY", { audioKey: props.audioKey });
    };
    const save = () => {
      store.dispatch("GENERATE_AND_SAVE_AUDIO", { audioKey: props.audioKey });
    };

    const play = () => {
      store.dispatch("PLAY_AUDIO", { audioKey: props.audioKey });
    };

    const stop = () => {
      store.dispatch("STOP_AUDIO", { audioKey: props.audioKey });
    };

    const isEnableSplitText = computed(() => store.state.splitTextWhenPaste);
    // コピペしたときに句点と改行で区切る
    const pasteOnAudioCell = async (event: ClipboardEvent) => {
      if (event.clipboardData && isEnableSplitText.value !== "OFF") {
        let texts: string[] = [];
        const clipBoardData = event.clipboardData.getData("text/plain");
        switch (isEnableSplitText.value) {
          case "PERIOD_AND_NEW_LINE":
            texts = clipBoardData.replaceAll("。", "。\n\r").split(/[\n\r]/);
            break;
          case "NEW_LINE":
            texts = clipBoardData.split(/[\n\r]/);
            break;
        }

        if (texts.length > 1) {
          event.preventDefault();
          blurCell(); // フォーカスを外して編集中のテキスト内容を確定させる

          const prevAudioKey = props.audioKey;
          if (audioTextBuffer.value == "") {
            const text = texts.shift();
            if (text == undefined) return;
            setAudioTextBuffer(text);
            await pushAudioText();
          }

          const engineId = audioItem.value.engineId;
          if (engineId === undefined)
            throw new Error("assert engineId !== undefined");

          const speakerId = audioItem.value.speakerId;
          if (speakerId === undefined)
            throw new Error("assert speakerId !== undefined");

          const styleId = audioItem.value.styleId;
          if (styleId === undefined)
            throw new Error("assert styleId !== undefined");

          const audioKeys = await store.dispatch("COMMAND_PUT_TEXTS", {
            texts,
            voice: {
              engineId,
              speakerId,
              styleId,
            },
            prevAudioKey,
          });
          if (audioKeys)
            emit("focusCell", { audioKey: audioKeys[audioKeys.length - 1] });
        }
      }
    };

    // 選択されている
    const isActive = computed(() => store.getters.IS_ACTIVE(props.audioKey));

    // 上下に移動
    const audioKeys = computed(() => store.state.audioKeys);
    const moveUpCell = (e?: KeyboardEvent) => {
      if (e && e.isComposing) return;
      const index = audioKeys.value.indexOf(props.audioKey) - 1;
      if (index >= 0) {
        emit("focusCell", { audioKey: audioKeys.value[index] });
      }
    };
    const moveDownCell = (e?: KeyboardEvent) => {
      if (e && e.isComposing) return;
      const index = audioKeys.value.indexOf(props.audioKey) + 1;
      if (index < audioKeys.value.length) {
        emit("focusCell", { audioKey: audioKeys.value[index] });
      }
    };

    // 消去
    const willRemove = ref(false);
    const removeCell = async () => {
      // 1つだけの時は削除せず
      if (audioKeys.value.length > 1) {
        // フォーカスを外したりREMOVEしたりすると、
        // テキストフィールドのchangeイベントが非同期に飛んでundefinedエラーになる
        // エラー防止のためにまずwillRemoveフラグを建てる
        willRemove.value = true;

        const index = audioKeys.value.indexOf(props.audioKey);
        if (index > 0) {
          emit("focusCell", { audioKey: audioKeys.value[index - 1] });
        } else {
          emit("focusCell", { audioKey: audioKeys.value[index + 1] });
        }

        store.dispatch("COMMAND_REMOVE_AUDIO_ITEM", {
          audioKey: props.audioKey,
        });
=======
    if (texts.length > 1) {
      event.preventDefault();
      blurCell(); // フォーカスを外して編集中のテキスト内容を確定させる

      const prevAudioKey = props.audioKey;
      if (audioTextBuffer.value == "") {
        const text = texts.shift();
        if (text == undefined) return;
        setAudioTextBuffer(text);
        await pushAudioText();
>>>>>>> a5a475ec
      }

      const engineId = audioItem.value.engineId;
      if (engineId === undefined)
        throw new Error("assert engineId !== undefined");

      const styleId = audioItem.value.styleId;
      if (styleId === undefined)
        throw new Error("assert styleId !== undefined");

      const audioKeys = await store.dispatch("COMMAND_PUT_TEXTS", {
        texts,
        engineId,
        styleId,
        prevAudioKey,
      });
      if (audioKeys)
        emit("focusCell", { audioKey: audioKeys[audioKeys.length - 1] });
    }
  }
};

// 上下に移動
const audioKeys = computed(() => store.state.audioKeys);
const moveUpCell = (e?: KeyboardEvent) => {
  if (e && e.isComposing) return;
  const index = audioKeys.value.indexOf(props.audioKey) - 1;
  if (index >= 0) {
    emit("focusCell", { audioKey: audioKeys.value[index] });
  }
};
const moveDownCell = (e?: KeyboardEvent) => {
  if (e && e.isComposing) return;
  const index = audioKeys.value.indexOf(props.audioKey) + 1;
  if (index < audioKeys.value.length) {
    emit("focusCell", { audioKey: audioKeys.value[index] });
  }
};

// 消去
const willRemove = ref(false);
const removeCell = async () => {
  // 1つだけの時は削除せず
  if (audioKeys.value.length > 1) {
    // フォーカスを外したりREMOVEしたりすると、
    // テキストフィールドのchangeイベントが非同期に飛んでundefinedエラーになる
    // エラー防止のためにまずwillRemoveフラグを建てる
    willRemove.value = true;

    const index = audioKeys.value.indexOf(props.audioKey);
    if (index > 0) {
      emit("focusCell", { audioKey: audioKeys.value[index - 1] });
    } else {
      emit("focusCell", { audioKey: audioKeys.value[index + 1] });
    }

    store.dispatch("COMMAND_REMOVE_AUDIO_ITEM", {
      audioKey: props.audioKey,
    });
  }
};

// 削除ボタンの有効／無効判定
const deleteButtonEnable = computed(() => {
  return 1 < audioKeys.value.length;
});

// テキスト編集エリアの右クリック
const onRightClickTextField = () => {
  store.dispatch("OPEN_TEXT_EDIT_CONTEXT_MENU");
};

const blurCell = (event?: KeyboardEvent) => {
  if (event?.isComposing) {
    return;
  }
  if (document.activeElement instanceof HTMLInputElement) {
    document.activeElement.blur();
  }
};

// フォーカス
const textfield = ref<QInput>();

// 複数エンジン
const isMultipleEngine = computed(() => store.state.engineIds.length > 1);
</script>

<style scoped lang="scss">
@use '@/styles/colors' as colors;

.audio-cell {
  display: flex;
  padding: 0.4rem 0.5rem;
  margin: 0.2rem 0.5rem;

  &:first-child {
    margin-top: 0.6rem;
  }

  &:last-child {
    margin-bottom: 0.6rem;
  }

  gap: 0px 1rem;

  .active-arrow {
    left: -5px;
    height: 2rem;
  }

  .q-input {
    :deep(.q-field__control) {
      height: 2rem;
      background: none;
      border-bottom: 1px solid colors.$primary-light;

      &::before {
        border-bottom: none;
      }
    }

    :deep(.q-field__after) {
      height: 2rem;
      padding-left: 5px;
      display: none;
    }

    &.q-field--filled.q-field--highlighted :deep(.q-field__control):before {
      background-color: rgba(colors.$display-rgb, 0.08);
    }
  }

  &:hover > .q-input > :deep(.q-field__after) {
    display: flex;
  }

  :deep(input) {
    caret-color: colors.$display;
    color: colors.$display;
  }
}
</style><|MERGE_RESOLUTION|>--- conflicted
+++ resolved
@@ -110,55 +110,10 @@
   },
   set(voice: Voice | undefined) {
     if (voice == undefined) return;
-    store.dispatch("COMMAND_CHANGE_STYLE_ID", {
+    store.dispatch("COMMAND_CHANGE_VOICE", {
       audioKey: props.audioKey,
-      engineId: voice.engineId,
-      styleId: voice.styleId,
+      voice,
     });
-<<<<<<< HEAD
-    const isInitializingSpeaker = computed(
-      () => store.state.audioKeyInitializingSpeaker === props.audioKey
-    );
-    const audioItem = computed(() => store.state.audioItems[props.audioKey]);
-    const nowPlaying = computed(
-      () => store.state.audioStates[props.audioKey].nowPlaying
-    );
-    const nowGenerating = computed(
-      () => store.state.audioStates[props.audioKey].nowGenerating
-    );
-
-    const uiLocked = computed(() => store.getters.UI_LOCKED);
-
-    const selectedVoice = computed<Voice | undefined>({
-      get() {
-        const engineId = audioItem.value.engineId;
-        const styleId = audioItem.value.styleId;
-
-        if (
-          engineId == undefined ||
-          styleId == undefined ||
-          !store.state.engineIds.some(
-            (storeEngineId) => storeEngineId === engineId
-          )
-        )
-          return undefined;
-
-        const speakerInfo =
-          userOrderedCharacterInfos.value != undefined
-            ? store.getters.CHARACTER_INFO(engineId, styleId)
-            : undefined;
-
-        if (speakerInfo == undefined) return undefined;
-        return { engineId, speakerId: speakerInfo.metas.speakerUuid, styleId };
-      },
-      set(voice: Voice | undefined) {
-        if (voice == undefined) return;
-        store.dispatch("COMMAND_CHANGE_VOICE", {
-          audioKey: props.audioKey,
-          voice,
-        });
-      },
-=======
   },
 });
 
@@ -189,7 +144,6 @@
     await store.dispatch("COMMAND_CHANGE_AUDIO_TEXT", {
       audioKey: props.audioKey,
       text: audioTextBuffer.value,
->>>>>>> a5a475ec
     });
   }
 };
@@ -212,148 +166,6 @@
         break;
     }
 
-<<<<<<< HEAD
-    const isActiveAudioCell = computed(
-      () => props.audioKey === store.getters.ACTIVE_AUDIO_KEY
-    );
-
-    const audioTextBuffer = ref(audioItem.value.text);
-    const isChangeFlag = ref(false);
-    const setAudioTextBuffer = (text: string) => {
-      audioTextBuffer.value = text;
-      isChangeFlag.value = true;
-    };
-
-    watch(
-      // `audioItem` becomes undefined just before the component is unmounted.
-      () => audioItem.value?.text,
-      (newText) => {
-        if (!isChangeFlag.value && newText !== undefined) {
-          audioTextBuffer.value = newText;
-        }
-      }
-    );
-
-    const pushAudioText = async () => {
-      if (isChangeFlag.value) {
-        isChangeFlag.value = false;
-        await store.dispatch("COMMAND_CHANGE_AUDIO_TEXT", {
-          audioKey: props.audioKey,
-          text: audioTextBuffer.value,
-        });
-      }
-    };
-
-    const setActiveAudioKey = () => {
-      store.dispatch("SET_ACTIVE_AUDIO_KEY", { audioKey: props.audioKey });
-    };
-    const save = () => {
-      store.dispatch("GENERATE_AND_SAVE_AUDIO", { audioKey: props.audioKey });
-    };
-
-    const play = () => {
-      store.dispatch("PLAY_AUDIO", { audioKey: props.audioKey });
-    };
-
-    const stop = () => {
-      store.dispatch("STOP_AUDIO", { audioKey: props.audioKey });
-    };
-
-    const isEnableSplitText = computed(() => store.state.splitTextWhenPaste);
-    // コピペしたときに句点と改行で区切る
-    const pasteOnAudioCell = async (event: ClipboardEvent) => {
-      if (event.clipboardData && isEnableSplitText.value !== "OFF") {
-        let texts: string[] = [];
-        const clipBoardData = event.clipboardData.getData("text/plain");
-        switch (isEnableSplitText.value) {
-          case "PERIOD_AND_NEW_LINE":
-            texts = clipBoardData.replaceAll("。", "。\n\r").split(/[\n\r]/);
-            break;
-          case "NEW_LINE":
-            texts = clipBoardData.split(/[\n\r]/);
-            break;
-        }
-
-        if (texts.length > 1) {
-          event.preventDefault();
-          blurCell(); // フォーカスを外して編集中のテキスト内容を確定させる
-
-          const prevAudioKey = props.audioKey;
-          if (audioTextBuffer.value == "") {
-            const text = texts.shift();
-            if (text == undefined) return;
-            setAudioTextBuffer(text);
-            await pushAudioText();
-          }
-
-          const engineId = audioItem.value.engineId;
-          if (engineId === undefined)
-            throw new Error("assert engineId !== undefined");
-
-          const speakerId = audioItem.value.speakerId;
-          if (speakerId === undefined)
-            throw new Error("assert speakerId !== undefined");
-
-          const styleId = audioItem.value.styleId;
-          if (styleId === undefined)
-            throw new Error("assert styleId !== undefined");
-
-          const audioKeys = await store.dispatch("COMMAND_PUT_TEXTS", {
-            texts,
-            voice: {
-              engineId,
-              speakerId,
-              styleId,
-            },
-            prevAudioKey,
-          });
-          if (audioKeys)
-            emit("focusCell", { audioKey: audioKeys[audioKeys.length - 1] });
-        }
-      }
-    };
-
-    // 選択されている
-    const isActive = computed(() => store.getters.IS_ACTIVE(props.audioKey));
-
-    // 上下に移動
-    const audioKeys = computed(() => store.state.audioKeys);
-    const moveUpCell = (e?: KeyboardEvent) => {
-      if (e && e.isComposing) return;
-      const index = audioKeys.value.indexOf(props.audioKey) - 1;
-      if (index >= 0) {
-        emit("focusCell", { audioKey: audioKeys.value[index] });
-      }
-    };
-    const moveDownCell = (e?: KeyboardEvent) => {
-      if (e && e.isComposing) return;
-      const index = audioKeys.value.indexOf(props.audioKey) + 1;
-      if (index < audioKeys.value.length) {
-        emit("focusCell", { audioKey: audioKeys.value[index] });
-      }
-    };
-
-    // 消去
-    const willRemove = ref(false);
-    const removeCell = async () => {
-      // 1つだけの時は削除せず
-      if (audioKeys.value.length > 1) {
-        // フォーカスを外したりREMOVEしたりすると、
-        // テキストフィールドのchangeイベントが非同期に飛んでundefinedエラーになる
-        // エラー防止のためにまずwillRemoveフラグを建てる
-        willRemove.value = true;
-
-        const index = audioKeys.value.indexOf(props.audioKey);
-        if (index > 0) {
-          emit("focusCell", { audioKey: audioKeys.value[index - 1] });
-        } else {
-          emit("focusCell", { audioKey: audioKeys.value[index + 1] });
-        }
-
-        store.dispatch("COMMAND_REMOVE_AUDIO_ITEM", {
-          audioKey: props.audioKey,
-        });
-=======
     if (texts.length > 1) {
       event.preventDefault();
       blurCell(); // フォーカスを外して編集中のテキスト内容を確定させる
@@ -364,21 +176,27 @@
         if (text == undefined) return;
         setAudioTextBuffer(text);
         await pushAudioText();
->>>>>>> a5a475ec
       }
 
       const engineId = audioItem.value.engineId;
       if (engineId === undefined)
         throw new Error("assert engineId !== undefined");
 
+      const speakerId = audioItem.value.speakerId;
+      if (speakerId === undefined)
+        throw new Error("assert speakerId !== undefined");
+
       const styleId = audioItem.value.styleId;
       if (styleId === undefined)
         throw new Error("assert styleId !== undefined");
 
       const audioKeys = await store.dispatch("COMMAND_PUT_TEXTS", {
         texts,
-        engineId,
-        styleId,
+        voice: {
+          engineId,
+          speakerId,
+          styleId,
+        },
         prevAudioKey,
       });
       if (audioKeys)
