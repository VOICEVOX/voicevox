<template>
  <q-bar class="bg-background q-pa-none relative-position">
    <img src="icon.png" class="window-logo" alt="application logo" />
    <menu-button
      v-for="(root, index) of menudata"
      :key="index"
      :menudata="root"
      v-model:selected="subMenuOpenFlags[index]"
      :disable="menubarLocked"
      @mouseover="reassignSubMenuOpen(index)"
      @mouseleave="
        root.type === 'button' ? (subMenuOpenFlags[index] = false) : undefined
      "
    />
    <q-space />
    <div class="window-title">
      {{
        (isEdited ? "*" : "") +
        (projectName !== undefined ? projectName + " - " : "") +
        "VOICEVOX"
      }}
    </div>
    <q-space />
    <title-bar-buttons />
  </q-bar>
</template>

<script lang="ts">
import { defineComponent, ref, computed, ComputedRef, watch } from "vue";
import { useStore } from "@/store";
import MenuButton from "@/components/MenuButton.vue";
import TitleBarButtons from "@/components/TitleBarButtons.vue";
import { useQuasar } from "quasar";
import { HotkeyAction, HotkeyReturnType } from "@/type/preload";
import { setHotkeyFunctions } from "@/store/setting";
import SaveAllResultDialog from "@/components/SaveAllResultDialog.vue";

type MenuItemBase<T extends string> = {
  type: T;
  label?: string;
};

export type MenuItemSeparator = MenuItemBase<"separator">;

export type MenuItemRoot = MenuItemBase<"root"> & {
  onClick: () => void;
  subMenu: MenuItemData[];
};

export type MenuItemButton = MenuItemBase<"button"> & {
  onClick: () => void;
};

export type MenuItemCheckbox = MenuItemBase<"checkbox"> & {
  checked: ComputedRef<boolean>;
  onClick: () => void;
};

export type MenuItemData =
  | MenuItemSeparator
  | MenuItemRoot
  | MenuItemButton
  | MenuItemCheckbox;

export type MenuItemType = MenuItemData["type"];

export default defineComponent({
  name: "MenuBar",

  components: {
    MenuButton,
    TitleBarButtons,
  },

  setup() {
    const store = useStore();
    const $q = useQuasar();

    const uiLocked = computed(() => store.getters.UI_LOCKED);
    const menubarLocked = computed(() => store.getters.MENUBAR_LOCKED);
    const projectName = computed(() => store.getters.PROJECT_NAME);
    const isEdited = computed(() => store.getters.IS_EDITED);

    const createNewProject = async () => {
      if (!uiLocked.value) {
        await store.dispatch("CREATE_NEW_PROJECT", {});
      }
    };

    const generateAndSaveAllAudio = async () => {
      if (!uiLocked.value) {
        await store.dispatch("GENERATE_AND_SAVE_ALL_AUDIO_WITH_DIALOG", {
          encoding: store.state.savingSetting.fileEncoding,
          $q,
          saveAllResultDialog: SaveAllResultDialog,
        });
      }
    };

    const generateAndSaveOneAudio = async () => {
      if (uiLocked.value) return;

      const activeAudioKey = store.getters.ACTIVE_AUDIO_KEY;
      if (activeAudioKey == undefined) {
        $q.dialog({
          title: "テキスト欄が選択されていません",
          message: "音声を書き出したいテキスト欄を選択してください。",
          ok: {
            label: "閉じる",
            flat: true,
            textColor: "secondary",
          },
        });
        return;
      }

      await store.dispatch("GENERATE_AND_SAVE_AUDIO_WITH_DIALOG", {
        audioKey: activeAudioKey,
        $q,
        encoding: store.state.savingSetting.fileEncoding,
      });
    };

    const importTextFile = () => {
      if (!uiLocked.value) {
        store.dispatch("COMMAND_IMPORT_FROM_FILE", {});
      }
    };

    const saveProject = () => {
      if (!uiLocked.value) {
        store.dispatch("SAVE_PROJECT_FILE", { overwrite: true });
      }
    };

    const saveProjectAs = () => {
      if (!uiLocked.value) {
        store.dispatch("SAVE_PROJECT_FILE", {});
      }
    };

    const importProject = () => {
      if (!uiLocked.value) {
        store.dispatch("LOAD_PROJECT_FILE", {});
      }
    };
    const closeAllDialog = () => {
      store.dispatch("IS_SETTING_DIALOG_OPEN", {
        isSettingDialogOpen: false,
      });
      store.dispatch("IS_HELP_DIALOG_OPEN", {
        isHelpDialogOpen: false,
      });
      store.dispatch("IS_HOTKEY_SETTING_DIALOG_OPEN", {
        isHotkeySettingDialogOpen: false,
      });
      store.dispatch("IS_TOOLBAR_SETTING_DIALOG_OPEN", {
        isToolbarSettingDialogOpen: false,
      });
      store.dispatch("IS_DEFAULT_STYLE_SELECT_DIALOG_OPEN", {
        isDefaultStyleSelectDialogOpen: false,
      });
    };

    const openHelpDialog = () => {
      store.dispatch("IS_HELP_DIALOG_OPEN", {
        isHelpDialogOpen: true,
      });
    };

    const menudata = ref<MenuItemData[]>([
      {
        type: "root",
        label: "ファイル",
        onClick: () => {
          closeAllDialog();
        },
        subMenu: [
          {
            type: "button",
            label: "新規プロジェクト",
            onClick: createNewProject,
          },
          {
            type: "button",
            label: "音声書き出し",
            onClick: () => {
              generateAndSaveAllAudio();
            },
          },
          {
            type: "button",
            label: "一つだけ書き出し",
            onClick: () => {
              generateAndSaveOneAudio();
            },
          },
          {
            type: "button",
            label: "テキスト読み込み",
            onClick: () => {
              importTextFile();
            },
          },
          { type: "separator" },
          {
            type: "button",
            label: "プロジェクトを上書き保存",
            onClick: () => {
              saveProject();
            },
          },
          {
            type: "button",
            label: "プロジェクトを名前を付けて保存",
            onClick: () => {
              saveProjectAs();
            },
          },
          {
            type: "button",
            label: "プロジェクト読み込み",
            onClick: () => {
              importProject();
            },
          },
        ],
      },
      {
        type: "root",
        label: "エンジン",
        onClick: () => {
          closeAllDialog();
        },
        subMenu: [
          {
            type: "button",
            label: "再起動",
            onClick: () => {
              store.dispatch("RESTART_ENGINE");
            },
          },
        ],
      },
      {
        type: "root",
        label: "設定",
        onClick: () => {
          closeAllDialog();
        },
        subMenu: [
          {
            type: "button",
            label: "キー割り当て",
            onClick() {
              store.dispatch("IS_HOTKEY_SETTING_DIALOG_OPEN", {
                isHotkeySettingDialogOpen: true,
              });
            },
          },
          {
            type: "button",
<<<<<<< HEAD
            label: "ツールバーのカスタマイズ",
            onClick() {
              store.dispatch("IS_TOOLBAR_SETTING_DIALOG_OPEN", {
                isToolbarSettingDialogOpen: true,
              });
            },
          },
          {
            type: "button",
            label: "デフォルトスタイル",
=======
            label: "デフォルトスタイル・試聴",
>>>>>>> 07ea9092
            onClick() {
              store.dispatch("IS_DEFAULT_STYLE_SELECT_DIALOG_OPEN", {
                isDefaultStyleSelectDialogOpen: true,
              });
            },
          },
          { type: "separator" },
          {
            type: "button",
            label: "オプション",
            onClick() {
              store.dispatch("IS_SETTING_DIALOG_OPEN", {
                isSettingDialogOpen: true,
              });
            },
          },
        ],
      },
      {
        type: "button",
        label: "ヘルプ",
        onClick: () => {
          if (store.state.isHelpDialogOpen) closeAllDialog();
          else {
            closeAllDialog();
            openHelpDialog();
          }
        },
      },
    ]);

    const subMenuOpenFlags = ref(
      [...Array(menudata.value.length)].map(() => false)
    );

    const reassignSubMenuOpen = (idx: number) => {
      if (subMenuOpenFlags.value[idx]) return;
      if (subMenuOpenFlags.value.find((x) => x)) {
        const arr = [...Array(menudata.value.length)].map(() => false);
        arr[idx] = true;
        subMenuOpenFlags.value = arr;
      }
    };

    const hotkeyMap = new Map<HotkeyAction, () => HotkeyReturnType>([
      ["新規プロジェクト", createNewProject],
      ["音声書き出し", generateAndSaveAllAudio],
      ["一つだけ書き出し", generateAndSaveOneAudio],
      ["テキスト読み込む", importTextFile],
      ["プロジェクトを上書き保存", saveProject],
      ["プロジェクトを名前を付けて保存", saveProjectAs],
      ["プロジェクト読み込み", importProject],
    ]);

    setHotkeyFunctions(hotkeyMap);

    watch(uiLocked, () => {
      // UIのロックが解除された時に再びメニューが開かれてしまうのを防ぐ
      if (uiLocked.value) {
        subMenuOpenFlags.value = [...Array(menudata.value.length)].map(
          () => false
        );
      }
    });

    return {
      uiLocked,
      menubarLocked,
      projectName,
      isEdited,
      subMenuOpenFlags,
      reassignSubMenuOpen,
      menudata,
    };
  },
});
</script>

<style lang="scss">
@use '@/styles' as global;

.active-menu {
  background-color: rgba(global.$primary-rgb, 0.3) !important;
}
</style>

<style lang="scss" scoped>
@use '@/styles' as global;

.q-bar {
  min-height: global.$menubar-height;
  -webkit-app-region: drag;
  > .q-btn {
    margin-left: 0;
    -webkit-app-region: no-drag;
  }
}

.window-logo {
  height: global.$menubar-height;
}

.window-title {
  height: global.$menubar-height;
  margin-right: 10%;
  text-overflow: ellipsis;
  overflow: hidden;
}
.bg-background {
  background: var(--color-background);
}
</style><|MERGE_RESOLUTION|>--- conflicted
+++ resolved
@@ -260,7 +260,6 @@
           },
           {
             type: "button",
-<<<<<<< HEAD
             label: "ツールバーのカスタマイズ",
             onClick() {
               store.dispatch("IS_TOOLBAR_SETTING_DIALOG_OPEN", {
@@ -270,10 +269,7 @@
           },
           {
             type: "button",
-            label: "デフォルトスタイル",
-=======
             label: "デフォルトスタイル・試聴",
->>>>>>> 07ea9092
             onClick() {
               store.dispatch("IS_DEFAULT_STYLE_SELECT_DIALOG_OPEN", {
                 isDefaultStyleSelectDialogOpen: true,
