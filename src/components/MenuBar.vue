--- conflicted
+++ resolved
@@ -32,16 +32,8 @@
 import MinMaxCloseButtons from "@/components/MinMaxCloseButtons.vue";
 import MenuButton from "@/components/MenuButton.vue";
 import TitleBarButtons from "@/components/TitleBarButtons.vue";
-<<<<<<< HEAD
-=======
-import { useQuasar } from "quasar";
->>>>>>> aab54d1f
 import { HotkeyAction, HotkeyReturnType } from "@/type/preload";
 import { setHotkeyFunctions } from "@/store/setting";
-import {
-  generateAndSaveAllAudioWithDialog,
-  generateAndSaveOneAudioWithDialog,
-} from "@/components/Dialog";
 
 type MenuItemBase<T extends string> = {
   type: T;
@@ -97,41 +89,9 @@
 
     const generateAndSaveAllAudio = async () => {
       if (!uiLocked.value) {
-        await generateAndSaveAllAudioWithDialog({
+        await store.dispatch("GENERATE_AND_SAVE_ALL_AUDIO_WITH_DIALOG", {
           encoding: store.state.savingSetting.fileEncoding,
-          quasarDialog: $q.dialog,
-          dispatch: store.dispatch,
         });
-<<<<<<< HEAD
-
-        let successArray: Array<string | undefined> = [];
-        let writeErrorArray: Array<string | undefined> = [];
-        let engineErrorArray: Array<string | undefined> = [];
-        if (result) {
-          for (const item of result) {
-            switch (item.result) {
-              case "SUCCESS":
-                successArray.push(item.path);
-                break;
-              case "WRITE_ERROR":
-                writeErrorArray.push(item.path);
-                break;
-              case "ENGINE_ERROR":
-                engineErrorArray.push(item.path);
-                break;
-            }
-          }
-        }
-
-        if (writeErrorArray.length > 0 || engineErrorArray.length > 0) {
-          store.dispatch("OPEN_SAVE_ALL_RESULT_DIALOG", {
-            successArray,
-            writeErrorArray,
-            engineErrorArray,
-          });
-        }
-=======
->>>>>>> aab54d1f
       }
     };
 
@@ -148,40 +108,9 @@
         return;
       }
 
-<<<<<<< HEAD
-      const result: SaveResultObject = await store.dispatch(
-        "GENERATE_AND_SAVE_AUDIO",
-        {
-          audioKey: activeAudioKey,
-          encoding: store.state.savingSetting.fileEncoding,
-        }
-      );
-
-      if (result.result === "SUCCESS" || result.result === "CANCELED") return;
-
-      let msg = "";
-      switch (result.result) {
-        case "WRITE_ERROR":
-          msg =
-            "書き込みエラーによって失敗しました。空き容量があることや、書き込み権限があることをご確認ください。";
-          break;
-        case "ENGINE_ERROR":
-          msg =
-            "エンジンのエラーによって失敗しました。エンジンの再起動をお試しください。";
-          break;
-      }
-
-      store.dispatch("OPEN_COMMON_DIALOG", {
-        title: "書き出しに失敗しました。",
-        message: msg,
-        okButtonText: "閉じる",
-=======
-      await generateAndSaveOneAudioWithDialog({
+      await store.dispatch("GENERATE_AND_SAVE_AUDIO_WITH_DIALOG", {
         audioKey: activeAudioKey,
         encoding: store.state.savingSetting.fileEncoding,
-        quasarDialog: $q.dialog,
-        dispatch: store.dispatch,
->>>>>>> aab54d1f
       });
     };
 
