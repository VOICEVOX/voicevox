--- conflicted
+++ resolved
@@ -88,6 +88,7 @@
 const useGpu = computed(() => store.state.useGpu);
 const isEdited = computed(() => store.getters.IS_EDITED);
 const isFullscreen = computed(() => store.getters.IS_FULLSCREEN);
+const engineIds = computed(() => store.state.engineIds);
 const engineInfos = computed(() => store.state.engineInfos);
 const engineManifests = computed(() => store.state.engineManifests);
 
@@ -119,34 +120,6 @@
       quasarDialog: $q.dialog,
       dispatch: store.dispatch,
     });
-<<<<<<< HEAD
-    const isSafeMode = computed(() => store.state.isSafeMode);
-    const uiLocked = computed(() => store.getters.UI_LOCKED);
-    const menubarLocked = computed(() => store.getters.MENUBAR_LOCKED);
-    const projectName = computed(() => store.getters.PROJECT_NAME);
-    const useGpu = computed(() => store.state.useGpu);
-    const isEdited = computed(() => store.getters.IS_EDITED);
-    const isFullscreen = computed(() => store.getters.IS_FULLSCREEN);
-    const engineIds = computed(() => store.state.engineIds);
-    const engineInfos = computed(() => store.state.engineInfos);
-    const engineManifests = computed(() => store.state.engineManifests);
-
-    const titleText = computed(
-      () =>
-        (isEdited.value ? "*" : "") +
-        (projectName.value !== undefined ? projectName.value + " - " : "") +
-        "VOICEVOX" +
-        (currentVersion.value
-          ? " - Ver. " + currentVersion.value + " - "
-          : "") +
-        (useGpu.value ? "GPU" : "CPU") +
-        (isSafeMode.value ? " - セーフモード" : "")
-    );
-
-    // FIXME: App.vue内に移動する
-    watch(titleText, (newTitle) => {
-      window.document.title = newTitle;
-=======
   }
 };
 
@@ -156,7 +129,6 @@
       quasarDialog: $q.dialog,
       dispatch: store.dispatch,
       encoding: store.state.savingSetting.fileEncoding,
->>>>>>> a4b8c962
     });
   }
 };
@@ -365,102 +337,6 @@
           });
         },
         disableWhenUiLocked: false,
-<<<<<<< HEAD
-      });
-    }
-
-    const subMenuOpenFlags = ref(
-      [...Array(menudata.value.length)].map(() => false)
-    );
-
-    const reassignSubMenuOpen = (idx: number) => {
-      if (subMenuOpenFlags.value[idx]) return;
-      if (subMenuOpenFlags.value.find((x) => x)) {
-        const arr = [...Array(menudata.value.length)].map(() => false);
-        arr[idx] = true;
-        subMenuOpenFlags.value = arr;
-      }
-    };
-
-    const hotkeyMap = new Map<HotkeyAction, () => HotkeyReturnType>([
-      ["新規プロジェクト", createNewProject],
-      ["音声書き出し", generateAndSaveAllAudio],
-      ["一つだけ書き出し", generateAndSaveOneAudio],
-      ["音声を繋げて書き出し", generateAndConnectAndSaveAllAudio],
-      ["テキスト読み込む", importTextFile],
-      ["プロジェクトを上書き保存", saveProject],
-      ["プロジェクトを名前を付けて保存", saveProjectAs],
-      ["プロジェクト読み込み", importProject],
-    ]);
-
-    setHotkeyFunctions(hotkeyMap);
-
-    // エンジン毎の項目を追加
-    async function updateEngines() {
-      const engineMenu = menudata.value.find(
-        (x) => x.type === "root" && x.label === "エンジン"
-      ) as MenuItemRoot;
-      if (Object.values(engineInfos.value).length === 1) {
-        const engineInfo = Object.values(engineInfos.value)[0];
-        engineMenu.subMenu = [
-          {
-            type: "button",
-            label: "再起動",
-            onClick: () => {
-              store.dispatch("RESTART_ENGINES", {
-                engineIds: [engineInfo.uuid],
-              });
-            },
-            disableWhenUiLocked: false,
-          },
-        ].filter((x) => x) as MenuItemData[];
-      } else {
-        engineMenu.subMenu = [
-          ...store.getters.GET_SORTED_ENGINE_INFOS.map(
-            (engineInfo) =>
-              ({
-                type: "root",
-                label: engineInfo.name,
-                icon:
-                  engineManifests.value[engineInfo.uuid] &&
-                  base64ImageToUri(engineManifests.value[engineInfo.uuid].icon),
-                subMenu: [
-                  engineInfo.path && {
-                    type: "button",
-                    label: "フォルダを開く",
-                    onClick: () => {
-                      store.dispatch("OPEN_ENGINE_DIRECTORY", {
-                        engineId: engineInfo.uuid,
-                      });
-                    },
-                    disableWhenUiLocked: false,
-                  },
-                  {
-                    type: "button",
-                    label: "再起動",
-                    onClick: () => {
-                      store.dispatch("RESTART_ENGINES", {
-                        engineIds: [engineInfo.uuid],
-                      });
-                    },
-                    disableWhenUiLocked: false,
-                  },
-                ].filter((x) => x),
-              } as MenuItemRoot)
-          ),
-          {
-            type: "separator",
-          },
-          {
-            type: "button",
-            label: "全てのエンジンを再起動",
-            onClick: () => {
-              store.dispatch("RESTART_ENGINES", { engineIds: engineIds.value });
-            },
-            disableWhenUiLocked: false,
-          },
-        ];
-=======
       },
       {
         type: "button",
@@ -513,7 +389,6 @@
       else {
         closeAllDialog();
         openHelpDialog();
->>>>>>> a4b8c962
       }
     },
     disableWhenUiLocked: false,
@@ -573,8 +448,8 @@
         type: "button",
         label: "再起動",
         onClick: () => {
-          store.dispatch("RESTART_ENGINE", {
-            engineId: engineInfo.uuid,
+          store.dispatch("RESTART_ENGINES", {
+            engineIds: [engineInfo.uuid],
           });
         },
         disableWhenUiLocked: false,
@@ -605,8 +480,8 @@
                 type: "button",
                 label: "再起動",
                 onClick: () => {
-                  store.dispatch("RESTART_ENGINE", {
-                    engineId: engineInfo.uuid,
+                  store.dispatch("RESTART_ENGINES", {
+                    engineIds: [engineInfo.uuid],
                   });
                 },
                 disableWhenUiLocked: false,
@@ -621,7 +496,7 @@
         type: "button",
         label: "全てのエンジンを再起動",
         onClick: () => {
-          store.dispatch("RESTART_ENGINE_ALL");
+          store.dispatch("RESTART_ENGINES", { engineIds: engineIds.value });
         },
         disableWhenUiLocked: false,
       },
