--- conflicted
+++ resolved
@@ -93,17 +93,11 @@
             type: "button",
             label: "音声書き出し",
             shortCut: "Ctrl+E",
-<<<<<<< HEAD
-            onClick: () => {
-              store.dispatch(GENERATE_AND_SAVE_ALL_AUDIO, {
-                encoding: store.state.savingSetting.fileEncoding,
-              });
-=======
             onClick: async () => {
               const result: Array<SaveResultObject> = await store.dispatch(
                 GENERATE_AND_SAVE_ALL_AUDIO,
                 {
-                  encoding: store.state.fileEncoding,
+                  encoding: store.state.savingSetting.fileEncoding,
                 }
               );
 
@@ -134,7 +128,6 @@
                   },
                 });
               }
->>>>>>> f098a077
             },
           },
           {
