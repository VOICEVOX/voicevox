<template>
  <q-bar class="bg-white q-pa-none relative-position">
    <img src="icon.png" class="window-logo" alt="application logo" />
    <menu-button
      v-for="(root, index) of menudata"
      :key="index"
      :menudata="root"
<<<<<<< HEAD
      v-model:selected="subMenuOpenFlags[i]"
      @mouseover="reassignSubMenuOpen(i)"
=======
      :disable="uiLocked"
      v-model:selected="subMenuOpenFlags[index]"
      @mouseover="reassignSubMenuOpen(index)"
>>>>>>> cda07555
      @mouseleave="
        root.type === 'button' ? (subMenuOpenFlags[index] = false) : undefined
      "
    />
    <q-space />
    <div class="window-title">
      {{
        (isEdited ? "*" : "") +
        (projectName !== undefined ? projectName + " - " : "") +
        "VOICEVOX"
      }}
    </div>
    <q-space />
    <title-bar-buttons />
  </q-bar>
</template>

<script lang="ts">
import { defineComponent, ref, computed, ComputedRef, watch } from "vue";
import { useStore } from "@/store";
import MenuButton from "@/components/MenuButton.vue";
import TitleBarButtons from "@/components/TitleBarButtons.vue";
import { useQuasar } from "quasar";
import SaveAllResultDialog from "@/components/SaveAllResultDialog.vue";
import { HotkeyAction, HotkeyReturnType } from "@/type/preload";
import { setHotkeyFunctions } from "@/store/setting";

type MenuItemBase<T extends string> = {
  type: T;
  label?: string;
};

export type MenuItemSeparator = MenuItemBase<"separator">;

export type MenuItemRoot = MenuItemBase<"root"> & {
  onClick: () => void;
  subMenu: MenuItemData[];
};

export type MenuItemButton = MenuItemBase<"button"> & {
  onClick: () => void;
};

export type MenuItemCheckbox = MenuItemBase<"checkbox"> & {
  checked: ComputedRef<boolean>;
  onClick: () => void;
};

export type MenuItemData =
  | MenuItemSeparator
  | MenuItemRoot
  | MenuItemButton
  | MenuItemCheckbox;

export type MenuItemType = MenuItemData["type"];

export default defineComponent({
  name: "MenuBar",

  components: {
    MenuButton,
    TitleBarButtons,
  },

  setup() {
    const store = useStore();
    const $q = useQuasar();

    const uiLocked = computed(() => store.getters.UI_LOCKED);
    const projectName = computed(() => store.getters.PROJECT_NAME);
    const isEdited = computed(() => store.getters.IS_EDITED);

    const createNewProject = async () => {
      if (!uiLocked.value) {
        await store.dispatch("CREATE_NEW_PROJECT", {});
      }
    };

    const generateAndSaveAllAudio = async () => {
      if (!uiLocked.value) {
        const result = await store.dispatch("GENERATE_AND_SAVE_ALL_AUDIO", {
          encoding: store.state.savingSetting.fileEncoding,
        });

        let successArray: Array<string | undefined> = [];
        let writeErrorArray: Array<string | undefined> = [];
        let engineErrorArray: Array<string | undefined> = [];
        if (result) {
          for (const item of result) {
            switch (item.result) {
              case "SUCCESS":
                successArray.push(item.path);
                break;
              case "WRITE_ERROR":
                writeErrorArray.push(item.path);
                break;
              case "ENGINE_ERROR":
                engineErrorArray.push(item.path);
                break;
            }
          }
        }

        if (writeErrorArray.length > 0 || engineErrorArray.length > 0) {
          $q.dialog({
            component: SaveAllResultDialog,
            componentProps: {
              successArray: successArray,
              writeErrorArray: writeErrorArray,
              engineErrorArray: engineErrorArray,
            },
          });
        }
      }
    };

    const importTextFile = () => {
      if (!uiLocked.value) {
        store.dispatch("COMMAND_IMPORT_FROM_FILE", {});
      }
    };

    const saveProject = () => {
      if (!uiLocked.value) {
        store.dispatch("SAVE_PROJECT_FILE", { overwrite: true });
      }
    };

    const saveProjectAs = () => {
      if (!uiLocked.value) {
        store.dispatch("SAVE_PROJECT_FILE", {});
      }
    };

    const importProject = () => {
      if (!uiLocked.value) {
        store.dispatch("LOAD_PROJECT_FILE", {});
      }
    };

    const close_Setting_Dialog = () => {
      store.dispatch("IS_SETTING_DIALOG_OPEN", {
        isSettingDialogOpen: false,
      });
    };

    const open_Setting_Dialog = () => {
      store.dispatch("IS_SETTING_DIALOG_OPEN", {
        isSettingDialogOpen: true,
      });
    };

    const close_Help_Dialog = () => {
      store.dispatch("IS_HELP_DIALOG_OPEN", {
        isHelpDialogOpen: false,
      });
    };

    const open_Help_Dialog = () => {
      store.dispatch("IS_HELP_DIALOG_OPEN", {
        isHelpDialogOpen: true,
      });
    };
    const menudata = ref<MenuItemData[]>([
      {
        type: "root",
        label: "ファイル",
        onClick: () => {
          if (store.state.isSettingDialogOpen) close_Setting_Dialog();
          if (store.state.isHelpDialogOpen) close_Help_Dialog();
        },
        subMenu: [
          {
            type: "button",
            label: "新規プロジェクト",
            onClick: () => {
              createNewProject();
            },
          },
          {
            type: "button",
            label: "音声書き出し",
            onClick: () => {
              generateAndSaveAllAudio();
            },
          },
          {
            type: "button",
            label: "テキスト読み込み",
            onClick: () => {
              if (store.state.isSettingDialogOpen) close_Setting_Dialog();
              if (store.state.isHelpDialogOpen) close_Help_Dialog();
              importTextFile();
            },
          },
          { type: "separator" },
          {
            type: "button",
            label: "プロジェクトを上書き保存",
            onClick: () => {
              if (store.state.isSettingDialogOpen) close_Setting_Dialog();
              if (store.state.isHelpDialogOpen) close_Help_Dialog();
              saveProject();
            },
          },
          {
            type: "button",
            label: "プロジェクトを名前を付けて保存",
            onClick: () => {
              if (store.state.isSettingDialogOpen) close_Setting_Dialog();
              if (store.state.isHelpDialogOpen) close_Help_Dialog();
              saveProjectAs();
            },
          },
          {
            type: "button",
            label: "プロジェクト読み込み",
            onClick: () => {
              if (store.state.isSettingDialogOpen) close_Setting_Dialog();
              if (store.state.isHelpDialogOpen) close_Help_Dialog();
              importProject();
            },
          },
        ],
      },
      {
        type: "root",
        label: "エンジン",
        onClick: () => {
          if (store.state.isSettingDialogOpen) close_Setting_Dialog();
          if (store.state.isHelpDialogOpen) close_Help_Dialog();
        },
        subMenu: [
          {
            type: "button",
            label: "再起動",
            onClick: () => {
              store.dispatch("RESTART_ENGINE");
            },
          },
        ],
      },
      {
        type: "root",
        label: "設定",
<<<<<<< HEAD
        onClick: () => {
          if (store.state.isHelpDialogOpen) close_Help_Dialog();
          if (store.state.isSettingDialogOpen) close_Setting_Dialog();
          else open_Setting_Dialog();
        },
=======
        subMenu: [
          {
            type: "button",
            label: "オプション",
            onClick() {
              store.dispatch("IS_SETTING_DIALOG_OPEN", {
                isSettingDialogOpen: true,
              });
            },
          },
          {
            type: "button",
            label: "ショートカットキー",
            onClick() {
              store.dispatch("IS_HOTKEY_SETTING_DIALOG_OPEN", {
                isHotkeySettingDialogOpen: true,
              });
            },
          },
          {
            type: "button",
            label: "デフォルトスタイル",
            onClick() {
              store.dispatch("IS_DEFAULT_STYLE_SELECT_DIALOG_OPEN", {
                isDefaultStyleSelectDialogOpen: true,
              });
            },
          },
        ],
>>>>>>> cda07555
      },
      {
        type: "button",
        label: "ヘルプ",
        onClick: () => {
          if (store.state.isSettingDialogOpen) close_Setting_Dialog();
          if (store.state.isHelpDialogOpen) close_Help_Dialog();
          else open_Help_Dialog();
        },
      },
    ]);

    const subMenuOpenFlags = ref(
      [...Array(menudata.value.length)].map(() => false)
    );

    const reassignSubMenuOpen = (idx: number) => {
      if (subMenuOpenFlags.value[idx]) return;
      if (subMenuOpenFlags.value.find((x) => x)) {
        const arr = [...Array(menudata.value.length)].map(() => false);
        arr[idx] = true;
        subMenuOpenFlags.value = arr;
      }
    };

    const hotkeyMap = new Map<HotkeyAction, () => HotkeyReturnType>([
      ["新規プロジェクト", createNewProject],
      ["音声書き出し", generateAndSaveAllAudio],
      ["テキスト読み込む", importTextFile],
      ["プロジェクトを上書き保存", saveProject],
      ["プロジェクトを名前を付けて保存", saveProjectAs],
      ["プロジェクト読み込み", importProject],
    ]);

    setHotkeyFunctions(hotkeyMap);

    watch(uiLocked, () => {
      // UIのロックが解除された時に再びメニューが開かれてしまうのを防ぐ
      if (uiLocked.value) {
        subMenuOpenFlags.value = [...Array(menudata.value.length)].map(
          () => false
        );
      }
    });

    return {
      uiLocked,
      projectName,
      isEdited,
      subMenuOpenFlags,
      reassignSubMenuOpen,
      menudata,
    };
  },
});
</script>

<style lang="scss">
@use '@/styles' as global;

.active-menu {
  background-color: rgba(global.$primary, 0.3) !important;
}
</style>

<style lang="scss" scoped>
@use '@/styles' as global;

.q-bar {
  min-height: global.$menubar-height;
  -webkit-app-region: drag;
  > .q-btn {
    margin-left: 0;
    -webkit-app-region: no-drag;
  }
}

.window-logo {
  height: global.$menubar-height;
}

.window-title {
  height: global.$menubar-height;
  margin-right: 10%;
  text-overflow: ellipsis;
  overflow: hidden;
}
</style><|MERGE_RESOLUTION|>--- conflicted
+++ resolved
@@ -5,14 +5,8 @@
       v-for="(root, index) of menudata"
       :key="index"
       :menudata="root"
-<<<<<<< HEAD
-      v-model:selected="subMenuOpenFlags[i]"
-      @mouseover="reassignSubMenuOpen(i)"
-=======
-      :disable="uiLocked"
       v-model:selected="subMenuOpenFlags[index]"
       @mouseover="reassignSubMenuOpen(index)"
->>>>>>> cda07555
       @mouseleave="
         root.type === 'button' ? (subMenuOpenFlags[index] = false) : undefined
       "
@@ -258,13 +252,10 @@
       {
         type: "root",
         label: "設定",
-<<<<<<< HEAD
         onClick: () => {
           if (store.state.isHelpDialogOpen) close_Help_Dialog();
           if (store.state.isSettingDialogOpen) close_Setting_Dialog();
-          else open_Setting_Dialog();
         },
-=======
         subMenu: [
           {
             type: "button",
@@ -294,7 +285,6 @@
             },
           },
         ],
->>>>>>> cda07555
       },
       {
         type: "button",
