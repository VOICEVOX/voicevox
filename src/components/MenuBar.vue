<template>
  <q-bar class="bg-white q-pa-none relative-position">
    <img src="icon.png" class="window-logo" alt="application logo" />
    <menu-button
      v-for="(root, i) of menudata"
      :key="i"
      :menudata="root"
      :disable="uiLocked"
      v-model:selected="subMenuOpenFlags[i]"
      @mouseover="reassignSubMenuOpen(i)"
    />
    <q-space />
    <div v-if="projectName !== undefined" class="window-title">
      {{ projectName + " - VOICEVOX" }}
    </div>
    <div v-else class="window-title">VOICEVOX</div>
    <q-space />
    <title-bar-buttons />
  </q-bar>
</template>

<script lang="ts">
import { defineComponent, ref, computed, ComputedRef, watch } from "vue";
import { useQuasar } from "quasar";
import { useStore } from "@/store";
<<<<<<< HEAD
import { UI_LOCKED, SET_USE_GPU, SET_FILE_ENCODING } from "@/store/ui";
import {
  SAVE_PROJECT_FILE,
  LOAD_PROJECT_FILE,
  PROJECT_NAME,
} from "@/store/project";
=======
import {
  UI_LOCKED,
  SET_USE_GPU,
  SET_FILE_ENCODING,
  ASYNC_UI_LOCK,
} from "@/store/ui";
import { SAVE_PROJECT_FILE, LOAD_PROJECT_FILE } from "@/store/project";
>>>>>>> 13e54ae6
import { GENERATE_AND_SAVE_ALL_AUDIO, IMPORT_FROM_FILE } from "@/store/audio";
import MenuButton from "@/components/MenuButton.vue";
import TitleBarButtons from "@/components/TitleBarButtons.vue";
import Mousetrap from "mousetrap";

type MenuItemBase<T extends string> = {
  type: T;
  label?: string;
};

export type MenuItemSeparator = MenuItemBase<"separator">;

export type MenuItemRoot = MenuItemBase<"root"> & {
  subMenu: MenuItemData[];
};

export type MenuItemButton = MenuItemBase<"button"> & {
  onClick: () => void;
  shortCut?: string;
};

export type MenuItemCheckbox = MenuItemBase<"checkbox"> & {
  checked: ComputedRef<boolean>;
  onClick: () => void;
};

export type MenuItemData =
  | MenuItemSeparator
  | MenuItemRoot
  | MenuItemButton
  | MenuItemCheckbox;

export type MenuItemType = MenuItemData["type"];

export default defineComponent({
  name: "MenuBar",

  components: {
    MenuButton,
    TitleBarButtons,
  },

  setup() {
    const store = useStore();
    const $q = useQuasar();

    const uiLocked = computed(() => store.getters[UI_LOCKED]);
    const projectName = computed(() => store.getters[PROJECT_NAME]);

    const changeUseGPU = async (useGpu: boolean) => {
      if (store.state.useGpu === useGpu) return;

      const change = async () => {
        await store.dispatch(SET_USE_GPU, { useGpu });
        $q.dialog({
          title: "エンジンの起動モードを変更しました",
          message: "変更を適用するためにVOICEVOXを再起動してください。",
          ok: {
            flat: true,
            textColor: "secondary",
          },
        });
      };

      const isAvailableGPUMode = await new Promise<boolean>((resolve) => {
        store.dispatch(ASYNC_UI_LOCK, {
          callback: async () => {
            $q.loading.show({
              spinnerColor: "primary",
              spinnerSize: 50,
              boxClass: "bg-white text-secondary",
              message: "起動モードを変更中です",
            });
            resolve(await window.electron.isAvailableGPUMode());
            $q.loading.hide();
          },
        });
      });

      if (useGpu && !isAvailableGPUMode) {
        $q.dialog({
          title: "対応するGPUデバイスが見つかりません",
          message:
            "GPUモードの利用には、メモリが3GB以上あるNVIDIA製GPUが必要です。<br />" +
            "このままGPUモードに変更するとエンジンエラーが発生する可能性があります。本当に変更しますか？",
          html: true,
          persistent: true,
          focus: "cancel",
          style: {
            width: "90vw",
            maxWidth: "90vw",
          },
          ok: {
            label: "変更する",
            flat: true,
            textColor: "secondary",
          },
          cancel: {
            label: "変更しない",
            flat: true,
            textColor: "secondary",
          },
        }).onOk(change);
      } else change();
    };

    const menudata = ref<MenuItemData[]>([
      {
        type: "root",
        label: "ファイル",
        subMenu: [
          {
            type: "button",
            label: "音声書き出し",
            shortCut: "Ctrl+E",
            onClick: () => {
              store.dispatch(GENERATE_AND_SAVE_ALL_AUDIO, {
                encoding: store.state.fileEncoding,
              });
            },
          },
          {
            type: "button",
            label: "テキスト読み込み",
            onClick: () => {
              store.dispatch(IMPORT_FROM_FILE, {});
            },
          },
          { type: "separator" },
          {
            type: "button",
            label: "プロジェクトを上書き保存",
            shortCut: "Ctrl+S",
            onClick: () => {
              store.dispatch(SAVE_PROJECT_FILE, { overwrite: true });
            },
          },
          {
            type: "button",
            label: "プロジェクトを名前を付けて保存",
            shortCut: "Ctrl+Shift+S",
            onClick: () => {
              store.dispatch(SAVE_PROJECT_FILE, {});
            },
          },
          {
            type: "button",
            label: "プロジェクト読み込み",
            shortCut: "Ctrl+O",
            onClick: () => {
              store.dispatch(LOAD_PROJECT_FILE, {});
            },
          },
        ],
      },
      {
        type: "root",
        label: "エンジン",
        subMenu: [
          {
            type: "root",
            label: "起動モード",
            subMenu: [
              {
                type: "checkbox",
                label: "CPU",
                checked: computed(() => !store.state.useGpu),
                onClick: async () => changeUseGPU(false),
              },
              {
                type: "checkbox",
                label: "GPU",
                checked: computed(() => store.state.useGpu),
                onClick: async () => changeUseGPU(true),
              },
            ],
          },
        ],
      },
      {
        type: "root",
        label: "文字コード",
        subMenu: [
          {
            type: "checkbox",
            label: "UTF-8",
            checked: computed(() => store.state.fileEncoding === "UTF-8"),
            onClick: () =>
              store.dispatch(SET_FILE_ENCODING, {
                encoding: "UTF-8",
              }),
          },
          {
            type: "checkbox",
            label: "Shift_JIS",
            checked: computed(() => store.state.fileEncoding === "Shift_JIS"),
            onClick: () =>
              store.dispatch(SET_FILE_ENCODING, {
                encoding: "Shift_JIS",
              }),
          },
        ],
      },
    ]);

    const subMenuOpenFlags = ref(
      [...Array(menudata.value.length)].map(() => false)
    );

    const reassignSubMenuOpen = (i: number) => {
      if (subMenuOpenFlags.value[i]) return;
      if (subMenuOpenFlags.value.find((x) => x)) {
        const arr = [...Array(menudata.value.length)].map(() => false);
        arr[i] = true;
        subMenuOpenFlags.value = arr;
      }
    };

<<<<<<< HEAD
    // メニューバー中のホットキー有効化
    const _enableHotKey = (items: any) => {
      items.forEach((item: MenuItemData) => {
        if (item.type === "root") {
          _enableHotKey(item.subMenu);
          return;
        }
        if (item.type === "button" && item.shortCut) {
          Mousetrap.bind(item.shortCut.toLowerCase(), () => {
            if (!uiLocked.value) item.onClick();
          });
          return;
        }
      });
    };
    _enableHotKey(menudata.value);
=======
    watch(uiLocked, () => {
      // UIのロックが解除された時に再びメニューが開かれてしまうのを防ぐ
      if (uiLocked.value) {
        subMenuOpenFlags.value = [...Array(menudata.value.length)].map(
          () => false
        );
      }
    });
>>>>>>> 13e54ae6

    return {
      uiLocked,
      projectName,
      subMenuOpenFlags,
      reassignSubMenuOpen,
      menudata,
    };
  },
});
</script>

<style lang="scss">
@use '@/styles' as global;

.active-menu {
  background-color: rgba(global.$primary, 0.3) !important;
}
</style>

<style lang="scss" scoped>
@use '@/styles' as global;

.q-bar {
  min-height: global.$menubar-height;
  -webkit-app-region: drag;
  > .q-badge {
    margin-left: 0;
    -webkit-app-region: no-drag;
  }
}

.window-logo {
  height: global.$menubar-height;
}

.window-title {
  height: global.$menubar-height;
  margin-right: 10%;
  text-overflow: ellipsis;
  overflow: hidden;
}
</style><|MERGE_RESOLUTION|>--- conflicted
+++ resolved
@@ -23,22 +23,17 @@
 import { defineComponent, ref, computed, ComputedRef, watch } from "vue";
 import { useQuasar } from "quasar";
 import { useStore } from "@/store";
-<<<<<<< HEAD
-import { UI_LOCKED, SET_USE_GPU, SET_FILE_ENCODING } from "@/store/ui";
-import {
-  SAVE_PROJECT_FILE,
-  LOAD_PROJECT_FILE,
-  PROJECT_NAME,
-} from "@/store/project";
-=======
 import {
   UI_LOCKED,
   SET_USE_GPU,
   SET_FILE_ENCODING,
   ASYNC_UI_LOCK,
 } from "@/store/ui";
-import { SAVE_PROJECT_FILE, LOAD_PROJECT_FILE } from "@/store/project";
->>>>>>> 13e54ae6
+import {
+  SAVE_PROJECT_FILE,
+  LOAD_PROJECT_FILE,
+  PROJECT_NAME,
+} from "@/store/project";
 import { GENERATE_AND_SAVE_ALL_AUDIO, IMPORT_FROM_FILE } from "@/store/audio";
 import MenuButton from "@/components/MenuButton.vue";
 import TitleBarButtons from "@/components/TitleBarButtons.vue";
@@ -257,7 +252,6 @@
       }
     };
 
-<<<<<<< HEAD
     // メニューバー中のホットキー有効化
     const _enableHotKey = (items: any) => {
       items.forEach((item: MenuItemData) => {
@@ -274,7 +268,7 @@
       });
     };
     _enableHotKey(menudata.value);
-=======
+
     watch(uiLocked, () => {
       // UIのロックが解除された時に再びメニューが開かれてしまうのを防ぐ
       if (uiLocked.value) {
@@ -283,7 +277,6 @@
         );
       }
     });
->>>>>>> 13e54ae6
 
     return {
       uiLocked,
