--- conflicted
+++ resolved
@@ -514,7 +514,6 @@
       disableWhenUiLocked: false,
     });
   }
-<<<<<<< HEAD
   if (
     Object.values(engineManifests.value).some(
       (e) => e.supportedFeatures?.manageLibrary
@@ -529,7 +528,8 @@
         });
       },
       disableWhenUiLocked: true,
-=======
+    });
+  }
   // マルチエンジンオフモードの解除
   if (store.state.isMultiEngineOffMode) {
     engineMenu.subMenu.push({
@@ -542,7 +542,6 @@
       },
       disableWhenUiLocked: false,
       disablreloadingLocked: true,
->>>>>>> 21670fa3
     });
   }
 }
