--- conflicted
+++ resolved
@@ -242,10 +242,6 @@
     const store = useStore();
     const $q = useQuasar();
 
-<<<<<<< HEAD
-    let engineKey: string | undefined;
-=======
->>>>>>> 62e7b360
     const dictionaryManageDialogOpenedComputed = computed({
       get: () => props.modelValue,
       set: (val) => emit("update:modelValue", val),
@@ -258,40 +254,9 @@
     const userDict = ref<Record<string, UserDictWord>>({});
 
     const loadingDictProcess = async () => {
-<<<<<<< HEAD
-      // FIXME: エンジン周りに蜜結合なので、他のユーザー辞書操作系も含めてvuexに移動させる。
-      engineKey = store.state.engineKeys[0]; // TODO: 複数エンジン対応
-      if (!engineKey) throw new Error(`No such engine registered: index == 0`);
-      loadingDict.value = true;
-      try {
-        const engineDict = await store
-          .dispatch("INVOKE_ENGINE_CONNECTOR", {
-            engineKey,
-            action: "getUserDictWordsUserDictGet",
-            payload: [],
-          })
-          .then(toDispatchResponse("getUserDictWordsUserDictGet"));
-        // 50音順にソートするために、一旦arrayにする
-        const dictArray = Object.keys(engineDict).map((k) => {
-          return { key: k, ...engineDict[k] };
-        });
-        dictArray.sort((a, b) => {
-          if (a.yomi > b.yomi) {
-            return 1;
-          } else {
-            return -1;
-          }
-        });
-        const dictEntries: [string, UserDictWord][] = dictArray.map((v) => {
-          const { key, ...newV } = v;
-          return [key, newV];
-        });
-        userDict.value = Object.fromEntries(dictEntries);
-=======
       loadingDict.value = true;
       try {
         userDict.value = await store.dispatch("LOAD_USER_DICT");
->>>>>>> 62e7b360
       } catch {
         $q.dialog({
           title: "辞書の取得に失敗しました",
@@ -510,33 +475,15 @@
       );
     });
     const saveWord = async () => {
-<<<<<<< HEAD
-      if (!engineKey) throw new Error(`No such engine registered: index == 0`);
-=======
->>>>>>> 62e7b360
       if (!accentPhrase.value) throw new Error(`accentPhrase === undefined`);
       const accent = computeRegisteredAccent();
       if (selectedId.value) {
         try {
-<<<<<<< HEAD
-          await store.dispatch("INVOKE_ENGINE_CONNECTOR", {
-            engineKey,
-            action: "rewriteUserDictWordUserDictWordWordUuidPut",
-            payload: [
-              {
-                wordUuid: selectedId.value,
-                surface: surface.value,
-                pronunciation: yomi.value,
-                accentType: accent,
-              },
-            ],
-=======
           await store.dispatch("REWRITE_WORD", {
             wordUuid: selectedId.value,
             surface: surface.value,
             pronunciation: yomi.value,
             accentType: accent,
->>>>>>> 62e7b360
           });
         } catch {
           $q.dialog({
@@ -552,27 +499,11 @@
         }
       } else {
         try {
-<<<<<<< HEAD
-          await store
-            .dispatch("INVOKE_ENGINE_CONNECTOR", {
-              engineKey,
-              action: "addUserDictWordUserDictWordPost",
-              payload: [
-                {
-                  surface: surface.value,
-                  pronunciation: yomi.value,
-                  accentType: accent,
-                },
-              ],
-            })
-            .then(toDispatchResponse("addUserDictWordUserDictWordPost"));
-=======
           await store.dispatch("ADD_WORD", {
             surface: surface.value,
             pronunciation: yomi.value,
             accentType: accent,
           });
->>>>>>> 62e7b360
         } catch {
           $q.dialog({
             title: "単語の登録に失敗しました",
@@ -607,23 +538,9 @@
           textColor: "display",
         },
       }).onOk(async () => {
-<<<<<<< HEAD
-        if (!engineKey)
-          throw new Error(`No such engine registered: index == 0`);
-        try {
-          await store.dispatch("INVOKE_ENGINE_CONNECTOR", {
-            engineKey,
-            action: "deleteUserDictWordUserDictWordWordUuidDelete",
-            payload: [
-              {
-                wordUuid: selectedId.value,
-              },
-            ],
-=======
         try {
           await store.dispatch("DELETE_WORD", {
             wordUuid: selectedId.value,
->>>>>>> 62e7b360
           });
         } catch {
           $q.dialog({
