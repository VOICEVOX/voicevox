--- conflicted
+++ resolved
@@ -273,11 +273,7 @@
   }>();
 
 const store = useStore();
-<<<<<<< HEAD
 const dictionaryStore = useDictionary();
-const $q = useQuasar();
-=======
->>>>>>> a200d73a
 
 const dictionaryManageDialogOpenedComputed = computed({
   get: () => props.modelValue,
