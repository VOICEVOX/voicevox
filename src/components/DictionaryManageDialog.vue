<template>
  <q-dialog
    maximized
    transition-show="jump-up"
    transition-hide="jump-down"
    class="setting-dialog transparent-backdrop"
    v-model="dictionaryManageDialogOpenedComputed"
  >
    <q-layout container view="hHh Lpr fFf" class="bg-background">
      <q-page-container>
        <q-header class="q-pa-sm">
          <q-toolbar>
            <q-toolbar-title class="text-display"
              >読み方＆アクセント辞書</q-toolbar-title
            >
            <q-space />
            <!-- close button -->
            <q-btn
              round
              flat
              icon="close"
              color="display"
              @click="discardOrNotDialog(closeDialog)"
            />
          </q-toolbar>
        </q-header>
        <q-page class="row">
          <div v-if="loadingDict" class="loading-dict">
            <div>
              <q-spinner color="primary" size="2.5rem" />
              <div class="q-mt-xs">読み込み中・・・</div>
            </div>
          </div>
          <div class="col-4 word-list-col">
            <div v-if="wordEditing" class="word-list-disable-overlay" />
            <div class="word-list-header">
              <div class="word-list-title text-h5">単語一覧</div>
              <div>
                <q-btn
                  outline
                  text-color="warning"
                  class="text-no-wrap text-bold"
                  @click="deleteWord"
                  :disable="uiLocked || !isDeletable"
                  >削除</q-btn
                >
              </div>
              <div>
                <q-btn
                  outline
                  text-color="display"
                  class="text-no-wrap text-bold"
                  @click="editWord"
                  :disable="uiLocked || !selectedId"
                  >編集</q-btn
                >
              </div>
              <div>
                <q-btn
                  outline
                  text-color="display"
                  class="text-no-wrap text-bold"
                  @click="newWord"
                  :disable="uiLocked"
                  >追加</q-btn
                >
              </div>
            </div>
            <q-list class="word-list">
              <q-item
                v-for="(value, key) in userDict"
                :key="key"
                tag="label"
                v-ripple
                clickable
                @click="selectWord(key)"
                :active="selectedId === key"
                active-class="active-word"
              >
                <q-item-section>
                  <q-item-label class="text-display">{{
                    value.surface
                  }}</q-item-label>
                  <q-item-label caption>{{ value.yomi }}</q-item-label>
                </q-item-section>
              </q-item>
            </q-list>
          </div>

          <!-- 右側のpane -->
          <div v-if="wordEditing" class="col-8 no-wrap text-no-wrap">
            <div class="row q-pl-md q-mt-md">
              <div class="text-h6">単語</div>
              <q-input
                ref="surfaceInput"
                class="word-input"
                v-model="surface"
                @blur="setSurface(surface)"
                @keydown="yomiFocusWhenEnter"
                dense
                :disable="uiLocked"
              />
            </div>
            <div class="row q-pl-md q-pt-sm">
              <div class="text-h6">読み</div>
              <q-input
                ref="yomiInput"
                class="word-input"
                v-model="yomi"
                @blur="setYomi(yomi)"
                @keydown="setYomiWhenEnter"
                dense
                :error="!isOnlyHiraOrKana"
                :disable="uiLocked"
              >
                <template v-slot:error>
                  読みに使える文字はひらがなとカタカナのみです。
                </template>
              </q-input>
            </div>
            <div class="row q-pl-md q-pt-sm text-h6">アクセント調整</div>
            <div class="row q-pl-md accent-desc">
              語尾のアクセントを考慮するため、「が」が自動で挿入されます。
            </div>
            <div class="row q-px-md" style="height: 130px">
              <div class="play-button">
                <q-btn
                  v-if="!nowPlaying && !nowGenerating"
                  fab
                  color="primary-light"
                  text-color="display-dark"
                  icon="play_arrow"
                  @click="play"
                />
                <q-btn
                  v-else
                  fab
                  color="primary-light"
                  text-color="display-dark"
                  icon="stop"
                  @click="stop"
                  :disable="nowGenerating"
                />
              </div>
              <div
                ref="accentPhraseTable"
                class="accent-phrase-table overflow-hidden-y"
                :style="{
                  justifyContent: centeringAccentPhrase ? 'center' : undefined,
                }"
              >
                <div v-if="accentPhrase" class="mora-table">
                  <audio-accent
                    :accent-phrase="accentPhrase"
                    :accent-phrase-index="0"
                    :ui-locked="uiLocked"
                    @changeAccent="changeAccent"
                  />
                  <template
                    v-for="(mora, moraIndex) in accentPhrase.moras"
                    :key="moraIndex"
                  >
                    <div
                      class="text-cell"
                      :style="{
                        gridColumn: `${moraIndex * 2 + 1} / span 1`,
                      }"
                    >
                      {{ mora.text }}
                    </div>
                    <div
                      v-if="moraIndex < accentPhrase.moras.length - 1"
                      class="splitter-cell"
                      :style="{
                        gridColumn: `${moraIndex * 2 + 2} / span 1`,
                      }"
                    />
                  </template>
                </div>
              </div>
            </div>
            <div class="row q-px-md save-delete-reset-buttons">
              <q-space />
              <q-btn
                v-show="!!selectedId"
                outline
                text-color="display"
                class="text-no-wrap text-bold q-mr-sm"
                @click="resetWord"
                :disable="uiLocked || !isWordChanged"
                >リセット</q-btn
              >
              <q-btn
                outline
                text-color="display"
                class="text-no-wrap text-bold q-mr-sm"
                @click="saveWord"
                :disable="uiLocked || !isWordChanged"
                >保存</q-btn
              >
              <q-btn
                outline
                text-color="display"
                class="text-no-wrap text-bold q-mr-sm"
                @click="isWordChanged ? discardOrNotDialog(cancel) : cancel()"
                :disable="uiLocked"
                >キャンセル</q-btn
              >
            </div>
          </div>
        </q-page>
      </q-page-container>
    </q-layout>
  </q-dialog>
</template>

<script lang="ts">
import { computed, defineComponent, nextTick, ref, watch } from "vue";
import { useStore } from "@/store";
import { AccentPhrase, AudioQuery, UserDictWord } from "@/openapi";
import {
  convertHiraToKana,
  convertLongVowel,
  createKanaRegex,
} from "@/store/utility";
import AudioAccent from "@/components/AudioAccent.vue";
import { QInput, useQuasar } from "quasar";
import { AudioItem } from "@/store/type";

export default defineComponent({
  name: "DictionaryManageDialog",
  components: { AudioAccent },
  props: {
    modelValue: {
      type: Boolean,
      required: true,
    },
  },

  setup(props, { emit }) {
    const store = useStore();
    const $q = useQuasar();

<<<<<<< HEAD
    const engineKeyComputed = computed(() => store.state.engineKeys[0]); // TODO: 複数エンジン対応
=======
    const engineKey = store.state.engineKeys[0]; // TODO: 複数エンジン対応
>>>>>>> 8d6e9745

    const dictionaryManageDialogOpenedComputed = computed({
      get: () => props.modelValue,
      set: (val) => emit("update:modelValue", val),
    });
    const uiLocked = ref(false); // ダイアログ内でstore.getters.UI_LOCKEDは常にtrueなので独自に管理
    const nowGenerating = ref(false);
    const nowPlaying = ref(false);

    const loadingDict = ref(false);
    const userDict = ref<Record<string, UserDictWord>>({});

    const createUILockAction = function <T>(action: Promise<T>) {
      uiLocked.value = true;
      return action.finally(() => {
        uiLocked.value = false;
      });
    };

    const loadingDictProcess = async () => {
      loadingDict.value = true;
      try {
        userDict.value = await createUILockAction(
          store.dispatch("LOAD_USER_DICT")
        );
      } catch {
        $q.dialog({
          title: "辞書の取得に失敗しました",
          message: "エンジンの再起動をお試しください。",
          ok: {
            label: "閉じる",
            flat: true,
            textColor: "display",
          },
        }).onOk(() => {
          dictionaryManageDialogOpenedComputed.value = false;
        });
      }
      loadingDict.value = false;
    };
    watch(dictionaryManageDialogOpenedComputed, async (newValue) => {
      if (newValue) {
        await loadingDictProcess();
        toInitialState();
      }
    });

    const wordEditing = ref(false);

    const surfaceInput = ref<QInput>();
    const yomiInput = ref<QInput>();
    const yomiFocusWhenEnter = (event: KeyboardEvent) => {
      // keyCodeは非推奨で、keyが推奨だが、
      // key === "Enter"はIMEのEnterも拾ってしまうので、keyCodeを用いている
      if (event.keyCode === 13) {
        yomiInput.value?.focus();
      }
    };
    const setYomiWhenEnter = (event: KeyboardEvent) => {
      // keyCodeは非推奨で、keyが推奨だが、
      // key === "Enter"はIMEのEnterも拾ってしまうので、keyCodeを用いている
      if (event.keyCode === 13) {
        setYomi(yomi.value);
      }
    };

    const selectedId = ref("");
    const surface = ref("");
    const yomi = ref("");

    const styleId = computed(() => {
      if (!store.getters.USER_ORDERED_CHARACTER_INFOS) return 0;
      return store.getters.USER_ORDERED_CHARACTER_INFOS[0].metas.styles[0]
        .styleId;
    });

    const kanaRegex = createKanaRegex();
    const isOnlyHiraOrKana = ref(true);
    const accentPhrase = ref<AccentPhrase | undefined>();
    const accentPhraseTable = ref<HTMLElement>();
    // スクロールしなければならないほど長いアクセント句はセンタリングしないようにする
    // computedにすると、ダイアログを表示した際にしか動作しないので、refにして変更時に代入する
    const centeringAccentPhrase = ref(true);
    // FIXME: CSSで完結させる
    const computeCenteringAccentPhrase = () => {
      centeringAccentPhrase.value =
        !!accentPhraseTable.value &&
        accentPhraseTable.value.scrollWidth ==
          accentPhraseTable.value.offsetWidth;
    };
    const convertHankakuToZenkaku = (text: string) => {
      // "!"から"~"までの範囲の文字(数字やアルファベット)を全角に置き換える
      return text.replace(/[\u0021-\u007e]/g, (s) => {
        return String.fromCharCode(s.charCodeAt(0) + 0xfee0);
      });
    };
    const setSurface = (text: string) => {
      // surfaceを全角化する
      // 入力は半角でも問題ないが、登録時に全角に変換され、isWordChangedの判断がおかしくなることがあるので、
      // 入力後に自動で変換するようにする
      surface.value = convertHankakuToZenkaku(text);
    };
    const setYomi = async (text: string, changeWord?: boolean) => {
      const engineKey = engineKeyComputed.value;
      if (engineKey === undefined)
        throw new Error(`assert engineKey !== undefined`);

      // テキスト長が0の時にエラー表示にならないように、テキスト長を考慮する
      isOnlyHiraOrKana.value = !text.length || kanaRegex.test(text);
      // 読みが変更されていない場合は、アクセントフレーズに変更を加えない
      // ただし、読みが同じで違う単語が存在する場合が考えられるので、changeWordフラグを考慮する
      // 「ガ」が自動挿入されるので、それを考慮してsliceしている
      if (
        text ==
          accentPhrase.value?.moras
            .map((v) => v.text)
            .join("")
            .slice(0, -1) &&
        !changeWord
      ) {
        return;
      }
      if (isOnlyHiraOrKana.value && text.length) {
        text = convertHiraToKana(text);
        text = convertLongVowel(text);
        accentPhrase.value = (
          await createUILockAction(
            store.dispatch("FETCH_ACCENT_PHRASES", {
              text: text + "ガ'",
              engineKey,
              styleId: styleId.value,
              isKana: true,
            })
          )
        )[0];
        if (
          selectedId.value &&
          userDict.value[selectedId.value].yomi === text
        ) {
          accentPhrase.value.accent = computeDisplayAccent();
        }
      } else {
        accentPhrase.value = undefined;
      }
      yomi.value = text;
      await nextTick();
      computeCenteringAccentPhrase();
    };
    window.onresize = computeCenteringAccentPhrase;

    const changeAccent = async (_: number, accent: number) => {
      const engineKey = engineKeyComputed.value;
      if (engineKey === undefined)
        throw new Error(`assert engineKey !== undefined`);

      if (accentPhrase.value) {
        accentPhrase.value.accent = accent;
        accentPhrase.value = (
          await createUILockAction(
            store.dispatch("FETCH_MORA_DATA", {
              accentPhrases: [accentPhrase.value],
              engineKey,
              styleId: styleId.value,
            })
          )
        )[0];
      }
    };

    const audioElem = new Audio();
    audioElem.pause();

    const play = async () => {
      if (!accentPhrase.value) return;
      nowGenerating.value = true;
      const query: AudioQuery = {
        accentPhrases: [accentPhrase.value],
        speedScale: 1.0,
        pitchScale: 0,
        intonationScale: 1.0,
        volumeScale: 1.0,
        prePhonemeLength: 0.1,
        postPhonemeLength: 0.1,
        outputSamplingRate: store.state.savingSetting.outputSamplingRate,
        outputStereo: store.state.savingSetting.outputStereo,
      };

      const audioItem: AudioItem = {
        text: yomi.value,
        engineId: engineKey, // FIXME: 暫定的にengineKey == engineIdとして使う
        styleId: styleId.value,
        query,
      };

      let blob = await store.dispatch("GET_AUDIO_CACHE_FROM_AUDIO_ITEM", {
        audioItem,
      });
      if (!blob) {
        blob = await createUILockAction(
          store.dispatch("GENERATE_AUDIO_FROM_AUDIO_ITEM", {
            audioItem,
          })
        );
        if (!blob) {
          nowGenerating.value = false;
          $q.dialog({
            title: "生成に失敗しました",
            message: "エンジンの再起動をお試しください。",
            ok: {
              label: "閉じる",
              flat: true,
              textColor: "display",
            },
          });
          return;
        }
      }
      nowGenerating.value = false;
      nowPlaying.value = true;
      await store.dispatch("PLAY_AUDIO_BLOB", { audioElem, audioBlob: blob });
      nowPlaying.value = false;
    };
    const stop = () => {
      audioElem.pause();
    };

    // accent phraseにあるaccentと実際に登録するアクセントには差が生まれる
    // アクセントが自動追加される「ガ」に指定されている場合、
    // 実際に登録するaccentの値は0となるので、そうなるように処理する
    const computeRegisteredAccent = () => {
      if (!accentPhrase.value) throw new Error();
      let accent = accentPhrase.value.accent;
      accent = accent === accentPhrase.value.moras.length ? 0 : accent;
      return accent;
    };
    // computeの逆
    // 辞書から得たaccentが0の場合に、自動で追加される「ガ」の位置にアクセントを表示させるように処理する
    const computeDisplayAccent = () => {
      if (!accentPhrase.value || !selectedId.value) throw new Error();
      let accent = userDict.value[selectedId.value].accentType;
      accent = accent === 0 ? accentPhrase.value.moras.length : accent;
      return accent;
    };

    // 操作（ステートの移動）
    const isWordChanged = computed(() => {
      if (selectedId.value === "") {
        return surface.value && yomi.value && accentPhrase.value;
      }
      // 一旦代入することで、userDictそのものが更新された時もcomputedするようにする
      const dict = userDict.value;
      const dictData = dict[selectedId.value];
      return (
        dictData &&
        (dictData.surface !== surface.value ||
          dictData.yomi !== yomi.value ||
          dictData.accentType !== computeRegisteredAccent())
      );
    });
    const saveWord = async () => {
      if (!accentPhrase.value) throw new Error(`accentPhrase === undefined`);
      const accent = computeRegisteredAccent();
      if (selectedId.value) {
        try {
          await store.dispatch("REWRITE_WORD", {
            wordUuid: selectedId.value,
            surface: surface.value,
            pronunciation: yomi.value,
            accentType: accent,
          });
        } catch {
          $q.dialog({
            title: "単語の更新に失敗しました",
            message: "エンジンの再起動をお試しください。",
            ok: {
              label: "閉じる",
              flat: true,
              textColor: "display",
            },
          });
          return;
        }
      } else {
        try {
          await createUILockAction(
            store.dispatch("ADD_WORD", {
              surface: surface.value,
              pronunciation: yomi.value,
              accentType: accent,
            })
          );
        } catch {
          $q.dialog({
            title: "単語の登録に失敗しました",
            message: "エンジンの再起動をお試しください。",
            ok: {
              label: "閉じる",
              flat: true,
              textColor: "display",
            },
          });
          return;
        }
      }
      await loadingDictProcess();
      toInitialState();
    };
    const isDeletable = computed(() => !!selectedId.value);
    const deleteWord = () => {
      $q.dialog({
        title: "登録された単語を削除しますか？",
        message: "削除された単語は復旧できません。",
        persistent: true,
        focus: "cancel",
        ok: {
          label: "削除",
          flat: true,
          textColor: "warning",
        },
        cancel: {
          label: "キャンセル",
          flat: true,
          textColor: "display",
        },
      }).onOk(async () => {
        try {
          await createUILockAction(
            store.dispatch("DELETE_WORD", {
              wordUuid: selectedId.value,
            })
          );
        } catch {
          $q.dialog({
            title: "単語の削除に失敗しました",
            message: "エンジンの再起動をお試しください。",
            ok: {
              label: "閉じる",
              flat: true,
              textColor: "display",
            },
          });
          return;
        }
        await loadingDictProcess();
        toInitialState();
      });
    };
    const resetWord = () => {
      $q.dialog({
        title: "単語の変更をリセットしますか？",
        message: "単語の変更は破棄されてリセットされます。",
        persistent: true,
        focus: "cancel",
        ok: {
          label: "リセット",
          flat: true,
          textColor: "display",
        },
        cancel: {
          label: "キャンセル",
          flat: true,
          textColor: "display",
        },
      }).onOk(() => {
        toWordEditingState();
      });
    };
    const discardOrNotDialog = (okCallback: () => void) => {
      if (isWordChanged.value) {
        $q.dialog({
          title: "単語の追加・変更を破棄しますか？",
          message:
            "このまま続行すると、単語の追加・変更は破棄されてリセットされます。",
          persistent: true,
          focus: "cancel",
          ok: {
            label: "続行",
            flat: true,
            textColor: "display",
          },
          cancel: {
            label: "キャンセル",
            flat: true,
            textColor: "display",
          },
        }).onOk(okCallback);
      } else {
        okCallback();
      }
    };
    const newWord = () => {
      selectedId.value = "";
      surface.value = "";
      setYomi("");
      editWord();
    };
    const editWord = () => {
      toWordEditingState();
    };
    const selectWord = (id: string) => {
      selectedId.value = id;
      surface.value = userDict.value[id].surface;
      setYomi(userDict.value[id].yomi, true);
      toWordSelectedState();
    };
    const cancel = () => {
      toInitialState();
    };
    const closeDialog = () => {
      toDialogClosedState();
    };

    // ステートの移動
    // 初期状態
    const toInitialState = () => {
      wordEditing.value = false;
      selectedId.value = "";
      surface.value = "";
      setYomi("");
    };
    // 単語が選択されているだけの状態
    const toWordSelectedState = () => {
      wordEditing.value = false;
    };
    // 単語が編集されている状態
    const toWordEditingState = () => {
      wordEditing.value = true;
      surfaceInput.value?.focus();
    };
    // ダイアログが閉じている状態
    const toDialogClosedState = () => {
      dictionaryManageDialogOpenedComputed.value = false;
    };

    return {
      dictionaryManageDialogOpenedComputed,
      uiLocked,
      nowGenerating,
      nowPlaying,
      userDict,
      loadingDict,
      wordEditing,
      surfaceInput,
      yomiInput,
      yomiFocusWhenEnter,
      setYomiWhenEnter,
      selectedId,
      surface,
      yomi,
      selectWord,
      newWord,
      editWord,
      cancel,
      isOnlyHiraOrKana,
      setSurface,
      setYomi,
      accentPhrase,
      accentPhraseTable,
      centeringAccentPhrase,
      changeAccent,
      play,
      stop,
      isWordChanged,
      isDeletable,
      saveWord,
      deleteWord,
      resetWord,
      closeDialog,
      discardOrNotDialog,
    };
  },
});
</script>

<style lang="scss" scoped>
@use '@/styles/colors' as colors;
@use '@/styles/variables' as vars;

.word-list-col {
  border-right: solid 1px colors.$setting-item;
  position: relative; // オーバーレイのため
}

.word-list-header {
  margin: 1rem;

  display: flex;
  gap: 0.5rem;
  align-items: center;
  justify-content: space-between;
  .word-list-title {
    flex-grow: 1;
  }
}

.word-list {
  // menubar-height + header-height + window-border-width +
  // 46(title) + 52(new word button)
  height: calc(
    100vh - #{vars.$menubar-height + vars.$header-height +
      vars.$window-border-width + 46px + 52px}
  );
  width: 100%;
  overflow-y: auto;
}

.active-word {
  background: rgba(colors.$primary-rgb, 0.4);
}

.loading-dict {
  position: absolute;
  inset: 0;
  z-index: 10;
  display: flex;
  text-align: center;
  align-items: center;
  justify-content: center;

  > div {
    color: colors.$display-dark;
    background: colors.$background-light;
    border-radius: 6px;
    padding: 14px;
  }
}

.word-list-disable-overlay {
  background-color: rgba($color: #000000, $alpha: 0.4);
  width: 100%;
  height: 100%;
  position: absolute;
  z-index: 10;
}

.word-input {
  padding-left: 10px;
  width: calc(66vw - 80px);

  :deep(.q-field__control) {
    height: 2rem;
  }

  :deep(.q-placeholder) {
    padding: 0;
    font-size: 20px;
  }

  :deep(.q-field__after) {
    height: 2rem;
  }
}

.accent-desc {
  color: rgba(colors.$display-rgb, 0.5);
  font-size: 12px;
}

.play-button {
  margin: auto 0;
  padding-right: 16px;
}

.accent-phrase-table {
  flex-grow: 1;
  align-self: stretch;

  display: flex;
  overflow-x: scroll;
  width: calc(66vw - 140px);

  .mora-table {
    display: inline-grid;
    align-self: stretch;
    grid-template-rows: 1fr 60px 30px;

    .text-cell {
      padding: 0;
      min-width: 30px;
      max-width: 30px;
      grid-row-start: 3;
      text-align: center;
      color: colors.$display;
    }

    .splitter-cell {
      min-width: 10px;
      max-width: 10px;
      grid-row: 3 / span 1;
      z-index: vars.$detail-view-splitter-cell-z-index;
    }
  }
}

.save-delete-reset-buttons {
  // menubar-height + header-height + window-border-width
  // 46(surface input) + 58(yomi input) + 38(accent title) + 18(accent desc) + 130(accent)
  height: calc(
    100vh - #{vars.$menubar-height + vars.$header-height +
      vars.$window-border-width + 46px + 58px + 38px + 18px + 130px}
  );
  padding: 20px;

  display: flex;
  align-items: flex-end;
}
</style><|MERGE_RESOLUTION|>--- conflicted
+++ resolved
@@ -226,6 +226,7 @@
 import AudioAccent from "@/components/AudioAccent.vue";
 import { QInput, useQuasar } from "quasar";
 import { AudioItem } from "@/store/type";
+import { getEngineIdByEngineKey } from "@/store/audio";
 
 export default defineComponent({
   name: "DictionaryManageDialog",
@@ -241,11 +242,7 @@
     const store = useStore();
     const $q = useQuasar();
 
-<<<<<<< HEAD
     const engineKeyComputed = computed(() => store.state.engineKeys[0]); // TODO: 複数エンジン対応
-=======
-    const engineKey = store.state.engineKeys[0]; // TODO: 複数エンジン対応
->>>>>>> 8d6e9745
 
     const dictionaryManageDialogOpenedComputed = computed({
       get: () => props.modelValue,
@@ -419,6 +416,12 @@
     audioElem.pause();
 
     const play = async () => {
+      const engineKey = engineKeyComputed.value;
+      if (engineKey === undefined)
+        throw new Error(`assert engineKey !== undefined`);
+
+      const engineId = getEngineIdByEngineKey(store.state, engineKey);
+
       if (!accentPhrase.value) return;
       nowGenerating.value = true;
       const query: AudioQuery = {
@@ -435,7 +438,7 @@
 
       const audioItem: AudioItem = {
         text: yomi.value,
-        engineId: engineKey, // FIXME: 暫定的にengineKey == engineIdとして使う
+        engineId,
         styleId: styleId.value,
         query,
       };
