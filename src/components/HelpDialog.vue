--- conflicted
+++ resolved
@@ -104,22 +104,18 @@
   }>();
 const emit =
   defineEmits<{
-    "update:modelValue": (value: boolean) => void;
+    (e: "update:modelValue", value: boolean): void;
   }>();
 
 const modelValueComputed = computed({
   get: () => props.modelValue,
   set: (val) => emit("update:modelValue", val),
 });
-
 // エディタのアップデート確認
 const store = useStore();
-
 const updateInfos = ref<UpdateInfoObject[]>();
 store.dispatch("GET_UPDATE_INFOS").then((obj) => (updateInfos.value = obj));
-
 const isCheckingFinished = ref<boolean>(false);
-
 // 最新版があるか調べる
 const currentVersion = ref("");
 const latestVersion = ref("");
@@ -160,221 +156,112 @@
         throw new Error(err);
       });
   });
-
 const isUpdateAvailable = computed(() => {
   return isCheckingFinished.value && latestVersion.value !== "";
 });
-
 // エディタのOSSライセンス取得
 const licenses = ref<Record<string, string>[]>();
 store.dispatch("GET_OSS_LICENSES").then((obj) => (licenses.value = obj));
-
-<<<<<<< HEAD
 const policy = ref<string>();
 store.dispatch("GET_POLICY_TEXT").then((obj) => (policy.value = obj));
-=======
-    const pagedata = computed(() => {
-      const data = [
+const pagedata = computed(() => {
+  const data = [
+    {
+      type: "item",
+      name: "ソフトウェアの利用規約",
+      component: HelpPolicy,
+      props: {
+        policy: policy.value,
+      },
+    },
+    {
+      type: "item",
+      name: "音声ライブラリの利用規約",
+      component: LibraryPolicy,
+    },
+    {
+      type: "item",
+      name: "使い方",
+      component: HowToUse,
+    },
+    {
+      type: "item",
+      name: "開発コミュニティ",
+      component: OssCommunityInfo,
+    },
+    {
+      type: "item",
+      name: "ライセンス情報",
+      component: OssLicense,
+      props: {
+        licenses: licenses.value,
+      },
+    },
+    {
+      type: "item",
+      name: "アップデート情報",
+      component: UpdateInfo,
+      props: {
+        updateInfos: updateInfos.value,
+        isUpdateAvailable: isUpdateAvailable.value,
+        latestVersion: latestVersion.value,
+      },
+    },
+    {
+      type: "item",
+      name: "よくあるご質問",
+      component: QAndA,
+    },
+    {
+      type: "item",
+      name: "お問い合わせ",
+      component: ContactInfo,
+    },
+  ] as PageData[];
+  // エンジンが一つだけの場合は従来の表示のみ
+  if (store.state.engineIds.length > 1) {
+    for (const id of store.getters.GET_SORTED_ENGINE_INFOS.map((m) => m.uuid)) {
+      const manifest = store.state.engineManifests[id];
+      data.push(
+        {
+          type: "separator",
+          name: manifest.name,
+        },
         {
           type: "item",
-          name: "ソフトウェアの利用規約",
+          name: "利用規約",
+          parent: manifest.name,
           component: HelpPolicy,
           props: {
-            policy: policy.value,
+            policy: manifest.termsOfService,
           },
         },
         {
           type: "item",
-          name: "音声ライブラリの利用規約",
-          component: LibraryPolicy,
-        },
-        {
-          type: "item",
-          name: "使い方",
-          component: HowToUse,
-        },
-        {
-          type: "item",
-          name: "開発コミュニティ",
-          component: OssCommunityInfo,
-        },
-        {
-          type: "item",
           name: "ライセンス情報",
+          parent: manifest.name,
           component: OssLicense,
           props: {
-            licenses: licenses.value,
+            licenses: manifest.dependencyLicenses,
           },
         },
         {
           type: "item",
           name: "アップデート情報",
+          parent: manifest.name,
           component: UpdateInfo,
           props: {
-            updateInfos: updateInfos.value,
-            isUpdateAvailable: isUpdateAvailable.value,
-            latestVersion: latestVersion.value,
+            updateInfos: manifest.updateInfos,
+            // TODO: エンジン側で最新バージョンチェックAPIが出来たら実装する。
+            //       https://github.com/VOICEVOX/voicevox_engine/issues/476
+            isUpdateAvailable: false,
           },
-        },
-        {
-          type: "item",
-          name: "よくあるご質問",
-          component: QAndA,
-        },
-        {
-          type: "item",
-          name: "お問い合わせ",
-          component: ContactInfo,
-        },
-      ] as PageData[];
-      // エンジンが一つだけの場合は従来の表示のみ
-      if (store.state.engineIds.length > 1) {
-        for (const id of store.getters.GET_SORTED_ENGINE_INFOS.map(
-          (m) => m.uuid
-        )) {
-          const manifest = store.state.engineManifests[id];
-
-          data.push(
-            {
-              type: "separator",
-              name: manifest.name,
-            },
-            {
-              type: "item",
-              name: "利用規約",
-              parent: manifest.name,
-              component: HelpPolicy,
-              props: {
-                policy: manifest.termsOfService,
-              },
-            },
-            {
-              type: "item",
-              name: "ライセンス情報",
-              parent: manifest.name,
-              component: OssLicense,
-              props: {
-                licenses: manifest.dependencyLicenses,
-              },
-            },
-            {
-              type: "item",
-              name: "アップデート情報",
-              parent: manifest.name,
-              component: UpdateInfo,
-              props: {
-                updateInfos: manifest.updateInfos,
-                // TODO: エンジン側で最新バージョンチェックAPIが出来たら実装する。
-                //       https://github.com/VOICEVOX/voicevox_engine/issues/476
-                isUpdateAvailable: false,
-              },
-            }
-          );
         }
-      }
-      return data;
-    });
->>>>>>> 3295d7ae
-
-const pagedata = computed(() =>
-  (
-    [
-      {
-        type: "item",
-        name: "ソフトウェアの利用規約",
-        component: HelpPolicy,
-        props: {
-          policy: policy.value,
-        },
-      },
-      {
-        type: "item",
-        name: "音声ライブラリの利用規約",
-        component: LibraryPolicy,
-      },
-      {
-        type: "item",
-        name: "使い方",
-        component: HowToUse,
-      },
-      {
-        type: "item",
-        name: "開発コミュニティ",
-        component: OssCommunityInfo,
-      },
-      {
-        type: "item",
-        name: "ライセンス情報",
-        component: OssLicense,
-        props: {
-          licenses: licenses.value,
-        },
-      },
-      {
-        type: "item",
-        name: "アップデート情報",
-        component: UpdateInfo,
-        props: {
-          updateInfos: updateInfos.value,
-          isUpdateAvailable: isUpdateAvailable.value,
-          latestVersion: latestVersion.value,
-        },
-      },
-      {
-        type: "item",
-        name: "よくあるご質問",
-        component: QAndA,
-      },
-      {
-        type: "item",
-        name: "お問い合わせ",
-        component: ContactInfo,
-      },
-    ] as PageData[]
-  ).concat(
-    // エンジンが一つだけの場合は従来の表示のみ
-    (store.state.engineIds.length > 1
-      ? Object.values(store.state.engineManifests)
-      : []
-    ).flatMap((manifest) => [
-      {
-        type: "separator",
-        name: manifest.name,
-      },
-      {
-        type: "item",
-        name: "利用規約",
-        parent: manifest.name,
-        component: HelpPolicy,
-        props: {
-          policy: manifest.termsOfService,
-        },
-      },
-      {
-        type: "item",
-        name: "ライセンス情報",
-        parent: manifest.name,
-        component: OssLicense,
-        props: {
-          licenses: manifest.dependencyLicenses,
-        },
-      },
-      {
-        type: "item",
-        name: "アップデート情報",
-        parent: manifest.name,
-        component: UpdateInfo,
-        props: {
-          updateInfos: manifest.updateInfos,
-          // TODO: エンジン側で最新バージョンチェックAPIが出来たら実装する。
-          //       https://github.com/VOICEVOX/voicevox_engine/issues/476
-          isUpdateAvailable: false,
-        },
-      },
-    ])
-  )
-);
-
+      );
+    }
+  }
+  return data;
+});
 const selectedPageIndex = ref(0);
 </script>
 
