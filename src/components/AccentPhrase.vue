--- conflicted
+++ resolved
@@ -16,106 +16,6 @@
         :shift-key-flag="shiftKeyFlag"
         :on-change-accent="changeAccent"
       />
-<<<<<<< HEAD
-    </div>
-    <div v-if="accentPhrase.pauseMora" />
-  </template>
-  <!-- 長さ項目のスライダー -->
-  <template v-if="selectedDetail === 'length'">
-    <div
-      v-for="(mora, moraIndex) in accentPhrase.moras"
-      :key="moraIndex"
-      class="q-mb-sm pitch-cell"
-      :style="{ 'grid-column': `${moraIndex * 2 + 1} / span 1` }"
-    >
-      <!-- consonant length -->
-      <audio-parameter
-        v-if="mora.consonant && mora.consonantLength != undefined"
-        :mora-index="moraIndex"
-        :value="mora.consonantLength"
-        :ui-locked="uiLocked"
-        :min="minMoraLength"
-        :max="maxMoraLength"
-        :step="0.001"
-        :type="'consonant'"
-        :clip="true"
-        :shift-key-flag="shiftKeyFlag"
-        @change-value="changeMoraData"
-        @mouse-over="handleLengthHoverText"
-      />
-      <!-- vowel length -->
-      <audio-parameter
-        :mora-index="moraIndex"
-        :value="mora.vowelLength"
-        :ui-locked="uiLocked"
-        :min="minMoraLength"
-        :max="maxMoraLength"
-        :step="0.001"
-        :type="'vowel'"
-        :clip="mora.consonant ? true : false"
-        :shift-key-flag="shiftKeyFlag"
-        @change-value="changeMoraData"
-        @mouse-over="handleLengthHoverText"
-      />
-    </div>
-    <div
-      v-if="accentPhrase.pauseMora"
-      class="q-mb-sm pitch-cell"
-      :style="{
-        'grid-column': `${accentPhrase.moras.length * 2 + 1} / span 1`,
-      }"
-    >
-      <!-- pause length -->
-      <audio-parameter
-        :mora-index="accentPhrase.moras.length"
-        :value="accentPhrase.pauseMora.vowelLength"
-        :ui-locked="uiLocked"
-        :min="0"
-        :max="1.0"
-        :step="0.01"
-        :type="'pause'"
-        :shift-key-flag="shiftKeyFlag"
-        @change-value="changeMoraData"
-      />
-    </div>
-  </template>
-  <!-- スライダーここまで -->
-  <!-- 読みテキスト・アクセント句の分割と結合ここから -->
-  <template v-for="(mora, moraIndex) in accentPhrase.moras" :key="moraIndex">
-    <div
-      class="text-cell"
-      :class="{
-        'text-cell-highlighted': isEditableMora(mora.vowel, moraIndex),
-      }"
-      :style="{
-        'grid-column': `${moraIndex * 2 + 1} / span 1`,
-      }"
-      @mouseover="handleHoverText(true, moraIndex)"
-      @mouseleave="handleHoverText(false, moraIndex)"
-      @click.stop="uiLocked || handleChangeVoicing(mora, moraIndex)"
-    >
-      <q-tooltip
-        v-if="
-          selectedDetail === 'pitch' && !unvoicableVowels.includes(mora.vowel)
-        "
-        :delay="500"
-        >この音は無声化できません。</q-tooltip
-      >
-      <q-tooltip v-if="selectedDetail === 'length'" :delay="500"
-        >長さ項目では編集できません。</q-tooltip
-      >
-      <span class="text-cell-inner">
-        {{ getHoveredText(mora, moraIndex) }}
-      </span>
-      <q-popup-edit
-        v-if="selectedDetail == 'accent' && !uiLocked"
-        v-slot="scope"
-        :model-value="pronunciation"
-        auto-save
-        transition-show="none"
-        transition-hide="none"
-        @save="handleChangePronounce($event)"
-=======
     </template>
     <!-- ｲﾝﾄﾈｰｼｮﾝ項目のスライダー -->
     <template v-if="selectedDetail === 'pitch'">
@@ -184,7 +84,6 @@
         :style="{
           'grid-column': `${accentPhrase.moras.length * 2 + 1} / span 1`,
         }"
->>>>>>> 81578271
       >
         <!-- pause length -->
         <audio-parameter
@@ -215,6 +114,16 @@
         @mouseleave="handleHoverText(false, moraIndex)"
         @click.stop="uiLocked || handleChangeVoicing(mora, moraIndex)"
       >
+        <q-tooltip
+          v-if="
+            selectedDetail === 'pitch' && !unvoicableVowels.includes(mora.vowel)
+          "
+          :delay="500"
+          >この音は無声化できません。</q-tooltip
+        >
+        <q-tooltip v-if="selectedDetail === 'length'" :delay="500"
+          >長さ項目では編集できません。</q-tooltip
+        >
         <span class="text-cell-inner">
           {{ getHoveredText(mora, moraIndex) }}
         </span>
