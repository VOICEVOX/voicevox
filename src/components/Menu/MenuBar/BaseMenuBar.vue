--- conflicted
+++ resolved
@@ -82,7 +82,6 @@
 const engineInfos = computed(() => store.state.engineInfos);
 const engineManifests = computed(() => store.state.engineManifests);
 const enableMultiEngine = computed(() => store.state.enableMultiEngine);
-<<<<<<< HEAD
 const titleText = isVst
   ? computed(
       () =>
@@ -100,21 +99,8 @@
           ? ` - Port: ${defaultEngineAltPortTo.value}`
           : "")
     );
-=======
-const titleText = computed(
-  () =>
-    (isEdited.value ? "*" : "") +
-    (projectName.value != undefined ? projectName.value + " - " : "") +
-    "VOICEVOX" +
-    (currentVersion.value ? " - Ver. " + currentVersion.value : "") +
-    (isMultiEngineOffMode.value ? " - マルチエンジンオフ" : "") +
-    (defaultEngineAltPortTo.value != null
-      ? ` - Port: ${defaultEngineAltPortTo.value}`
-      : "")
-);
 const canUndo = computed(() => store.getters.CAN_UNDO(props.editor));
 const canRedo = computed(() => store.getters.CAN_REDO(props.editor));
->>>>>>> 7472f9c6
 
 // FIXME: App.vue内に移動する
 watch(titleText, (newTitle) => {
@@ -395,19 +381,7 @@
           ]) as MenuItemData[]),
     ],
   },
-<<<<<<< HEAD
-  ...(isVst
-    ? []
-    : ([
-        {
-          type: "root",
-          label: "エンジン",
-          onClick: () => {
-            closeAllDialog();
-          },
-          disableWhenUiLocked: false,
-          subMenu: engineSubMenuData.value,
-=======
+
   {
     type: "root",
     label: "編集",
@@ -441,71 +415,17 @@
       ...props.editSubMenuData,
     ],
   },
-  {
-    type: "root",
-    label: "エンジン",
-    onClick: () => {
-      closeAllDialog();
-    },
-    disableWhenUiLocked: false,
-    subMenu: engineSubMenuData.value,
-  },
-  {
-    type: "root",
-    label: "設定",
-    onClick: () => {
-      closeAllDialog();
-    },
-    disableWhenUiLocked: false,
-    subMenu: [
-      {
-        type: "button",
-        label: "キー割り当て",
-        onClick() {
-          store.dispatch("SET_DIALOG_OPEN", {
-            isHotkeySettingDialogOpen: true,
-          });
-        },
-        disableWhenUiLocked: false,
-      },
-      {
-        type: "button",
-        label: "ツールバーのカスタマイズ",
-        onClick() {
-          store.dispatch("SET_DIALOG_OPEN", {
-            isToolbarSettingDialogOpen: true,
-          });
-        },
-        disableWhenUiLocked: false,
-      },
-      {
-        type: "button",
-        label: "キャラクター並び替え・試聴",
-        onClick() {
-          store.dispatch("SET_DIALOG_OPEN", {
-            isCharacterOrderDialogOpen: true,
-          });
-        },
-        disableWhenUiLocked: true,
-      },
-      {
-        type: "button",
-        label: "デフォルトスタイル",
-        onClick() {
-          store.dispatch("SET_DIALOG_OPEN", {
-            isDefaultStyleSelectDialogOpen: true,
-          });
-        },
-        disableWhenUiLocked: true,
-      },
-      {
-        type: "button",
-        label: "読み方＆アクセント辞書",
-        onClick() {
-          store.dispatch("SET_DIALOG_OPEN", {
-            isDictionaryManageDialogOpen: true,
-          });
->>>>>>> 7472f9c6
+  ...(isVst
+    ? []
+    : ([
+        {
+          type: "root",
+          label: "エンジン",
+          onClick: () => {
+            closeAllDialog();
+          },
+          disableWhenUiLocked: false,
+          subMenu: engineSubMenuData.value,
         },
         {
           type: "root",
