--- conflicted
+++ resolved
@@ -440,7 +440,15 @@
       ...props.editSubMenuData,
     ],
   },
-<<<<<<< HEAD
+  {
+    type: "root",
+    label: "表示",
+    onClick: () => {
+      closeAllDialog();
+    },
+    disableWhenUiLocked: false,
+    subMenu: [...props.viewSubMenuData],
+  },
   ...(isVst
     ? []
     : ([
@@ -465,7 +473,7 @@
               type: "button",
               label: "キー割り当て",
               onClick() {
-                store.dispatch("SET_DIALOG_OPEN", {
+                void store.dispatch("SET_DIALOG_OPEN", {
                   isHotkeySettingDialogOpen: true,
                 });
               },
@@ -475,7 +483,7 @@
               type: "button",
               label: "ツールバーのカスタマイズ",
               onClick() {
-                store.dispatch("SET_DIALOG_OPEN", {
+                void store.dispatch("SET_DIALOG_OPEN", {
                   isToolbarSettingDialogOpen: true,
                 });
               },
@@ -485,7 +493,7 @@
               type: "button",
               label: "キャラクター並び替え・試聴",
               onClick() {
-                store.dispatch("SET_DIALOG_OPEN", {
+                void store.dispatch("SET_DIALOG_OPEN", {
                   isCharacterOrderDialogOpen: true,
                 });
               },
@@ -495,7 +503,7 @@
               type: "button",
               label: "デフォルトスタイル",
               onClick() {
-                store.dispatch("SET_DIALOG_OPEN", {
+                void store.dispatch("SET_DIALOG_OPEN", {
                   isDefaultStyleSelectDialogOpen: true,
                 });
               },
@@ -505,7 +513,7 @@
               type: "button",
               label: "読み方＆アクセント辞書",
               onClick() {
-                store.dispatch("SET_DIALOG_OPEN", {
+                void store.dispatch("SET_DIALOG_OPEN", {
                   isDictionaryManageDialogOpen: true,
                 });
               },
@@ -516,101 +524,15 @@
               type: "button",
               label: "オプション",
               onClick() {
-                store.dispatch("SET_DIALOG_OPEN", {
+                void store.dispatch("SET_DIALOG_OPEN", {
                   isSettingDialogOpen: true,
                 });
               },
               disableWhenUiLocked: false,
             },
           ],
-=======
-  {
-    type: "root",
-    label: "表示",
-    onClick: () => {
-      closeAllDialog();
-    },
-    disableWhenUiLocked: false,
-    subMenu: [...props.viewSubMenuData],
-  },
-  {
-    type: "root",
-    label: "エンジン",
-    onClick: () => {
-      closeAllDialog();
-    },
-    disableWhenUiLocked: false,
-    subMenu: engineSubMenuData.value,
-  },
-  {
-    type: "root",
-    label: "設定",
-    onClick: () => {
-      closeAllDialog();
-    },
-    disableWhenUiLocked: false,
-    subMenu: [
-      {
-        type: "button",
-        label: "キー割り当て",
-        onClick() {
-          void store.dispatch("SET_DIALOG_OPEN", {
-            isHotkeySettingDialogOpen: true,
-          });
         },
-        disableWhenUiLocked: false,
-      },
-      {
-        type: "button",
-        label: "ツールバーのカスタマイズ",
-        onClick() {
-          void store.dispatch("SET_DIALOG_OPEN", {
-            isToolbarSettingDialogOpen: true,
-          });
-        },
-        disableWhenUiLocked: false,
-      },
-      {
-        type: "button",
-        label: "キャラクター並び替え・試聴",
-        onClick() {
-          void store.dispatch("SET_DIALOG_OPEN", {
-            isCharacterOrderDialogOpen: true,
-          });
-        },
-        disableWhenUiLocked: true,
-      },
-      {
-        type: "button",
-        label: "デフォルトスタイル",
-        onClick() {
-          void store.dispatch("SET_DIALOG_OPEN", {
-            isDefaultStyleSelectDialogOpen: true,
-          });
-        },
-        disableWhenUiLocked: true,
-      },
-      {
-        type: "button",
-        label: "読み方＆アクセント辞書",
-        onClick() {
-          void store.dispatch("SET_DIALOG_OPEN", {
-            isDictionaryManageDialogOpen: true,
-          });
-        },
-        disableWhenUiLocked: true,
-      },
-      { type: "separator" },
-      {
-        type: "button",
-        label: "オプション",
-        onClick() {
-          void store.dispatch("SET_DIALOG_OPEN", {
-            isSettingDialogOpen: true,
-          });
->>>>>>> e49a2fcc
-        },
-      ] as MenuItemRoot[])),
+      ] satisfies MenuItemData[])),
   {
     type: "button",
     label: "ヘルプ",
