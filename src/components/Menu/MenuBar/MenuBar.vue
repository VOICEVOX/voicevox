<template>
  <QBar class="bg-background q-pa-none relative-position">
    <div
      v-if="$q.platform.is.mac && !isFullscreen"
      class="mac-traffic-light-space"
    ></div>
    <img v-else src="/icon.png" class="window-logo" alt="application logo" />
    <MenuButton
      v-for="(root, index) of menudata"
      :key="index"
      v-model:selected="subMenuOpenFlags[index]"
      :menudata="root"
      :disable="
        menubarLocked || (root.disableWhenUiLocked && uiLocked) || root.disabled
      "
      @mouseover="reassignSubMenuOpen(index)"
      @mouseleave="
        root.type === 'button' ? (subMenuOpenFlags[index] = false) : undefined
      "
    />
    <QSpace />
    <div class="window-title" :class="{ 'text-warning': isMultiEngineOffMode }">
      {{ titleText }}
    </div>
    <QSpace />
    <TitleBarEditorSwitcher />
    <TitleBarButtons />
  </QBar>
</template>

<script setup lang="ts">
import { ref, computed, watch } from "vue";
import { useQuasar } from "quasar";
import { MenuItemButton, MenuItemData, MenuItemRoot } from "../type";
import MenuButton from "../MenuButton.vue";
import { MenuBarCategory } from "./menuBarData";
import TitleBarButtons from "./TitleBarButtons.vue";
import TitleBarEditorSwitcher from "./TitleBarEditorSwitcher.vue";
import { useStore } from "@/store";
import { getAppInfos } from "@/domain/appInfo";

const props = defineProps<{
  /** メニューバーの全サブメニューデータ */
  subMenuData: Record<MenuBarCategory, MenuItemData[]>;
  /** エディタの種類 */
  editor: "talk" | "song";
}>();

const $q = useQuasar();
const store = useStore();

/** 追加のバージョン情報。コミットハッシュなどを書ける。 */
const extraVersionInfo = import.meta.env.VITE_EXTRA_VERSION_INFO;

// デフォルトエンジンの代替先ポート
const defaultEngineAltPortTo = computed<string | undefined>(() => {
  const altPortInfos = store.state.altPortInfos;

  // ref: https://github.com/VOICEVOX/voicevox/blob/32940eab36f4f729dd0390dca98f18656240d60d/src/views/EditorHome.vue#L522-L528
  const defaultEngineInfo = Object.values(store.state.engineInfos).find(
    (engine) => engine.isDefault,
  );
  if (defaultEngineInfo == undefined) return undefined;

  // <defaultEngineId>: { from: number, to: number } -> to (代替先ポート)
  if (defaultEngineInfo.uuid in altPortInfos) {
    return altPortInfos[defaultEngineInfo.uuid];
  } else {
    return undefined;
  }
});

const isMultiEngineOffMode = computed(() => store.state.isMultiEngineOffMode);
const uiLocked = computed(() => store.getters.UI_LOCKED);
const menubarLocked = computed(() => store.getters.MENUBAR_LOCKED);
const projectName = computed(() => store.getters.PROJECT_NAME);
const isEdited = computed(() => store.getters.IS_EDITED);
const isFullscreen = computed(() => store.getters.IS_FULLSCREEN);
const titleText = computed(
  () =>
    (isEdited.value ? "*" : "") +
    (projectName.value != undefined ? projectName.value + " - " : "") +
    "VOICEVOX" +
    (" - Ver. " + getAppInfos().version) +
    (extraVersionInfo ? ` (${extraVersionInfo})` : "") +
    (isMultiEngineOffMode.value ? " - マルチエンジンオフ" : "") +
    (defaultEngineAltPortTo.value != null
      ? ` - Port: ${defaultEngineAltPortTo.value}`
      : ""),
);

// FIXME: App.vue内に移動する
watch(titleText, (newTitle) => {
  window.document.title = newTitle;
});

const menudata = computed<(MenuItemButton | MenuItemRoot)[]>(() => [
  {
    type: "root",
    label: "ファイル",
    subMenu: props.subMenuData.file,
    disabled: props.subMenuData.file.length === 0,
    disableWhenUiLocked: false,
  },
  {
    type: "root",
    label: "編集",
    subMenu: props.subMenuData.edit,
    disabled: props.subMenuData.edit.length === 0,
    disableWhenUiLocked: false,
  },
  {
    type: "root",
    label: "表示",
    subMenu: props.subMenuData.view,
    disabled: props.subMenuData.view.length === 0,
    disableWhenUiLocked: false,
  },
  {
    type: "root",
    label: "エンジン",
    subMenu: props.subMenuData.engine,
    disabled: props.subMenuData.engine.length === 0,
    disableWhenUiLocked: false,
  },
  {
    type: "root",
    label: "設定",
    subMenu: props.subMenuData.setting,
    disabled: props.subMenuData.setting.length === 0,
    disableWhenUiLocked: false,
<<<<<<< HEAD
    subMenu: [
      {
        type: "button",
        label: "キー割り当て",
        onClick() {
          void store.actions.SET_DIALOG_OPEN({
            isHotkeySettingDialogOpen: true,
          });
        },
        disableWhenUiLocked: false,
      },
      {
        type: "button",
        label: "ツールバーのカスタマイズ",
        onClick() {
          void store.actions.SET_DIALOG_OPEN({
            isToolbarSettingDialogOpen: true,
          });
        },
        disableWhenUiLocked: false,
      },
      {
        type: "button",
        label: "キャラクター・スタイルの管理",
        onClick() {
          void store.actions.SET_DIALOG_OPEN({
            isCharacterOrderDialogOpen: true,
          });
        },
        disableWhenUiLocked: true,
      },
      {
        type: "button",
        label: "デフォルトスタイル",
        onClick() {
          void store.actions.SET_DIALOG_OPEN({
            isDefaultStyleSelectDialogOpen: true,
          });
        },
        disableWhenUiLocked: true,
      },
      {
        type: "button",
        label: "読み方＆アクセント辞書",
        onClick() {
          void store.actions.SET_DIALOG_OPEN({
            isDictionaryManageDialogOpen: true,
          });
        },
        disableWhenUiLocked: true,
      },
      { type: "separator" },
      {
        type: "button",
        label: "オプション",
        onClick() {
          void store.actions.SET_DIALOG_OPEN({
            isSettingDialogOpen: true,
          });
        },
        disableWhenUiLocked: false,
      },
    ],
=======
>>>>>>> 8f0126ce
  },
  {
    type: "button",
    label: "ヘルプ",
    onClick: () => {
      void store.actions.SET_DIALOG_OPEN({
        isHelpDialogOpen: true,
      });
    },
    disableWhenUiLocked: false,
  },
]);

// メニュー一覧
const subMenuOpenFlags = ref(
  [...Array(menudata.value.length)].map(() => false),
);

const reassignSubMenuOpen = (idx: number) => {
  if (subMenuOpenFlags.value[idx]) return;
  if (subMenuOpenFlags.value.find((x) => x)) {
    const arr = [...Array(menudata.value.length)].map(() => false);
    arr[idx] = true;
    subMenuOpenFlags.value = arr;
  }
};

watch(uiLocked, () => {
  // UIのロックが解除された時に再びメニューが開かれてしまうのを防ぐ
  if (uiLocked.value) {
    subMenuOpenFlags.value = [...Array(menudata.value.length)].map(() => false);
  }
});
</script>

<style lang="scss">
@use "@/styles/colors" as colors;

.active-menu {
  background-color: rgba(colors.$primary-rgb, 0.3) !important;
}
</style>

<style scoped lang="scss">
@use "@/styles/variables" as vars;
@use "@/styles/colors" as colors;

.q-bar {
  min-height: vars.$menubar-height;
  -webkit-app-region: drag; // Electronのドラッグ領域
  :deep(.q-btn) {
    margin-left: 0;
    -webkit-app-region: no-drag; // Electronのドラッグ領域対象から外す
  }
}

.window-logo {
  height: vars.$menubar-height;
}

.window-title {
  height: vars.$menubar-height;
  margin-right: 10%;
  text-overflow: ellipsis;
  overflow: hidden;
}

.mac-traffic-light-space {
  margin-right: 70px;
}
</style><|MERGE_RESOLUTION|>--- conflicted
+++ resolved
@@ -129,72 +129,6 @@
     subMenu: props.subMenuData.setting,
     disabled: props.subMenuData.setting.length === 0,
     disableWhenUiLocked: false,
-<<<<<<< HEAD
-    subMenu: [
-      {
-        type: "button",
-        label: "キー割り当て",
-        onClick() {
-          void store.actions.SET_DIALOG_OPEN({
-            isHotkeySettingDialogOpen: true,
-          });
-        },
-        disableWhenUiLocked: false,
-      },
-      {
-        type: "button",
-        label: "ツールバーのカスタマイズ",
-        onClick() {
-          void store.actions.SET_DIALOG_OPEN({
-            isToolbarSettingDialogOpen: true,
-          });
-        },
-        disableWhenUiLocked: false,
-      },
-      {
-        type: "button",
-        label: "キャラクター・スタイルの管理",
-        onClick() {
-          void store.actions.SET_DIALOG_OPEN({
-            isCharacterOrderDialogOpen: true,
-          });
-        },
-        disableWhenUiLocked: true,
-      },
-      {
-        type: "button",
-        label: "デフォルトスタイル",
-        onClick() {
-          void store.actions.SET_DIALOG_OPEN({
-            isDefaultStyleSelectDialogOpen: true,
-          });
-        },
-        disableWhenUiLocked: true,
-      },
-      {
-        type: "button",
-        label: "読み方＆アクセント辞書",
-        onClick() {
-          void store.actions.SET_DIALOG_OPEN({
-            isDictionaryManageDialogOpen: true,
-          });
-        },
-        disableWhenUiLocked: true,
-      },
-      { type: "separator" },
-      {
-        type: "button",
-        label: "オプション",
-        onClick() {
-          void store.actions.SET_DIALOG_OPEN({
-            isSettingDialogOpen: true,
-          });
-        },
-        disableWhenUiLocked: false,
-      },
-    ],
-=======
->>>>>>> 8f0126ce
   },
   {
     type: "button",
