--- conflicted
+++ resolved
@@ -94,7 +94,6 @@
 const engineManifests = computed(() => store.state.engineManifests);
 const engineIcons = useEngineIcons(engineManifests);
 const enableMultiEngine = computed(() => store.state.enableMultiEngine);
-<<<<<<< HEAD
 const titleText = isVst
   ? computed(
       () =>
@@ -114,20 +113,6 @@
           ? ` - Port: ${defaultEngineAltPortTo.value}`
           : ""),
     );
-=======
-const titleText = computed(
-  () =>
-    (isEdited.value ? "*" : "") +
-    (projectName.value != undefined ? projectName.value + " - " : "") +
-    "VOICEVOX" +
-    (currentVersion.value ? " - Ver. " + currentVersion.value : "") +
-    (extraVersionInfo ? ` (${extraVersionInfo})` : "") +
-    (isMultiEngineOffMode.value ? " - マルチエンジンオフ" : "") +
-    (defaultEngineAltPortTo.value != null
-      ? ` - Port: ${defaultEngineAltPortTo.value}`
-      : ""),
-);
->>>>>>> 8990841b
 const canUndo = computed(() => store.getters.CAN_UNDO(props.editor));
 const canRedo = computed(() => store.getters.CAN_REDO(props.editor));
 const isMultiSelectEnabled = computed(
