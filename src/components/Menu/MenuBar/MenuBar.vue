--- conflicted
+++ resolved
@@ -34,13 +34,8 @@
 import TitleBarEditorSwitcher from "./TitleBarEditorSwitcher.vue";
 import { EditorType } from "@/type/preload";
 import { useStore } from "@/store";
-<<<<<<< HEAD
-import { base64ImageToUri } from "@/helpers/base64Helper";
 import { useHotkeyManager } from "@/plugins/hotkeyPlugin";
-=======
-import { HotkeyAction, useHotkeyManager } from "@/plugins/hotkeyPlugin";
 import { useEngineIcons } from "@/composables/useEngineIcons";
->>>>>>> a07c7769
 
 const props = defineProps<{
   /** 「ファイル」メニューのサブメニュー */
