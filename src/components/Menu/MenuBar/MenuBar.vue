<template>
  <QBar class="bg-background q-pa-none relative-position">
    <div
      v-if="!isVst && $q.platform.is.mac && !isFullscreen"
      class="mac-traffic-light-space"
    ></div>
    <img v-else src="/icon.png" class="window-logo" alt="application logo" />
    <MenuButton
      v-for="(root, index) of menudata"
      :key="index"
      v-model:selected="subMenuOpenFlags[index]"
      :menudata="root"
      :disable="menubarLocked"
      @mouseover="reassignSubMenuOpen(index)"
      @mouseleave="
        root.type === 'button' ? (subMenuOpenFlags[index] = false) : undefined
      "
    />
    <QSpace />
    <div class="window-title" :class="{ 'text-warning': isMultiEngineOffMode }">
      {{ titleText }}
    </div>
    <QSpace />
    <TitleBarEditorSwitcher v-if="!isVst" />
    <TitleBarButtons v-if="isElectron" />
  </QBar>
</template>

<script setup lang="ts">
import { ref, computed, watch } from "vue";
import { MenuItemData, MenuItemRoot } from "../type";
import MenuButton from "../MenuButton.vue";
import TitleBarButtons from "./TitleBarButtons.vue";
import TitleBarEditorSwitcher from "./TitleBarEditorSwitcher.vue";
import { useStore } from "@/store";
<<<<<<< HEAD
import { base64ImageToUri } from "@/helpers/imageHelper";
import { isElectron, isVst } from "@/type/preload";
=======
>>>>>>> b249624f
import { HotkeyAction, useHotkeyManager } from "@/plugins/hotkeyPlugin";
import { useEngineIcons } from "@/composables/useEngineIcons";

const props = defineProps<{
  /** 「ファイル」メニューのサブメニュー */
  fileSubMenuData: MenuItemData[];
  /** 「編集」メニューのサブメニュー */
  editSubMenuData: MenuItemData[];
  /** エディタの種類 */
  editor: "talk" | "song";
}>();

const store = useStore();
const { registerHotkeyWithCleanup } = useHotkeyManager();
const currentVersion = ref("");

const audioKeys = computed(() => store.state.audioKeys);

// デフォルトエンジンの代替先ポート
const defaultEngineAltPortTo = computed<number | undefined>(() => {
  const altPortInfos = store.state.altPortInfos;

  // ref: https://github.com/VOICEVOX/voicevox/blob/32940eab36f4f729dd0390dca98f18656240d60d/src/views/EditorHome.vue#L522-L528
  const defaultEngineInfo = Object.values(store.state.engineInfos).find(
    (engine) => engine.type === "default",
  );
  if (defaultEngineInfo == undefined) return undefined;

  // <defaultEngineId>: { from: number, to: number } -> to (代替先ポート)
  if (defaultEngineInfo.uuid in altPortInfos) {
    return altPortInfos[defaultEngineInfo.uuid].to;
  } else {
    return undefined;
  }
});

window.backend.getAppInfos().then((obj) => {
  currentVersion.value = obj.version;
});
const isMultiEngineOffMode = computed(() => store.state.isMultiEngineOffMode);
const uiLocked = computed(() => store.getters.UI_LOCKED);
const menubarLocked = computed(() => store.getters.MENUBAR_LOCKED);
const projectName = computed(() => store.getters.PROJECT_NAME);
const isEdited = computed(() => store.getters.IS_EDITED);
const isFullscreen = computed(() => store.getters.IS_FULLSCREEN);
const engineIds = computed(() => store.state.engineIds);
const engineInfos = computed(() => store.state.engineInfos);
const engineManifests = computed(() => store.state.engineManifests);
const engineIcons = useEngineIcons(engineManifests);
const enableMultiEngine = computed(() => store.state.enableMultiEngine);
const titleText = isVst
  ? computed(
      () =>
        "VVVST" +
        (currentVersion.value ? " - Ver. " + currentVersion.value : ""),
    )
  : computed(
      () =>
        (isEdited.value ? "*" : "") +
        (projectName.value != undefined ? projectName.value + " - " : "") +
        "VOICEVOX" +
        (currentVersion.value ? " - Ver. " + currentVersion.value : "") +
        (isMultiEngineOffMode.value ? " - マルチエンジンオフ" : "") +
        (defaultEngineAltPortTo.value != null
          ? ` - Port: ${defaultEngineAltPortTo.value}`
          : ""),
    );
const canUndo = computed(() => store.getters.CAN_UNDO(props.editor));
const canRedo = computed(() => store.getters.CAN_REDO(props.editor));
const isMultiSelectEnabled = computed(
  () => store.state.experimentalSetting.enableMultiSelect,
);

// FIXME: App.vue内に移動する
watch(titleText, (newTitle) => {
  window.document.title = newTitle;
});

const closeAllDialog = () => {
  store.dispatch("SET_DIALOG_OPEN", {
    isSettingDialogOpen: false,
  });
  store.dispatch("SET_DIALOG_OPEN", {
    isHelpDialogOpen: false,
  });
  store.dispatch("SET_DIALOG_OPEN", {
    isHotkeySettingDialogOpen: false,
  });
  store.dispatch("SET_DIALOG_OPEN", {
    isToolbarSettingDialogOpen: false,
  });
  store.dispatch("SET_DIALOG_OPEN", {
    isCharacterOrderDialogOpen: false,
  });
  store.dispatch("SET_DIALOG_OPEN", {
    isDefaultStyleSelectDialogOpen: false,
  });
};

const openHelpDialog = () => {
  store.dispatch("SET_DIALOG_OPEN", {
    isHelpDialogOpen: true,
  });
};

const createNewProject = async () => {
  if (!uiLocked.value) {
    await store.dispatch("CREATE_NEW_PROJECT", {});
  }
};

const saveProject = async () => {
  if (!uiLocked.value) {
    await store.dispatch("SAVE_PROJECT_FILE", { overwrite: true });
  }
};

const vstExportProject = async () => {
  if (!uiLocked.value) {
    if (!isVst) {
      throw new Error("VST以外でのエクスポートはサポートされていません");
    }

    await store.dispatch("VST_EXPORT_PROJECT");
  }
};

const vstImportProject = async () => {
  if (!uiLocked.value) {
    if (!isVst) {
      throw new Error("VST以外でのインポートはサポートされていません");
    }

    await store.dispatch("VST_IMPORT_PROJECT");
  }
};

const saveProjectAs = async () => {
  if (!uiLocked.value) {
    await store.dispatch("SAVE_PROJECT_FILE", {});
  }
};

const importProject = () => {
  if (!uiLocked.value) {
    store.dispatch("LOAD_PROJECT_FILE", {});
  }
};

// 「最近使ったプロジェクト」のメニュー
const recentProjectsSubMenuData = ref<MenuItemData[]>([]);
const updateRecentProjects = async () => {
  const recentlyUsedProjects = await store.dispatch(
    "GET_RECENTLY_USED_PROJECTS",
  );
  recentProjectsSubMenuData.value =
    recentlyUsedProjects.length === 0
      ? [
          {
            type: "button",
            label: "最近使ったプロジェクトはありません",
            onClick: () => {
              // 何もしない
            },
            disabled: true,
            disableWhenUiLocked: false,
          },
        ]
      : recentlyUsedProjects.map((projectFilePath) => ({
          type: "button",
          label: projectFilePath,
          onClick: () => {
            store.dispatch("LOAD_PROJECT_FILE", {
              filePath: projectFilePath,
            });
          },
          disableWhenUiLocked: false,
        }));
};
const projectFilePath = computed(() => store.state.projectFilePath);
watch(projectFilePath, updateRecentProjects, {
  immediate: true,
});

// 「エンジン」メニューのエンジン毎の項目
const engineSubMenuData = computed<MenuItemData[]>(() => {
  let subMenu: MenuItemData[] = [];

  if (Object.values(engineInfos.value).length === 1) {
    const engineInfo = Object.values(engineInfos.value)[0];
    subMenu = [
      {
        type: "button",
        label: "再起動",
        onClick: () => {
          store.dispatch("RESTART_ENGINES", {
            engineIds: [engineInfo.uuid],
          });
        },
        disableWhenUiLocked: false,
      },
    ].filter((x) => x) as MenuItemData[];
  } else {
    subMenu = [
      ...store.getters.GET_SORTED_ENGINE_INFOS.map(
        (engineInfo) =>
          ({
            type: "root",
            label: engineInfo.name,
            icon:
              engineManifests.value[engineInfo.uuid] &&
              engineIcons.value[engineInfo.uuid],
            subMenu: [
              engineInfo.path && {
                type: "button",
                label: "フォルダを開く",
                onClick: () => {
                  store.dispatch("OPEN_ENGINE_DIRECTORY", {
                    engineId: engineInfo.uuid,
                  });
                },
                disableWhenUiLocked: false,
              },
              {
                type: "button",
                label: "再起動",
                onClick: () => {
                  store.dispatch("RESTART_ENGINES", {
                    engineIds: [engineInfo.uuid],
                  });
                },
                disableWhenUiLocked: false,
              },
            ].filter((x) => x),
          }) as MenuItemRoot,
      ),
      {
        type: "separator",
      },
      {
        type: "button",
        label: "全てのエンジンを再起動",
        onClick: () => {
          store.dispatch("RESTART_ENGINES", { engineIds: engineIds.value });
        },
        disableWhenUiLocked: false,
      },
    ];
  }
  if (enableMultiEngine.value) {
    subMenu.push({
      type: "button",
      label: "エンジンの管理",
      onClick: () => {
        store.dispatch("SET_DIALOG_OPEN", {
          isEngineManageDialogOpen: true,
        });
      },
      disableWhenUiLocked: false,
    });
  }
  // マルチエンジンオフモードの解除
  if (store.state.isMultiEngineOffMode) {
    subMenu.push({
      type: "button",
      label: "マルチエンジンをオンにして再読み込み",
      onClick() {
        store.dispatch("RELOAD_APP", {
          isMultiEngineOffMode: false,
        });
      },
      disableWhenUiLocked: false,
      disablreloadingLocked: true,
    });
  }

  return subMenu;
});

// メニュー一覧
const menudata = computed<MenuItemData[]>(() => [
  {
    type: "root",
    label: "ファイル",
    onClick: () => {
      closeAllDialog();
    },
    disableWhenUiLocked: false,
    subMenu: [
      ...props.fileSubMenuData,
      { type: "separator" },
<<<<<<< HEAD
      ...((isVst
        ? [
            {
              type: "button",
              label: "新規プロジェクト",
              onClick: createNewProject,
              disableWhenUiLocked: true,
            },
            {
              type: "button",
              label: "プロジェクトをエクスポート",
              onClick: vstExportProject,
              disableWhenUiLocked: true,
            },
            {
              type: "button",
              label: "プロジェクトをインポート",
              onClick: vstImportProject,
              disableWhenUiLocked: true,
            },
          ]
        : [
            {
              type: "button",
              label: "プロジェクトをリセット",
              onClick: createNewProject,
              disableWhenUiLocked: true,
            },
            {
              type: "button",
              label: "プロジェクトを上書き保存",
              onClick: async () => {
                await saveProject();
              },
              disableWhenUiLocked: true,
            },
            {
              type: "button",
              label: "プロジェクトを名前を付けて保存",
              onClick: async () => {
                await saveProjectAs();
              },
              disableWhenUiLocked: true,
            },
            {
              type: "button",
              label: "プロジェクト読み込み",
              onClick: () => {
                importProject();
              },
              disableWhenUiLocked: true,
            },
            {
              type: "root",
              label: "最近使ったプロジェクト",
              disableWhenUiLocked: true,
              subMenu: recentProjectsSubMenuData.value,
            },
          ]) as MenuItemData[]),
=======
      {
        type: "button",
        label: "新規プロジェクト",
        onClick: createNewProject,
        disableWhenUiLocked: true,
      },
      {
        type: "button",
        label: "プロジェクトを上書き保存",
        onClick: async () => {
          await saveProject();
        },
        disableWhenUiLocked: true,
      },
      {
        type: "button",
        label: "プロジェクトを名前を付けて保存",
        onClick: async () => {
          await saveProjectAs();
        },
        disableWhenUiLocked: true,
      },
      {
        type: "button",
        label: "プロジェクトを読み込む",
        onClick: () => {
          importProject();
        },
        disableWhenUiLocked: true,
      },
      {
        type: "root",
        label: "最近使ったプロジェクト",
        disableWhenUiLocked: true,
        subMenu: recentProjectsSubMenuData.value,
      },
>>>>>>> b249624f
    ],
  },

  {
    type: "root",
    label: "編集",
    onClick: () => {
      closeAllDialog();
    },
    disableWhenUiLocked: false,
    subMenu: [
      {
        type: "button",
        label: "元に戻す",
        onClick: async () => {
          if (!uiLocked.value) {
            await store.dispatch("UNDO", { editor: props.editor });
          }
        },
        disabled: !canUndo.value,
        disableWhenUiLocked: true,
      },
      {
        type: "button",
        label: "やり直す",
        onClick: async () => {
          if (!uiLocked.value) {
            await store.dispatch("REDO", { editor: props.editor });
          }
        },
        disabled: !canRedo.value,
        disableWhenUiLocked: true,
      },
      ...(isMultiSelectEnabled.value
        ? [
            {
              type: "button",
              label: "すべて選択",
              onClick: async () => {
                if (!uiLocked.value && isMultiSelectEnabled.value) {
                  await store.dispatch("SET_SELECTED_AUDIO_KEYS", {
                    audioKeys: audioKeys.value,
                  });
                }
              },
              disableWhenUiLocked: true,
            } as const,
          ]
        : []),
      ...props.editSubMenuData,
    ],
  },
  ...(isVst
    ? []
    : ([
        {
          type: "root",
          label: "エンジン",
          onClick: () => {
            closeAllDialog();
          },
          disableWhenUiLocked: false,
          subMenu: engineSubMenuData.value,
        },
        {
          type: "root",
          label: "設定",
          onClick: () => {
            closeAllDialog();
          },
          disableWhenUiLocked: false,
          subMenu: [
            {
              type: "button",
              label: "キー割り当て",
              onClick() {
                store.dispatch("SET_DIALOG_OPEN", {
                  isHotkeySettingDialogOpen: true,
                });
              },
              disableWhenUiLocked: false,
            },
            {
              type: "button",
              label: "ツールバーのカスタマイズ",
              onClick() {
                store.dispatch("SET_DIALOG_OPEN", {
                  isToolbarSettingDialogOpen: true,
                });
              },
              disableWhenUiLocked: false,
            },
            {
              type: "button",
              label: "キャラクター並び替え・試聴",
              onClick() {
                store.dispatch("SET_DIALOG_OPEN", {
                  isCharacterOrderDialogOpen: true,
                });
              },
              disableWhenUiLocked: true,
            },
            {
              type: "button",
              label: "デフォルトスタイル",
              onClick() {
                store.dispatch("SET_DIALOG_OPEN", {
                  isDefaultStyleSelectDialogOpen: true,
                });
              },
              disableWhenUiLocked: true,
            },
            {
              type: "button",
              label: "読み方＆アクセント辞書",
              onClick() {
                store.dispatch("SET_DIALOG_OPEN", {
                  isDictionaryManageDialogOpen: true,
                });
              },
              disableWhenUiLocked: true,
            },
            { type: "separator" },
            {
              type: "button",
              label: "オプション",
              onClick() {
                store.dispatch("SET_DIALOG_OPEN", {
                  isSettingDialogOpen: true,
                });
              },
              disableWhenUiLocked: false,
            },
          ],
        },
      ] as MenuItemRoot[])),
  {
    type: "button",
    label: "ヘルプ",
    onClick: () => {
      if (store.state.isHelpDialogOpen) closeAllDialog();
      else {
        closeAllDialog();
        openHelpDialog();
      }
    },
    disableWhenUiLocked: false,
  },
]);

const subMenuOpenFlags = ref(
  [...Array(menudata.value.length)].map(() => false),
);

const reassignSubMenuOpen = (idx: number) => {
  if (subMenuOpenFlags.value[idx]) return;
  if (subMenuOpenFlags.value.find((x) => x)) {
    const arr = [...Array(menudata.value.length)].map(() => false);
    arr[idx] = true;
    subMenuOpenFlags.value = arr;
  }
};

watch(uiLocked, () => {
  // UIのロックが解除された時に再びメニューが開かれてしまうのを防ぐ
  if (uiLocked.value) {
    subMenuOpenFlags.value = [...Array(menudata.value.length)].map(() => false);
  }
});

/**
 * 全エディタに対してホットキーを登録する
 * FIXME: hotkeyPlugin側で全エディタに対して登録できるようにする
 */
function registerHotkeyForAllEditors(action: Omit<HotkeyAction, "editor">) {
  registerHotkeyWithCleanup({
    editor: "talk",
    ...action,
  });
  registerHotkeyWithCleanup({
    editor: "song",
    ...action,
  });
}

registerHotkeyForAllEditors({
  callback: createNewProject,
  name: "新規プロジェクト",
});
registerHotkeyForAllEditors({
  callback: saveProject,
  name: "プロジェクトを上書き保存",
});
registerHotkeyForAllEditors({
  callback: saveProjectAs,
  name: "プロジェクトを名前を付けて保存",
});
registerHotkeyForAllEditors({
  callback: importProject,
  name: "プロジェクトを読み込む",
});
</script>

<style lang="scss">
@use "@/styles/colors" as colors;

.active-menu {
  background-color: rgba(colors.$primary-rgb, 0.3) !important;
}
</style>

<style scoped lang="scss">
@use "@/styles/variables" as vars;
@use "@/styles/colors" as colors;

.q-bar {
  min-height: vars.$menubar-height;
  -webkit-app-region: drag; // Electronのドラッグ領域
  :deep(.q-btn) {
    margin-left: 0;
    -webkit-app-region: no-drag; // Electronのドラッグ領域対象から外す
  }
}

.window-logo {
  height: vars.$menubar-height;
}

.window-title {
  height: vars.$menubar-height;
  margin-right: 10%;
  text-overflow: ellipsis;
  overflow: hidden;
}

.mac-traffic-light-space {
  margin-right: 70px;
}
</style><|MERGE_RESOLUTION|>--- conflicted
+++ resolved
@@ -33,11 +33,7 @@
 import TitleBarButtons from "./TitleBarButtons.vue";
 import TitleBarEditorSwitcher from "./TitleBarEditorSwitcher.vue";
 import { useStore } from "@/store";
-<<<<<<< HEAD
-import { base64ImageToUri } from "@/helpers/imageHelper";
 import { isElectron, isVst } from "@/type/preload";
-=======
->>>>>>> b249624f
 import { HotkeyAction, useHotkeyManager } from "@/plugins/hotkeyPlugin";
 import { useEngineIcons } from "@/composables/useEngineIcons";
 
@@ -329,7 +325,6 @@
     subMenu: [
       ...props.fileSubMenuData,
       { type: "separator" },
-<<<<<<< HEAD
       ...((isVst
         ? [
             {
@@ -354,7 +349,7 @@
         : [
             {
               type: "button",
-              label: "プロジェクトをリセット",
+              label: "新規プロジェクト",
               onClick: createNewProject,
               disableWhenUiLocked: true,
             },
@@ -376,7 +371,7 @@
             },
             {
               type: "button",
-              label: "プロジェクト読み込み",
+              label: "プロジェクトを読み込む",
               onClick: () => {
                 importProject();
               },
@@ -389,44 +384,6 @@
               subMenu: recentProjectsSubMenuData.value,
             },
           ]) as MenuItemData[]),
-=======
-      {
-        type: "button",
-        label: "新規プロジェクト",
-        onClick: createNewProject,
-        disableWhenUiLocked: true,
-      },
-      {
-        type: "button",
-        label: "プロジェクトを上書き保存",
-        onClick: async () => {
-          await saveProject();
-        },
-        disableWhenUiLocked: true,
-      },
-      {
-        type: "button",
-        label: "プロジェクトを名前を付けて保存",
-        onClick: async () => {
-          await saveProjectAs();
-        },
-        disableWhenUiLocked: true,
-      },
-      {
-        type: "button",
-        label: "プロジェクトを読み込む",
-        onClick: () => {
-          importProject();
-        },
-        disableWhenUiLocked: true,
-      },
-      {
-        type: "root",
-        label: "最近使ったプロジェクト",
-        disableWhenUiLocked: true,
-        subMenu: recentProjectsSubMenuData.value,
-      },
->>>>>>> b249624f
     ],
   },
 
