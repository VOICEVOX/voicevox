--- conflicted
+++ resolved
@@ -455,7 +455,6 @@
     disableWhenUiLocked: false,
     subMenu: [...props.viewSubMenuData],
   },
-<<<<<<< HEAD
   ...(isVst
     ? []
     : ([
@@ -480,7 +479,7 @@
               type: "button",
               label: "キー割り当て",
               onClick() {
-                void store.dispatch("SET_DIALOG_OPEN", {
+                void store.actions.SET_DIALOG_OPEN({
                   isHotkeySettingDialogOpen: true,
                 });
               },
@@ -490,7 +489,7 @@
               type: "button",
               label: "ツールバーのカスタマイズ",
               onClick() {
-                void store.dispatch("SET_DIALOG_OPEN", {
+                void store.actions.SET_DIALOG_OPEN({
                   isToolbarSettingDialogOpen: true,
                 });
               },
@@ -500,7 +499,7 @@
               type: "button",
               label: "キャラクター並び替え・試聴",
               onClick() {
-                void store.dispatch("SET_DIALOG_OPEN", {
+                void store.actions.SET_DIALOG_OPEN({
                   isCharacterOrderDialogOpen: true,
                 });
               },
@@ -510,7 +509,7 @@
               type: "button",
               label: "デフォルトスタイル",
               onClick() {
-                void store.dispatch("SET_DIALOG_OPEN", {
+                void store.actions.SET_DIALOG_OPEN({
                   isDefaultStyleSelectDialogOpen: true,
                 });
               },
@@ -520,7 +519,7 @@
               type: "button",
               label: "読み方＆アクセント辞書",
               onClick() {
-                void store.dispatch("SET_DIALOG_OPEN", {
+                void store.actions.SET_DIALOG_OPEN({
                   isDictionaryManageDialogOpen: true,
                 });
               },
@@ -531,90 +530,13 @@
               type: "button",
               label: "オプション",
               onClick() {
-                void store.dispatch("SET_DIALOG_OPEN", {
+                void store.actions.SET_DIALOG_OPEN({
                   isSettingDialogOpen: true,
                 });
               },
               disableWhenUiLocked: false,
             },
           ],
-=======
-  {
-    type: "root",
-    label: "エンジン",
-    onClick: () => {
-      closeAllDialog();
-    },
-    disableWhenUiLocked: false,
-    subMenu: engineSubMenuData.value,
-  },
-  {
-    type: "root",
-    label: "設定",
-    onClick: () => {
-      closeAllDialog();
-    },
-    disableWhenUiLocked: false,
-    subMenu: [
-      {
-        type: "button",
-        label: "キー割り当て",
-        onClick() {
-          void store.actions.SET_DIALOG_OPEN({
-            isHotkeySettingDialogOpen: true,
-          });
-        },
-        disableWhenUiLocked: false,
-      },
-      {
-        type: "button",
-        label: "ツールバーのカスタマイズ",
-        onClick() {
-          void store.actions.SET_DIALOG_OPEN({
-            isToolbarSettingDialogOpen: true,
-          });
-        },
-        disableWhenUiLocked: false,
-      },
-      {
-        type: "button",
-        label: "キャラクター並び替え・試聴",
-        onClick() {
-          void store.actions.SET_DIALOG_OPEN({
-            isCharacterOrderDialogOpen: true,
-          });
-        },
-        disableWhenUiLocked: true,
-      },
-      {
-        type: "button",
-        label: "デフォルトスタイル",
-        onClick() {
-          void store.actions.SET_DIALOG_OPEN({
-            isDefaultStyleSelectDialogOpen: true,
-          });
-        },
-        disableWhenUiLocked: true,
-      },
-      {
-        type: "button",
-        label: "読み方＆アクセント辞書",
-        onClick() {
-          void store.actions.SET_DIALOG_OPEN({
-            isDictionaryManageDialogOpen: true,
-          });
-        },
-        disableWhenUiLocked: true,
-      },
-      { type: "separator" },
-      {
-        type: "button",
-        label: "オプション",
-        onClick() {
-          void store.actions.SET_DIALOG_OPEN({
-            isSettingDialogOpen: true,
-          });
->>>>>>> 57082362
         },
       ] satisfies MenuItemData[])),
   {
