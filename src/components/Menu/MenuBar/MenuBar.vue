<template>
  <QBar
    class="bg-background q-pa-none relative-position"
    :class="[isElectron && 'enable-drag']"
  >
    <div
      v-if="!isVst && $q.platform.is.mac && !isFullscreen"
      class="mac-traffic-light-space"
    ></div>
    <img v-else src="/icon.png" class="window-logo" alt="application logo" />
    <MenuButton
      v-for="(root, index) of menudata"
      :key="index"
      v-model:selected="subMenuOpenFlags[index]"
      :menudata="root"
      :disable="
        menubarLocked || (root.disableWhenUiLocked && uiLocked) || root.disabled
      "
      @mouseover="reassignSubMenuOpen(index)"
      @mouseleave="
        root.type === 'button' ? (subMenuOpenFlags[index] = false) : undefined
      "
    />
    <QSpace />
    <div class="window-title" :class="{ 'text-warning': isMultiEngineOffMode }">
      {{ titleText }}
    </div>
    <QSpace />
    <TitleBarEditorSwitcher v-if="!isVst" />
    <TitleBarButtons v-if="isElectron" />
  </QBar>
</template>

<script setup lang="ts">
import { ref, computed, watch } from "vue";
import { useQuasar } from "quasar";
import { MenuItemButton, MenuItemData, MenuItemRoot } from "../type";
import MenuButton from "../MenuButton.vue";
import { MenuBarCategory } from "./menuBarData";
import TitleBarButtons from "./TitleBarButtons.vue";
import TitleBarEditorSwitcher from "./TitleBarEditorSwitcher.vue";
import { useStore } from "@/store";
<<<<<<< HEAD
import { isElectron, isVst } from "@/helpers/platform";
import { HotkeyAction, useHotkeyManager } from "@/plugins/hotkeyPlugin";
import { useEngineIcons } from "@/composables/useEngineIcons";
import HelpDialog from "@/components/Dialog/HelpDialog/HelpDialog.vue";
import { changeEnginePath } from "@/backend/vst/ipc";
=======
>>>>>>> b2488460
import { getAppInfos } from "@/domain/appInfo";

const props = defineProps<{
  /** メニューバーの全サブメニューデータ */
  subMenuData: Record<MenuBarCategory, MenuItemData[]>;
  /** エディタの種類 */
  editor: "talk" | "song";
}>();

const $q = useQuasar();
const store = useStore();

/** 追加のバージョン情報。コミットハッシュなどを書ける。 */
const extraVersionInfo = import.meta.env.VITE_EXTRA_VERSION_INFO;

// デフォルトエンジンの代替先ポート
const defaultEngineAltPortTo = computed<string | undefined>(() => {
  const altPortInfos = store.state.altPortInfos;

  // ref: https://github.com/VOICEVOX/voicevox/blob/32940eab36f4f729dd0390dca98f18656240d60d/src/views/EditorHome.vue#L522-L528
  const defaultEngineInfo = Object.values(store.state.engineInfos).find(
    (engine) => engine.isDefault,
  );
  if (defaultEngineInfo == undefined) return undefined;

  // <defaultEngineId>: { from: number, to: number } -> to (代替先ポート)
  if (defaultEngineInfo.uuid in altPortInfos) {
    return altPortInfos[defaultEngineInfo.uuid];
  } else {
    return undefined;
  }
});

const isMultiEngineOffMode = computed(() => store.state.isMultiEngineOffMode);
const uiLocked = computed(() => store.getters.UI_LOCKED);
const menubarLocked = computed(() => store.getters.MENUBAR_LOCKED);
const projectName = computed(() => store.getters.PROJECT_NAME);
const isEdited = computed(() => store.getters.IS_EDITED);
const isFullscreen = computed(() => store.getters.IS_FULLSCREEN);
const titleText = computed(
  () =>
    (isEdited.value ? "*" : "") +
    (projectName.value != undefined ? projectName.value + " - " : "") +
    "VOICEVOX" +
    (" - Ver. " + getAppInfos().version) +
    (extraVersionInfo ? ` (${extraVersionInfo})` : "") +
    (isMultiEngineOffMode.value ? " - マルチエンジンオフ" : "") +
    (defaultEngineAltPortTo.value != null
      ? ` - Port: ${defaultEngineAltPortTo.value}`
      : ""),
);

// FIXME: App.vue内に移動する
watch(titleText, (newTitle) => {
  window.document.title = newTitle;
});

<<<<<<< HEAD
// FIXME: この関数は不要なはず
const closeAllDialog = () => {
  void store.actions.SET_DIALOG_OPEN({
    isSettingDialogOpen: false,
  });
  void store.actions.SET_DIALOG_OPEN({
    isHotkeySettingDialogOpen: false,
  });
  void store.actions.SET_DIALOG_OPEN({
    isToolbarSettingDialogOpen: false,
  });
  void store.actions.SET_DIALOG_OPEN({
    isCharacterOrderDialogOpen: false,
  });
  void store.actions.SET_DIALOG_OPEN({
    isDefaultStyleSelectDialogOpen: false,
  });
};

const toggleFullScreen = async () => {
  window.backend.toggleFullScreen();
};

const createNewProject = async () => {
  if (!uiLocked.value) {
    await store.actions.CREATE_NEW_PROJECT({});
  }
};

const saveProject = async () => {
  if (!uiLocked.value) {
    await store.actions.SAVE_PROJECT_FILE({ overwrite: true });
  }
};

const vstOpenRoutingDialog = async () => {
  if (!uiLocked.value) {
    if (!isVst) {
      throw new Error("VST以外でのルーティングの設定はサポートされていません");
    }

    await store.dispatch("SET_DIALOG_OPEN", {
      isVstRoutingDialogOpen: true,
    });
  }
};

const saveProjectAs = async () => {
  if (!uiLocked.value) {
    await store.actions.SAVE_PROJECT_FILE({});
  }
};

const saveProjectCopy = async () => {
  if (!uiLocked.value) {
    await store.actions.SAVE_PROJECT_FILE_AS_COPY({});
  }
};

const importProject = () => {
  if (!uiLocked.value) {
    void store.actions.LOAD_PROJECT_FILE({ type: "dialog" });
  }
};

/** UIの拡大 */
const zoomIn = async () => {
  await store.actions.ZOOM_IN();
};

/** UIの縮小 */
const zoomOut = async () => {
  await store.actions.ZOOM_OUT();
};

/** UIの拡大率リセット */
const zoomReset = async () => {
  await store.actions.ZOOM_RESET();
};

// 「最近使ったプロジェクト」のメニュー
const recentProjectsSubMenuData = ref<MenuItemData[]>([]);
const updateRecentProjects = async () => {
  const recentlyUsedProjects = await store.actions.GET_RECENTLY_USED_PROJECTS();
  recentProjectsSubMenuData.value =
    recentlyUsedProjects.length === 0
      ? [
          {
            type: "button",
            label: "最近使ったプロジェクトはありません",
            onClick: () => {
              // 何もしない
            },
            disabled: true,
            disableWhenUiLocked: false,
          },
        ]
      : recentlyUsedProjects.map((projectFilePath) => ({
          type: "button",
          label: projectFilePath,
          onClick: () => {
            void store.actions.LOAD_PROJECT_FILE({
              type: "path",
              filePath: projectFilePath,
            });
          },
          disableWhenUiLocked: false,
        }));
};
const projectFilePath = computed(() => store.state.projectFilePath);
watch(projectFilePath, updateRecentProjects, {
  immediate: true,
});

// 「エンジン」メニューのエンジン毎の項目
const engineSubMenuData = computed<MenuItemData[]>(() => {
  let subMenu: MenuItemData[] = [];

  if (Object.values(engineInfos.value).length === 1) {
    const engineInfo = Object.values(engineInfos.value)[0];
    subMenu = [
      {
        type: "button",
        label: "再起動",
        onClick: () => {
          void store.actions.RESTART_ENGINES({
            engineIds: [engineInfo.uuid],
          });
        },
        disableWhenUiLocked: false,
      },
    ].filter((x) => x) as MenuItemData[];
  } else {
    subMenu = [
      ...store.getters.GET_SORTED_ENGINE_INFOS.map(
        (engineInfo) =>
          ({
            type: "root",
            label: engineInfo.name,
            icon:
              engineManifests.value[engineInfo.uuid] &&
              engineIcons.value[engineInfo.uuid],
            subMenu: [
              engineInfo.path && {
                type: "button",
                label: "フォルダを開く",
                onClick: () => {
                  void store.actions.OPEN_ENGINE_DIRECTORY({
                    engineId: engineInfo.uuid,
                  });
                },
                disableWhenUiLocked: false,
              },
              {
                type: "button",
                label: "再起動",
                onClick: () => {
                  void store.actions.RESTART_ENGINES({
                    engineIds: [engineInfo.uuid],
                  });
                },
                disableWhenUiLocked: false,
              },
            ].filter((x) => x),
          }) as MenuItemRoot,
      ),
      {
        type: "separator",
      },
      {
        type: "button",
        label: "全てのエンジンを再起動",
        onClick: () => {
          void store.actions.RESTART_ENGINES({
            engineIds: engineIds.value,
          });
        },
        disableWhenUiLocked: false,
      },
    ];
  }
  if (isVst) {
    subMenu.push(
      {
        type: "button",
        label: "エンジンの場所を変更",
        onClick: () => {
          void changeEnginePath();
        },
        disableWhenUiLocked: false,
      },
      {
        type: "button",
        label: "フォルダを開く",
        onClick: () => {
          const engineInfo = Object.values(engineInfos.value)[0];
          void store.actions.OPEN_ENGINE_DIRECTORY({
            engineId: engineInfo.uuid,
          });
        },
        disableWhenUiLocked: false,
      },
    );
  } else if (enableMultiEngine.value) {
    subMenu.push({
      type: "button",
      label: "エンジンの管理",
      onClick: () => {
        void store.actions.SET_DIALOG_OPEN({
          isEngineManageDialogOpen: true,
        });
      },
      disableWhenUiLocked: false,
    });
  }
  // マルチエンジンオフモードの解除
  if (store.state.isMultiEngineOffMode) {
    subMenu.push({
      type: "button",
      label: "マルチエンジンをオンにして再読み込み",
      onClick() {
        void store.actions.RELOAD_APP({
          isMultiEngineOffMode: false,
        });
      },
      disableWhenUiLocked: false,
      disablreloadingLocked: true,
    });
  }

  return subMenu;
});

// メニュー一覧
const menudata = computed<MenuItemData[]>(() => [
=======
const menudata = computed<(MenuItemButton | MenuItemRoot)[]>(() => [
>>>>>>> b2488460
  {
    type: "root",
    label: "ファイル",
    subMenu: props.subMenuData.file,
    disabled: props.subMenuData.file.length === 0,
    disableWhenUiLocked: false,
<<<<<<< HEAD
    subMenu: [
      ...props.fileSubMenuData,
      { type: "separator" },
      ...((isVst
        ? [
            {
              type: "button",
              label: "新規プロジェクト",
              onClick: createNewProject,
              disableWhenUiLocked: true,
            },
            {
              type: "button",
              label: "ルーティング",
              onClick: vstOpenRoutingDialog,
              disableWhenUiLocked: true,
            },
          ]
        : [
            {
              type: "button",
              label: "新規プロジェクト",
              onClick: createNewProject,
              disableWhenUiLocked: true,
            },
            {
              type: "button",
              label: "プロジェクトを上書き保存",
              onClick: async () => {
                await saveProject();
              },
              disableWhenUiLocked: true,
            },
            {
              type: "button",
              label: "プロジェクトを名前を付けて保存",
              onClick: async () => {
                await saveProjectAs();
              },
              disableWhenUiLocked: true,
            },
            {
              type: "button",
              label: "プロジェクトの複製を保存",
              onClick: async () => {
                await saveProjectCopy();
              },
              disableWhenUiLocked: true,
            },
            {
              type: "button",
              label: "プロジェクトを読み込む",
              onClick: () => {
                importProject();
              },
              disableWhenUiLocked: true,
            },
            {
              type: "root",
              label: "最近使ったプロジェクト",
              disableWhenUiLocked: true,
              subMenu: recentProjectsSubMenuData.value,
            },
          ]) as MenuItemData[]),
    ],
=======
>>>>>>> b2488460
  },

  {
    type: "root",
    label: "編集",
    subMenu: props.subMenuData.edit,
    disabled: props.subMenuData.edit.length === 0,
    disableWhenUiLocked: false,
  },
  {
    type: "root",
    label: "表示",
    subMenu: props.subMenuData.view,
    disabled: props.subMenuData.view.length === 0,
    disableWhenUiLocked: false,
  },
  {
    type: "root",
    label: "エンジン",
    subMenu: props.subMenuData.engine,
    disabled: props.subMenuData.engine.length === 0,
    disableWhenUiLocked: false,
  },
  {
    type: "root",
    label: "設定",
    subMenu: props.subMenuData.setting,
    disabled: props.subMenuData.setting.length === 0,
    disableWhenUiLocked: false,
  },
  {
    type: "button",
    label: "ヘルプ",
    onClick: () => {
      void store.actions.SET_DIALOG_OPEN({
        isHelpDialogOpen: true,
      });
    },
    disableWhenUiLocked: false,
  },
]);

// メニュー一覧
const subMenuOpenFlags = ref(
  [...Array(menudata.value.length)].map(() => false),
);

const reassignSubMenuOpen = (idx: number) => {
  if (subMenuOpenFlags.value[idx]) return;
  if (subMenuOpenFlags.value.find((x) => x)) {
    const arr = [...Array(menudata.value.length)].map(() => false);
    arr[idx] = true;
    subMenuOpenFlags.value = arr;
  }
};

watch(uiLocked, () => {
  // UIのロックが解除された時に再びメニューが開かれてしまうのを防ぐ
  if (uiLocked.value) {
    subMenuOpenFlags.value = [...Array(menudata.value.length)].map(() => false);
  }
});
</script>

<style lang="scss">
@use "@/styles/colors" as colors;

.active-menu {
  background-color: rgba(colors.$primary-rgb, 0.3) !important;
}
</style>

<style scoped lang="scss">
@use "@/styles/variables" as vars;
@use "@/styles/colors" as colors;

.q-bar {
  min-height: vars.$menubar-height;

  &.enable-drag {
    -webkit-app-region: drag; // Electronのドラッグ領域
  }
  :deep(.q-btn) {
    margin-left: 0;
    -webkit-app-region: no-drag; // Electronのドラッグ領域対象から外す
  }
}

.window-logo {
  height: vars.$menubar-height;
}

.window-title {
  height: vars.$menubar-height;
  margin-right: 10%;
  text-overflow: ellipsis;
  overflow: hidden;
}

.mac-traffic-light-space {
  margin-right: 70px;
}
</style><|MERGE_RESOLUTION|>--- conflicted
+++ resolved
@@ -40,14 +40,7 @@
 import TitleBarButtons from "./TitleBarButtons.vue";
 import TitleBarEditorSwitcher from "./TitleBarEditorSwitcher.vue";
 import { useStore } from "@/store";
-<<<<<<< HEAD
 import { isElectron, isVst } from "@/helpers/platform";
-import { HotkeyAction, useHotkeyManager } from "@/plugins/hotkeyPlugin";
-import { useEngineIcons } from "@/composables/useEngineIcons";
-import HelpDialog from "@/components/Dialog/HelpDialog/HelpDialog.vue";
-import { changeEnginePath } from "@/backend/vst/ipc";
-=======
->>>>>>> b2488460
 import { getAppInfos } from "@/domain/appInfo";
 
 const props = defineProps<{
@@ -105,321 +98,14 @@
   window.document.title = newTitle;
 });
 
-<<<<<<< HEAD
-// FIXME: この関数は不要なはず
-const closeAllDialog = () => {
-  void store.actions.SET_DIALOG_OPEN({
-    isSettingDialogOpen: false,
-  });
-  void store.actions.SET_DIALOG_OPEN({
-    isHotkeySettingDialogOpen: false,
-  });
-  void store.actions.SET_DIALOG_OPEN({
-    isToolbarSettingDialogOpen: false,
-  });
-  void store.actions.SET_DIALOG_OPEN({
-    isCharacterOrderDialogOpen: false,
-  });
-  void store.actions.SET_DIALOG_OPEN({
-    isDefaultStyleSelectDialogOpen: false,
-  });
-};
-
-const toggleFullScreen = async () => {
-  window.backend.toggleFullScreen();
-};
-
-const createNewProject = async () => {
-  if (!uiLocked.value) {
-    await store.actions.CREATE_NEW_PROJECT({});
-  }
-};
-
-const saveProject = async () => {
-  if (!uiLocked.value) {
-    await store.actions.SAVE_PROJECT_FILE({ overwrite: true });
-  }
-};
-
-const vstOpenRoutingDialog = async () => {
-  if (!uiLocked.value) {
-    if (!isVst) {
-      throw new Error("VST以外でのルーティングの設定はサポートされていません");
-    }
-
-    await store.dispatch("SET_DIALOG_OPEN", {
-      isVstRoutingDialogOpen: true,
-    });
-  }
-};
-
-const saveProjectAs = async () => {
-  if (!uiLocked.value) {
-    await store.actions.SAVE_PROJECT_FILE({});
-  }
-};
-
-const saveProjectCopy = async () => {
-  if (!uiLocked.value) {
-    await store.actions.SAVE_PROJECT_FILE_AS_COPY({});
-  }
-};
-
-const importProject = () => {
-  if (!uiLocked.value) {
-    void store.actions.LOAD_PROJECT_FILE({ type: "dialog" });
-  }
-};
-
-/** UIの拡大 */
-const zoomIn = async () => {
-  await store.actions.ZOOM_IN();
-};
-
-/** UIの縮小 */
-const zoomOut = async () => {
-  await store.actions.ZOOM_OUT();
-};
-
-/** UIの拡大率リセット */
-const zoomReset = async () => {
-  await store.actions.ZOOM_RESET();
-};
-
-// 「最近使ったプロジェクト」のメニュー
-const recentProjectsSubMenuData = ref<MenuItemData[]>([]);
-const updateRecentProjects = async () => {
-  const recentlyUsedProjects = await store.actions.GET_RECENTLY_USED_PROJECTS();
-  recentProjectsSubMenuData.value =
-    recentlyUsedProjects.length === 0
-      ? [
-          {
-            type: "button",
-            label: "最近使ったプロジェクトはありません",
-            onClick: () => {
-              // 何もしない
-            },
-            disabled: true,
-            disableWhenUiLocked: false,
-          },
-        ]
-      : recentlyUsedProjects.map((projectFilePath) => ({
-          type: "button",
-          label: projectFilePath,
-          onClick: () => {
-            void store.actions.LOAD_PROJECT_FILE({
-              type: "path",
-              filePath: projectFilePath,
-            });
-          },
-          disableWhenUiLocked: false,
-        }));
-};
-const projectFilePath = computed(() => store.state.projectFilePath);
-watch(projectFilePath, updateRecentProjects, {
-  immediate: true,
-});
-
-// 「エンジン」メニューのエンジン毎の項目
-const engineSubMenuData = computed<MenuItemData[]>(() => {
-  let subMenu: MenuItemData[] = [];
-
-  if (Object.values(engineInfos.value).length === 1) {
-    const engineInfo = Object.values(engineInfos.value)[0];
-    subMenu = [
-      {
-        type: "button",
-        label: "再起動",
-        onClick: () => {
-          void store.actions.RESTART_ENGINES({
-            engineIds: [engineInfo.uuid],
-          });
-        },
-        disableWhenUiLocked: false,
-      },
-    ].filter((x) => x) as MenuItemData[];
-  } else {
-    subMenu = [
-      ...store.getters.GET_SORTED_ENGINE_INFOS.map(
-        (engineInfo) =>
-          ({
-            type: "root",
-            label: engineInfo.name,
-            icon:
-              engineManifests.value[engineInfo.uuid] &&
-              engineIcons.value[engineInfo.uuid],
-            subMenu: [
-              engineInfo.path && {
-                type: "button",
-                label: "フォルダを開く",
-                onClick: () => {
-                  void store.actions.OPEN_ENGINE_DIRECTORY({
-                    engineId: engineInfo.uuid,
-                  });
-                },
-                disableWhenUiLocked: false,
-              },
-              {
-                type: "button",
-                label: "再起動",
-                onClick: () => {
-                  void store.actions.RESTART_ENGINES({
-                    engineIds: [engineInfo.uuid],
-                  });
-                },
-                disableWhenUiLocked: false,
-              },
-            ].filter((x) => x),
-          }) as MenuItemRoot,
-      ),
-      {
-        type: "separator",
-      },
-      {
-        type: "button",
-        label: "全てのエンジンを再起動",
-        onClick: () => {
-          void store.actions.RESTART_ENGINES({
-            engineIds: engineIds.value,
-          });
-        },
-        disableWhenUiLocked: false,
-      },
-    ];
-  }
-  if (isVst) {
-    subMenu.push(
-      {
-        type: "button",
-        label: "エンジンの場所を変更",
-        onClick: () => {
-          void changeEnginePath();
-        },
-        disableWhenUiLocked: false,
-      },
-      {
-        type: "button",
-        label: "フォルダを開く",
-        onClick: () => {
-          const engineInfo = Object.values(engineInfos.value)[0];
-          void store.actions.OPEN_ENGINE_DIRECTORY({
-            engineId: engineInfo.uuid,
-          });
-        },
-        disableWhenUiLocked: false,
-      },
-    );
-  } else if (enableMultiEngine.value) {
-    subMenu.push({
-      type: "button",
-      label: "エンジンの管理",
-      onClick: () => {
-        void store.actions.SET_DIALOG_OPEN({
-          isEngineManageDialogOpen: true,
-        });
-      },
-      disableWhenUiLocked: false,
-    });
-  }
-  // マルチエンジンオフモードの解除
-  if (store.state.isMultiEngineOffMode) {
-    subMenu.push({
-      type: "button",
-      label: "マルチエンジンをオンにして再読み込み",
-      onClick() {
-        void store.actions.RELOAD_APP({
-          isMultiEngineOffMode: false,
-        });
-      },
-      disableWhenUiLocked: false,
-      disablreloadingLocked: true,
-    });
-  }
-
-  return subMenu;
-});
-
-// メニュー一覧
-const menudata = computed<MenuItemData[]>(() => [
-=======
 const menudata = computed<(MenuItemButton | MenuItemRoot)[]>(() => [
->>>>>>> b2488460
   {
     type: "root",
     label: "ファイル",
     subMenu: props.subMenuData.file,
     disabled: props.subMenuData.file.length === 0,
     disableWhenUiLocked: false,
-<<<<<<< HEAD
-    subMenu: [
-      ...props.fileSubMenuData,
-      { type: "separator" },
-      ...((isVst
-        ? [
-            {
-              type: "button",
-              label: "新規プロジェクト",
-              onClick: createNewProject,
-              disableWhenUiLocked: true,
-            },
-            {
-              type: "button",
-              label: "ルーティング",
-              onClick: vstOpenRoutingDialog,
-              disableWhenUiLocked: true,
-            },
-          ]
-        : [
-            {
-              type: "button",
-              label: "新規プロジェクト",
-              onClick: createNewProject,
-              disableWhenUiLocked: true,
-            },
-            {
-              type: "button",
-              label: "プロジェクトを上書き保存",
-              onClick: async () => {
-                await saveProject();
-              },
-              disableWhenUiLocked: true,
-            },
-            {
-              type: "button",
-              label: "プロジェクトを名前を付けて保存",
-              onClick: async () => {
-                await saveProjectAs();
-              },
-              disableWhenUiLocked: true,
-            },
-            {
-              type: "button",
-              label: "プロジェクトの複製を保存",
-              onClick: async () => {
-                await saveProjectCopy();
-              },
-              disableWhenUiLocked: true,
-            },
-            {
-              type: "button",
-              label: "プロジェクトを読み込む",
-              onClick: () => {
-                importProject();
-              },
-              disableWhenUiLocked: true,
-            },
-            {
-              type: "root",
-              label: "最近使ったプロジェクト",
-              disableWhenUiLocked: true,
-              subMenu: recentProjectsSubMenuData.value,
-            },
-          ]) as MenuItemData[]),
-    ],
-=======
->>>>>>> b2488460
-  },
-
+  },
   {
     type: "root",
     label: "編集",
