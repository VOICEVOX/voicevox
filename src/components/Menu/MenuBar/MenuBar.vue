--- conflicted
+++ resolved
@@ -149,12 +149,6 @@
 const saveProjectAs = async () => {
   if (!uiLocked.value) {
     await store.actions.SAVE_PROJECT_FILE_AS({});
-  }
-};
-
-const saveProjectCopy = async () => {
-  if (!uiLocked.value) {
-    await store.actions.SAVE_PROJECT_FILE_AS_COPY({});
   }
 };
 
@@ -352,11 +346,7 @@
       },
       {
         type: "button",
-<<<<<<< HEAD
-        label: "プロジェクトを複製として保存",
-=======
         label: "プロジェクトの複製を保存",
->>>>>>> 191abb6b
         onClick: async () => {
           await saveProjectCopy();
         },
@@ -611,11 +601,7 @@
 });
 registerHotkeyForAllEditors({
   callback: saveProjectCopy,
-<<<<<<< HEAD
-  name: "プロジェクトを複製として保存",
-=======
   name: "プロジェクトの複製を保存",
->>>>>>> 191abb6b
 });
 registerHotkeyForAllEditors({
   callback: importProject,
