--- conflicted
+++ resolved
@@ -89,46 +89,26 @@
   () =>
     new Map(
       Object.entries(store.state.characterInfos).map(
-        ([engineId, characterInfos]) => [
-          engineId,
-          {
+        ([engineIdStr, characterInfos]) => {
+          const engineId = EngineId(engineIdStr);
+          return [
             engineId,
-            name: store.state.engineManifests[engineId].name,
-            characterInfos: new Map(
-              characterInfos.map((ci) => [ci.metas.speakerUuid, ci])
-            ),
-          },
-        ]
+            {
+              engineId,
+              name: store.state.engineManifests[engineId].name,
+              characterInfos: new Map(
+                characterInfos.map((ci) => [ci.metas.speakerUuid, ci])
+              ),
+            },
+          ];
+        }
       )
     )
 );
 
-<<<<<<< HEAD
-    const engineInfos = computed(
-      () =>
-        new Map(
-          Object.entries(store.state.characterInfos).map(
-            ([engineIdStr, characterInfos]) => {
-              const engineId = EngineId(engineIdStr);
-              return [
-                engineId,
-                {
-                  engineId,
-                  name: store.state.engineManifests[engineId].name,
-                  characterInfos: new Map(
-                    characterInfos.map((ci) => [ci.metas.speakerUuid, ci])
-                  ),
-                },
-              ];
-            }
-          )
-        )
-    );
-=======
 const convertMarkdown = (text: string) => {
   return md.render(text);
 };
->>>>>>> a22046c7
 
 const selectedInfo = ref<DetailKey | undefined>(undefined);
 
