--- conflicted
+++ resolved
@@ -13,15 +13,8 @@
         >
           <!-- エンジンが一つだけの場合は名前を表示しない -->
           <template v-if="engineInfos.size > 1">
-<<<<<<< HEAD
             <QSeparator spaced v-if="engineIndex > 0" />
-            <QItemLabel header>{{ engineInfo.engineName }}</QItemLabel>
-=======
-            <q-separator spaced v-if="engineIndex > 0" />
-            <q-item-label header>{{
-              engineInfos.get(engineId).name
-            }}</q-item-label>
->>>>>>> 3295d7ae
+            <QItemLabel header>{{ engineInfos.get(engineId).name }}</QItemLabel>
           </template>
           <template
             v-for="([, characterInfo], characterIndex) in engineInfos.get(
@@ -84,7 +77,7 @@
 
 const store = useStore();
 const md = useMarkdownIt();
-
+const sortedEngineInfos = computed(() => store.getters.GET_SORTED_ENGINE_INFOS);
 const engineInfos = computed(
   () =>
     new Map(
@@ -93,7 +86,7 @@
           engineId,
           {
             engineId,
-            engineName: store.state.engineManifests[engineId].name,
+            name: store.state.engineManifests[engineId].name,
             characterInfos: new Map(
               characterInfos.map((ci) => [ci.metas.speakerUuid, ci])
             ),
@@ -102,38 +95,10 @@
       )
     )
 );
-
-<<<<<<< HEAD
 const convertMarkdown = (text: string) => {
   return md.render(text);
 };
-=======
-    const sortedEngineInfos = computed(
-      () => store.getters.GET_SORTED_ENGINE_INFOS
-    );
-
-    const engineInfos = computed(
-      () =>
-        new Map(
-          Object.entries(store.state.characterInfos).map(
-            ([engineId, characterInfos]) => [
-              engineId,
-              {
-                engineId,
-                name: store.state.engineManifests[engineId].name,
-                characterInfos: new Map(
-                  characterInfos.map((ci) => [ci.metas.speakerUuid, ci])
-                ),
-              },
-            ]
-          )
-        )
-    );
->>>>>>> 3295d7ae
-
 const selectedInfo = ref<DetailKey | undefined>(undefined);
-
-<<<<<<< HEAD
 const scroller = ref<HTMLElement>();
 const selectCharacterInfo = (index: DetailKey | undefined) => {
   if (scroller.value == undefined)
@@ -141,29 +106,6 @@
   scroller.value.scrollTop = 0;
   selectedInfo.value = index;
 };
-=======
-    const selectedInfo = ref<DetailKey | undefined>(undefined);
-
-    const scroller = ref<HTMLElement>();
-    const selectCharacterInfo = (index: DetailKey | undefined) => {
-      if (scroller.value == undefined)
-        throw new Error("scroller.value == undefined");
-      scroller.value.scrollTop = 0;
-      selectedInfo.value = index;
-    };
-
-    return {
-      characterInfos: allCharacterInfos,
-      engineInfos,
-      convertMarkdown,
-      sortedEngineInfos,
-      selectCharacterInfo,
-      selectedInfo,
-      scroller,
-    };
-  },
-});
->>>>>>> 3295d7ae
 </script>
 <style scoped lang="scss">
 .root {
