<template>
  <q-page
    ref="scroller"
    class="relative-absolute-wrapper scroller bg-background"
  >
    <div class="q-pa-md markdown-body">
<<<<<<< HEAD
      <q-list v-if="detailUuid === undefined">
        <template
          v-for="([characterUuid, characterInfo], index) in characterInfos"
          :key="index"
        >
          <q-item clickable @click="selectCharacterInfo(characterUuid)">
            <q-item-section>{{
              characterInfo.metas.speakerName
            }}</q-item-section>
          </q-item>
=======
      <q-list v-if="detailIndex === undefined">
        <template
          v-for="(engineInfo, engineIndex) in engineInfos"
          :key="engineIndex"
        >
          <!-- エンジンが一つだけの場合は名前を表示しない -->
          <template v-if="engineInfos.length > 1">
            <q-separator spaced v-if="engineIndex > 0" />
            <q-item-label header>{{ engineInfo.engineName }}</q-item-label>
          </template>
          <template
            v-for="(characterInfo, characterIndex) in engineInfo.characterInfos"
            :key="characterIndex"
          >
            <q-item
              clickable
              @click="
                selectCharacterInfo({
                  engine: engineIndex,
                  character: characterIndex,
                })
              "
            >
              <q-item-section>{{
                characterInfo.metas.speakerName
              }}</q-item-section>
            </q-item>
          </template>
>>>>>>> 32914eb7
        </template>
      </q-list>
      <div v-else>
        <div class="q-mb-md">
          <q-btn
            outline
            color="primary-light"
            icon="keyboard_arrow_left"
            label="戻る"
            @click="selectCharacterInfo(undefined)"
          />
        </div>
        <div class="text-subtitle">
<<<<<<< HEAD
          {{ characterInfos.get(detailUuid).metas.speakerName }}
        </div>
        <div
          class="markdown"
          v-html="convertMarkdown(characterInfos.get(detailUuid).metas.policy)"
=======
          {{
            engineInfos[detailIndex.engine].characterInfos[
              detailIndex.character
            ].metas.speakerName
          }}
        </div>
        <div
          class="markdown"
          v-html="
            convertMarkdown(
              engineInfos[detailIndex.engine].characterInfos[
                detailIndex.character
              ].metas.policy
            )
          "
>>>>>>> 32914eb7
        ></div>
      </div>
    </div>
  </q-page>
</template>

<script lang="ts">
import { useStore } from "@/store";
import { computed, defineComponent, ref } from "@vue/runtime-core";
import { useMarkdownIt } from "@/plugins/markdownItPlugin";

type DetailKey = { engine: number; character: number };

export default defineComponent({
  setup() {
    const store = useStore();
    const md = useMarkdownIt();

<<<<<<< HEAD
    const allCharacterInfos = computed(
      () => store.getters.GET_ALL_CHARACTER_INFOS
=======
    const engineInfos = computed(() =>
      Object.entries(store.state.characterInfos).map(
        ([engineId, characterInfos]) => ({
          engineId,
          engineName: store.state.engineManifests[engineId].name,
          characterInfos,
        })
      )
>>>>>>> 32914eb7
    );

    const convertMarkdown = (text: string) => {
      return md.render(text);
    };

<<<<<<< HEAD
    const detailUuid = ref<string | undefined>(undefined);

    const scroller = ref<HTMLElement>();
    const selectCharacterInfo = (index: string | undefined) => {
=======
    const detailIndex = ref<DetailKey | undefined>(undefined);

    const scroller = ref<HTMLElement>();
    const selectCharacterInfo = (index: DetailKey | undefined) => {
>>>>>>> 32914eb7
      if (scroller.value == undefined)
        throw new Error("scroller.value == undefined");
      scroller.value.scrollTop = 0;
      detailUuid.value = index;
    };

    return {
<<<<<<< HEAD
      characterInfos: allCharacterInfos,
      convertMarkdown,
      selectCharacterInfo,
      detailUuid,
=======
      engineInfos,
      convertMarkdown,
      selectCharacterInfo,
      detailIndex,
>>>>>>> 32914eb7
      scroller,
    };
  },
});
</script>

<style scoped lang="scss">
.root {
  .scroller {
    width: 100%;
    overflow: auto;
    > div {
      overflow-wrap: break-word;
    }
  }
}
</style><|MERGE_RESOLUTION|>--- conflicted
+++ resolved
@@ -4,38 +4,28 @@
     class="relative-absolute-wrapper scroller bg-background"
   >
     <div class="q-pa-md markdown-body">
-<<<<<<< HEAD
-      <q-list v-if="detailUuid === undefined">
+      <q-list v-if="selectedInfo === undefined">
         <template
-          v-for="([characterUuid, characterInfo], index) in characterInfos"
-          :key="index"
-        >
-          <q-item clickable @click="selectCharacterInfo(characterUuid)">
-            <q-item-section>{{
-              characterInfo.metas.speakerName
-            }}</q-item-section>
-          </q-item>
-=======
-      <q-list v-if="detailIndex === undefined">
-        <template
-          v-for="(engineInfo, engineIndex) in engineInfos"
+          v-for="([engineId, engineInfo], engineIndex) in engineInfos.entries()"
           :key="engineIndex"
         >
           <!-- エンジンが一つだけの場合は名前を表示しない -->
-          <template v-if="engineInfos.length > 1">
+          <template v-if="engineInfos.size > 1">
             <q-separator spaced v-if="engineIndex > 0" />
             <q-item-label header>{{ engineInfo.engineName }}</q-item-label>
           </template>
           <template
-            v-for="(characterInfo, characterIndex) in engineInfo.characterInfos"
+            v-for="(
+              [, characterInfo], characterIndex
+            ) in engineInfo.characterInfos"
             :key="characterIndex"
           >
             <q-item
               clickable
               @click="
                 selectCharacterInfo({
-                  engine: engineIndex,
-                  character: characterIndex,
+                  engine: engineId,
+                  character: characterInfo.metas.speakerUuid,
                 })
               "
             >
@@ -44,7 +34,6 @@
               }}</q-item-section>
             </q-item>
           </template>
->>>>>>> 32914eb7
         </template>
       </q-list>
       <div v-else>
@@ -58,29 +47,21 @@
           />
         </div>
         <div class="text-subtitle">
-<<<<<<< HEAD
-          {{ characterInfos.get(detailUuid).metas.speakerName }}
-        </div>
-        <div
-          class="markdown"
-          v-html="convertMarkdown(characterInfos.get(detailUuid).metas.policy)"
-=======
           {{
-            engineInfos[detailIndex.engine].characterInfos[
-              detailIndex.character
-            ].metas.speakerName
+            engineInfos
+              .get(selectedInfo.engine)
+              .characterInfos.get(selectedInfo.character).metas.speakerName
           }}
         </div>
         <div
           class="markdown"
           v-html="
             convertMarkdown(
-              engineInfos[detailIndex.engine].characterInfos[
-                detailIndex.character
-              ].metas.policy
+              engineInfos
+                .get(selectedInfo.engine)
+                .characterInfos.get(selectedInfo.character).metas.policy
             )
           "
->>>>>>> 32914eb7
         ></div>
       </div>
     </div>
@@ -92,61 +73,55 @@
 import { computed, defineComponent, ref } from "@vue/runtime-core";
 import { useMarkdownIt } from "@/plugins/markdownItPlugin";
 
-type DetailKey = { engine: number; character: number };
+type DetailKey = { engine: string; character: string };
 
 export default defineComponent({
   setup() {
     const store = useStore();
     const md = useMarkdownIt();
 
-<<<<<<< HEAD
     const allCharacterInfos = computed(
       () => store.getters.GET_ALL_CHARACTER_INFOS
-=======
-    const engineInfos = computed(() =>
-      Object.entries(store.state.characterInfos).map(
-        ([engineId, characterInfos]) => ({
-          engineId,
-          engineName: store.state.engineManifests[engineId].name,
-          characterInfos,
-        })
-      )
->>>>>>> 32914eb7
+    );
+
+    const engineInfos = computed(
+      () =>
+        new Map(
+          Object.entries(store.state.characterInfos).map(
+            ([engineId, characterInfos]) => [
+              engineId,
+              {
+                engineId,
+                engineName: store.state.engineManifests[engineId].name,
+                characterInfos: new Map(
+                  characterInfos.map((ci) => [ci.metas.speakerUuid, ci])
+                ),
+              },
+            ]
+          )
+        )
     );
 
     const convertMarkdown = (text: string) => {
       return md.render(text);
     };
 
-<<<<<<< HEAD
-    const detailUuid = ref<string | undefined>(undefined);
-
-    const scroller = ref<HTMLElement>();
-    const selectCharacterInfo = (index: string | undefined) => {
-=======
-    const detailIndex = ref<DetailKey | undefined>(undefined);
+    const selectedInfo = ref<DetailKey | undefined>(undefined);
 
     const scroller = ref<HTMLElement>();
     const selectCharacterInfo = (index: DetailKey | undefined) => {
->>>>>>> 32914eb7
       if (scroller.value == undefined)
         throw new Error("scroller.value == undefined");
       scroller.value.scrollTop = 0;
-      detailUuid.value = index;
+      selectedInfo.value = index;
     };
 
     return {
-<<<<<<< HEAD
       characterInfos: allCharacterInfos,
-      convertMarkdown,
-      selectCharacterInfo,
-      detailUuid,
-=======
       engineInfos,
       convertMarkdown,
       selectCharacterInfo,
-      detailIndex,
->>>>>>> 32914eb7
+      selectedInfo,
       scroller,
     };
   },
