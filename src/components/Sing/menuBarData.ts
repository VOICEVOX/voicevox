import { computed } from "vue";
import { useStore } from "@/store";
import { MenuItemData } from "@/components/Menu/type";

export const useMenuBarData = () => {
  const store = useStore();
  const uiLocked = computed(() => store.getters.UI_LOCKED);
  const isNotesSelected = computed(
    () => store.getters.SELECTED_NOTE_IDS.size > 0,
  );
  const showSinger = computed({
    get: () => store.state.showSinger,
    set: (showSinger: boolean) => {
      void store.dispatch("SET_ROOT_MISC_SETTING", {
        key: "showSinger",
        value: showSinger,
      });
    },
  });

  const importExternalSongProject = async () => {
    if (uiLocked.value) return;
    await store.dispatch("SET_DIALOG_OPEN", {
      isImportSongProjectDialogOpen: true,
    });
  };

  const exportAudioFile = async () => {
    if (uiLocked.value) return;
    await store.dispatch("SET_DIALOG_OPEN", {
      isExportSongAudioDialogOpen: true,
    });
  };

  const exportStemWaveFile = async () => {
    if (uiLocked.value) return;
    await store.dispatch("EXPORT_STEM_WAVE_FILE", {});
  };

<<<<<<< HEAD
  const fileSubMenuData = computed<MenuItemData[]>(() =>
    (
      [
        {
          type: "button",
          label: "音声を出力",
          onClick: () => {
            void exportAudioFile();
          },
          disableWhenUiLocked: true,
        },
        store.state.experimentalSetting.enableMultiTrack && {
          type: "button",
          label: "トラックごとに音声を出力",
          onClick: () => {
            void exportStemWaveFile();
          },
          disableWhenUiLocked: true,
        },
        { type: "separator" },
        {
          type: "button",
          label: "インポート",
          onClick: () => {
            void importExternalSongProject();
          },
          disableWhenUiLocked: true,
        },
      ] satisfies (MenuItemData | false)[]
    ).filter((item) => !!item),
  );
=======
  const fileSubMenuData = computed<MenuItemData[]>(() => [
    {
      type: "button",
      label: "音声を出力",
      onClick: () => {
        void exportWaveFile();
      },
      disableWhenUiLocked: true,
    },
    {
      type: "button",
      label: "トラックごとに音声を出力",
      onClick: () => {
        void exportStemWaveFile();
      },
      disableWhenUiLocked: true,
    },
    { type: "separator" },
    {
      type: "button",
      label: "インポート",
      onClick: () => {
        void importExternalSongProject();
      },
      disableWhenUiLocked: true,
    },
  ]);
>>>>>>> a1ace783

  const editSubMenuData = computed<MenuItemData[]>(() => [
    { type: "separator" },
    {
      type: "button",
      label: "コピー",
      onClick: () => {
        if (uiLocked.value) return;
        void store.dispatch("COPY_NOTES_TO_CLIPBOARD");
      },
      disableWhenUiLocked: true,
      disabled: !isNotesSelected.value,
    },
    {
      type: "button",
      label: "切り取り",
      onClick: () => {
        if (uiLocked.value) return;
        void store.dispatch("COMMAND_CUT_NOTES_TO_CLIPBOARD");
      },
      disableWhenUiLocked: true,
      disabled: !isNotesSelected.value,
    },
    {
      type: "button",
      label: "貼り付け",
      onClick: () => {
        if (uiLocked.value) return;
        void store.dispatch("COMMAND_PASTE_NOTES_FROM_CLIPBOARD");
      },
      disableWhenUiLocked: true,
    },
    { type: "separator" },
    {
      type: "button",
      label: "すべて選択",
      onClick: () => {
        if (uiLocked.value) return;
        void store.dispatch("SELECT_ALL_NOTES_IN_TRACK", {
          trackId: store.getters.SELECTED_TRACK_ID,
        });
      },
      disableWhenUiLocked: true,
    },
    {
      type: "button",
      label: "選択解除",
      onClick: () => {
        if (uiLocked.value) return;
        void store.dispatch("DESELECT_ALL_NOTES");
      },
      disableWhenUiLocked: true,
    },
    { type: "separator" },
    {
      type: "button",
      label: "クオンタイズ",
      onClick: () => {
        if (uiLocked.value) return;
        void store.dispatch("COMMAND_QUANTIZE_SELECTED_NOTES");
      },
      disableWhenUiLocked: true,
    },
  ]);

  const viewSubMenuData = computed<MenuItemData[]>(() => [
    {
      type: "button",
      label: showSinger.value ? "立ち絵を非表示" : "立ち絵を表示",
      onClick: () => {
        showSinger.value = !showSinger.value;
      },
      disableWhenUiLocked: true,
    },
  ]);

  return { fileSubMenuData, editSubMenuData, viewSubMenuData };
};<|MERGE_RESOLUTION|>--- conflicted
+++ resolved
@@ -37,39 +37,6 @@
     await store.dispatch("EXPORT_STEM_WAVE_FILE", {});
   };
 
-<<<<<<< HEAD
-  const fileSubMenuData = computed<MenuItemData[]>(() =>
-    (
-      [
-        {
-          type: "button",
-          label: "音声を出力",
-          onClick: () => {
-            void exportAudioFile();
-          },
-          disableWhenUiLocked: true,
-        },
-        store.state.experimentalSetting.enableMultiTrack && {
-          type: "button",
-          label: "トラックごとに音声を出力",
-          onClick: () => {
-            void exportStemWaveFile();
-          },
-          disableWhenUiLocked: true,
-        },
-        { type: "separator" },
-        {
-          type: "button",
-          label: "インポート",
-          onClick: () => {
-            void importExternalSongProject();
-          },
-          disableWhenUiLocked: true,
-        },
-      ] satisfies (MenuItemData | false)[]
-    ).filter((item) => !!item),
-  );
-=======
   const fileSubMenuData = computed<MenuItemData[]>(() => [
     {
       type: "button",
@@ -97,7 +64,6 @@
       disableWhenUiLocked: true,
     },
   ]);
->>>>>>> a1ace783
 
   const editSubMenuData = computed<MenuItemData[]>(() => [
     { type: "separator" },
