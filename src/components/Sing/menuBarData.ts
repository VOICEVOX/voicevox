import { computed } from "vue";
import { useStore } from "@/store";
import { isVst } from "@/type/preload";
import { MenuItemData } from "@/components/Menu/type";

export const useMenuBarData = () => {
  const store = useStore();
  const uiLocked = computed(() => store.getters.UI_LOCKED);
  const isNotesSelected = computed(
    () => store.getters.SELECTED_NOTE_IDS.size > 0,
  );
  const showSinger = computed({
    get: () => store.state.showSinger,
    set: (showSinger: boolean) => {
      void store.dispatch("SET_ROOT_MISC_SETTING", {
        key: "showSinger",
        value: showSinger,
      });
    },
  });

  const importExternalSongProject = async () => {
    if (uiLocked.value) return;
    await store.dispatch("SET_DIALOG_OPEN", {
      isImportSongProjectDialogOpen: true,
    });
  };

  const exportWaveFile = async () => {
    if (uiLocked.value) return;
    await store.dispatch("EXPORT_WAVE_FILE", {});
  };

<<<<<<< HEAD
  const fileSubMenuData = computed<MenuItemData[]>(() => [
    ...((isVst
      ? []
      : [
          {
            type: "button",
            label: "音声を出力",
            onClick: () => {
              void exportWaveFile();
            },
            disableWhenUiLocked: true,
          },
          { type: "separator" },
        ]) satisfies MenuItemData[]),
    {
      type: "button",
      label: "インポート",
      onClick: () => {
        void importExternalSongProject();
      },
      disableWhenUiLocked: true,
    },
  ]);
=======
  const exportStemWaveFile = async () => {
    if (uiLocked.value) return;
    await store.dispatch("EXPORT_STEM_WAVE_FILE", {});
  };

  const fileSubMenuData = computed<MenuItemData[]>(() =>
    (
      [
        {
          type: "button",
          label: "音声を出力",
          onClick: () => {
            void exportWaveFile();
          },
          disableWhenUiLocked: true,
        },
        store.state.experimentalSetting.enableMultiTrack && {
          type: "button",
          label: "トラックごとに音声を出力",
          onClick: () => {
            void exportStemWaveFile();
          },
          disableWhenUiLocked: true,
        },
        { type: "separator" },
        {
          type: "button",
          label: "インポート",
          onClick: () => {
            void importExternalSongProject();
          },
          disableWhenUiLocked: true,
        },
      ] satisfies (MenuItemData | false)[]
    ).filter((item) => !!item),
  );
>>>>>>> a8cd2339

  const editSubMenuData = computed<MenuItemData[]>(() => [
    { type: "separator" },
    {
      type: "button",
      label: "コピー",
      onClick: () => {
        if (uiLocked.value) return;
        void store.dispatch("COPY_NOTES_TO_CLIPBOARD");
      },
      disableWhenUiLocked: true,
      disabled: !isNotesSelected.value,
    },
    {
      type: "button",
      label: "切り取り",
      onClick: () => {
        if (uiLocked.value) return;
        void store.dispatch("COMMAND_CUT_NOTES_TO_CLIPBOARD");
      },
      disableWhenUiLocked: true,
      disabled: !isNotesSelected.value,
    },
    {
      type: "button",
      label: "貼り付け",
      onClick: () => {
        if (uiLocked.value) return;
        void store.dispatch("COMMAND_PASTE_NOTES_FROM_CLIPBOARD");
      },
      disableWhenUiLocked: true,
    },
    { type: "separator" },
    {
      type: "button",
      label: "すべて選択",
      onClick: () => {
        if (uiLocked.value) return;
        void store.dispatch("SELECT_ALL_NOTES_IN_TRACK", {
          trackId: store.getters.SELECTED_TRACK_ID,
        });
      },
      disableWhenUiLocked: true,
    },
    {
      type: "button",
      label: "選択解除",
      onClick: () => {
        if (uiLocked.value) return;
        void store.dispatch("DESELECT_ALL_NOTES");
      },
      disableWhenUiLocked: true,
    },
    { type: "separator" },
    {
      type: "button",
      label: "クオンタイズ",
      onClick: () => {
        if (uiLocked.value) return;
        void store.dispatch("COMMAND_QUANTIZE_SELECTED_NOTES");
      },
      disableWhenUiLocked: true,
    },
  ]);

  const viewSubMenuData = computed<MenuItemData[]>(() => [
    {
      type: "button",
      label: showSinger.value ? "立ち絵を非表示" : "立ち絵を表示",
      onClick: () => {
        showSinger.value = !showSinger.value;
      },
      disableWhenUiLocked: true,
    },
  ]);

  return { fileSubMenuData, editSubMenuData, viewSubMenuData };
};<|MERGE_RESOLUTION|>--- conflicted
+++ resolved
@@ -31,7 +31,11 @@
     await store.dispatch("EXPORT_WAVE_FILE", {});
   };
 
-<<<<<<< HEAD
+  const exportStemWaveFile = async () => {
+    if (uiLocked.value) return;
+    await store.dispatch("EXPORT_STEM_WAVE_FILE", {});
+  };
+
   const fileSubMenuData = computed<MenuItemData[]>(() => [
     ...((isVst
       ? []
@@ -41,6 +45,14 @@
             label: "音声を出力",
             onClick: () => {
               void exportWaveFile();
+            },
+            disableWhenUiLocked: true,
+          },
+          store.state.experimentalSetting.enableMultiTrack && {
+            type: "button",
+            label: "トラックごとに音声を出力",
+            onClick: () => {
+              void exportStemWaveFile();
             },
             disableWhenUiLocked: true,
           },
@@ -55,44 +67,6 @@
       disableWhenUiLocked: true,
     },
   ]);
-=======
-  const exportStemWaveFile = async () => {
-    if (uiLocked.value) return;
-    await store.dispatch("EXPORT_STEM_WAVE_FILE", {});
-  };
-
-  const fileSubMenuData = computed<MenuItemData[]>(() =>
-    (
-      [
-        {
-          type: "button",
-          label: "音声を出力",
-          onClick: () => {
-            void exportWaveFile();
-          },
-          disableWhenUiLocked: true,
-        },
-        store.state.experimentalSetting.enableMultiTrack && {
-          type: "button",
-          label: "トラックごとに音声を出力",
-          onClick: () => {
-            void exportStemWaveFile();
-          },
-          disableWhenUiLocked: true,
-        },
-        { type: "separator" },
-        {
-          type: "button",
-          label: "インポート",
-          onClick: () => {
-            void importExternalSongProject();
-          },
-          disableWhenUiLocked: true,
-        },
-      ] satisfies (MenuItemData | false)[]
-    ).filter((item) => !!item),
-  );
->>>>>>> a8cd2339
 
   const editSubMenuData = computed<MenuItemData[]>(() => [
     { type: "separator" },
