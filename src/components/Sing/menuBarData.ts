import { computed } from "vue";
<<<<<<< HEAD
import { useStore } from "@/store";
import { isVst } from "@/helpers/platform";
import { MenuItemData } from "@/components/Menu/type";
=======
import { Store } from "@/store";
>>>>>>> b2488460
import { useRootMiscSetting } from "@/composables/useRootMiscSetting";
import { ExportSongProjectFileType } from "@/store/type";
import { notifyResult } from "@/components/Dialog/Dialog";
import {
  MaybeComputedMenuBarContent,
  MenuBarContent,
} from "@/components/Menu/MenuBar/menuBarData";

export const useMenuBarData = (store: Store): MaybeComputedMenuBarContent => {
  const uiLocked = computed(() => store.getters.UI_LOCKED);
  const isNotesSelected = computed(
    () => store.getters.SELECTED_NOTE_IDS.size > 0,
  );

  const importExternalSongProject = async () => {
    if (uiLocked.value) return;
    await store.actions.SET_DIALOG_OPEN({
      isImportSongProjectDialogOpen: true,
    });
  };

  const exportAudioFile = async () => {
    if (uiLocked.value) return;
    await store.actions.SET_DIALOG_OPEN({
      isExportSongAudioDialogOpen: true,
    });
  };

  const exportSongProject = async (
    fileType: ExportSongProjectFileType,
    fileTypeLabel: string,
  ) => {
    if (uiLocked.value) return;
    const result = await store.actions.EXPORT_SONG_PROJECT({
      fileType,
      fileTypeLabel,
    });
    notifyResult(
      result,
      "project",
      store.actions,
      store.state.confirmedTips.notifyOnGenerate,
    );
  };

  const exportLabelFile = async () => {
    const results = await store.actions.EXPORT_LABEL_FILES({});

    if (results.length === 0) {
      throw new Error("results.length is 0.");
    }
    notifyResult(
      results[0], // TODO: SaveResultObject[] に対応する
      "label",
      store.actions,
      store.state.confirmedTips.notifyOnGenerate,
    );
  };

  const saveProjectCopy = async () => {
    if (!uiLocked.value) {
      await store.actions.SAVE_PROJECT_FILE_AS_COPY({});
    }
  };

  // 「ファイル」メニュー
<<<<<<< HEAD
  const fileSubMenuData = computed<MenuItemData[]>(() => [
    ...(isVst
      ? []
      : ([
          {
            type: "button",
            label: "音声書き出し",
            onClick: () => {
              void exportAudioFile();
            },
            disableWhenUiLocked: true,
          },
        ] satisfies MenuItemData[])),
    {
      type: "button",
      label: "labファイルを書き出し",
      onClick: () => {
        void exportLabelFile();
=======
  const fileSubMenuData = computed<MenuBarContent["file"]>(() => ({
    audioExport: [
      {
        type: "button",
        label: "音声書き出し",
        onClick: () => {
          void exportAudioFile();
        },
        disableWhenUiLocked: true,
      },
      {
        type: "button",
        label: "labファイルを書き出し",
        onClick: () => {
          void exportLabelFile();
        },
        disableWhenUiLocked: true,
>>>>>>> b2488460
      },
    ],
    externalProject: [
      {
        type: "button",
        label: "プロジェクトをインポート",
        onClick: () => {
          void importExternalSongProject();
        },
        disableWhenUiLocked: true,
      },
<<<<<<< HEAD
      disableWhenUiLocked: true,
    },
    {
      type: "root",
      label: "プロジェクトをエクスポート",
      subMenu: [
        ...(isVst
          ? ([
              {
                type: "button",
                label: "VOICEVOX",
                onClick: () => {
                  void saveProjectCopy();
                },
                disableWhenUiLocked: true,
              },
            ] satisfies MenuItemData[])
          : []),
        ...(
=======
      {
        type: "root",
        label: "プロジェクトをエクスポート",
        subMenu: (
>>>>>>> b2488460
          [
            ["smf", "MIDI (SMF)"],
            ["musicxml", "MusicXML"],
            ["ufdata", "Utaformatix"],
            ["ust", "UTAU"],
          ] satisfies [fileType: ExportSongProjectFileType, label: string][]
<<<<<<< HEAD
        ).map(
          ([fileType, label]) =>
            ({
              type: "button",
              label,
              onClick: () => {
                void exportSongProject(fileType, label);
              },
              disableWhenUiLocked: true,
            }) satisfies MenuItemData,
        ),
      ],
      disableWhenUiLocked: true,
    },
  ]);
=======
        ).map(([fileType, label]) => ({
          type: "button",
          label,
          onClick: () => {
            void exportSongProject(fileType, label);
          },
          disableWhenUiLocked: true,
        })),
        disableWhenUiLocked: true,
      },
    ],
  }));
>>>>>>> b2488460

  // 「編集」メニュー
  const editSubMenuData = computed<MenuBarContent["edit"]>(() => ({
    copyPaste: [
      {
        type: "button",
        label: "コピー",
        onClick: () => {
          if (uiLocked.value) return;
          void store.actions.COPY_NOTES_TO_CLIPBOARD();
        },
        disableWhenUiLocked: true,
        disabled: !isNotesSelected.value,
      },
      {
        type: "button",
        label: "切り取り",
        onClick: () => {
          if (uiLocked.value) return;
          void store.actions.COMMAND_CUT_NOTES_TO_CLIPBOARD();
        },
        disableWhenUiLocked: true,
        disabled: !isNotesSelected.value,
      },
      {
        type: "button",
        label: "貼り付け",
        onClick: () => {
          if (uiLocked.value) return;
          void store.actions.COMMAND_PASTE_NOTES_FROM_CLIPBOARD();
        },
        disableWhenUiLocked: true,
      },
    ],
    select: [
      {
        type: "button",
        label: "すべて選択",
        onClick: () => {
          if (uiLocked.value) return;
          void store.actions.SELECT_ALL_NOTES_IN_TRACK({
            trackId: store.getters.SELECTED_TRACK_ID,
          });
        },
        disableWhenUiLocked: true,
      },
      {
        type: "button",
        label: "選択解除",
        onClick: () => {
          if (uiLocked.value) return;
          void store.actions.DESELECT_ALL_NOTES();
        },
        disableWhenUiLocked: true,
      },
    ],
    misc: [
      {
        type: "button",
        label: "クオンタイズ",
        onClick: () => {
          if (uiLocked.value) return;
          void store.actions.COMMAND_QUANTIZE_SELECTED_NOTES();
        },
        disableWhenUiLocked: true,
      },
    ],
  }));

  // 「表示」メニュー
  const [showSingCharacterPortrait, setShowSingCharacterPortrait] =
    useRootMiscSetting(store, "showSingCharacterPortrait");
  const viewSubMenuData = computed<MenuBarContent["view"]>(() => ({
    portrait: [
      {
        type: "button",
        label: showSingCharacterPortrait.value
          ? "立ち絵を非表示"
          : "立ち絵を表示",
        onClick: () => {
          setShowSingCharacterPortrait(!showSingCharacterPortrait.value);
        },
        disableWhenUiLocked: true,
      },
    ],
  }));

  return {
    file: fileSubMenuData,
    edit: editSubMenuData,
    view: viewSubMenuData,
  };
};<|MERGE_RESOLUTION|>--- conflicted
+++ resolved
@@ -1,11 +1,7 @@
 import { computed } from "vue";
-<<<<<<< HEAD
-import { useStore } from "@/store";
 import { isVst } from "@/helpers/platform";
 import { MenuItemData } from "@/components/Menu/type";
-=======
 import { Store } from "@/store";
->>>>>>> b2488460
 import { useRootMiscSetting } from "@/composables/useRootMiscSetting";
 import { ExportSongProjectFileType } from "@/store/type";
 import { notifyResult } from "@/components/Dialog/Dialog";
@@ -67,41 +63,25 @@
 
   const saveProjectCopy = async () => {
     if (!uiLocked.value) {
-      await store.actions.SAVE_PROJECT_FILE_AS_COPY({});
+      await store.actions.SAVE_PROJECT_FILE_AS_COPY();
     }
   };
 
   // 「ファイル」メニュー
-<<<<<<< HEAD
-  const fileSubMenuData = computed<MenuItemData[]>(() => [
-    ...(isVst
-      ? []
-      : ([
-          {
-            type: "button",
-            label: "音声書き出し",
-            onClick: () => {
-              void exportAudioFile();
-            },
-            disableWhenUiLocked: true,
-          },
-        ] satisfies MenuItemData[])),
-    {
-      type: "button",
-      label: "labファイルを書き出し",
-      onClick: () => {
-        void exportLabelFile();
-=======
   const fileSubMenuData = computed<MenuBarContent["file"]>(() => ({
     audioExport: [
-      {
-        type: "button",
-        label: "音声書き出し",
-        onClick: () => {
-          void exportAudioFile();
-        },
-        disableWhenUiLocked: true,
-      },
+      ...(isVst
+        ? []
+        : ([
+            {
+              type: "button",
+              label: "音声書き出し",
+              onClick: () => {
+                void exportAudioFile();
+              },
+              disableWhenUiLocked: true,
+            },
+          ] satisfies MenuItemData[])),
       {
         type: "button",
         label: "labファイルを書き出し",
@@ -109,7 +89,6 @@
           void exportLabelFile();
         },
         disableWhenUiLocked: true,
->>>>>>> b2488460
       },
     ],
     externalProject: [
@@ -121,68 +100,45 @@
         },
         disableWhenUiLocked: true,
       },
-<<<<<<< HEAD
-      disableWhenUiLocked: true,
-    },
-    {
-      type: "root",
-      label: "プロジェクトをエクスポート",
-      subMenu: [
-        ...(isVst
-          ? ([
-              {
+      {
+        type: "root",
+        label: "プロジェクトをエクスポート",
+        disableWhenUiLocked: true,
+        subMenu: [
+          ...(isVst
+            ? ([
+                {
+                  type: "button",
+                  label: "VOICEVOX",
+                  onClick: () => {
+                    void saveProjectCopy();
+                  },
+                  disableWhenUiLocked: true,
+                },
+              ] satisfies MenuItemData[])
+            : []),
+          ...(
+            [
+              ["smf", "MIDI (SMF)"],
+              ["musicxml", "MusicXML"],
+              ["ufdata", "Utaformatix"],
+              ["ust", "UTAU"],
+            ] satisfies [fileType: ExportSongProjectFileType, label: string][]
+          ).map(
+            ([fileType, label]) =>
+              ({
                 type: "button",
-                label: "VOICEVOX",
+                label,
                 onClick: () => {
-                  void saveProjectCopy();
+                  void exportSongProject(fileType, label);
                 },
                 disableWhenUiLocked: true,
-              },
-            ] satisfies MenuItemData[])
-          : []),
-        ...(
-=======
-      {
-        type: "root",
-        label: "プロジェクトをエクスポート",
-        subMenu: (
->>>>>>> b2488460
-          [
-            ["smf", "MIDI (SMF)"],
-            ["musicxml", "MusicXML"],
-            ["ufdata", "Utaformatix"],
-            ["ust", "UTAU"],
-          ] satisfies [fileType: ExportSongProjectFileType, label: string][]
-<<<<<<< HEAD
-        ).map(
-          ([fileType, label]) =>
-            ({
-              type: "button",
-              label,
-              onClick: () => {
-                void exportSongProject(fileType, label);
-              },
-              disableWhenUiLocked: true,
-            }) satisfies MenuItemData,
-        ),
-      ],
-      disableWhenUiLocked: true,
-    },
-  ]);
-=======
-        ).map(([fileType, label]) => ({
-          type: "button",
-          label,
-          onClick: () => {
-            void exportSongProject(fileType, label);
-          },
-          disableWhenUiLocked: true,
-        })),
-        disableWhenUiLocked: true,
+              }) satisfies MenuItemData,
+          ),
+        ],
       },
     ],
   }));
->>>>>>> b2488460
 
   // 「編集」メニュー
   const editSubMenuData = computed<MenuBarContent["edit"]>(() => ({
