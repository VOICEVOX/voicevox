import { computed } from "vue";
import { useStore } from "@/store";
import { isVst } from "@/type/preload";
import { MenuItemData } from "@/components/Menu/type";

export const useMenuBarData = () => {
  const store = useStore();
  const uiLocked = computed(() => store.getters.UI_LOCKED);
  const isNotesSelected = computed(
    () => store.getters.SELECTED_NOTE_IDS.size > 0,
  );
  const showSinger = computed({
    get: () => store.state.showSinger,
    set: (showSinger: boolean) => {
      void store.dispatch("SET_ROOT_MISC_SETTING", {
        key: "showSinger",
        value: showSinger,
      });
    },
  });

  const importExternalSongProject = async () => {
    if (uiLocked.value) return;
    await store.dispatch("SET_DIALOG_OPEN", {
      isImportSongProjectDialogOpen: true,
    });
  };

  const exportWaveFile = async () => {
    if (uiLocked.value) return;
    await store.dispatch("EXPORT_WAVE_FILE", {});
  };

  const fileSubMenuData = computed<MenuItemData[]>(() => [
<<<<<<< HEAD
    ...((isVst
      ? []
      : [
          {
            type: "button",
            label: "音声を出力",
            onClick: () => {
              exportWaveFile();
            },
            disableWhenUiLocked: true,
          },
          { type: "separator" },
        ]) satisfies MenuItemData[]),
=======
    {
      type: "button",
      label: "音声を出力",
      onClick: () => {
        void exportWaveFile();
      },
      disableWhenUiLocked: true,
    },
    { type: "separator" },
>>>>>>> e49a2fcc
    {
      type: "button",
      label: "インポート",
      onClick: () => {
        void importExternalSongProject();
      },
      disableWhenUiLocked: true,
    },
  ]);

  const editSubMenuData = computed<MenuItemData[]>(() => [
    { type: "separator" },
    {
      type: "button",
      label: "コピー",
      onClick: () => {
        if (uiLocked.value) return;
        void store.dispatch("COPY_NOTES_TO_CLIPBOARD");
      },
      disableWhenUiLocked: true,
      disabled: !isNotesSelected.value,
    },
    {
      type: "button",
      label: "切り取り",
      onClick: () => {
        if (uiLocked.value) return;
        void store.dispatch("COMMAND_CUT_NOTES_TO_CLIPBOARD");
      },
      disableWhenUiLocked: true,
      disabled: !isNotesSelected.value,
    },
    {
      type: "button",
      label: "貼り付け",
      onClick: () => {
        if (uiLocked.value) return;
        void store.dispatch("COMMAND_PASTE_NOTES_FROM_CLIPBOARD");
      },
      disableWhenUiLocked: true,
    },
    { type: "separator" },
    {
      type: "button",
      label: "すべて選択",
      onClick: () => {
        if (uiLocked.value) return;
        void store.dispatch("SELECT_ALL_NOTES_IN_TRACK", {
          trackId: store.getters.SELECTED_TRACK_ID,
        });
      },
      disableWhenUiLocked: true,
    },
    {
      type: "button",
      label: "選択解除",
      onClick: () => {
        if (uiLocked.value) return;
        void store.dispatch("DESELECT_ALL_NOTES");
      },
      disableWhenUiLocked: true,
    },
    { type: "separator" },
    {
      type: "button",
      label: "クオンタイズ",
      onClick: () => {
        if (uiLocked.value) return;
        void store.dispatch("COMMAND_QUANTIZE_SELECTED_NOTES");
      },
      disableWhenUiLocked: true,
    },
  ]);

  const viewSubMenuData = computed<MenuItemData[]>(() => [
    {
      type: "button",
      label: showSinger.value ? "立ち絵を非表示" : "立ち絵を表示",
      onClick: () => {
        showSinger.value = !showSinger.value;
      },
      disableWhenUiLocked: true,
    },
  ]);

  return { fileSubMenuData, editSubMenuData, viewSubMenuData };
};<|MERGE_RESOLUTION|>--- conflicted
+++ resolved
@@ -32,7 +32,6 @@
   };
 
   const fileSubMenuData = computed<MenuItemData[]>(() => [
-<<<<<<< HEAD
     ...((isVst
       ? []
       : [
@@ -40,23 +39,12 @@
             type: "button",
             label: "音声を出力",
             onClick: () => {
-              exportWaveFile();
+              void exportWaveFile();
             },
             disableWhenUiLocked: true,
           },
           { type: "separator" },
         ]) satisfies MenuItemData[]),
-=======
-    {
-      type: "button",
-      label: "音声を出力",
-      onClick: () => {
-        void exportWaveFile();
-      },
-      disableWhenUiLocked: true,
-    },
-    { type: "separator" },
->>>>>>> e49a2fcc
     {
       type: "button",
       label: "インポート",
