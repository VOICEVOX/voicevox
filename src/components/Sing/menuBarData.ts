import { computed } from "vue";
import { useStore } from "@/store";
import { isVst } from "@/type/preload";
import { MenuItemData } from "@/components/Menu/type";
import { useRootMiscSetting } from "@/composables/useRootMiscSetting";

export const useMenuBarData = () => {
  const store = useStore();
  const uiLocked = computed(() => store.getters.UI_LOCKED);
  const isNotesSelected = computed(
    () => store.getters.SELECTED_NOTE_IDS.size > 0,
  );

  const importExternalSongProject = async () => {
    if (uiLocked.value) return;
    await store.dispatch("SET_DIALOG_OPEN", {
      isImportSongProjectDialogOpen: true,
    });
  };

  const exportAudioFile = async () => {
    if (uiLocked.value) return;
    await store.dispatch("SET_DIALOG_OPEN", {
      isExportSongAudioDialogOpen: true,
    });
  };

<<<<<<< HEAD
  const fileSubMenuData = computed<MenuItemData[]>(() => [
    ...((isVst
      ? []
      : [
          {
            type: "button",
            label: "音声を出力",
            onClick: () => {
              void exportWaveFile();
            },
            disableWhenUiLocked: true,
          },
          store.state.experimentalSetting.enableMultiTrack && {
            type: "button",
            label: "トラックごとに音声を出力",
            onClick: () => {
              void exportStemWaveFile();
            },
            disableWhenUiLocked: true,
          },
          { type: "separator" },
        ].filter((item) => !!item)) as MenuItemData[]),
=======
  // 「ファイル」メニュー
  const fileSubMenuData = computed<MenuItemData[]>(() => [
    {
      type: "button",
      label: "音声を出力",
      onClick: () => {
        void exportAudioFile();
      },
      disableWhenUiLocked: true,
    },
    { type: "separator" },
>>>>>>> ab0ac072
    {
      type: "button",
      label: "インポート",
      onClick: () => {
        void importExternalSongProject();
      },
      disableWhenUiLocked: true,
    },
  ]);

  // 「編集」メニュー
  const editSubMenuData = computed<MenuItemData[]>(() => [
    { type: "separator" },
    {
      type: "button",
      label: "コピー",
      onClick: () => {
        if (uiLocked.value) return;
        void store.dispatch("COPY_NOTES_TO_CLIPBOARD");
      },
      disableWhenUiLocked: true,
      disabled: !isNotesSelected.value,
    },
    {
      type: "button",
      label: "切り取り",
      onClick: () => {
        if (uiLocked.value) return;
        void store.dispatch("COMMAND_CUT_NOTES_TO_CLIPBOARD");
      },
      disableWhenUiLocked: true,
      disabled: !isNotesSelected.value,
    },
    {
      type: "button",
      label: "貼り付け",
      onClick: () => {
        if (uiLocked.value) return;
        void store.dispatch("COMMAND_PASTE_NOTES_FROM_CLIPBOARD");
      },
      disableWhenUiLocked: true,
    },
    { type: "separator" },
    {
      type: "button",
      label: "すべて選択",
      onClick: () => {
        if (uiLocked.value) return;
        void store.dispatch("SELECT_ALL_NOTES_IN_TRACK", {
          trackId: store.getters.SELECTED_TRACK_ID,
        });
      },
      disableWhenUiLocked: true,
    },
    {
      type: "button",
      label: "選択解除",
      onClick: () => {
        if (uiLocked.value) return;
        void store.dispatch("DESELECT_ALL_NOTES");
      },
      disableWhenUiLocked: true,
    },
    { type: "separator" },
    {
      type: "button",
      label: "クオンタイズ",
      onClick: () => {
        if (uiLocked.value) return;
        void store.dispatch("COMMAND_QUANTIZE_SELECTED_NOTES");
      },
      disableWhenUiLocked: true,
    },
  ]);

  // 「表示」メニュー
  const [showSingCharacterPortrait, setShowSingCharacterPortrait] =
    useRootMiscSetting(store, "showSingCharacterPortrait");
  const viewSubMenuData = computed<MenuItemData[]>(() => [
    {
      type: "button",
      label: showSingCharacterPortrait.value
        ? "立ち絵を非表示"
        : "立ち絵を表示",
      onClick: () => {
        setShowSingCharacterPortrait(!showSingCharacterPortrait.value);
      },
      disableWhenUiLocked: true,
    },
  ]);

  return { fileSubMenuData, editSubMenuData, viewSubMenuData };
};<|MERGE_RESOLUTION|>--- conflicted
+++ resolved
@@ -25,42 +25,21 @@
     });
   };
 
-<<<<<<< HEAD
+  // 「ファイル」メニュー
   const fileSubMenuData = computed<MenuItemData[]>(() => [
-    ...((isVst
+    ...(isVst
       ? []
       : [
           {
             type: "button",
             label: "音声を出力",
             onClick: () => {
-              void exportWaveFile();
-            },
-            disableWhenUiLocked: true,
-          },
-          store.state.experimentalSetting.enableMultiTrack && {
-            type: "button",
-            label: "トラックごとに音声を出力",
-            onClick: () => {
-              void exportStemWaveFile();
+              void exportAudioFile();
             },
             disableWhenUiLocked: true,
           },
           { type: "separator" },
-        ].filter((item) => !!item)) as MenuItemData[]),
-=======
-  // 「ファイル」メニュー
-  const fileSubMenuData = computed<MenuItemData[]>(() => [
-    {
-      type: "button",
-      label: "音声を出力",
-      onClick: () => {
-        void exportAudioFile();
-      },
-      disableWhenUiLocked: true,
-    },
-    { type: "separator" },
->>>>>>> ab0ac072
+        ]),
     {
       type: "button",
       label: "インポート",
