--- conflicted
+++ resolved
@@ -174,30 +174,19 @@
       `No engineId for target character style (speakerUuid == ${speakerUuid}, styleId == ${styleId})`
     );
 
-<<<<<<< HEAD
   store.dispatch("SET_SINGER", { singer: { engineId, styleId } });
 };
-=======
-    const getDefaultStyle = (speakerUuid: string) => {
-      // FIXME: 同一キャラが複数エンジンにまたがっているとき、順番が先のエンジンが必ず選択される
-      const characterInfo = userOrderedCharacterInfos.value?.find(
-        (info) => info.metas.speakerUuid === speakerUuid
-      );
-
-      // ここで取得されるcharacterInfoには、ソングエディタ向けのスタイルのみ含まれるので、
-      // その中の最初のスタイルをソングエディタにおける仮のデフォルトスタイルとする
-      // TODO: ソングエディタ向けのデフォルトスタイルをどうするか考える
-      const defaultStyleId = characterInfo?.metas.styles[0].styleId;
->>>>>>> 8497fead
 
 const getDefaultStyle = (speakerUuid: string) => {
   // FIXME: 同一キャラが複数エンジンにまたがっているとき、順番が先のエンジンが必ず選択される
   const characterInfo = userOrderedCharacterInfos.value?.find(
     (info) => info.metas.speakerUuid === speakerUuid
   );
-  const defaultStyleId = store.state.defaultStyleIds.find(
-    (x) => x.speakerUuid === speakerUuid
-  )?.defaultStyleId;
+
+  // ここで取得されるcharacterInfoには、ソングエディタ向けのスタイルのみ含まれるので、
+  // その中の最初のスタイルをソングエディタにおける仮のデフォルトスタイルとする
+  // TODO: ソングエディタ向けのデフォルトスタイルをどうするか考える
+  const defaultStyleId = characterInfo?.metas.styles[0].styleId;
 
   const defaultStyle = characterInfo?.metas.styles.find(
     (style) => style.styleId === defaultStyleId
