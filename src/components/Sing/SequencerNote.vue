<template>
  <div
    class="note"
    :class="{
      selected: noteState === 'SELECTED',
      overlapping: noteState === 'OVERLAPPING',
    }"
    :style="{
      width: `${width}px`,
      height: `${height}px`,
      transform: `translate3d(${positionX}px,${positionY}px,0)`,
    }"
  >
    <div class="note-bar" @mousedown="onBarMouseDown">
      <div class="note-left-edge" @mousedown="onLeftEdgeMouseDown"></div>
      <div class="note-right-edge" @mousedown="onRightEdgeMouseDown"></div>
      <context-menu ref="contextMenu" :menudata="contextMenuData" />
    </div>
    <div class="note-lyric" @mousedown="onLyricMouseDown">
      {{ lyric }}
    </div>
    <input
      v-if="showLyricInput"
      v-model.lazy.trim="lyric"
      v-focus
      class="note-lyric-input"
      @mousedown.stop
      @dblclick.stop
      @keydown.stop="onLyricInputKeyDown"
      @blur="onLyricInputBlur"
    />
  </div>
</template>

<script setup lang="ts">
import { computed, ref } from "vue";
import { useStore } from "@/store";
import { Note } from "@/store/type";
import {
  getKeyBaseHeight,
  tickToBaseX,
  noteNumberToBaseY,
} from "@/sing/viewHelper";
import ContextMenu from "@/components/ContextMenu.vue";
import { MenuItemButton } from "@/components/BaseMenuBar.vue";

type NoteState = "NORMAL" | "SELECTED" | "OVERLAPPING";

const vFocus = {
  mounted(el: HTMLInputElement) {
    el.focus();
    el.select();
  },
};

const props = withDefaults(
  defineProps<{
    note: Note;
    isSelected: boolean;
  }>(),
  {
    isSelected: false,
  }
);

const emit =
  defineEmits<{
    (name: "barMousedown", event: MouseEvent): void;
    (name: "rightEdgeMousedown", event: MouseEvent): void;
    (name: "leftEdgeMousedown", event: MouseEvent): void;
    (name: "lyricMouseDown", event: MouseEvent): void;
  }>();

const store = useStore();
const state = store.state;
const tpqn = computed(() => state.score.tpqn);
const zoomX = computed(() => state.sequencerZoomX);
const zoomY = computed(() => state.sequencerZoomY);
const positionX = computed(() => {
  const noteStartTicks = props.note.position;
  return tickToBaseX(noteStartTicks, tpqn.value) * zoomX.value;
});
const positionY = computed(() => {
  const noteNumber = props.note.noteNumber;
  return noteNumberToBaseY(noteNumber + 0.5) * zoomY.value;
});
const height = computed(() => getKeyBaseHeight() * zoomY.value);
const width = computed(() => {
  const noteStartTicks = props.note.position;
  const noteEndTicks = props.note.position + props.note.duration;
  const noteStartBaseX = tickToBaseX(noteStartTicks, tpqn.value);
  const noteEndBaseX = tickToBaseX(noteEndTicks, tpqn.value);
  return (noteEndBaseX - noteStartBaseX) * zoomX.value;
});
const noteState = computed((): NoteState => {
  if (props.isSelected) {
    return "SELECTED";
  }
  if (state.overlappingNoteIds.has(props.note.id)) {
    return "OVERLAPPING";
  }
  return "NORMAL";
});
const lyric = computed({
  get() {
    return props.note.lyric;
  },
  set(value) {
    if (!value) {
      return;
    }
    const note: Note = { ...props.note, lyric: value };
    store.dispatch("UPDATE_NOTES", { notes: [note] });
  },
});
const showLyricInput = computed(() => {
  return state.editingLyricNoteId === props.note.id;
});
const contextMenu = ref<InstanceType<typeof ContextMenu>>();
const contextMenuData = ref<[MenuItemButton]>([
  {
    type: "button",
    label: "削除",
    onClick: async () => {
      contextMenu.value?.hide();
      store.dispatch("REMOVE_SELECTED_NOTES");
    },
    disableWhenUiLocked: true,
  },
]);

const onBarMouseDown = (event: MouseEvent) => {
  emit("barMousedown", event);
};

const onRightEdgeMouseDown = (event: MouseEvent) => {
  emit("rightEdgeMousedown", event);
};

const onLeftEdgeMouseDown = (event: MouseEvent) => {
  emit("leftEdgeMousedown", event);
};

const onLyricMouseDown = (event: MouseEvent) => {
  emit("lyricMouseDown", event);
};

const onLyricInputKeyDown = (event: KeyboardEvent) => {
  // タブキーで次のノート入力に移動
  if (event.key === "Tab") {
    event.preventDefault();
    const noteId = props.note.id;
    const notes = state.score.notes;
    const index = notes.findIndex((value) => value.id === noteId);
    if (index === -1) {
      return;
    }
    if (event.shiftKey && index - 1 < 0) {
      return;
    }
    if (!event.shiftKey && index + 1 >= notes.length) {
      return;
    }
    const nextNoteId = notes[index + (event.shiftKey ? -1 : 1)].id;
    store.dispatch("SET_EDITING_LYRIC_NOTE_ID", { noteId: nextNoteId });
  }
  // IME変換確定時のEnterを無視する
  if (event.key === "Enter" && event.isComposing) {
    return;
  }
  // IME変換でなければ入力モードを終了
  if (event.key === "Enter" && !event.isComposing) {
    store.dispatch("SET_EDITING_LYRIC_NOTE_ID", { noteId: undefined });
  }
};

const onLyricInputBlur = () => {
  if (state.editingLyricNoteId === props.note.id) {
    store.dispatch("SET_EDITING_LYRIC_NOTE_ID", { noteId: undefined });
  }
};
</script>

<style scoped lang="scss">
@use '@/styles/variables' as vars;
@use '@/styles/colors' as colors;

.note {
  position: absolute;
  top: 0;
  left: 0;

  &.selected {
    // 色は仮
    .note-bar {
      background-color: hsl(33, 100%, 50%);
      border-color: hsl(33, 100%, 78%);
    }

    .note-lyric {
      border-color: hsl(33, 0%, 90%);
    }
  }

  &.overlapping {
    .note-bar {
      background-color: hsl(130, 35%, 85%);
      border-color: hsl(130, 35%, 90%);
    }
  }
}

.note-lyric {
  position: absolute;
<<<<<<< HEAD
  left: 0;
  bottom: calc(100% - 3px);
  min-width: 20px;
  padding: 0 1px 2px;
  background: white;
  color: colors.$display-on-primary;
  border: 1px solid hsl(130, 0%, 91%);
  border-radius: 3px;
  font-size: 12px;
  font-weight: bold;
  font-feature-settings: "palt" 1;
  letter-spacing: 0.05em;
=======
  left: 0.125rem;
  bottom: 0;
  min-width: 2rem;
  padding: 0;
  background: transparent;
  color: colors.$display-on-primary;
  font-size: 1rem;
  font-weight: 700;
  text-shadow: -1px -1px 0 #{colors.$surface}, 1px -1px 0 #{colors.$surface},
    -1px 1px 0 #{colors.$surface}, 1px 1px 0 #{colors.$surface};
>>>>>>> b052bbc2
  white-space: nowrap;
  pointer-events: none;
}

.note-bar {
  position: absolute;
  width: calc(100% + 1px);
  height: 100%;
  background-color: colors.$primary;
  border: 1px solid hsl(130, 35%, 86%);
  border-radius: 2px;
  cursor: move;
}

.note-left-edge {
  position: absolute;
  top: 0;
  left: -1px;
  width: 5px;
  height: 100%;
  cursor: ew-resize;
}

.note-right-edge {
  position: absolute;
  top: 0;
  right: -1px;
  width: 5px;
  height: 100%;
  cursor: ew-resize;
}

.note-lyric-input {
  position: absolute;
  bottom: 0;
  font-weight: 700;
  width: 2rem;
  border: 1px solid hsl(33, 100%, 73%);
  border-radius: 0.25rem;
}
</style><|MERGE_RESOLUTION|>--- conflicted
+++ resolved
@@ -212,31 +212,16 @@
 
 .note-lyric {
   position: absolute;
-<<<<<<< HEAD
-  left: 0;
-  bottom: calc(100% - 3px);
-  min-width: 20px;
-  padding: 0 1px 2px;
-  background: white;
-  color: colors.$display-on-primary;
-  border: 1px solid hsl(130, 0%, 91%);
-  border-radius: 3px;
-  font-size: 12px;
-  font-weight: bold;
-  font-feature-settings: "palt" 1;
-  letter-spacing: 0.05em;
-=======
   left: 0.125rem;
   bottom: 0;
   min-width: 2rem;
   padding: 0;
   background: transparent;
-  color: colors.$display-on-primary;
+  color: #121212;
   font-size: 1rem;
   font-weight: 700;
-  text-shadow: -1px -1px 0 #{colors.$surface}, 1px -1px 0 #{colors.$surface},
-    -1px 1px 0 #{colors.$surface}, 1px 1px 0 #{colors.$surface};
->>>>>>> b052bbc2
+  text-shadow: -1px -1px 0 #fff, 1px -1px 0 #fff, -1px 1px 0 #fff,
+    1px 1px 0 #fff;
   white-space: nowrap;
   pointer-events: none;
 }
