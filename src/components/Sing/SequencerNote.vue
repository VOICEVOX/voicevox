--- conflicted
+++ resolved
@@ -281,8 +281,7 @@
     }
   }
 
-<<<<<<< HEAD
-  &.selected {
+  &.selected-or-preview {
     .note-bar {
       background-color: var(--md-sys-color-primary-fixed);
       border-color: var(--md-sys-color-primary-fixed-dim);
@@ -291,26 +290,6 @@
     .note-right-edge:hover,
     .note-left-edge:hover {
       background-color: var(--md-sys-color-primary-fixed-dim);
-=======
-  &:not(.below-pitch) {
-    .note-left-edge:hover {
-      // FIXME: hoverだとカーソル位置によって適用されないので、プレビュー中に明示的にクラス指定する
-      background-color: lab(80, -22.953, 14.365);
-    }
-
-    .note-right-edge:hover {
-      // FIXME: hoverだとカーソル位置によって適用されないので、プレビュー中に明示的にクラス指定する
-      background-color: lab(80, -22.953, 14.365);
-    }
-
-    &.selected-or-preview {
-      // 色は仮
-      .note-bar {
-        background-color: lab(95, -22.953, 14.365);
-        border-color: lab(65, -22.953, 14.365);
-        outline: solid 2px lab(70, -22.953, 14.365);
-      }
->>>>>>> 1f39897f
     }
   }
 
@@ -371,7 +350,6 @@
   }
 }
 
-<<<<<<< HEAD
 .note-lyric-input {
   position: absolute;
   top: 0;
@@ -382,57 +360,11 @@
   background-color: var(--md-ref-palette-neutral-99);
   color: var(--md-sys-color-on-primary-fixed);
   outline: 2px solid var(--md-sys-color-primary);
-  //outline-offset: 1px;
   border-radius: 4px;
   border: 0;
   box-shadow:
     0 4px 6px rgba(0, 0, 0, 0.1),
     0 1px 3px rgba(0, 0, 0, 0.08);
-=======
-.note-lyric {
-  position: absolute;
-  left: 0.125rem;
-  bottom: 0;
-  min-width: 2rem;
-  padding: 0;
-  background: transparent;
-  color: #121212;
-  font-size: 1rem;
-  font-weight: 700;
-  text-shadow:
-    -1px -1px 0 #fff,
-    1px -1px 0 #fff,
-    -1px 1px 0 #fff,
-    1px 1px 0 #fff;
-  white-space: nowrap;
-  pointer-events: none;
-}
-
-.note-bar {
-  box-sizing: border-box;
-  position: absolute;
-  width: calc(100% + 1px);
-  height: 100%;
-  background-color: colors.$primary;
-  border: 1px solid rgba(colors.$background-rgb, 0.5);
-  border-radius: 4px;
-}
-
-.note-left-edge {
-  position: absolute;
-  top: 0;
-  left: -1px;
-  width: 5px;
-  height: 100%;
-}
-
-.note-right-edge {
-  position: absolute;
-  top: 0;
-  right: -1px;
-  width: 5px;
-  height: 100%;
->>>>>>> 1f39897f
 }
 
 .cursor-move {
