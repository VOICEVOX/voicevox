--- conflicted
+++ resolved
@@ -16,7 +16,7 @@
       <div class="note-right-edge" @mousedown="onRightEdgeMouseDown"></div>
       <context-menu ref="contextMenu" :menudata="contextMenuData" />
     </div>
-    <div class="note-lyric">
+    <div class="note-lyric" @mousedown="onLyricMouseDown">
       {{ lyric }}
     </div>
     <input
@@ -48,18 +48,10 @@
 type NoteState = "NORMAL" | "SELECTED" | "OVERLAPPING";
 
 const vFocus = {
-  mounted(el: HTMLElement) {
+  mounted(el: HTMLInputElement) {
     el.focus();
-  },
-<<<<<<< HEAD
-  directives: {
-    focus: {
-      mounted: (el: HTMLInputElement) => {
-        el.focus();
-        el.select();
-      },
-    },
-=======
+    el.select();
+  },
 };
 
 const props = withDefaults(
@@ -82,6 +74,7 @@
 
 const store = useStore();
 const state = store.state;
+const lyricInputRef = ref(null);
 const tpqn = computed(() => state.score.tpqn);
 const zoomX = computed(() => state.sequencerZoomX);
 const zoomY = computed(() => state.sequencerZoomY);
@@ -113,7 +106,6 @@
 const lyric = computed({
   get() {
     return props.note.lyric;
->>>>>>> 27867b37
   },
   set(value) {
     if (!value) {
@@ -122,72 +114,6 @@
     const note: Note = { ...props.note, lyric: value };
     store.dispatch("UPDATE_NOTES", { notes: [note] });
   },
-<<<<<<< HEAD
-  emits: ["barMousedown", "rightEdgeMousedown", "leftEdgeMousedown"],
-  setup(props, { emit }) {
-    const store = useStore();
-    const state = store.state;
-    const lyricInputRef = ref(null);
-    const tpqn = computed(() => state.score.tpqn);
-    const zoomX = computed(() => state.sequencerZoomX);
-    const zoomY = computed(() => state.sequencerZoomY);
-    const positionX = computed(() => {
-      const noteStartTicks = props.note.position;
-      return tickToBaseX(noteStartTicks, tpqn.value) * zoomX.value;
-    });
-    const positionY = computed(() => {
-      const noteNumber = props.note.noteNumber;
-      return noteNumberToBaseY(noteNumber + 0.5) * zoomY.value;
-    });
-    const height = computed(() => getKeyBaseHeight() * zoomY.value);
-    const width = computed(() => {
-      const noteStartTicks = props.note.position;
-      const noteEndTicks = props.note.position + props.note.duration;
-      const noteStartBaseX = tickToBaseX(noteStartTicks, tpqn.value);
-      const noteEndBaseX = tickToBaseX(noteEndTicks, tpqn.value);
-      return (noteEndBaseX - noteStartBaseX) * zoomX.value;
-    });
-    const noteState = computed((): NoteState => {
-      if (props.isSelected) {
-        return "SELECTED";
-      }
-      if (state.overlappingNoteIds.has(props.note.id)) {
-        return "OVERLAPPING";
-      }
-      return "NORMAL";
-    });
-    const lyric = computed({
-      get() {
-        return props.note.lyric;
-      },
-      set(value) {
-        if (!value) {
-          return;
-        }
-        const note: Note = { ...props.note, lyric: value };
-        store.dispatch("UPDATE_NOTES", { notes: [note] });
-      },
-    });
-    const showLyricInput = computed(() => {
-      return state.editingLyricNoteId === props.note.id;
-    });
-    const contextMenu = ref<InstanceType<typeof ContextMenu>>();
-    const contextMenuData = ref<[MenuItemButton]>([
-      {
-        type: "button",
-        label: "削除",
-        onClick: async () => {
-          contextMenu.value?.hide();
-          store.dispatch("REMOVE_SELECTED_NOTES");
-        },
-        disableWhenUiLocked: true,
-      },
-    ]);
-
-    const onBarMouseDown = (event: MouseEvent) => {
-      emit("barMousedown", event);
-    };
-=======
 });
 const showLyricInput = computed(() => {
   return state.editingLyricNoteId === props.note.id;
@@ -204,7 +130,6 @@
     disableWhenUiLocked: true,
   },
 ]);
->>>>>>> 27867b37
 
 const onBarMouseDown = (event: MouseEvent) => {
   emit("barMousedown", event);
@@ -214,30 +139,6 @@
   emit("rightEdgeMousedown", event);
 };
 
-<<<<<<< HEAD
-    const onLyricInputKeyDown = (event: KeyboardEvent) => {
-      if (event.key === "Tab") {
-        event.preventDefault();
-        const noteId = props.note.id;
-        const notes = state.score.notes;
-        const index = notes.findIndex((value) => value.id === noteId);
-        if (index === -1) {
-          return;
-        }
-        if (event.shiftKey && index - 1 < 0) {
-          return;
-        }
-        if (!event.shiftKey && index + 1 >= notes.length) {
-          return;
-        }
-        const nextNoteId = notes[index + (event.shiftKey ? -1 : 1)].id;
-        store.dispatch("SET_EDITING_LYRIC_NOTE_ID", { noteId: nextNoteId });
-      }
-      if (event.key === "Enter") {
-        store.dispatch("SET_EDITING_LYRIC_NOTE_ID", { noteId: undefined });
-      }
-    };
-=======
 const onLeftEdgeMouseDown = (event: MouseEvent) => {
   emit("leftEdgeMousedown", event);
 };
@@ -245,9 +146,9 @@
 const onLyricMouseDown = (event: MouseEvent) => {
   emit("lyricMouseDown", event);
 };
->>>>>>> 27867b37
 
 const onLyricInputKeyDown = (event: KeyboardEvent) => {
+  // タブキーで次のノート入力に移動
   if (event.key === "Tab") {
     event.preventDefault();
     const noteId = props.note.id;
@@ -265,40 +166,21 @@
     const nextNoteId = notes[index + (event.shiftKey ? -1 : 1)].id;
     store.dispatch("SET_EDITING_LYRIC_NOTE_ID", { noteId: nextNoteId });
   }
-  if (event.key === "Enter") {
+  // IME変換確定時のEnterを無視する
+  if (event.key === "Enter" && event.isComposing) {
+    return;
+  }
+  // IME変換でなければ入力モードを終了
+  if (event.key === "Enter" && !event.isComposing) {
     store.dispatch("SET_EDITING_LYRIC_NOTE_ID", { noteId: undefined });
   }
 };
 
-<<<<<<< HEAD
-    return {
-      lyricInputRef,
-      zoomX,
-      zoomY,
-      positionX,
-      positionY,
-      height,
-      width,
-      noteState,
-      lyric,
-      showLyricInput,
-      contextMenu,
-      contextMenuData,
-      onBarMouseDown,
-      onRightEdgeMouseDown,
-      onLeftEdgeMouseDown,
-      onLyricInputKeyDown,
-      onLyricInputBlur,
-    };
-  },
-});
-=======
 const onLyricInputBlur = () => {
   if (state.editingLyricNoteId === props.note.id) {
     store.dispatch("SET_EDITING_LYRIC_NOTE_ID", { noteId: undefined });
   }
 };
->>>>>>> 27867b37
 </script>
 
 <style scoped lang="scss">
@@ -333,15 +215,13 @@
 .note-lyric {
   position: absolute;
   left: 0.125rem;
-  bottom: 1px;
+  bottom: 0;
   min-width: 2rem;
   padding: 0;
   background: transparent;
-  color: colors.$display;
+  color: colors.$display-on-primary;
   font-size: 1rem;
   font-weight: 700;
-  font-feature-settings: "palt" 1;
-  letter-spacing: 0.05em;
   text-shadow: -1px -1px 0 #{colors.$surface}, 1px -1px 0 #{colors.$surface},
     -1px 1px 0 #{colors.$surface}, 1px 1px 0 #{colors.$surface};
   white-space: nowrap;
@@ -379,8 +259,9 @@
 .note-lyric-input {
   position: absolute;
   bottom: 0;
-  width: 40px;
-  border: 0.125rem solid hsl(33, 100%, 73%);
+  font-weight: 700;
+  width: 2rem;
+  border: 1px solid hsl(33, 100%, 73%);
   border-radius: 0.25rem;
 }
 </style>