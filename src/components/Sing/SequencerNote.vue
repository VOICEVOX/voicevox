--- conflicted
+++ resolved
@@ -17,16 +17,12 @@
       <div class="note-right-edge" @mousedown="onRightEdgeMouseDown"></div>
       <context-menu ref="contextMenu" :menudata="contextMenuData" />
     </div>
-<<<<<<< HEAD
     <!-- TODO: ピッチの上に歌詞入力のinputが表示されるようにする -->
-    <div class="note-lyric" @mousedown="onLyricMouseDown">
-=======
     <div
       class="note-lyric"
       data-testid="note-lyric"
       @mousedown="onLyricMouseDown"
     >
->>>>>>> ac1d1c0a
       {{ lyric }}
     </div>
     <input
@@ -214,16 +210,12 @@
     // 色は仮
     .note-bar {
       background-color: hsl(33, 100%, 50%);
-<<<<<<< HEAD
-      border-color: hsl(33, 100%, 78%);
     }
 
     &.below-pitch {
       .note-bar {
         background-color: rgba(hsl(33, 100%, 50%), 0.18);
       }
-=======
->>>>>>> ac1d1c0a
     }
   }
 
