--- conflicted
+++ resolved
@@ -424,10 +424,6 @@
 
 const isLoopEnabled = computed(() => store.state.isLoopEnabled);
 
-<<<<<<< HEAD
-const toggleLoop = () => {
-  void store.actions.SET_LOOP_ENABLED({ isLoopEnabled: !isLoopEnabled.value });
-=======
 const toggleLoop = async () => {
   // ループを有効にする場合、
   // ループ範囲が未設定の場合は現在のplayhead位置から1小節追加する
@@ -473,7 +469,6 @@
   void store.actions.COMMAND_SET_LOOP_ENABLED({
     isLoopEnabled: !isLoopEnabled.value,
   });
->>>>>>> 9e29eb9c
 };
 
 const volume = computed({
