--- conflicted
+++ resolved
@@ -719,11 +719,7 @@
 .sing-volume-icon {
   margin-right: 8px;
 
-<<<<<<< HEAD
-  :deep(&) {
-=======
   :deep() {
->>>>>>> 416bed19
     color: var(--scheme-color-outline);
   }
 }
