--- conflicted
+++ resolved
@@ -3,132 +3,75 @@
     <!-- configs for entire song -->
     <div class="sing-configs">
       <CharacterMenuButton />
-<<<<<<< HEAD
       <div class="sing-adjustment">
         <QInput
           type="number"
-          :model-value="keyRangeAdjustmentInputBuffer"
+          :modelValue="keyRangeAdjustmentInputBuffer"
           label="音域"
-          hide-bottom-space
+          hideBottomSpace
           unelevated
           class="key-range-adjustment"
-          @update:model-value="setKeyRangeAdjustmentInputBuffer"
+          @update:modelValue="setKeyRangeAdjustmentInputBuffer"
           @change="setKeyRangeAdjustment"
-=======
-      <QInput
-        type="number"
-        :modelValue="keyRangeAdjustmentInputBuffer"
-        label="音域調整"
-        dense
-        hideBottomSpace
-        class="key-range-adjustment"
-        @update:modelValue="setKeyRangeAdjustmentInputBuffer"
-        @change="setKeyRangeAdjustment"
-      />
-      <QInput
-        type="number"
-        :modelValue="volumeRangeAdjustmentInputBuffer"
-        label="声量調整"
-        dense
-        hideBottomSpace
-        class="volume-range-adjustment"
-        @update:modelValue="setVolumeRangeAdjustmentInputBuffer"
-        @change="setVolumeRangeAdjustment"
-      />
-      <QInput
-        type="number"
-        :modelValue="bpmInputBuffer"
-        label="テンポ"
-        dense
-        hideBottomSpace
-        class="sing-tempo"
-        @update:modelValue="setBpmInputBuffer"
-        @change="setTempo"
-      >
-        <template #prepend>
-          <QIcon name="music_note" size="xs" class="sing-tempo-icon" />
-        </template>
-      </QInput>
-      <div class="sing-beats">
-        <QInput
-          type="number"
-          :modelValue="beatsInputBuffer"
-          label="拍子"
-          dense
-          hideBottomSpace
-          class="sing-time-signature"
-          @update:modelValue="setBeatsInputBuffer"
-          @change="setTimeSignature"
->>>>>>> 1f39897f
         />
         <QInput
           type="number"
-<<<<<<< HEAD
-          :model-value="volumeRangeAdjustmentInputBuffer"
+          :modelValue="volumeRangeAdjustmentInputBuffer"
           label="声量"
-          hide-bottom-space
+          hideBottomSpace
           unelevated
           class="volume-range-adjustment"
-          @update:model-value="setVolumeRangeAdjustmentInputBuffer"
+          @update:modelValue="setVolumeRangeAdjustmentInputBuffer"
           @change="setVolumeRangeAdjustment"
-=======
-          :modelValue="beatTypeInputBuffer"
-          label=""
-          dense
-          hideBottomSpace
-          class="sing-time-signature"
-          @update:modelValue="setBeatTypeInputBuffer"
-          @change="setTimeSignature"
->>>>>>> 1f39897f
         />
       </div>
       <QInput
         type="number"
-        :model-value="bpmInputBuffer"
-        hide-bottom-space
+        :modelValue="bpmInputBuffer"
+        hideBottomSpace
         outlined
         unelevated
         label="BPM"
         class="sing-tempo"
         padding="0"
-        @update:model-value="setBpmInputBuffer"
+        @update:modelValue="setBpmInputBuffer"
         @change="setTempo"
       />
       <QField
-        hide-bottom-space
+        hideBottomSpace
         class="sing-time-signature-field"
         label="拍子"
-        stack-label
+        stackLabel
         outlined
       >
         <template #control>
           <div class="sing-beats">
             <QSelect
-              :model-value="timeSignatures[0].beats"
+              :modelValue="timeSignatures[0].beats"
               :options="beatsOptions"
-              hide-bottom-space
-              hide-dropdown-icon
-              user-inputs
+              hideBottomSpace
+              hideDropdownIcon
+              userInputs
               unelevated
-              options-dense
-              transition-show="none"
-              transition-hide="none"
+              optionsDense
+              transitionShow="none"
+              transitionHide="none"
               class="sing-time-signature beats"
-              @update:model-value="setBeats"
+              @update:modelValue="setBeats"
             />
             <div class="sing-beats-separator">/</div>
             <QSelect
-              :model-value="timeSignatures[0].beatType"
+              :modelValue="timeSignatures[0].beatType"
               :options="beatTypeOptions"
-              hide-bottom-space
-              hide-dropdown-icon
-              user-inputs
+              hideBottomSpace
+              hideDropdownIcon
+              userInputs
               unelevated
-              options-dense
-              transition-show="none"
-              transition-hide="none"
+              optionsDense
+              transitionShow="none"
+              transitionHide="none"
               class="sing-time-signature beat-type"
-              @update:model-value="setBeatType"
+              @update:modelValue="setBeatType"
             />
           </div>
         </template>
@@ -197,18 +140,10 @@
         v-model="snapTypeSelectModel"
         :options="snapTypeSelectOptions"
         outlined
-<<<<<<< HEAD
-        hide-bottom-space
-        options-dense
-        hide-dropdown-icon
-        unelevated
-=======
-        color="primary"
-        dense
-        textColor="display-on-primary"
         hideBottomSpace
         optionsDense
->>>>>>> 1f39897f
+        hideDropdownIcon
+        unelevated
         label="スナップ"
         transitionShow="none"
         transitionHide="none"
