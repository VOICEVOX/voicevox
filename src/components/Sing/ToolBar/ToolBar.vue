--- conflicted
+++ resolved
@@ -202,16 +202,16 @@
 });
 
 const undo = () => {
-  void store.dispatch("UNDO", { editor });
+  store.dispatch("UNDO", { editor });
 };
 const redo = () => {
-  void store.dispatch("REDO", { editor });
+  store.dispatch("REDO", { editor });
 };
 
 const editTarget = computed(() => store.state.sequencerEditTarget);
 
 const changeEditTarget = (editTarget: SequencerEditTarget) => {
-  void store.dispatch("SET_EDIT_TARGET", { editTarget });
+  store.dispatch("SET_EDIT_TARGET", { editTarget });
 };
 
 const isSidebarOpen = computed(() => store.state.isSongSidebarOpen);
@@ -316,7 +316,7 @@
 
 const setTempo = () => {
   const bpm = bpmInputBuffer.value;
-  void store.dispatch("COMMAND_SET_TEMPO", {
+  store.dispatch("COMMAND_SET_TEMPO", {
     tempo: {
       position: 0,
       bpm,
@@ -327,7 +327,7 @@
 const setTimeSignature = () => {
   const beats = beatsInputBuffer.value;
   const beatType = beatTypeInputBuffer.value;
-  void store.dispatch("COMMAND_SET_TIME_SIGNATURE", {
+  store.dispatch("COMMAND_SET_TIME_SIGNATURE", {
     timeSignature: {
       measureNumber: 1,
       beats,
@@ -338,20 +338,15 @@
 
 const setKeyRangeAdjustment = () => {
   const keyRangeAdjustment = keyRangeAdjustmentInputBuffer.value;
-<<<<<<< HEAD
-  void store.dispatch("COMMAND_SET_KEY_RANGE_ADJUSTMENT", {
-    keyRangeAdjustment,
-=======
   store.dispatch("COMMAND_SET_KEY_RANGE_ADJUSTMENT", {
     keyRangeAdjustment,
     trackId: selectedTrackId.value,
->>>>>>> 563bd3e4
   });
 };
 
 const setVolumeRangeAdjustment = () => {
   const volumeRangeAdjustment = volumeRangeAdjustmentInputBuffer.value;
-  void store.dispatch("COMMAND_SET_VOLUME_RANGE_ADJUSTMENT", {
+  store.dispatch("COMMAND_SET_VOLUME_RANGE_ADJUSTMENT", {
     volumeRangeAdjustment,
     trackId: selectedTrackId.value,
   });
@@ -384,15 +379,15 @@
 const nowPlaying = computed(() => store.state.nowPlaying);
 
 const play = () => {
-  void store.dispatch("SING_PLAY_AUDIO");
+  store.dispatch("SING_PLAY_AUDIO");
 };
 
 const stop = () => {
-  void store.dispatch("SING_STOP_AUDIO");
+  store.dispatch("SING_STOP_AUDIO");
 };
 
 const goToZero = () => {
-  void store.dispatch("SET_PLAYHEAD_POSITION", { position: 0 });
+  store.dispatch("SET_PLAYHEAD_POSITION", { position: 0 });
 };
 
 const volume = computed({
@@ -400,7 +395,7 @@
     return store.state.volume * 100;
   },
   set(value: number) {
-    void store.dispatch("SET_VOLUME", { volume: value / 100 });
+    store.dispatch("SET_VOLUME", { volume: value / 100 });
   },
 });
 
@@ -432,7 +427,7 @@
     );
   },
   set(value) {
-    void store.dispatch("SET_SNAP_TYPE", {
+    store.dispatch("SET_SNAP_TYPE", {
       snapType: value.snapType,
     });
   },
@@ -443,13 +438,13 @@
 };
 
 onMounted(() => {
-  void store.dispatch("ADD_PLAYHEAD_POSITION_CHANGE_LISTENER", {
+  store.dispatch("ADD_PLAYHEAD_POSITION_CHANGE_LISTENER", {
     listener: playheadPositionChangeListener,
   });
 });
 
 onUnmounted(() => {
-  void store.dispatch("REMOVE_PLAYHEAD_POSITION_CHANGE_LISTENER", {
+  store.dispatch("REMOVE_PLAYHEAD_POSITION_CHANGE_LISTENER", {
     listener: playheadPositionChangeListener,
   });
 });
