--- conflicted
+++ resolved
@@ -175,7 +175,6 @@
 </template>
 
 <script setup lang="ts">
-<<<<<<< HEAD
 import {
   computed,
   ref,
@@ -193,15 +192,8 @@
   getMeasureDuration,
   getNoteDuration,
   getTimeSignaturePositions,
+  snapTicksToGrid,
   tickToMeasureNumber,
-=======
-import { computed, ref, onMounted, onUnmounted } from "vue";
-import {
-  getMeasureDuration,
-  getTimeSignaturePositions,
-  getNoteDuration,
-  snapTicksToGrid,
->>>>>>> d4f63b70
 } from "@/sing/domain";
 import { baseXToTick, tickToBaseX } from "@/sing/viewHelper";
 import { Tempo, TimeSignature } from "@/store/type";
@@ -222,12 +214,8 @@
   tempos: Tempo[];
   timeSignatures: TimeSignature[];
   sequencerZoomX: number;
-<<<<<<< HEAD
-  snapType: number;
   uiLocked: boolean;
-=======
   sequencerSnapType: number;
->>>>>>> d4f63b70
 }>();
 const playheadTicks = defineModel<number>("playheadTicks", {
   required: true,
@@ -305,25 +293,19 @@
   return Math.floor(baseX * props.sequencerZoomX);
 });
 
-<<<<<<< HEAD
 const getTickFromMouseEvent = (event: MouseEvent) => {
   const baseX = (props.offset + event.offsetX) / props.sequencerZoomX;
   return baseXToTick(baseX, props.tpqn);
 };
-=======
+
 const snapTicks = computed(() => {
   return getNoteDuration(props.sequencerSnapType, props.tpqn);
 });
 
 const onClick = (event: MouseEvent) => {
-  emit("deselectAllNotes");
->>>>>>> d4f63b70
-
-const onClick = async (event: MouseEvent) => {
   if (props.uiLocked) {
     return;
   }
-<<<<<<< HEAD
   if (hoveredTempoOrTimeSignatureChange.value != null) {
     const tempoOrTimeSignatureChange = tempoOrTimeSignatureChanges.value.find(
       (tempoOrTimeSignatureChange) =>
@@ -338,14 +320,15 @@
   }
   emit("deselectAllNotes");
 
-  const ticks = getTickFromMouseEvent(event);
-=======
+  const sequencerRulerElement = sequencerRuler.value;
+  if (!sequencerRulerElement) {
+    throw new Error("sequencerRulerElement is null.");
+  }
   const baseX = (props.offset + event.offsetX) / props.sequencerZoomX;
   const ticks = snapTicksToGrid(
     baseXToTick(baseX, props.tpqn),
     snapTicks.value,
   );
->>>>>>> d4f63b70
   playheadTicks.value = ticks;
 };
 
@@ -382,7 +365,7 @@
   emit("deselectAllNotes");
 
   const ticks = getTickFromMouseEvent(event);
-  const snapTicks = getNoteDuration(props.snapType, props.tpqn);
+  const snapTicks = getNoteDuration(props.sequencerSnapType, props.tpqn);
   const snappedTicks = Math.round(ticks / snapTicks) * snapTicks;
   playheadTicks.value = snappedTicks;
 };
