--- conflicted
+++ resolved
@@ -37,25 +37,6 @@
 const selectedSinger = computed(() => {
   return store.getters.SELECTED_TRACK.singer;
 });
-<<<<<<< HEAD
-
-const selectedSpeakerUuid = computed(() => {
-  return selectedCharacterInfo.value?.metas.speakerUuid;
-});
-
-const selectedStyleId = computed(
-  () =>
-    selectedCharacterInfo.value?.metas.styles.find(
-      (style) =>
-        style.styleId === store.getters.SELECTED_TRACK.singer?.styleId &&
-        style.engineId === store.getters.SELECTED_TRACK.singer?.engineId,
-    )?.styleId,
-);
-
-// 複数エンジン
-const isMultipleEngine = computed(() => store.state.engineIds.length > 1);
-
-const engineIcons = useEngineIcons(() => store.state.engineManifests);
 </script>
 
 <style scoped lang="scss">
@@ -87,7 +68,4 @@
     right: -6px;
   }
 }
-</style>
-=======
-</script>
->>>>>>> b1596965
+</style>