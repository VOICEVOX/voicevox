<template>
<<<<<<< HEAD
  <div class="sing-toolbar">
    <character-menu-button />
=======
  <q-toolbar class="sing-toolbar">
    <!-- configs for entire song -->
    <div class="sing-configs">
      <character-menu-button class="q-mr-sm">
        <div class="character-menu-toggle">
          <q-avatar
            v-if="selectedStyleIconPath"
            class="character-avatar"
            size="48px"
          >
            <img :src="selectedStyleIconPath" class="character-avatar-icon" />
          </q-avatar>
          <div class="character-info">
            <div class="character-name">
              {{ selectedCharacterName }}
            </div>
            <div class="character-style">
              {{ selectedCharacterStyleDescription }}
            </div>
          </div>
          <q-icon
            name="arrow_drop_down"
            size="sm"
            class="character-menu-dropdown-icon"
          />
        </div>
      </character-menu-button>
      <q-input
        type="number"
        :model-value="bpmInputBuffer"
        label="テンポ"
        dense
        hide-bottom-space
        class="sing-tempo"
        @update:model-value="setBpmInputBuffer"
        @change="setTempo"
      >
        <template #prepend>
          <q-icon name="music_note" size="xs" class="sing-tempo-icon" />
        </template>
      </q-input>
      <div class="sing-beats">
        <q-input
          type="number"
          :model-value="beatsInputBuffer"
          label="拍子"
          dense
          hide-bottom-space
          class="sing-time-signature"
          @update:model-value="setBeatsInputBuffer"
          @change="setTimeSignature"
        />
        <div class="sing-beats-separator">/</div>
        <q-input
          type="number"
          :model-value="beatTypeInputBuffer"
          label=""
          dense
          hide-bottom-space
          class="sing-time-signature"
          @update:model-value="setBeatTypeInputBuffer"
          @change="setTimeSignature"
        />
      </div>
    </div>
    <!-- player -->
>>>>>>> fb78789a
    <div class="sing-player">
      <q-btn
        flat
        round
        class="sing-transport-button"
        icon="skip_previous"
        :disable="uiLocked"
        @click="goToZero"
      />
      <q-btn
        v-if="!nowPlaying"
        round
        class="sing-playback-button"
        icon="play_arrow"
        :disable="uiLocked"
        @click="play"
      />
      <q-btn
        v-else
        round
        class="sing-playback-button"
        icon="stop"
        :disable="uiLocked"
        @click="stop"
<<<<<<< HEAD
      ></q-btn>
      <div class="sing-playhead-position" :class="{ disabled: uiLocked }">
        {{ playheadPositionStr }}
      </div>
      <q-input
        type="number"
        :model-value="bpmInputBuffer"
        dense
        hide-bottom-space
        class="sing-tempo"
        :disable="uiLocked"
        @update:model-value="setBpmInputBuffer"
        @change="setTempo"
      >
        <template #prepend>
          <div></div>
        </template>
      </q-input>
      <q-input
        type="number"
        :model-value="beatsInputBuffer"
        dense
        hide-bottom-space
        class="sing-time-signature"
        :disable="uiLocked"
        @update:model-value="setBeatsInputBuffer"
        @change="setTimeSignature"
      >
        <template #prepend>
          <div></div>
        </template>
      </q-input>
      /
      <q-input
        type="number"
        :model-value="beatTypeInputBuffer"
        dense
        hide-bottom-space
        class="sing-time-signature"
        :disable="uiLocked"
        @update:model-value="setBeatTypeInputBuffer"
        @change="setTimeSignature"
      >
        <template #prepend>
          <div></div>
        </template>
      </q-input>
    </div>
    <div class="sing-setting">
      <q-slider
        v-model.number="volume"
        class="sing-volume"
        :disable="uiLocked"
      />
=======
      />
      <div class="sing-playhead-position">
        <div>{{ playheadPositionMinSecStr }}</div>
        <div class="sing-playhead-position-millisec">
          .{{ playHeadPositionMilliSecStr }}
        </div>
      </div>
    </div>
    <!-- settings for edit controls -->
    <div class="sing-controls">
      <q-icon name="volume_up" size="xs" class="sing-volume-icon" />
      <q-slider v-model.number="volume" class="sing-volume" />
>>>>>>> fb78789a
      <q-select
        v-model="snapTypeSelectModel"
        :options="snapTypeSelectOptions"
        outlined
        color="primary"
        dense
        text-color="display-on-primary"
        hide-bottom-space
        options-dense
        label="スナップ"
        transition-show="none"
        transition-hide="none"
        class="sing-snap"
        :disable="uiLocked"
      />
    </div>
  </q-toolbar>
</template>

<script setup lang="ts">
import { computed, watch, ref, onMounted, onUnmounted } from "vue";
import { useStore } from "@/store";
import {
  getSnapTypes,
  isTriplet,
  isValidBeatType,
  isValidBeats,
  isValidBpm,
} from "@/sing/domain";
import CharacterMenuButton from "@/components/Sing/CharacterMenuButton/MenuButton.vue";

const store = useStore();
<<<<<<< HEAD
const uiLocked = computed(() => store.getters.UI_LOCKED);
=======

const userOrderedCharacterInfos = computed(() =>
  store.getters.USER_ORDERED_CHARACTER_INFOS("singerLike")
);
const selectedCharacterInfo = computed(() => {
  const singer = store.getters.SELECTED_TRACK.singer;
  if (!userOrderedCharacterInfos.value || !singer) {
    return undefined;
  }
  return store.getters.CHARACTER_INFO(singer.engineId, singer.styleId);
});
const selectedCharacterName = computed(() => {
  return selectedCharacterInfo.value?.metas.speakerName;
});
const selectedCharacterStyleDescription = computed(() => {
  const style = selectedCharacterInfo.value?.metas.styles.find((style) => {
    const singer = store.getters.SELECTED_TRACK.singer;
    return (
      style.styleId === singer?.styleId && style.engineId === singer?.engineId
    );
  });
  return style != undefined ? getStyleDescription(style) : "";
});
const selectedStyleIconPath = computed(() => {
  const styles = selectedCharacterInfo.value?.metas.styles;
  const singer = store.getters.SELECTED_TRACK.singer;
  return styles?.find((style) => {
    return (
      style.styleId === singer?.styleId && style.engineId === singer?.engineId
    );
  })?.iconPath;
});
>>>>>>> fb78789a

const bpmInputBuffer = ref(0);
const beatsInputBuffer = ref(0);
const beatTypeInputBuffer = ref(0);

const setBpmInputBuffer = (bpmStr: string | number | null) => {
  const bpm = Number(bpmStr);
  if (!isValidBpm(bpm)) {
    return;
  }
  bpmInputBuffer.value = bpm;
};
const setBeatsInputBuffer = (beatsStr: string | number | null) => {
  const beats = Number(beatsStr);
  if (!isValidBeats(beats)) {
    return;
  }
  beatsInputBuffer.value = beats;
};
const setBeatTypeInputBuffer = (beatTypeStr: string | number | null) => {
  const beatType = Number(beatTypeStr);
  if (!isValidBeatType(beatType)) {
    return;
  }
  beatTypeInputBuffer.value = beatType;
};

const playheadTicks = ref(0);

/// 再生時間の分と秒
const playheadPositionMinSecStr = computed(() => {
  const ticks = playheadTicks.value;
  const time = store.getters.TICK_TO_SECOND(ticks);

  const intTime = Math.trunc(time);
  const min = Math.trunc(intTime / 60);
  const minStr = String(min).padStart(2, "0");
  const secStr = String(intTime - min * 60).padStart(2, "0");

  return `${minStr}:${secStr}`;
});

const playHeadPositionMilliSecStr = computed(() => {
  const ticks = playheadTicks.value;
  const time = store.getters.TICK_TO_SECOND(ticks);
  const intTime = Math.trunc(time);
  const milliSec = Math.trunc((time - intTime) * 1000);
  const milliSecStr = String(milliSec).padStart(3, "0");
  return milliSecStr;
});

const tempos = computed(() => store.state.tempos);
const timeSignatures = computed(() => store.state.timeSignatures);
const nowPlaying = computed(() => store.state.nowPlaying);

watch(
  tempos,
  () => {
    bpmInputBuffer.value = tempos.value[0].bpm;
  },
  { deep: true }
);
watch(
  timeSignatures,
  () => {
    beatsInputBuffer.value = timeSignatures.value[0].beats;
    beatTypeInputBuffer.value = timeSignatures.value[0].beatType;
  },
  { deep: true }
);

const setTempo = async () => {
  const bpm = bpmInputBuffer.value;
  if (bpm === 0) return;
  await store.dispatch("SET_TEMPO", {
    tempo: {
      position: 0,
      bpm,
    },
  });
};

const setTimeSignature = async () => {
  const beats = beatsInputBuffer.value;
  const beatType = beatTypeInputBuffer.value;
  if (beats === 0 || beatType === 0) return;
  await store.dispatch("SET_TIME_SIGNATURE", {
    timeSignature: {
      measureNumber: 1,
      beats,
      beatType,
    },
  });
};

const play = () => {
  store.dispatch("SING_PLAY_AUDIO");
};

const stop = () => {
  store.dispatch("SING_STOP_AUDIO");
};

const goToZero = () => {
  store.dispatch("SET_PLAYHEAD_POSITION", { position: 0 });
};

const volume = computed({
  get() {
    return store.state.volume * 100;
  },
  set(value: number) {
    store.dispatch("SET_VOLUME", { volume: value / 100 });
  },
});

const snapTypeSelectOptions = computed(() => {
  const tpqn = store.state.tpqn;
  return getSnapTypes(tpqn)
    .sort((a, b) => {
      if (isTriplet(a) === isTriplet(b)) {
        return a - b;
      } else {
        return isTriplet(a) ? 1 : -1;
      }
    })
    .map((snapType) => {
      if (isTriplet(snapType)) {
        return { snapType, label: `1/${(snapType / 3) * 2} T` };
      } else {
        return { snapType, label: `1/${snapType}` };
      }
    });
});
const snapTypeSelectModel = computed({
  get() {
    const snapType = store.state.sequencerSnapType;
    const selectOptions = snapTypeSelectOptions.value;
    return (
      selectOptions.find((value) => value.snapType === snapType) ??
      selectOptions[0]
    );
  },
  set(value) {
    store.dispatch("SET_SNAP_TYPE", {
      snapType: value.snapType,
    });
  },
});

const playheadPositionChangeListener = (position: number) => {
  playheadTicks.value = position;
};

onMounted(() => {
  store.dispatch("ADD_PLAYHEAD_POSITION_CHANGE_LISTENER", {
    listener: playheadPositionChangeListener,
  });
});

onUnmounted(() => {
  store.dispatch("REMOVE_PLAYHEAD_POSITION_CHANGE_LISTENER", {
    listener: playheadPositionChangeListener,
  });
});
</script>

<style scoped lang="scss">
@use '@/styles/variables' as vars;
@use '@/styles/colors' as colors;

<<<<<<< HEAD
=======
.q-input {
  :deep(.q-field__control::before) {
    border-color: rgba(colors.$display-rgb, 0.3);
  }
}

.q-select {
  :deep(.q-field__control::before) {
    border-color: rgba(colors.$display-rgb, 0.3);
  }
}

.character-menu-toggle {
  align-items: center;
  display: flex;
  padding: 4px 8px 8px 8px;
  position: relative;
}
.character-avatar-icon {
  display: block;
  height: 100%;
  object-fit: cover;
  width: 100%;
}

.character-info {
  align-items: start;
  display: flex;
  flex-direction: column;
  margin-left: 0.5rem;
  text-align: left;
  justify-content: center;
  white-space: nowrap;
}
.character-name {
  font-size: 0.875rem;
  font-weight: bold;
  line-height: 1rem;
  padding-top: 4px;
}

.character-style {
  color: rgba(colors.$display-rgb, 0.73);
  font-size: 11px;
  line-height: 1rem;
  vertical-align: text-bottom;
}

.character-menu-dropdown-icon {
  color: rgba(colors.$display-rgb, 0.73);
  margin-left: 0.25rem;
}
>>>>>>> fb78789a
.sing-toolbar {
  background: colors.$sing-toolbar;
  align-items: center;
  display: flex;
  justify-content: space-between;
  min-height: 56px;
  padding: 0 8px 0 0;
  width: 100%;
}

.sing-configs {
  align-items: center;
  display: flex;
  flex: 1;
}

.sing-player {
  align-items: center;
  justify-content: center;
  display: flex;
  flex: 1;
}

.sing-tempo {
  margin-left: 16px;
  margin-right: 4px;
  width: 72px;
}

.sing-tempo-icon {
  color: rgba(colors.$display-rgb, 0.6);
  padding-right: 0px;
  position: relative;
  top: 4px;
  left: 0;
}

.sing-beats {
  align-items: center;
  display: flex;
  margin-left: 8px;
  position: relative;
}

.sing-time-signature {
  margin: 0;
  position: relative;
  width: 32px;
}
.sing-beats-separator {
  color: rgba(colors.$display-rgb, 0.6);
  position: relative;
  top: 5px;
  margin-right: 8px;
  pointer-events: none;
}

.sing-playhead-position {
  align-items: center;
  display: flex;
  font-size: 28px;
  font-weight: 700;
  margin-left: 16px;
  color: colors.$display;
}

.sing-playhead-position-millisec {
  font-size: 16px;
  font-weight: 700;
  margin: 10px 0 0 2px;
  color: rgba(colors.$display-rgb, 0.73);
}

.sing-controls {
  align-items: center;
  justify-content: flex-end;
  display: flex;
  flex: 1;
}

.sing-volume-icon {
  margin-right: 8px;
  opacity: 0.6;
}
.sing-volume {
  margin-right: 16px;
  width: 72px;
}

.sing-snap {
  min-width: 104px;
}
</style><|MERGE_RESOLUTION|>--- conflicted
+++ resolved
@@ -1,35 +1,8 @@
 <template>
-<<<<<<< HEAD
-  <div class="sing-toolbar">
-    <character-menu-button />
-=======
   <q-toolbar class="sing-toolbar">
     <!-- configs for entire song -->
     <div class="sing-configs">
-      <character-menu-button class="q-mr-sm">
-        <div class="character-menu-toggle">
-          <q-avatar
-            v-if="selectedStyleIconPath"
-            class="character-avatar"
-            size="48px"
-          >
-            <img :src="selectedStyleIconPath" class="character-avatar-icon" />
-          </q-avatar>
-          <div class="character-info">
-            <div class="character-name">
-              {{ selectedCharacterName }}
-            </div>
-            <div class="character-style">
-              {{ selectedCharacterStyleDescription }}
-            </div>
-          </div>
-          <q-icon
-            name="arrow_drop_down"
-            size="sm"
-            class="character-menu-dropdown-icon"
-          />
-        </div>
-      </character-menu-button>
+      <character-menu-button />
       <q-input
         type="number"
         :model-value="bpmInputBuffer"
@@ -69,14 +42,12 @@
       </div>
     </div>
     <!-- player -->
->>>>>>> fb78789a
     <div class="sing-player">
       <q-btn
         flat
         round
         class="sing-transport-button"
         icon="skip_previous"
-        :disable="uiLocked"
         @click="goToZero"
       />
       <q-btn
@@ -84,7 +55,6 @@
         round
         class="sing-playback-button"
         icon="play_arrow"
-        :disable="uiLocked"
         @click="play"
       />
       <q-btn
@@ -92,64 +62,7 @@
         round
         class="sing-playback-button"
         icon="stop"
-        :disable="uiLocked"
         @click="stop"
-<<<<<<< HEAD
-      ></q-btn>
-      <div class="sing-playhead-position" :class="{ disabled: uiLocked }">
-        {{ playheadPositionStr }}
-      </div>
-      <q-input
-        type="number"
-        :model-value="bpmInputBuffer"
-        dense
-        hide-bottom-space
-        class="sing-tempo"
-        :disable="uiLocked"
-        @update:model-value="setBpmInputBuffer"
-        @change="setTempo"
-      >
-        <template #prepend>
-          <div></div>
-        </template>
-      </q-input>
-      <q-input
-        type="number"
-        :model-value="beatsInputBuffer"
-        dense
-        hide-bottom-space
-        class="sing-time-signature"
-        :disable="uiLocked"
-        @update:model-value="setBeatsInputBuffer"
-        @change="setTimeSignature"
-      >
-        <template #prepend>
-          <div></div>
-        </template>
-      </q-input>
-      /
-      <q-input
-        type="number"
-        :model-value="beatTypeInputBuffer"
-        dense
-        hide-bottom-space
-        class="sing-time-signature"
-        :disable="uiLocked"
-        @update:model-value="setBeatTypeInputBuffer"
-        @change="setTimeSignature"
-      >
-        <template #prepend>
-          <div></div>
-        </template>
-      </q-input>
-    </div>
-    <div class="sing-setting">
-      <q-slider
-        v-model.number="volume"
-        class="sing-volume"
-        :disable="uiLocked"
-      />
-=======
       />
       <div class="sing-playhead-position">
         <div>{{ playheadPositionMinSecStr }}</div>
@@ -162,7 +75,6 @@
     <div class="sing-controls">
       <q-icon name="volume_up" size="xs" class="sing-volume-icon" />
       <q-slider v-model.number="volume" class="sing-volume" />
->>>>>>> fb78789a
       <q-select
         v-model="snapTypeSelectModel"
         :options="snapTypeSelectOptions"
@@ -176,7 +88,6 @@
         transition-show="none"
         transition-hide="none"
         class="sing-snap"
-        :disable="uiLocked"
       />
     </div>
   </q-toolbar>
@@ -195,42 +106,6 @@
 import CharacterMenuButton from "@/components/Sing/CharacterMenuButton/MenuButton.vue";
 
 const store = useStore();
-<<<<<<< HEAD
-const uiLocked = computed(() => store.getters.UI_LOCKED);
-=======
-
-const userOrderedCharacterInfos = computed(() =>
-  store.getters.USER_ORDERED_CHARACTER_INFOS("singerLike")
-);
-const selectedCharacterInfo = computed(() => {
-  const singer = store.getters.SELECTED_TRACK.singer;
-  if (!userOrderedCharacterInfos.value || !singer) {
-    return undefined;
-  }
-  return store.getters.CHARACTER_INFO(singer.engineId, singer.styleId);
-});
-const selectedCharacterName = computed(() => {
-  return selectedCharacterInfo.value?.metas.speakerName;
-});
-const selectedCharacterStyleDescription = computed(() => {
-  const style = selectedCharacterInfo.value?.metas.styles.find((style) => {
-    const singer = store.getters.SELECTED_TRACK.singer;
-    return (
-      style.styleId === singer?.styleId && style.engineId === singer?.engineId
-    );
-  });
-  return style != undefined ? getStyleDescription(style) : "";
-});
-const selectedStyleIconPath = computed(() => {
-  const styles = selectedCharacterInfo.value?.metas.styles;
-  const singer = store.getters.SELECTED_TRACK.singer;
-  return styles?.find((style) => {
-    return (
-      style.styleId === singer?.styleId && style.engineId === singer?.engineId
-    );
-  })?.iconPath;
-});
->>>>>>> fb78789a
 
 const bpmInputBuffer = ref(0);
 const beatsInputBuffer = ref(0);
@@ -402,8 +277,6 @@
 @use '@/styles/variables' as vars;
 @use '@/styles/colors' as colors;
 
-<<<<<<< HEAD
-=======
 .q-input {
   :deep(.q-field__control::before) {
     border-color: rgba(colors.$display-rgb, 0.3);
@@ -456,7 +329,6 @@
   color: rgba(colors.$display-rgb, 0.73);
   margin-left: 0.25rem;
 }
->>>>>>> fb78789a
 .sing-toolbar {
   background: colors.$sing-toolbar;
   align-items: center;
