--- conflicted
+++ resolved
@@ -5,11 +5,8 @@
 <script setup lang="ts">
 import { ref, watch, computed } from "vue";
 import * as PIXI from "pixi.js";
-<<<<<<< HEAD
 import { debounce } from "quasar";
-=======
 import AsyncLock from "async-lock";
->>>>>>> 2106181f
 import { useStore } from "@/store";
 import {
   UNVOICED_PHONEMES,
@@ -30,9 +27,9 @@
   onMountedOrActivated,
   onUnmountedOrDeactivated,
 } from "@/composables/onMountOrActivate";
-<<<<<<< HEAD
 import { SingingGuideSourceHash } from "@/store/type";
 import DefaultMap from "@/helpers/DefaultMap";
+import { ExhaustiveError } from "@/type/utility";
 import { createLogger } from "@/domain/frontend/log";
 import { TrackId } from "@/type/preload";
 
@@ -42,10 +39,6 @@
   readonly startFrame: number;
   readonly frameLength: number;
 };
-=======
-import { ExhaustiveError } from "@/type/utility";
-import { createLogger } from "@/domain/frontend/log";
->>>>>>> 2106181f
 
 type PitchLine = {
   readonly frameTicksArray: number[];
@@ -67,7 +60,6 @@
 
 const { warn, error } = createLogger("SequencerPitch");
 const store = useStore();
-<<<<<<< HEAD
 
 const containers = new DefaultMap<TrackId, PIXI.Container>((trackId) => {
   const container = new PIXI.Container();
@@ -115,11 +107,10 @@
 const queries = computed(() => {
   const singingGuides = [...store.state.singingGuides.values()];
   return singingGuides.map((value) => value.query);
-=======
+});
 const singingGuides = computed(() => [...store.state.singingGuides.values()]);
 const pitchEditData = computed(() => {
   return store.getters.SELECTED_TRACK.pitchEditData;
->>>>>>> 2106181f
 });
 const previewPitchEdit = computed(() => props.previewPitchEdit);
 const editFrameRate = computed(() => store.state.editFrameRate);
@@ -134,37 +125,6 @@
 let requestId: number | undefined;
 let renderInNextFrame = false;
 
-<<<<<<< HEAD
-const pitchLinesMap = new Map<
-  SingingGuideSourceHash,
-  { pitchLines: PitchLine[]; trackId: TrackId }
->();
-
-const searchVoicedSections = (phonemes: FramePhoneme[]) => {
-  const voicedSections: VoicedSection[] = [];
-  let currentFrame = 0;
-  let voicedSectionStartFrame = 0;
-  let voicedSectionFrameLength = 0;
-  // NOTE: 一旦、pauではない区間を有声区間とする
-  for (let i = 0; i < phonemes.length; i++) {
-    const phoneme = phonemes[i];
-    if (phoneme.phoneme !== "pau") {
-      if (i === 0 || phonemes[i - 1].phoneme === "pau") {
-        voicedSectionStartFrame = currentFrame;
-      }
-      voicedSectionFrameLength += phoneme.frameLength;
-      if (i + 1 === phonemes.length || phonemes[i + 1].phoneme === "pau") {
-        voicedSections.push({
-          startFrame: voicedSectionStartFrame,
-          frameLength: voicedSectionFrameLength,
-        });
-      }
-    }
-    currentFrame += phoneme.frameLength;
-  }
-  return voicedSections;
-};
-=======
 let originalPitchDataSectionMap = new Map<
   FramewiseDataSectionHash,
   FramewiseDataSection
@@ -173,7 +133,6 @@
   FramewiseDataSectionHash,
   FramewiseDataSection
 >();
->>>>>>> 2106181f
 
 const originalPitchLineMap = new Map<FramewiseDataSectionHash, PitchLine>();
 const pitchEditLineMap = new Map<FramewiseDataSectionHash, PitchLine>();
@@ -192,25 +151,12 @@
   }
   const tpqn = store.state.tpqn;
   const tempos = [store.state.tempos[0]];
-<<<<<<< HEAD
-  const singingGuides = store.state.singingGuides;
-=======
   const canvasWidthValue = canvasWidth;
->>>>>>> 2106181f
   const zoomX = store.state.sequencerZoomX;
   const zoomY = store.state.sequencerZoomY;
   const offsetX = props.offsetX;
   const offsetY = props.offsetY;
 
-<<<<<<< HEAD
-  // 無くなったフレーズを調べて、そのフレーズに対応するピッチラインを削除する
-  for (const [singingGuideKey, { pitchLines, trackId }] of pitchLinesMap) {
-    if (!singingGuides.has(singingGuideKey)) {
-      const container = containers.get(trackId);
-      for (const pitchLine of pitchLines) {
-        container.removeChild(pitchLine.lineStrip.displayObject);
-        pitchLine.lineStrip.destroy();
-=======
   const removedLineStrips: LineStrip[] = [];
 
   // 無くなったデータ区間を調べて、そのデータ区間に対応するピッチラインを削除する
@@ -247,7 +193,6 @@
         lineStrip.width !== pitchLineWidth
       ) {
         throw new Error("Color or width does not match.");
->>>>>>> 2106181f
       }
       lineStrip.numOfPoints = frameLength;
     } else {
@@ -312,77 +257,6 @@
     throw new Error("stage is undefined.");
   }
 
-  // シンガーが未設定の場合はピッチラインをすべて非表示にして終了
-<<<<<<< HEAD
-  for (const track of store.state.tracks) {
-    if (track.singer == undefined) {
-      const container = containers.get(track.id);
-      container.visible = false;
-=======
-  const singer = store.getters.SELECTED_TRACK.singer;
-  if (!singer) {
-    for (const originalPitchLine of originalPitchLineMap.values()) {
-      originalPitchLine.lineStrip.renderable = false;
-    }
-    for (const pitchEditLine of pitchEditLineMap.values()) {
-      pitchEditLine.lineStrip.renderable = false;
->>>>>>> 2106181f
-    }
-  }
-
-<<<<<<< HEAD
-    // フレーズに対応するピッチラインが無かったら生成する
-    if (!pitchLinesMap.has(singingGuideKey)) {
-      const phrase = store.state.phrases.get(singingGuide.phraseId);
-      if (phrase == undefined) {
-        throw new Error(`Phrase not found: ${singingGuide.phraseId}`);
-      }
-      // 有声区間を調べる
-      const voicedSections = searchVoicedSections(phonemes);
-      // 有声区間のピッチラインを生成
-      const newPitchLines = [];
-      for (const voicedSection of voicedSections) {
-        const startFrame = voicedSection.startFrame;
-        const frameLength = voicedSection.frameLength;
-        // 各フレームのticksは前もって計算しておく
-        const frameTicksArray: number[] = [];
-        for (let j = 0; j < frameLength; j++) {
-          const ticks = secondToTick(
-            startTime + (startFrame + j) / frameRate,
-            tempos,
-            tpqn,
-          );
-          frameTicksArray.push(ticks);
-        }
-        const lineStrip = new LineStrip(
-          frameLength,
-          pitchLineColor,
-          pitchLineWidth,
-        );
-        newPitchLines.push({
-          startFrame,
-          frameLength,
-          frameTicksArray,
-          lineStrip,
-          // trackId: phrase.trackId,
-        });
-      }
-      const container = containers.get(phrase.trackId);
-      // lineStripをステージに追加
-      for (const pitchLine of newPitchLines) {
-        container.addChild(pitchLine.lineStrip.displayObject);
-      }
-      pitchLinesMap.set(singingGuideKey, {
-        pitchLines: newPitchLines,
-        trackId: phrase.trackId,
-      });
-    }
-    const { pitchLines } = pitchLinesMap.get(singingGuideKey) ?? {
-      pitchLines: undefined,
-    };
-    if (pitchLines == undefined) {
-      throw new Error("pitchLines is undefined.");
-=======
   // ピッチラインを更新する
   updatePitchLines(
     originalPitchDataSectionMap,
@@ -396,9 +270,12 @@
     pitchEditLineColor,
     pitchEditLineWidth,
   );
-
   renderer.render(stage);
 };
+
+watch([queries, selectedTrackId], () => {
+  renderInNextFrame = true;
+});
 
 const generateDataSectionMap = async (data: number[], frameRate: number) => {
   // データ区間（データがある区間）の配列を生成する
@@ -477,7 +354,6 @@
       if (!unvoiced) {
         tempData[i] = f0[i - singingGuideStartFrame];
       }
->>>>>>> 2106181f
     }
   }
 
@@ -519,13 +395,8 @@
       for (let i = startFrame; i < endFrame; i++) {
         tempData[i] = VALUE_INDICATING_NO_DATA;
       }
-<<<<<<< HEAD
-
-      pitchLine.lineStrip.update();
-=======
     } else {
       throw new ExhaustiveError(previewPitchEditType);
->>>>>>> 2106181f
     }
   }
 
@@ -535,11 +406,6 @@
   pitchEditDataSectionMap = dataSectionMap;
 };
 
-<<<<<<< HEAD
-watch([queries, selectedTrackId], () => {
-  renderInNextFrame = true;
-});
-=======
 const asyncLock = new AsyncLock({ maxPending: 1 });
 
 watch(
@@ -579,7 +445,6 @@
   },
   { immediate: true },
 );
->>>>>>> 2106181f
 
 watch(
   () => [
@@ -663,23 +528,18 @@
     window.cancelAnimationFrame(requestId);
   }
   stage?.destroy();
-<<<<<<< HEAD
   containers.forEach((container) => {
     container.destroy();
   });
   containers.clear();
-  pitchLinesMap.forEach(({ pitchLines }) => {
+  originalPitchLineMap.forEach(({ pitchLines }) => {
     pitchLines.forEach((pitchLine) => {
       pitchLine.lineStrip.destroy();
     });
-=======
-  originalPitchLineMap.forEach((value) => {
-    value.lineStrip.destroy();
   });
   originalPitchLineMap.clear();
   pitchEditLineMap.forEach((value) => {
     value.lineStrip.destroy();
->>>>>>> 2106181f
   });
   pitchEditLineMap.clear();
   renderer?.destroy(true);
