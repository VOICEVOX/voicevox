--- conflicted
+++ resolved
@@ -14,11 +14,8 @@
   onMountedOrActivated,
   onUnmountedOrDeactivated,
 } from "@/composables/onMountOrActivate";
-<<<<<<< HEAD
 import { TrackId } from "@/type/preload";
-=======
 import { SingingGuideSourceHash } from "@/store/type";
->>>>>>> e6ee7e5e
 
 type VoicedSection = {
   readonly startFrame: number;
@@ -164,7 +161,8 @@
           frameLength,
           frameTicksArray,
           lineStrip,
-          trackId: phrase.trackId,
+          trackId: TrackId("000000000000-0000-0000-0000-000000000000"),
+          // trackId: phrase.trackId,
         });
       }
       // lineStripをステージに追加
