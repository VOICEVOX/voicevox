--- conflicted
+++ resolved
@@ -5,12 +5,8 @@
 <script setup lang="ts">
 import { computed } from "vue";
 import { useStore } from "@/store";
-<<<<<<< HEAD
-import { PhraseState } from "@/store/type";
 import { getOrThrow } from "@/helpers/mapHelper";
-=======
 import { PhraseSourceHash, PhraseState } from "@/store/type";
->>>>>>> a4060053
 
 const props = defineProps<{
   phraseKey: PhraseSourceHash;
