--- conflicted
+++ resolved
@@ -1,104 +1,45 @@
 <template>
-  <div class="score-sequencer" id="score-sequencer">
-<<<<<<< HEAD
+  <div
+    class="score-sequencer"
+    id="score-sequencer"
+    @mousedown="handleMouseDown"
+    @mousemove="handleMouseMove"
+    @mouseup="handleMouseUp"
+  >
     <!-- 鍵盤 -->
     <sequencer-keys />
     <!-- シーケンサ -->
-=======
-    <!-- 鍵盤表示 -->
-    <svg
-      width="48"
-      v-bind:height="`${BASE_Y_SIZE * zoomY * 128}`"
-      xmlns="http://www.w3.org/2000/svg"
-      class="sequencer-keys"
-    >
-      <g v-for="(y, index) in gridY" :key="index">
-        <rect
-          x="0"
-          v-bind:y="`${BASE_Y_SIZE * zoomY * index}`"
-          v-bind:width="`${y.color === 'black' ? 30 : 48}`"
-          v-bind:height="`${BASE_Y_SIZE * zoomY}`"
-          v-bind:class="`sequencer-keys-item-${y.color}`"
-          v-bind:title="y.name"
-        />
-        <line
-          x1="0"
-          v-bind:y1="`${(index + 1) * BASE_Y_SIZE * zoomY}`"
-          x2="48"
-          v-bind:y2="`${(index + 1) * BASE_Y_SIZE * zoomY}`"
-          stroke-width="1"
-          v-bind:class="`sequencer-keys-item-separator ${
-            y.pitch === 'C' && 'sequencer-keys-item-separator-octave'
-          } ${y.pitch === 'F' && 'sequencer-keys-item-separator-f'}`"
-          v-if="y.pitch === 'C' || y.pitch === 'F'"
-        />
-        <text
-          font-size="10"
-          x="32"
-          v-bind:y="`${BASE_Y_SIZE * zoomY * (index + 1) - 4}`"
-          v-if="y.pitch === 'C'"
-          class="sequencer-keys-item-pitchname"
-        >
-          {{ y.name }}
-        </text>
-      </g>
-    </svg>
->>>>>>> 495b9d4a
     <div class="sequencer-body">
       <!-- グリッド -->
       <!-- NOTE: 現状小節+オクターブごとの罫線なし -->
       <svg
-<<<<<<< HEAD
-        v-bind:height="`${sizeY * zoomY * 128}`"
-        v-bind:width="`${gridX.length * sizeX * zoomX}`"
+        :height="`${sizeY * zoomY * 128}`"
+        :width="`${gridX.length * sizeX * zoomX}`"
         xmlns="http://www.w3.org/2000/svg"
         class="sequencer-grids"
-        @click="(e) => addNote(e)"
-=======
-        v-bind:height="`${BASE_Y_SIZE * zoomY * 128}`"
-        v-bind:width="`${gridX.length * BASE_X_SIZE * zoomX}`"
-        xmlns="http://www.w3.org/2000/svg"
-        class="sequencer-grids"
->>>>>>> 495b9d4a
       >
         <defs>
           <pattern
             id="sequencer-grid-16"
-<<<<<<< HEAD
-            v-bind:width="`${sizeX * zoomX}px`"
-            v-bind:height="`${12 * sizeY * zoomY}px`"
-=======
-            v-bind:width="`${BASE_X_SIZE * zoomX}px`"
-            v-bind:height="`${12 * BASE_Y_SIZE * zoomY}px`"
->>>>>>> 495b9d4a
+            :width="`${sizeX * zoomX}px`"
+            :height="`${12 * sizeY * zoomY}px`"
             patternUnits="userSpaceOnUse"
           >
             <rect
               v-for="(y, index) in gridY"
               :key="index"
               x="0"
-<<<<<<< HEAD
-              v-bind:y="`${sizeY * zoomY * index}`"
-              v-bind:width="`${sizeX * zoomX}`"
-              v-bind:height="`${sizeY * zoomY}`"
-=======
-              v-bind:y="`${BASE_Y_SIZE * zoomY * index}`"
-              v-bind:width="`${BASE_X_SIZE * zoomX}`"
-              v-bind:height="`${BASE_Y_SIZE * zoomY}`"
->>>>>>> 495b9d4a
-              v-bind:class="`sequencer-grids-col sequencer-grids-col-${y.color}`"
+              :y="`${sizeY * zoomY * index}`"
+              :width="`${sizeX * zoomX}`"
+              :height="`${sizeY * zoomY}`"
+              :class="`sequencer-grids-col sequencer-grids-col-${y.color}`"
             />
           </pattern>
           <!-- NOTE: 4/4 1小節でグリッド見た目確認目的 -->
           <pattern
             id="sequencer-grid-measure"
-<<<<<<< HEAD
-            v-bind:width="`${sizeX * 16 * zoomX}`"
-            v-bind:height="`${12 * sizeY * zoomY}`"
-=======
-            v-bind:width="`${BASE_X_SIZE * 16 * zoomX}`"
-            v-bind:height="`${12 * BASE_Y_SIZE * zoomY}`"
->>>>>>> 495b9d4a
+            :width="`${sizeX * 16 * zoomX}`"
+            :height="`${12 * sizeY * zoomY}`"
             patternUnits="userSpaceOnUse"
           >
             <rect width="100%" height="100%" fill="url(#sequencer-grid-16)" />
@@ -120,78 +61,20 @@
           height="100%"
           id="sequencer-grid"
           fill="url(#sequencer-grid-measure)"
-<<<<<<< HEAD
         />
       </svg>
       <sequencer-note
         v-for="(note, index) in notes"
         :key="index"
-        v-bind:note="note"
-        v-bind:index="index"
-        v-bind:cursorX="cursorX"
-        v-bind:cursorY="cursorY"
+        :note="note"
+        :index="index"
+        :cursorX="cursorX"
+        :cursorY="cursorY"
         @handleNotesKeydown="handleNotesKeydown"
-        @dragMoveStart="dragMoveStart"
+        @handleDragMoveStart="handleDragMoveStart"
+        @handleDragRightStart="handleDragRightStart"
+        @handleDragLeftStart="handleDragLeftStart"
       />
-=======
-          @mousedown="(e) => addNote(e)"
-        />
-      </svg>
-      <!-- NOTE: ノートと歌詞入力あわせコンポーネント分割予定 -->
-      <div
-        v-for="(note, index) in notes"
-        :key="index"
-        class="sequencer-note"
-        v-bind:style="{
-          transform: `translate3d(${(note.position / 4) * zoomX}px,${
-            (127 - note.midi) * BASE_Y_SIZE * zoomY
-          }px,0)`,
-        }"
-      >
-        <!-- NOTE: q-inputへの変更 / 表示面+速度面から、クリック時のみinputを表示に変更予定 -->
-        <input
-          type="text"
-          :value="note.lyric"
-          @input="(e) => setLyric(index, e)"
-          class="sequencer-note-lyric"
-        />
-        <svg
-          v-bind:height="`${BASE_Y_SIZE * zoomY}`"
-          v-bind:width="`${(note.duration / 4) * zoomX}`"
-          xmlns="http://www.w3.org/2000/svg"
-          class="sequencer-note-bar"
-        >
-          <g @dblclick="removeNote(index)">
-            <rect
-              y="0"
-              x="0"
-              height="100%"
-              width="100%"
-              stroke-width="1"
-              class="sequencer-note-bar-body"
-            />
-            <rect
-              y="0"
-              x="-4"
-              height="100%"
-              width="8"
-              fill-opacity="0"
-              draggable
-              class="sequencer-note-bar-draghandle"
-            />
-            <rect
-              y="0"
-              v-bind:x="`${(note.duration / 4) * zoomX - 4}`"
-              height="100%"
-              width="8"
-              fill-opacity="0"
-              class="sequencer-note-bar-draghandle"
-              draggable
-            />
-          </g>
-        </svg>
-      </div>
->>>>>>> 495b9d4a
     </div>
     <!-- NOTE: スクロールバー+ズームレンジ仮 -->
     <input
@@ -200,7 +83,7 @@
       max="1"
       step="0.05"
       :value="zoomX"
-      @input="(e) => setZoomX(e)"
+      @input="setZoomX"
       v-bind:style="{
         position: 'fixed',
         zIndex: 10000,
@@ -215,7 +98,7 @@
       max="1"
       step="0.05"
       :value="zoomY"
-      @input="(e) => setZoomY(e)"
+      @input="setZoomY"
       v-bind:style="{
         position: 'fixed',
         zIndex: 10000,
@@ -229,41 +112,36 @@
 </template>
 
 <script lang="ts">
-<<<<<<< HEAD
-import { defineComponent, computed, ref, onMounted, onUnmounted } from "vue";
+import { defineComponent, computed, ref, onMounted } from "vue";
 import { useStore } from "@/store";
 import SequencerKeys from "@/components/Sing/SequencerKeys.vue";
 import SequencerNote from "@/components/Sing/SequencerNote.vue";
-=======
-import { defineComponent, computed, onMounted } from "vue";
-import { useStore } from "@/store";
->>>>>>> 495b9d4a
 import {
   midiKeys,
   getPitchFromMidi,
   getDoremiFromMidi,
-<<<<<<< HEAD
   BASE_GRID_SIZE_X as sizeX,
   BASE_GRID_SIZE_Y as sizeY,
-=======
->>>>>>> 495b9d4a
 } from "@/helpers/singHelper";
 
 export default defineComponent({
   name: "SingScoreSequencer",
-<<<<<<< HEAD
   components: {
     SequencerKeys,
     SequencerNote,
   },
   setup() {
     const store = useStore();
+    // カーソルポジション
     const cursorX = ref(0);
     const cursorY = ref(0);
-=======
-  setup() {
-    const store = useStore();
->>>>>>> 495b9d4a
+    // ドラッグ状態
+    const dragId = ref(0);
+    const dragMode = ref();
+    const dragMoveStartX = ref();
+    const dragMoveStartY = ref();
+    const dragDurationStartX = ref();
+    // シーケンサグリッド
     const gridY = midiKeys;
     const gridX = computed(() => {
       const resolution = store.state.score?.resolution || 480;
@@ -282,68 +160,31 @@
         (gridNum) => gridNum * gridDuration
       );
     });
+    // ノート
     const notes = computed(() => store.state.score?.notes);
+    // 表紙
     const timeSignatures = computed(() => store.state.score?.timeSignatures);
+    // ズーム状態
     const zoomX = computed(() => store.state.sequencerZoomX);
     const zoomY = computed(() => store.state.sequencerZoomY);
-    const scrollX = computed(() => store.state.sequencerScrollX);
+    // スナップサイズ
+    const snapSize = computed(() => store.state.sequencerSnapSize);
+    const snapWidth = computed(() => (snapSize.value / 4) * zoomX.value);
+    // グリッドサイズ
+    const gridWidth = computed(() => sizeX * zoomX.value);
+    const gridHeight = computed(() => sizeY * zoomY.value);
+    // スクロール位置
+    // const scrollX = computed(() => store.state.sequencerScrollX);
     const scrollY = computed(() => store.state.sequencerScrollY);
-<<<<<<< HEAD
-    const MouseMoveListener = (event: MouseEvent) => {
-      event.stopPropagation();
-      cursorX.value = event.clientX;
-      cursorY.value = event.clientY;
-    };
-    const MouseUpListener = (event: MouseEvent) => {
-      event.stopPropagation();
-      store.dispatch("SET_IS_DRAG", { isDrag: false });
-      const requestId = store.state.sequencerDragId;
-      cancelAnimationFrame(requestId);
-    };
-=======
-    const BASE_Y_SIZE = 30;
-    const BASE_X_SIZE = 30;
->>>>>>> 495b9d4a
-    onMounted(() => {
-      const el = document.querySelector("#score-sequencer");
-      // C4あたりにスクロールする
-      if (el) {
-<<<<<<< HEAD
-        el.addEventListener("mousemove", {
-          handleEvent: MouseMoveListener,
-        });
-        el.addEventListener("mouseup", {
-          handleEvent: MouseUpListener,
-        });
-        el.scrollTop = scrollY.value * (sizeY * zoomY.value);
-      }
-    });
-    onUnmounted(() => {
-      const el = document.querySelector("#score-sequencer");
-      if (el) {
-        el.removeEventListener("mousemove", {
-          handleEvent: MouseMoveListener,
-        });
-        el.removeEventListener("mouseup", {
-          handleEvent: MouseUpListener,
-        });
-=======
-        el.scrollTop = scrollY.value * (BASE_Y_SIZE * zoomY.value);
->>>>>>> 495b9d4a
-      }
-    });
+    const selectedNotes = computed(() => store.state.selectedNotes);
+
+    // ノートの追加
     const addNote = (event: MouseEvent) => {
       const resolution = store.state.score?.resolution;
-      const gridXSize = resolution ? resolution / 4 : 120;
+      const gridXSize = resolution ? resolution / 4 : snapSize.value;
       const position =
-<<<<<<< HEAD
         gridXSize * Math.floor(event.offsetX / (sizeX * zoomX.value));
-      const midi = 127 - Math.floor(event.offsetY / (sizeX * zoomY.value));
-=======
-        gridXSize * Math.floor(event.offsetX / (BASE_X_SIZE * zoomX.value));
-      const midi =
-        127 - Math.floor(event.offsetY / (BASE_Y_SIZE * zoomY.value));
->>>>>>> 495b9d4a
+      const midi = 127 - Math.floor(event.offsetY / (sizeY * zoomY.value));
       if (0 > midi) {
         return;
       }
@@ -359,29 +200,176 @@
         },
       });
     };
-<<<<<<< HEAD
-=======
-    const removeNote = (index: number) => {
-      store.dispatch("REMOVE_NOTE", { index });
-    };
-    // NOTE: ノートのバーと歌詞入力でコンポーネント分割予定
-    const setLyric = (index: number, event: Event) => {
-      if (!(event.target instanceof HTMLInputElement)) {
-        return;
-      }
-      if (event.target.value && store.state.score) {
-        const currentNote = store.state.score?.notes[index];
-        const lyric = event.target.value;
-        store.dispatch("CHANGE_NOTE", {
-          index,
-          note: {
-            ...currentNote,
-            lyric,
-          },
+
+    // マウスダウン
+    // 選択中のノートがある場合は選択リセット / 無い場合はノート追加
+    const handleMouseDown = (event: MouseEvent) => {
+      if (0 < selectedNotes.value.length) {
+        store.dispatch("CLEAR_SELECTED_NOTES");
+      } else {
+        addNote(event);
+      }
+    };
+
+    // マウス移動
+    // ドラッグ中の場合はカーソル位置を保持
+    const handleMouseMove = (event: MouseEvent) => {
+      if (store.state.isDrag) {
+        cursorX.value = event.clientX;
+        cursorY.value = event.clientY;
+      }
+    };
+
+    // マウスアップ
+    // ドラッグしていた場合はドラッグを終了
+    const handleMouseUp = () => {
+      cancelAnimationFrame(dragId.value);
+      store.dispatch("SET_IS_DRAG", { isDrag: false });
+      return;
+    };
+
+    // ドラッグでのノートの移動
+    const dragMove = () => {
+      if (dragMode.value !== "move") {
+        cancelAnimationFrame(dragId.value);
+        return;
+      }
+      if (!store.state.score?.notes) {
+        return;
+      }
+      const distanceX = cursorX.value - dragMoveStartX.value;
+      const distanceY = cursorY.value - dragMoveStartY.value;
+      let amountPositionX = 0;
+      if (gridWidth.value <= Math.abs(distanceX)) {
+        amountPositionX = 0 < distanceX ? snapSize.value : -snapSize.value;
+        const dragStartXNext =
+          dragMoveStartX.value +
+          (0 < amountPositionX ? gridWidth.value : -gridWidth.value);
+        dragMoveStartX.value = dragStartXNext;
+      }
+      let amountPositionY = 0;
+      if (gridHeight.value <= Math.abs(distanceY)) {
+        amountPositionY = 0 < distanceY ? -1 : 1;
+        const dragStartYNext =
+          dragMoveStartY.value +
+          (0 > amountPositionY ? gridHeight.value : -gridHeight.value);
+        dragMoveStartY.value = dragStartYNext;
+      }
+      const newNotes = [...store.state.score.notes].map((note, index) => {
+        if (selectedNotes.value.includes(index)) {
+          const position = note.position + amountPositionX;
+          const midi = note.midi + amountPositionY;
+          return {
+            ...note,
+            midi,
+            position,
+          };
+        } else {
+          return note;
+        }
+      });
+      store.dispatch("SET_ALL_NOTES", { notes: newNotes });
+      dragId.value = requestAnimationFrame(dragMove);
+    };
+
+    // ノートドラッグ開始
+    const handleDragMoveStart = (event: MouseEvent) => {
+      if (store.state.selectedNotes.length) {
+        dragMode.value = "move";
+        dragMoveStartX.value = event.clientX;
+        dragMoveStartY.value = event.clientY;
+        store.dispatch("SET_IS_DRAG", { isDrag: true });
+        dragId.value = requestAnimationFrame(dragMove);
+      }
+    };
+
+    // ノート右ドラッグ
+    const dragRight = () => {
+      if (!store.state.score || !store.state.score.notes) {
+        return;
+      }
+      if (dragMode.value !== "note-right") {
+        cancelAnimationFrame(dragId.value);
+        return;
+      }
+      const distanceX = cursorX.value - dragDurationStartX.value;
+      if (snapWidth.value <= Math.abs(distanceX)) {
+        const newNotes = [...store.state.score.notes].map((note, index) => {
+          if (selectedNotes.value.includes(index)) {
+            const duration =
+              note.duration +
+              (0 < distanceX ? snapSize.value : -snapSize.value);
+            return {
+              ...note,
+              duration,
+            };
+          } else {
+            return note;
+          }
         });
-      }
-    };
->>>>>>> 495b9d4a
+        store.dispatch("SET_ALL_NOTES", { notes: newNotes });
+        const dragDurationStartXNext =
+          dragDurationStartX.value +
+          (0 < distanceX ? snapWidth.value : -snapWidth.value);
+        dragDurationStartX.value = dragDurationStartXNext;
+      }
+      dragId.value = requestAnimationFrame(dragRight);
+    };
+
+    // ノート右ドラッグ開始
+    const handleDragRightStart = (event: MouseEvent) => {
+      dragMode.value = "note-right";
+      dragDurationStartX.value = event.clientX;
+      store.dispatch("SET_IS_DRAG", { isDrag: true });
+      dragId.value = requestAnimationFrame(dragRight);
+    };
+
+    // ノート左ドラッグ
+    const dragLeft = () => {
+      if (!store.state.score) {
+        return;
+      }
+      if (dragMode.value !== "note-left") {
+        cancelAnimationFrame(dragId.value);
+        return;
+      }
+      const distanceX = cursorX.value - dragDurationStartX.value;
+      if (snapWidth.value <= Math.abs(distanceX)) {
+        const newNotes = [...store.state.score.notes].map((note, index) => {
+          if (selectedNotes.value.includes(index)) {
+            const position =
+              note.position +
+              (0 < distanceX ? snapSize.value : -snapSize.value);
+            const duration =
+              note.duration +
+              (0 > distanceX ? snapSize.value : -snapSize.value);
+            return {
+              ...note,
+              position,
+              duration,
+            };
+          } else {
+            return note;
+          }
+        });
+        store.dispatch("SET_ALL_NOTES", { notes: newNotes });
+        const dragDurationStartXNext =
+          dragDurationStartX.value +
+          (0 < distanceX ? snapWidth.value : -snapWidth.value);
+        dragDurationStartX.value = dragDurationStartXNext;
+      }
+      dragId.value = requestAnimationFrame(dragLeft);
+    };
+
+    // ノート左ドラッグ開始
+    const handleDragLeftStart = (event: MouseEvent) => {
+      dragMode.value = "note-left";
+      dragDurationStartX.value = event.clientX;
+      store.dispatch("SET_IS_DRAG", { isDrag: true });
+      dragId.value = requestAnimationFrame(dragLeft);
+    };
+
+    // X軸ズーム
     const setZoomX = (event: Event) => {
       if (!(event.target instanceof HTMLInputElement)) {
         return;
@@ -390,6 +378,8 @@
         zoomX: Number(event.target.value),
       });
     };
+
+    // Y軸ズーム
     const setZoomY = (event: Event) => {
       if (!(event.target instanceof HTMLInputElement)) {
         return;
@@ -398,163 +388,117 @@
         zoomY: Number(event.target.value),
       });
     };
-<<<<<<< HEAD
+
+    // キーボードイベント
+    const handleNotesArrowUp = () => {
+      if (!store.state.score) {
+        return;
+      }
+      const newNotes = store.state.score.notes.map((note, index) => {
+        if (selectedNotes.value.includes(index)) {
+          const midi = Math.min(note.midi + 1, 127);
+          return {
+            ...note,
+            midi,
+          };
+        } else {
+          return note;
+        }
+      });
+      store.dispatch("SET_ALL_NOTES", { notes: newNotes });
+    };
+
+    const handleNotesArrowDown = () => {
+      if (!store.state.score) {
+        return;
+      }
+      const newNotes = store.state.score.notes.map((note, index) => {
+        if (selectedNotes.value.includes(index)) {
+          const midi = Math.max(note.midi - 1, 0);
+          return {
+            ...note,
+            midi,
+          };
+        } else {
+          return note;
+        }
+      });
+      store.dispatch("SET_ALL_NOTES", { notes: newNotes });
+    };
+
+    const handleNotesArrowRight = () => {
+      if (!store.state.score) {
+        return;
+      }
+      const newNotes = store.state.score.notes.map((note, index) => {
+        if (selectedNotes.value.includes(index)) {
+          const position = note.position + snapSize.value;
+          return {
+            ...note,
+            position,
+          };
+        } else {
+          return note;
+        }
+      });
+      store.dispatch("SET_ALL_NOTES", { notes: newNotes });
+    };
+
+    const handleNotesArrowLeft = () => {
+      if (!store.state.score) {
+        return;
+      }
+      const newNotes = store.state.score.notes.map((note, index) => {
+        if (selectedNotes.value.includes(index)) {
+          const position = note.position - snapSize.value;
+          return {
+            ...note,
+            position,
+          };
+        } else {
+          return note;
+        }
+      });
+      store.dispatch("SET_ALL_NOTES", { notes: newNotes });
+    };
+
+    const handleNotesBackspaceOrDelete = () => {
+      if (!store.state.score) {
+        return;
+      }
+      store.dispatch("REMOVE_NOTES", { noteIndices: selectedNotes.value });
+    };
+
     const handleNotesKeydown = (event: KeyboardEvent) => {
-      // FIXME: 動作確認仮: 要りファクタ
-      // 要複数のノート設定
-      if (event.key === "ArrowUp") {
-        store.state.selectedNotes.forEach((index) => {
-          const note = store.state.score?.notes[index];
-          if (
-            note &&
-            Number.isInteger(note.midi) &&
-            Number.isInteger(note.position)
-          ) {
-            const midi = Math.min(note.midi + 1, 127);
-            store.dispatch("CHANGE_NOTE", {
-              index,
-              note: {
-                ...note,
-                midi,
-              },
-            });
-          }
-        });
-      }
-      if (event.key === "ArrowDown") {
-        store.state.selectedNotes.forEach((index) => {
-          const note = store.state.score?.notes[index];
-          if (
-            note &&
-            Number.isInteger(note.midi) &&
-            Number.isInteger(note.position)
-          ) {
-            const midi = Math.max(note.midi - 1, 0);
-            store.dispatch("CHANGE_NOTE", {
-              index,
-              note: {
-                ...note,
-                midi,
-              },
-            });
-          }
-        });
-      }
-      if (event.key === "ArrowRight") {
-        store.state.selectedNotes.forEach((index) => {
-          const note = store.state.score?.notes[index];
-          if (
-            note &&
-            Number.isInteger(note.midi) &&
-            Number.isInteger(note.position)
-          ) {
-            // FIXME: 仮 1/16(ppq=480) / スナップサイズにあわせる必要あり
-            const position = note.position + 240;
-            store.dispatch("CHANGE_NOTE", {
-              index,
-              note: {
-                ...note,
-                position,
-              },
-            });
-          }
-        });
-      }
-      if (event.key === "ArrowLeft") {
-        store.state.selectedNotes.forEach((index) => {
-          const note = store.state.score?.notes[index];
-          if (
-            note &&
-            Number.isInteger(note.midi) &&
-            Number.isInteger(note.position)
-          ) {
-            // FIXME: 仮 1/16(ppq=480) / スナップサイズにあわせる必要あり
-            const position = note.position - 240;
-            store.dispatch("CHANGE_NOTE", {
-              index,
-              note: {
-                ...note,
-                position,
-              },
-            });
-          }
-        });
-      }
-      if (event.key === "Backspace" || event.key === "Delete") {
-        store.state.selectedNotes.forEach((index) => {
-          const note = store.state.score?.notes[index];
-          if (
-            note &&
-            Number.isInteger(note.midi) &&
-            Number.isInteger(note.position)
-          ) {
-            // FIXME: 仮 1/16(ppq=480) / スナップサイズにあわせる必要あり
-            store.dispatch("REMOVE_NOTE", {
-              index,
-            });
-          }
-        });
-      }
-    };
-    const dragMoveStartX = ref();
-    const dragMoveStartY = ref();
-    const dragMove = () => {
-      if (false === store.state.isDrag) {
-        return;
-      }
-      if (!store.state.score?.notes) {
-        return;
-      }
-      const distanceX = cursorX.value - dragMoveStartX.value;
-      const distanceY = cursorY.value - dragMoveStartY.value;
-      const gridXWidth = sizeX * zoomX.value;
-      const gridYHeight = sizeY * zoomY.value;
-      let amountPositionX = 0;
-      if (gridXWidth <= Math.abs(distanceX)) {
-        amountPositionX = 0 < distanceX ? 120 : -120;
-        dragMoveStartX.value =
-          dragMoveStartX.value +
-          (0 < amountPositionX ? gridXWidth : -gridXWidth);
-      }
-      let amountPositionY = 0;
-      if (gridYHeight <= Math.abs(distanceY)) {
-        amountPositionY = 0 < distanceY ? -1 : 1;
-        dragMoveStartY.value =
-          dragMoveStartY.value +
-          (0 > amountPositionY ? gridYHeight : -gridYHeight);
-      }
-      store.state.selectedNotes.forEach((index) => {
-        const note = store.state.score?.notes[index];
-        if (
-          note &&
-          Number.isInteger(note.midi) &&
-          Number.isInteger(note.position)
-        ) {
-          const position = note.position + amountPositionX;
-          const midi = note.midi + amountPositionY;
-          store.dispatch("CHANGE_NOTE", {
-            index,
-            note: {
-              ...note,
-              midi,
-              position,
-            },
-          });
-        }
-      });
-      const requestId = requestAnimationFrame(dragMove);
-      store.dispatch("SET_DRAG_ID", { requestId });
-    };
-    const dragMoveStart = (event: MouseEvent) => {
-      dragMoveStartX.value = event.clientX;
-      dragMoveStartY.value = event.clientY;
-      store.dispatch("SET_IS_DRAG", { isDrag: true });
-      const requestId = requestAnimationFrame(dragMove);
-      store.dispatch("SET_DRAG_ID", { requestId });
-    };
-
-=======
->>>>>>> 495b9d4a
+      switch (event.key) {
+        case "ArrowUp":
+          handleNotesArrowUp();
+          break;
+        case "ArrowDown":
+          handleNotesArrowDown();
+          break;
+        case "ArrowRight":
+          handleNotesArrowRight();
+          break;
+        case "ArrowLeft":
+          handleNotesArrowLeft();
+          break;
+        case "Backspace" || "Delete":
+          handleNotesBackspaceOrDelete();
+          break;
+        default:
+          break;
+      }
+    };
+
+    onMounted(() => {
+      const el = document.querySelector("#score-sequencer");
+      // C4あたりにスクロールする
+      if (el) {
+        el.scrollTop = scrollY.value * (sizeY * zoomY.value);
+      }
+    });
+
     return {
       timeSignatures,
       gridY,
@@ -562,27 +506,20 @@
       notes,
       zoomX,
       zoomY,
-<<<<<<< HEAD
       sizeX,
       sizeY,
       cursorX,
       cursorY,
       getPitchFromMidi,
-      addNote,
       setZoomX,
       setZoomY,
+      handleMouseDown,
+      handleMouseMove,
+      handleMouseUp,
       handleNotesKeydown,
-      dragMoveStart,
-=======
-      getPitchFromMidi,
-      addNote,
-      removeNote,
-      setLyric,
-      setZoomX,
-      setZoomY,
-      BASE_X_SIZE,
-      BASE_Y_SIZE,
->>>>>>> 495b9d4a
+      handleDragMoveStart,
+      handleDragRightStart,
+      handleDragLeftStart,
     };
   },
 });
@@ -602,38 +539,6 @@
   width: 100%;
 }
 
-<<<<<<< HEAD
-=======
-.sequencer-keys {
-  backface-visibility: hidden;
-  background: #fff;
-  display: block;
-  position: sticky;
-  left: 0;
-  z-index: 100;
-}
-
-.sequencer-keys-item-separator-octave {
-  stroke: #bbb;
-}
-
-.sequencer-keys-item-separator-f {
-  stroke: #ddd;
-}
-
-.sequencer-keys-item-white {
-  fill: #fff;
-}
-
-.sequencer-keys-item-black {
-  fill: #555;
-}
-
-.sequencer-keys-item-pitchname {
-  fill: #555;
-}
-
->>>>>>> 495b9d4a
 .sequencer-body {
   backface-visibility: hidden;
   display: block;
@@ -667,49 +572,4 @@
   backface-visibility: hidden;
   stroke: #b0b0b0;
 }
-<<<<<<< HEAD
-=======
-
-.sequencer-note {
-  backface-visibility: hidden;
-  position: absolute;
-  top: 0;
-  left: 0;
-  transform-origin: 0, 0;
-}
-
-.sequencer-note-lyric {
-  background: white;
-  border: 0;
-  border-bottom: 1px solid colors.$primary-light;
-  color: colors.$display;
-  font-size: 12px;
-  font-weight: bold;
-  font-feature-settings: "palt" 1;
-  letter-spacing: 0.05em;
-  outline: none;
-  padding: 0;
-  position: absolute;
-  bottom: calc(100% - 1px);
-  left: 0;
-  width: 24px;
-}
-
-.sequencer-note-bar {
-  display: block;
-  position: relative;
-}
-.sequencer-note-bar-body {
-  fill: colors.$primary;
-  stroke: #fff;
-  stroke-opacity: 0.5;
-  position: relative;
-  top: 0;
-  left: 0;
-}
-
-.sequencer-note-bar-draghandle {
-  cursor: ew-resize;
-}
->>>>>>> 495b9d4a
 </style>