--- conflicted
+++ resolved
@@ -243,7 +243,6 @@
 // TPQN、テンポ、ノーツ
 const tpqn = computed(() => state.tpqn);
 const tempos = computed(() => state.tempos);
-<<<<<<< HEAD
 const notesInCurrentTrack = computed(() => store.getters.SELECTED_TRACK.notes);
 const notesInOtherTracks = computed(() =>
   [...store.state.tracks.entries()].flatMap(([trackId, track]) =>
@@ -253,11 +252,9 @@
 const overlappingNoteIdsInCurrentTrack = computed(() =>
   getOrThrow(store.state.overlappingNoteIds, selectedTrackId.value),
 );
-const selectedNoteIds = computed(() => new Set(state.selectedNoteIds));
-=======
-const notes = computed(() => store.getters.SELECTED_TRACK.notes);
-const selectedNoteIds = computed(() => store.getters.SELECTED_NOTE_IDS);
->>>>>>> 6d6ca164
+const selectedNoteIds = computed(
+  () => new Set(store.getters.SELECTED_NOTE_IDS),
+);
 const isNoteSelected = computed(() => {
   return selectedNoteIds.value.size > 0;
 });
@@ -796,28 +793,17 @@
       if (event.shiftKey) {
         let minIndex = notesInCurrentTrack.value.length - 1;
         let maxIndex = 0;
-<<<<<<< HEAD
         for (let i = 0; i < notesInCurrentTrack.value.length; i++) {
           const noteId = notesInCurrentTrack.value[i].id;
-          if (state.selectedNoteIds.has(noteId) || noteId === note.id) {
-=======
-        for (let i = 0; i < notes.value.length; i++) {
-          const noteId = notes.value[i].id;
           if (selectedNoteIds.value.has(noteId) || noteId === note.id) {
->>>>>>> 6d6ca164
             minIndex = Math.min(minIndex, i);
             maxIndex = Math.max(maxIndex, i);
           }
         }
         const noteIdsToSelect: NoteId[] = [];
         for (let i = minIndex; i <= maxIndex; i++) {
-<<<<<<< HEAD
           const noteId = notesInCurrentTrack.value[i].id;
-          if (!state.selectedNoteIds.has(noteId)) {
-=======
-          const noteId = notes.value[i].id;
           if (!selectedNoteIds.value.has(noteId)) {
->>>>>>> 6d6ca164
             noteIdsToSelect.push(noteId);
           }
         }
