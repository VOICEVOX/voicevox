--- conflicted
+++ resolved
@@ -247,19 +247,8 @@
 import ContextMenu, {
   ContextMenuItemData,
 } from "@/components/Menu/ContextMenu/Container.vue";
-<<<<<<< HEAD
-import { NoteId } from "@/type/preload.ts";
 import { useStore } from "@/store/index.ts";
-import {
-  Note,
-  SequencerEditTarget,
-  NoteEditTool,
-  PitchEditTool,
-} from "@/store/type.ts";
-=======
-import { useStore } from "@/store";
-import { Note } from "@/store/type";
->>>>>>> 350ac3c5
+import { Note } from "@/store/type.ts";
 import {
   getEndTicksOfPhrase,
   getMeasureDuration,
@@ -293,30 +282,11 @@
 import SequencerPitch from "@/components/Sing/SequencerPitch.vue";
 import SequencerLyricInput from "@/components/Sing/SequencerLyricInput.vue";
 import SequencerToolPalette from "@/components/Sing/SequencerToolPalette.vue";
-<<<<<<< HEAD
-import { isOnCommandOrCtrlKeyDown } from "@/store/utility.ts";
+import { isOnCommandOrCtrlKeyDown } from "@/store/utility";
 import { createLogger } from "@/helpers/log.ts";
 import { useHotkeyManager } from "@/plugins/hotkeyPlugin.ts";
-import {
-  useCommandOrControlKey,
-  useShiftKey,
-} from "@/composables/useModifierKey.ts";
-import { applyGaussianFilter, linearInterpolation } from "@/sing/utility.ts";
-import { useLyricInput } from "@/composables/useLyricInput.ts";
-import { ExhaustiveError } from "@/type/utility.ts";
-import { uuid4 } from "@/helpers/random.ts";
-
-// 直接イベントが来ているかどうか
-const isSelfEventTarget = (event: UIEvent) => {
-  return event.target === event.currentTarget;
-};
-=======
-import { isOnCommandOrCtrlKeyDown } from "@/store/utility";
-import { createLogger } from "@/helpers/log";
-import { useHotkeyManager } from "@/plugins/hotkeyPlugin";
-import { useSequencerStateMachine } from "@/composables/useSequencerStateMachine";
-import { PositionOnSequencer } from "@/sing/sequencerStateMachine/common";
->>>>>>> 350ac3c5
+import { useSequencerStateMachine } from "@/composables/useSequencerStateMachine.ts";
+import { PositionOnSequencer } from "@/sing/sequencerStateMachine/common.ts";
 
 const { warn } = createLogger("ScoreSequencer");
 const store = useStore();
