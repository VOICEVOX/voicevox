<template>
  <div class="score-sequencer">
    <!-- 左上の角 -->
    <div class="sequencer-corner"></div>
    <!-- ルーラー -->
    <SequencerRuler
      class="sequencer-ruler"
      :offset="scrollX"
      :num-of-measures="numOfMeasures"
    />
    <!-- 鍵盤 -->
    <SequencerKeys
      class="sequencer-keys"
      :offset="scrollY"
      :black-key-width="28"
    />
    <!-- シーケンサ -->
    <div
      ref="sequencerBody"
      class="sequencer-body"
      :class="{
        'rect-selecting': editTarget === 'NOTE' && shiftKey,
        'cursor-draw': editTarget === 'PITCH' && !ctrlKey,
      }"
      aria-label="シーケンサ"
      @mousedown="onMouseDown"
      @mousemove="onMouseMove"
      @mouseup="onMouseUp"
      @dblclick="onDoubleClick"
      @mouseenter="onMouseEnter"
      @mouseleave="onMouseLeave"
      @wheel="onWheel"
      @scroll="onScroll"
      @contextmenu.prevent
    >
      <!-- キャラクター全身 -->
      <CharacterPortrait />
      <!-- グリッド -->
      <!-- NOTE: 現状オクターブごとの罫線なし -->
      <svg
        xmlns="http://www.w3.org/2000/svg"
        :width="gridWidth"
        :height="gridHeight"
        class="sequencer-grid"
      >
        <defs>
          <pattern
            id="sequencer-grid-octave-cells"
            patternUnits="userSpaceOnUse"
            :width="gridCellWidth"
            :height="gridCellHeight * 12"
          >
            <rect
              v-for="(keyInfo, index) in keyInfos"
              :key="index"
              x="0"
              :y="gridCellHeight * index"
              :width="gridCellWidth"
              :height="gridCellHeight"
              :class="`sequencer-grid-cell sequencer-grid-cell-${keyInfo.color}`"
            />
            <template v-for="(keyInfo, index) in keyInfos" :key="index">
              <line
                v-if="keyInfo.pitch === 'C'"
                x1="0"
                :x2="gridCellWidth"
                :y1="gridCellHeight * (index + 1)"
                :y2="gridCellHeight * (index + 1)"
                stroke-width="1"
                class="sequencer-grid-octave-line"
              />
            </template>
          </pattern>
          <pattern
            id="sequencer-grid-measure"
            patternUnits="userSpaceOnUse"
            :width="beatWidth * beatsPerMeasure"
            :height="gridHeight"
          >
            <line
              v-for="n in beatsPerMeasure"
              :key="n"
              :x1="beatWidth * (n - 1)"
              :x2="beatWidth * (n - 1)"
              y1="0"
              y2="100%"
              stroke-width="1"
              :class="`sequencer-grid-${n === 1 ? 'measure' : 'beat'}-line`"
            />
          </pattern>
        </defs>
        <rect
          x="0"
          y="0"
          width="100%"
          height="100%"
          fill="url(#sequencer-grid-octave-cells)"
        />
        <rect
          x="0"
          y="0"
          width="100%"
          height="100%"
          fill="url(#sequencer-grid-measure)"
        />
      </svg>
      <div
        v-if="editTarget === 'NOTE' && showGuideLine"
        class="sequencer-guideline"
        :style="{
          height: `${gridHeight}px`,
          transform: `translateX(${guideLineX}px)`,
        }"
      ></div>
      <!-- TODO: 1つのv-forで全てのノートを描画できるようにする -->
      <!-- undefinedだと警告が出るのでnullを渡す -->
      <SequencerNote
        v-for="note in unselectedNotes"
        :key="note.id"
        :note="note"
        :preview-lyric="previewLyrics.get(note.id) || null"
        :is-selected="false"
        @bar-mousedown="onNoteBarMouseDown($event, note)"
        @left-edge-mousedown="onNoteLeftEdgeMouseDown($event, note)"
        @right-edge-mousedown="onNoteRightEdgeMouseDown($event, note)"
        @lyric-mouse-down="onNoteLyricMouseDown($event, note)"
        @lyric-input="onNoteLyricInput($event, note)"
        @lyric-blur="onNoteLyricBlur()"
      />
      <SequencerNote
        v-for="note in editTarget === 'NOTE' && nowPreviewing
          ? previewNotes
          : selectedNotes"
        :key="note.id"
        :note="note"
        :preview-lyric="previewLyrics.get(note.id) || null"
        :is-selected="true"
        @bar-mousedown="onNoteBarMouseDown($event, note)"
        @left-edge-mousedown="onNoteLeftEdgeMouseDown($event, note)"
        @right-edge-mousedown="onNoteRightEdgeMouseDown($event, note)"
        @lyric-mouse-down="onNoteLyricMouseDown($event, note)"
        @lyric-input="onNoteLyricInput($event, note)"
        @lyric-blur="onNoteLyricBlur()"
      />
    </div>
    <SequencerPitch
      v-if="editTarget === 'PITCH'"
      class="sequencer-pitch"
      :style="{
        marginRight: `${scrollBarWidth}px`,
        marginBottom: `${scrollBarWidth}px`,
      }"
      :offset-x="scrollX"
      :offset-y="scrollY"
      :preview-pitch-edit="previewPitchEdit"
    />
    <div
      class="sequencer-overlay"
      :style="{
        marginRight: `${scrollBarWidth}px`,
        marginBottom: `${scrollBarWidth}px`,
      }"
    >
      <div
        ref="rectSelectHitbox"
        class="rect-select-preview"
        :style="{
          display: isRectSelecting ? 'block' : 'none',
          left: `${Math.min(rectSelectStartX, cursorX)}px`,
          top: `${Math.min(rectSelectStartY, cursorY)}px`,
          width: `${Math.abs(cursorX - rectSelectStartX)}px`,
          height: `${Math.abs(cursorY - rectSelectStartY)}px`,
        }"
      />
      <SequencerPhraseIndicator
        v-for="phraseInfo in phraseInfos"
        :key="phraseInfo.key"
        :phrase-key="phraseInfo.key"
        class="sequencer-phrase-indicator"
        :style="{
          width: `${phraseInfo.width}px`,
          transform: `translateX(${phraseInfo.x - scrollX}px)`,
        }"
      />
      <div
        class="sequencer-playhead"
        data-testid="sequencer-playhead"
        :style="{
          transform: `translateX(${playheadX - scrollX}px)`,
        }"
      ></div>
    </div>
    <QSlider
      :model-value="zoomX"
      :min="ZOOM_X_MIN"
      :max="ZOOM_X_MAX"
      :step="ZOOM_X_STEP"
      class="zoom-x-slider"
      @update:model-value="setZoomX"
    />
    <QSlider
      :model-value="zoomY"
      :min="ZOOM_Y_MIN"
      :max="ZOOM_Y_MAX"
      :step="ZOOM_Y_STEP"
      vertical
      reverse
      class="zoom-y-slider"
      @update:model-value="setZoomY"
    />
    <ContextMenu
      v-if="editTarget === 'NOTE'"
      ref="contextMenu"
      :menudata="contextMenuData"
    />
  </div>
</template>

<script setup lang="ts">
import {
  computed,
  ref,
  nextTick,
  onMounted,
  onActivated,
  onDeactivated,
} from "vue";
import { v4 as uuidv4 } from "uuid";
import ContextMenu, {
  ContextMenuItemData,
} from "@/components/Menu/ContextMenu.vue";
<<<<<<< HEAD
import { NoteId, isMac } from "@/type/preload";
=======
>>>>>>> f560c6f9
import { useStore } from "@/store";
import { Note, SequencerEditTarget } from "@/store/type";
import {
  getEndTicksOfPhrase,
  getMeasureDuration,
  getNoteDuration,
  getNumOfMeasures,
  getStartTicksOfPhrase,
  noteNumberToFrequency,
  tickToSecond,
} from "@/sing/domain";
import {
  getKeyBaseHeight,
  tickToBaseX,
  baseXToTick,
  noteNumberToBaseY,
  baseYToNoteNumber,
  keyInfos,
  getDoremiFromNoteNumber,
  ZOOM_X_MIN,
  ZOOM_X_MAX,
  ZOOM_X_STEP,
  ZOOM_Y_MIN,
  ZOOM_Y_MAX,
  ZOOM_Y_STEP,
  PREVIEW_SOUND_DURATION,
  DoubleClickDetector,
  NoteAreaInfo,
  GridAreaInfo,
  getButton,
} from "@/sing/viewHelper";
import SequencerRuler from "@/components/Sing/SequencerRuler.vue";
import SequencerKeys from "@/components/Sing/SequencerKeys.vue";
import SequencerNote from "@/components/Sing/SequencerNote.vue";
import SequencerPhraseIndicator from "@/components/Sing/SequencerPhraseIndicator.vue";
import CharacterPortrait from "@/components/Sing/CharacterPortrait.vue";
import SequencerPitch from "@/components/Sing/SequencerPitch.vue";
import { isOnCommandOrCtrlKeyDown } from "@/store/utility";
import { createLogger } from "@/domain/frontend/log";
import { useHotkeyManager } from "@/plugins/hotkeyPlugin";
import {
  useCommandOrControlKey,
  useShiftKey,
} from "@/composables/useModifierKey";
import { applyGaussianFilter, linearInterpolation } from "@/sing/utility";
import { useLyricInput } from "@/composables/useLyricInput";
import { ExhaustiveError } from "@/type/utility";

type PreviewMode =
  | "ADD"
  | "MOVE"
  | "RESIZE_RIGHT"
  | "RESIZE_LEFT"
  | "DRAW_PITCH"
  | "ERASE_PITCH";

// 直接イベントが来ているかどうか
const isSelfEventTarget = (event: UIEvent) => {
  return event.target === event.currentTarget;
};

const store = useStore();
const { warn } = createLogger("ScoreSequencer");
const state = store.state;

// 分解能（Ticks Per Quarter Note）
const tpqn = computed(() => state.tpqn);

// テンポ
const tempos = computed(() => state.tempos);

// 拍子
const timeSignatures = computed(() => state.timeSignatures);

// ノート
const notes = computed(() => store.getters.SELECTED_TRACK.notes);
const isNoteSelected = computed(() => {
  return state.selectedNoteIds.size > 0;
});
const unselectedNotes = computed(() => {
  const selectedNoteIds = state.selectedNoteIds;
  return notes.value.filter((value) => !selectedNoteIds.has(value.id));
});
const selectedNotes = computed(() => {
  const selectedNoteIds = state.selectedNoteIds;
  return notes.value.filter((value) => selectedNoteIds.has(value.id));
});

// 矩形選択
const shiftKey = useShiftKey();
const isRectSelecting = ref(false);
const rectSelectStartX = ref(0);
const rectSelectStartY = ref(0);
const rectSelectHitbox = ref<HTMLElement | undefined>(undefined);

// ズーム状態
const zoomX = computed(() => state.sequencerZoomX);
const zoomY = computed(() => state.sequencerZoomY);

// スナップ
const snapTicks = computed(() => {
  return getNoteDuration(state.sequencerSnapType, tpqn.value);
});

// シーケンサグリッド
const gridCellTicks = snapTicks; // ひとまずスナップ幅＝グリッドセル幅
const gridCellWidth = computed(() => {
  return tickToBaseX(gridCellTicks.value, tpqn.value) * zoomX.value;
});
const gridCellBaseHeight = getKeyBaseHeight();
const gridCellHeight = computed(() => {
  return gridCellBaseHeight * zoomY.value;
});
const numOfMeasures = computed(() => {
  // NOTE: 最低長: 仮32小節...スコア長(曲長さ)が決まっていないため、無限スクロール化する or 最後尾に足した場合は伸びるようにするなど？
  const minNumOfMeasures = 32;
  // NOTE: いったん最後尾に足した場合は伸びるようにする
  return Math.max(
    minNumOfMeasures,
    getNumOfMeasures(
      notes.value,
      tempos.value,
      timeSignatures.value,
      tpqn.value,
    ) + 1,
  );
});
const beatsPerMeasure = computed(() => {
  return timeSignatures.value[0].beats;
});
const beatWidth = computed(() => {
  const beatType = timeSignatures.value[0].beatType;
  const wholeNoteDuration = tpqn.value * 4;
  const beatTicks = wholeNoteDuration / beatType;
  return tickToBaseX(beatTicks, tpqn.value) * zoomX.value;
});
const gridWidth = computed(() => {
  // TODO: 複数拍子に対応する
  const beats = timeSignatures.value[0].beats;
  const beatType = timeSignatures.value[0].beatType;
  const measureDuration = getMeasureDuration(beats, beatType, tpqn.value);
  const numOfGridColumns =
    Math.round(measureDuration / gridCellTicks.value) * numOfMeasures.value;
  return gridCellWidth.value * numOfGridColumns;
});
const gridHeight = computed(() => {
  return gridCellHeight.value * keyInfos.length;
});

// スクロール位置
const scrollX = ref(0);
const scrollY = ref(0);

// 再生ヘッドの位置
const playheadTicks = ref(0);
const playheadX = computed(() => {
  const baseX = tickToBaseX(playheadTicks.value, tpqn.value);
  return Math.floor(baseX * zoomX.value);
});

// フレーズ
const phraseInfos = computed(() => {
  return [...state.phrases.entries()].map(([key, phrase]) => {
    const startTicks = getStartTicksOfPhrase(phrase);
    const endTicks = getEndTicksOfPhrase(phrase);
    const startBaseX = tickToBaseX(startTicks, tpqn.value);
    const endBaseX = tickToBaseX(endTicks, tpqn.value);
    const startX = startBaseX * zoomX.value;
    const endX = endBaseX * zoomX.value;
    return { key, x: startX, width: endX - startX };
  });
});

const ctrlKey = useCommandOrControlKey();
const editTarget = computed(() => state.sequencerEditTarget);
const editFrameRate = computed(() => state.editFrameRate);
const scrollBarWidth = ref(12);
const sequencerBody = ref<HTMLElement | null>(null);

// マウスカーソル位置
const cursorX = ref(0);
const cursorY = ref(0);

// 歌詞入力
const { previewLyrics, commitPreviewLyrics, splitAndUpdatePreview } =
  useLyricInput();

const onNoteLyricInput = (text: string, note: Note) => {
  splitAndUpdatePreview(text, note);
};

const onNoteLyricBlur = () => {
  commitPreviewLyrics();
};

// プレビュー
// FIXME: 関連する値を１つのobjectにまとめる
const nowPreviewing = ref(false);
<<<<<<< HEAD
const previewNotes = ref<Note[]>([]);
const copiedNotesForPreview = new Map<NoteId, Note>();
=======
>>>>>>> f560c6f9
let previewMode: PreviewMode = "ADD";
let previewRequestId = 0;
let previewStartEditTarget: SequencerEditTarget = "NOTE";
let executePreviewProcess = false;
// ノート編集のプレビュー
const previewNotes = ref<Note[]>([]);
const copiedNotesForPreview = new Map<string, Note>();
let dragStartTicks = 0;
let dragStartNoteNumber = 0;
let dragStartGuideLineTicks = 0;
<<<<<<< HEAD
let draggingNoteId = NoteId(""); // FIXME: 無効状態はstring以外の型にする
let executePreviewProcess = false;
=======
let draggingNoteId = ""; // FIXME: 無効状態はstring以外の型にする
>>>>>>> f560c6f9
let edited = false; // プレビュー終了時にstore.stateの更新を行うかどうかを表す変数
// ピッチ編集のプレビュー
const previewPitchEdit = ref<
  | { type: "draw"; data: number[]; startFrame: number }
  | { type: "erase"; startFrame: number; frameLength: number }
  | undefined
>(undefined);
const prevCursorPos = { frame: 0, frequency: 0 }; // 前のカーソル位置

// ダブルクリック
<<<<<<< HEAD
let mouseDownNoteId: NoteId | undefined;
const clickedNoteIds: [NoteId | undefined, NoteId | undefined] = [
  undefined,
  undefined,
];
=======
let mouseDownAreaInfo: NoteAreaInfo | GridAreaInfo | undefined;
const doubleClickDetector = new DoubleClickDetector<
  NoteAreaInfo | GridAreaInfo
>();
>>>>>>> f560c6f9
let ignoreDoubleClick = false;

// 入力を補助する線
const showGuideLine = ref(true);
const guideLineX = ref(0);

const previewAdd = () => {
  const cursorBaseX = (scrollX.value + cursorX.value) / zoomX.value;
  const cursorTicks = baseXToTick(cursorBaseX, tpqn.value);
  const draggingNote = copiedNotesForPreview.get(draggingNoteId);
  if (!draggingNote) {
    throw new Error("draggingNote is undefined.");
  }
  const dragTicks = cursorTicks - dragStartTicks;
  const noteDuration =
    Math.round(dragTicks / snapTicks.value) * snapTicks.value;
  const noteEndPos = draggingNote.position + noteDuration;

  const editedNotes = new Map<NoteId, Note>();
  for (const note of previewNotes.value) {
    const copiedNote = copiedNotesForPreview.get(note.id);
    if (!copiedNote) {
      throw new Error("copiedNote is undefined.");
    }
    const duration = Math.max(snapTicks.value, noteDuration);
    if (note.duration !== duration) {
      editedNotes.set(note.id, { ...note, duration });
    }
  }
  if (editedNotes.size !== 0) {
    previewNotes.value = previewNotes.value.map((value) => {
      return editedNotes.get(value.id) ?? value;
    });
  }

  const guideLineBaseX = tickToBaseX(noteEndPos, tpqn.value);
  guideLineX.value = guideLineBaseX * zoomX.value;
};

const previewMove = () => {
  const cursorBaseX = (scrollX.value + cursorX.value) / zoomX.value;
  const cursorBaseY = (scrollY.value + cursorY.value) / zoomY.value;
  const cursorTicks = baseXToTick(cursorBaseX, tpqn.value);
  const cursorNoteNumber = baseYToNoteNumber(cursorBaseY);
  const draggingNote = copiedNotesForPreview.get(draggingNoteId);
  if (!draggingNote) {
    throw new Error("draggingNote is undefined.");
  }
  const dragTicks = cursorTicks - dragStartTicks;
  const notePos = draggingNote.position;
  const newNotePos =
    Math.round((notePos + dragTicks) / snapTicks.value) * snapTicks.value;
  const movingTicks = newNotePos - notePos;
  const movingSemitones = cursorNoteNumber - dragStartNoteNumber;

  const editedNotes = new Map<NoteId, Note>();
  for (const note of previewNotes.value) {
    const copiedNote = copiedNotesForPreview.get(note.id);
    if (!copiedNote) {
      throw new Error("copiedNote is undefined.");
    }
    const position = copiedNote.position + movingTicks;
    const noteNumber = copiedNote.noteNumber + movingSemitones;
    if (note.position !== position || note.noteNumber !== noteNumber) {
      editedNotes.set(note.id, { ...note, noteNumber, position });
    }
  }
  for (const note of editedNotes.values()) {
    if (note.noteNumber < 0 || note.noteNumber >= keyInfos.length) {
      // MIDIキー範囲外へはドラッグしない
      return;
    }

    if (note.position < 0) {
      // 左端より前はドラッグしない
      return;
    }
  }
  if (editedNotes.size !== 0) {
    previewNotes.value = previewNotes.value.map((value) => {
      return editedNotes.get(value.id) ?? value;
    });
    edited = true;
  }

  const guideLineBaseX = tickToBaseX(
    dragStartGuideLineTicks + movingTicks,
    tpqn.value,
  );
  guideLineX.value = guideLineBaseX * zoomX.value;
};

const previewResizeRight = () => {
  const cursorBaseX = (scrollX.value + cursorX.value) / zoomX.value;
  const cursorTicks = baseXToTick(cursorBaseX, tpqn.value);
  const draggingNote = copiedNotesForPreview.get(draggingNoteId);
  if (!draggingNote) {
    throw new Error("draggingNote is undefined.");
  }
  const dragTicks = cursorTicks - dragStartTicks;
  const noteEndPos = draggingNote.position + draggingNote.duration;
  const newNoteEndPos =
    Math.round((noteEndPos + dragTicks) / snapTicks.value) * snapTicks.value;
  const movingTicks = newNoteEndPos - noteEndPos;

  const editedNotes = new Map<NoteId, Note>();
  for (const note of previewNotes.value) {
    const copiedNote = copiedNotesForPreview.get(note.id);
    if (!copiedNote) {
      throw new Error("copiedNote is undefined.");
    }
    const notePos = copiedNote.position;
    const noteEndPos = copiedNote.position + copiedNote.duration;
    const duration = Math.max(
      snapTicks.value,
      noteEndPos + movingTicks - notePos,
    );
    if (note.duration !== duration) {
      editedNotes.set(note.id, { ...note, duration });
    }
  }
  if (editedNotes.size !== 0) {
    previewNotes.value = previewNotes.value.map((value) => {
      return editedNotes.get(value.id) ?? value;
    });
    edited = true;
  }

  const guideLineBaseX = tickToBaseX(newNoteEndPos, tpqn.value);
  guideLineX.value = guideLineBaseX * zoomX.value;
};

const previewResizeLeft = () => {
  const cursorBaseX = (scrollX.value + cursorX.value) / zoomX.value;
  const cursorTicks = baseXToTick(cursorBaseX, tpqn.value);
  const draggingNote = copiedNotesForPreview.get(draggingNoteId);
  if (!draggingNote) {
    throw new Error("draggingNote is undefined.");
  }
  const dragTicks = cursorTicks - dragStartTicks;
  const notePos = draggingNote.position;
  const newNotePos =
    Math.round((notePos + dragTicks) / snapTicks.value) * snapTicks.value;
  const movingTicks = newNotePos - notePos;

  const editedNotes = new Map<NoteId, Note>();
  for (const note of previewNotes.value) {
    const copiedNote = copiedNotesForPreview.get(note.id);
    if (!copiedNote) {
      throw new Error("copiedNote is undefined.");
    }
    const notePos = copiedNote.position;
    const noteEndPos = copiedNote.position + copiedNote.duration;
    const position = Math.min(
      noteEndPos - snapTicks.value,
      notePos + movingTicks,
    );
    const duration = noteEndPos - position;
    if (note.position !== position && note.duration !== duration) {
      editedNotes.set(note.id, { ...note, position, duration });
    }
  }
  for (const note of editedNotes.values()) {
    if (note.position < 0) {
      // 左端より前はドラッグしない
      return;
    }
  }
  if (editedNotes.size !== 0) {
    previewNotes.value = previewNotes.value.map((value) => {
      return editedNotes.get(value.id) ?? value;
    });
    edited = true;
  }

  const guideLineBaseX = tickToBaseX(newNotePos, tpqn.value);
  guideLineX.value = guideLineBaseX * zoomX.value;
};

// ピッチを描く処理を行う
const previewDrawPitch = () => {
  if (previewPitchEdit.value == undefined) {
    throw new Error("previewPitchEdit.value is undefined.");
  }
  if (previewPitchEdit.value.type !== "draw") {
    throw new Error("previewPitchEdit.value.type is not draw.");
  }
  const frameRate = editFrameRate.value;
  const cursorBaseX = (scrollX.value + cursorX.value) / zoomX.value;
  const cursorBaseY = (scrollY.value + cursorY.value) / zoomY.value;
  const cursorTicks = baseXToTick(cursorBaseX, tpqn.value);
  const cursorSeconds = tickToSecond(cursorTicks, tempos.value, tpqn.value);
  const cursorFrame = Math.round(cursorSeconds * frameRate);
  const cursorNoteNumber = baseYToNoteNumber(cursorBaseY, false);
  const cursorFrequency = noteNumberToFrequency(cursorNoteNumber);
  if (cursorFrame < 0) {
    return;
  }
  const tempPitchEdit = {
    ...previewPitchEdit.value,
    data: [...previewPitchEdit.value.data],
  };

  if (cursorFrame < tempPitchEdit.startFrame) {
    const numOfFramesToUnshift = tempPitchEdit.startFrame - cursorFrame;
    tempPitchEdit.data = new Array(numOfFramesToUnshift)
      .fill(0)
      .concat(tempPitchEdit.data);
    tempPitchEdit.startFrame = cursorFrame;
  }

  const lastFrame = tempPitchEdit.startFrame + tempPitchEdit.data.length - 1;
  if (cursorFrame > lastFrame) {
    const numOfFramesToPush = cursorFrame - lastFrame;
    tempPitchEdit.data = tempPitchEdit.data.concat(
      new Array(numOfFramesToPush).fill(0),
    );
  }

  if (cursorFrame === prevCursorPos.frame) {
    const i = cursorFrame - tempPitchEdit.startFrame;
    tempPitchEdit.data[i] = cursorFrequency;
  } else if (cursorFrame < prevCursorPos.frame) {
    for (let i = cursorFrame; i <= prevCursorPos.frame; i++) {
      tempPitchEdit.data[i - tempPitchEdit.startFrame] = Math.exp(
        linearInterpolation(
          cursorFrame,
          Math.log(cursorFrequency),
          prevCursorPos.frame,
          Math.log(prevCursorPos.frequency),
          i,
        ),
      );
    }
  } else {
    for (let i = prevCursorPos.frame; i <= cursorFrame; i++) {
      tempPitchEdit.data[i - tempPitchEdit.startFrame] = Math.exp(
        linearInterpolation(
          prevCursorPos.frame,
          Math.log(prevCursorPos.frequency),
          cursorFrame,
          Math.log(cursorFrequency),
          i,
        ),
      );
    }
  }

  previewPitchEdit.value = tempPitchEdit;
  prevCursorPos.frame = cursorFrame;
  prevCursorPos.frequency = cursorFrequency;
};

// ドラッグした範囲のピッチ編集データを消去する処理を行う
const previewErasePitch = () => {
  if (previewPitchEdit.value == undefined) {
    throw new Error("previewPitchEdit.value is undefined.");
  }
  if (previewPitchEdit.value.type !== "erase") {
    throw new Error("previewPitchEdit.value.type is not erase.");
  }
  const frameRate = editFrameRate.value;
  const cursorBaseX = (scrollX.value + cursorX.value) / zoomX.value;
  const cursorTicks = baseXToTick(cursorBaseX, tpqn.value);
  const cursorSeconds = tickToSecond(cursorTicks, tempos.value, tpqn.value);
  const cursorFrame = Math.round(cursorSeconds * frameRate);
  if (cursorFrame < 0) {
    return;
  }
  const tempPitchEdit = { ...previewPitchEdit.value };

  if (tempPitchEdit.startFrame > cursorFrame) {
    tempPitchEdit.frameLength += tempPitchEdit.startFrame - cursorFrame;
    tempPitchEdit.startFrame = cursorFrame;
  }

  const lastFrame = tempPitchEdit.startFrame + tempPitchEdit.frameLength - 1;
  if (lastFrame < cursorFrame) {
    tempPitchEdit.frameLength += cursorFrame - lastFrame;
  }

  previewPitchEdit.value = tempPitchEdit;
  prevCursorPos.frame = cursorFrame;
};

const preview = () => {
  if (executePreviewProcess) {
    if (previewMode === "ADD") {
      previewAdd();
    }
    if (previewMode === "MOVE") {
      previewMove();
    }
    if (previewMode === "RESIZE_RIGHT") {
      previewResizeRight();
    }
    if (previewMode === "RESIZE_LEFT") {
      previewResizeLeft();
    }
    if (previewMode === "DRAW_PITCH") {
      previewDrawPitch();
    }
    if (previewMode === "ERASE_PITCH") {
      previewErasePitch();
    }
    executePreviewProcess = false;
  }
  previewRequestId = requestAnimationFrame(preview);
};

const getXInBorderBox = (clientX: number, element: HTMLElement) => {
  return clientX - element.getBoundingClientRect().left;
};

const getYInBorderBox = (clientY: number, element: HTMLElement) => {
  return clientY - element.getBoundingClientRect().top;
};

const selectOnlyThis = (note: Note) => {
  store.dispatch("DESELECT_ALL_NOTES");
  store.dispatch("SELECT_NOTES", { noteIds: [note.id] });
  store.dispatch("PLAY_PREVIEW_SOUND", {
    noteNumber: note.noteNumber,
    duration: PREVIEW_SOUND_DURATION,
  });
};

const startPreview = (event: MouseEvent, mode: PreviewMode, note?: Note) => {
  if (nowPreviewing.value) {
    warn("startPreview was called during preview.");
    return;
  }
  const sequencerBodyElement = sequencerBody.value;
  if (!sequencerBodyElement) {
    throw new Error("sequencerBodyElement is null.");
  }
  cursorX.value = getXInBorderBox(event.clientX, sequencerBodyElement);
  cursorY.value = getYInBorderBox(event.clientY, sequencerBodyElement);
  if (cursorX.value >= sequencerBodyElement.clientWidth) {
    return;
  }
  if (cursorY.value >= sequencerBodyElement.clientHeight) {
    return;
  }
  const cursorBaseX = (scrollX.value + cursorX.value) / zoomX.value;
  const cursorBaseY = (scrollY.value + cursorY.value) / zoomY.value;
<<<<<<< HEAD
  const cursorTicks = baseXToTick(cursorBaseX, tpqn.value);
  const cursorNoteNumber = baseYToNoteNumber(cursorBaseY);
  // NOTE: 入力を補助する線の判定の境目はスナップ幅の3/4の位置
  const guideLineTicks =
    Math.round(cursorTicks / snapTicks.value - 0.25) * snapTicks.value;
  const copiedNotes: Note[] = [];
  if (mode === "ADD") {
    if (cursorNoteNumber < 0) {
      return;
    }
    note = {
      id: NoteId(uuidv4()),
      position: guideLineTicks,
      duration: snapTicks.value,
      noteNumber: cursorNoteNumber,
      lyric: getDoremiFromNoteNumber(cursorNoteNumber),
    };
    store.dispatch("DESELECT_ALL_NOTES");
    copiedNotes.push(note);
  } else {
    if (!note) {
      throw new Error("note is undefined.");
    }
    if (event.shiftKey) {
      let minIndex = notes.value.length - 1;
      let maxIndex = 0;
      for (let i = 0; i < notes.value.length; i++) {
        const noteId = notes.value[i].id;
        if (state.selectedNoteIds.has(noteId) || noteId === note.id) {
          minIndex = Math.min(minIndex, i);
          maxIndex = Math.max(maxIndex, i);
        }
      }
      const noteIdsToSelect: NoteId[] = [];
      for (let i = minIndex; i <= maxIndex; i++) {
        const noteId = notes.value[i].id;
        if (!state.selectedNoteIds.has(noteId)) {
          noteIdsToSelect.push(noteId);
=======

  if (editTarget.value === "NOTE") {
    // 編集ターゲットがノートのときの処理

    const cursorTicks = baseXToTick(cursorBaseX, tpqn.value);
    const cursorNoteNumber = baseYToNoteNumber(cursorBaseY, true);
    // NOTE: 入力を補助する線の判定の境目はスナップ幅の3/4の位置
    const guideLineTicks =
      Math.round(cursorTicks / snapTicks.value - 0.25) * snapTicks.value;
    const copiedNotes: Note[] = [];
    if (mode === "ADD") {
      if (cursorNoteNumber < 0) {
        return;
      }
      note = {
        id: uuidv4(),
        position: guideLineTicks,
        duration: snapTicks.value,
        noteNumber: cursorNoteNumber,
        lyric: getDoremiFromNoteNumber(cursorNoteNumber),
      };
      store.dispatch("DESELECT_ALL_NOTES");
      copiedNotes.push(note);
    } else {
      if (!note) {
        throw new Error("note is undefined.");
      }
      if (event.shiftKey) {
        let minIndex = notes.value.length - 1;
        let maxIndex = 0;
        for (let i = 0; i < notes.value.length; i++) {
          const noteId = notes.value[i].id;
          if (state.selectedNoteIds.has(noteId) || noteId === note.id) {
            minIndex = Math.min(minIndex, i);
            maxIndex = Math.max(maxIndex, i);
          }
        }
        const noteIdsToSelect: string[] = [];
        for (let i = minIndex; i <= maxIndex; i++) {
          const noteId = notes.value[i].id;
          if (!state.selectedNoteIds.has(noteId)) {
            noteIdsToSelect.push(noteId);
          }
>>>>>>> f560c6f9
        }
        store.dispatch("SELECT_NOTES", { noteIds: noteIdsToSelect });
      } else if (isOnCommandOrCtrlKeyDown(event)) {
        store.dispatch("SELECT_NOTES", { noteIds: [note.id] });
      } else if (!state.selectedNoteIds.has(note.id)) {
        selectOnlyThis(note);
      }
      for (const note of selectedNotes.value) {
        copiedNotes.push({ ...note });
      }
    }
    dragStartTicks = cursorTicks;
    dragStartNoteNumber = cursorNoteNumber;
    dragStartGuideLineTicks = guideLineTicks;
    draggingNoteId = note.id;
    edited = mode === "ADD";
    copiedNotesForPreview.clear();
    for (const copiedNote of copiedNotes) {
      copiedNotesForPreview.set(copiedNote.id, copiedNote);
    }
    previewNotes.value = copiedNotes;
  } else if (editTarget.value === "PITCH") {
    // 編集ターゲットがピッチのときの処理

    const frameRate = editFrameRate.value;
    const cursorTicks = baseXToTick(cursorBaseX, tpqn.value);
    const cursorSeconds = tickToSecond(cursorTicks, tempos.value, tpqn.value);
    const cursorFrame = Math.round(cursorSeconds * frameRate);
    const cursorNoteNumber = baseYToNoteNumber(cursorBaseY, false);
    const cursorFrequency = noteNumberToFrequency(cursorNoteNumber);
    if (mode === "DRAW_PITCH") {
      previewPitchEdit.value = {
        type: "draw",
        data: [cursorFrequency],
        startFrame: cursorFrame,
      };
    } else if (mode === "ERASE_PITCH") {
      previewPitchEdit.value = {
        type: "erase",
        startFrame: cursorFrame,
        frameLength: 1,
      };
    } else {
      throw new Error("Unknown preview mode.");
    }
    prevCursorPos.frame = cursorFrame;
    prevCursorPos.frequency = cursorFrequency;
  } else {
    throw new ExhaustiveError(editTarget.value);
  }
  previewMode = mode;
  previewStartEditTarget = editTarget.value;
  executePreviewProcess = true;
  nowPreviewing.value = true;
  previewRequestId = requestAnimationFrame(preview);
};

const endPreview = () => {
  cancelAnimationFrame(previewRequestId);
  if (previewStartEditTarget === "NOTE") {
    // 編集ターゲットがノートのときにプレビューを開始した場合の処理

    if (edited) {
      if (previewMode === "ADD") {
        store.dispatch("COMMAND_ADD_NOTES", { notes: previewNotes.value });
        store.dispatch("SELECT_NOTES", {
          noteIds: previewNotes.value.map((value) => value.id),
        });
      } else {
        store.dispatch("COMMAND_UPDATE_NOTES", { notes: previewNotes.value });
      }
      if (previewNotes.value.length === 1) {
        store.dispatch("PLAY_PREVIEW_SOUND", {
          noteNumber: previewNotes.value[0].noteNumber,
          duration: PREVIEW_SOUND_DURATION,
        });
      }
    }
  } else if (previewStartEditTarget === "PITCH") {
    // 編集ターゲットがピッチのときにプレビューを開始した場合の処理

    if (previewPitchEdit.value == undefined) {
      throw new Error("previewPitchEdit.value is undefined.");
    }
    const previewPitchEditType = previewPitchEdit.value.type;
    if (previewPitchEditType === "draw") {
      // カーソルを動かさずにマウスのボタンを離したときに1フレームのみの変更になり、
      // 1フレームの変更はピッチ編集ラインとして表示されないので、無視する
      if (previewPitchEdit.value.data.length >= 2) {
        // 平滑化を行う
        let data = previewPitchEdit.value.data;
        data = data.map((value) => Math.log(value));
        applyGaussianFilter(data, 0.7);
        data = data.map((value) => Math.exp(value));

        store.dispatch("COMMAND_SET_PITCH_EDIT_DATA", {
          data,
          startFrame: previewPitchEdit.value.startFrame,
        });
      }
    } else if (previewPitchEditType === "erase") {
      store.dispatch("COMMAND_ERASE_PITCH_EDIT_DATA", {
        startFrame: previewPitchEdit.value.startFrame,
        frameLength: previewPitchEdit.value.frameLength,
      });
    } else {
      throw new ExhaustiveError(previewPitchEditType);
    }
    previewPitchEdit.value = undefined;
  } else {
    throw new ExhaustiveError(previewStartEditTarget);
  }
  nowPreviewing.value = false;
};

const onNoteBarMouseDown = (event: MouseEvent, note: Note) => {
  if (editTarget.value !== "NOTE" || !isSelfEventTarget(event)) {
    return;
  }
  const mouseButton = getButton(event);
  // ダブルクリック用の処理を行う
  if (mouseButton === "LEFT_BUTTON") {
    mouseDownAreaInfo = new NoteAreaInfo(note.id);
  }

  if (mouseButton === "LEFT_BUTTON") {
    startPreview(event, "MOVE", note);
  } else if (!state.selectedNoteIds.has(note.id)) {
    selectOnlyThis(note);
  }
};

const onNoteLeftEdgeMouseDown = (event: MouseEvent, note: Note) => {
  if (editTarget.value !== "NOTE" || !isSelfEventTarget(event)) {
    return;
  }
  const mouseButton = getButton(event);
  // ダブルクリック用の処理を行う
  if (mouseButton === "LEFT_BUTTON") {
    mouseDownAreaInfo = new NoteAreaInfo(note.id);
  }

  if (mouseButton === "LEFT_BUTTON") {
    startPreview(event, "RESIZE_LEFT", note);
  } else if (!state.selectedNoteIds.has(note.id)) {
    selectOnlyThis(note);
  }
};

const onNoteRightEdgeMouseDown = (event: MouseEvent, note: Note) => {
  if (editTarget.value !== "NOTE" || !isSelfEventTarget(event)) {
    return;
  }
  const mouseButton = getButton(event);
  // ダブルクリック用の処理を行う
  if (mouseButton === "LEFT_BUTTON") {
    mouseDownAreaInfo = new NoteAreaInfo(note.id);
  }

  if (mouseButton === "LEFT_BUTTON") {
    startPreview(event, "RESIZE_RIGHT", note);
  } else if (!state.selectedNoteIds.has(note.id)) {
    selectOnlyThis(note);
  }
};

const onNoteLyricMouseDown = (event: MouseEvent, note: Note) => {
  if (editTarget.value !== "NOTE" || !isSelfEventTarget(event)) {
    return;
  }
  const mouseButton = getButton(event);
  // ダブルクリック用の処理を行う
  if (mouseButton === "LEFT_BUTTON") {
    mouseDownAreaInfo = new NoteAreaInfo(note.id);
  }

  if (!state.selectedNoteIds.has(note.id)) {
    selectOnlyThis(note);
  }
};

const onMouseDown = (event: MouseEvent) => {
  if (editTarget.value === "NOTE" && !isSelfEventTarget(event)) {
    return;
  }
  const mouseButton = getButton(event);
  // ダブルクリック用の処理を行う
  if (mouseButton === "LEFT_BUTTON") {
    mouseDownAreaInfo = new GridAreaInfo();
  }

  // TODO: メニューが表示されている場合はメニュー非表示のみ行いたい
  if (editTarget.value === "NOTE") {
    if (mouseButton === "LEFT_BUTTON") {
      if (event.shiftKey) {
        isRectSelecting.value = true;
        rectSelectStartX.value = cursorX.value;
        rectSelectStartY.value = cursorY.value;
      } else {
        startPreview(event, "ADD");
      }
    } else {
      store.dispatch("DESELECT_ALL_NOTES");
    }
  } else if (editTarget.value === "PITCH") {
    if (mouseButton === "LEFT_BUTTON") {
      if (isOnCommandOrCtrlKeyDown(event)) {
        startPreview(event, "ERASE_PITCH");
      } else {
        startPreview(event, "DRAW_PITCH");
      }
    }
  } else {
    throw new ExhaustiveError(editTarget.value);
  }
};

const onMouseMove = (event: MouseEvent) => {
  const sequencerBodyElement = sequencerBody.value;
  if (!sequencerBodyElement) {
    throw new Error("sequencerBodyElement is null.");
  }
  cursorX.value = getXInBorderBox(event.clientX, sequencerBodyElement);
  cursorY.value = getYInBorderBox(event.clientY, sequencerBodyElement);

  if (nowPreviewing.value) {
    executePreviewProcess = true;
  } else {
    const scrollLeft = sequencerBodyElement.scrollLeft;
    const cursorBaseX = (scrollLeft + cursorX.value) / zoomX.value;
    const cursorTicks = baseXToTick(cursorBaseX, tpqn.value);
    // NOTE: 入力を補助する線の判定の境目はスナップ幅の3/4の位置
    const guideLineTicks =
      Math.round(cursorTicks / snapTicks.value - 0.25) * snapTicks.value;
    const guideLineBaseX = tickToBaseX(guideLineTicks, tpqn.value);
    guideLineX.value = guideLineBaseX * zoomX.value;
  }
};

const onMouseUp = (event: MouseEvent) => {
  const mouseButton = getButton(event);
  if (mouseButton !== "LEFT_BUTTON") {
    return;
  }
  // ダブルクリック用の処理を行う
  if (mouseDownAreaInfo) {
    doubleClickDetector.recordClick(event.detail, mouseDownAreaInfo);
  }
  ignoreDoubleClick =
    editTarget.value !== "NOTE" || (nowPreviewing.value && edited);

  if (isRectSelecting.value) {
    rectSelect(isOnCommandOrCtrlKeyDown(event));
  } else if (nowPreviewing.value) {
    endPreview();
  }
};

/**
 * 矩形選択。
 * @param additive 追加選択とするかどうか。
 */
const rectSelect = (additive: boolean) => {
  const rectSelectHitboxElement = rectSelectHitbox.value;
  if (!rectSelectHitboxElement) {
    throw new Error("rectSelectHitboxElement is null.");
  }
  isRectSelecting.value = false;
  const left = Math.min(rectSelectStartX.value, cursorX.value);
  const top = Math.min(rectSelectStartY.value, cursorY.value);
  const width = Math.abs(cursorX.value - rectSelectStartX.value);
  const height = Math.abs(cursorY.value - rectSelectStartY.value);
  const startTicks = baseXToTick(
    (scrollX.value + left) / zoomX.value,
    tpqn.value,
  );
  const endTicks = baseXToTick(
    (scrollX.value + left + width) / zoomX.value,
    tpqn.value,
  );
  const endNoteNumber = baseYToNoteNumber((scrollY.value + top) / zoomY.value);
  const startNoteNumber = baseYToNoteNumber(
    (scrollY.value + top + height) / zoomY.value,
  );

  const noteIdsToSelect: NoteId[] = [];
  for (const note of notes.value) {
    if (
      note.position + note.duration >= startTicks &&
      note.position <= endTicks &&
      startNoteNumber <= note.noteNumber &&
      note.noteNumber <= endNoteNumber
    ) {
      noteIdsToSelect.push(note.id);
    }
  }
  if (!additive) {
    store.dispatch("DESELECT_ALL_NOTES");
  }
  store.dispatch("SELECT_NOTES", { noteIds: noteIdsToSelect });
};

const onDoubleClick = () => {
  if (ignoreDoubleClick) {
    return;
  }
  const doubleClickInfo = doubleClickDetector.detect();
  if (doubleClickInfo) {
    const areaInfo = doubleClickInfo.clickInfos[0].areaInfo;
    if (
      areaInfo.type === "note" &&
      areaInfo.noteId !== state.editingLyricNoteId
    ) {
      store.dispatch("SET_EDITING_LYRIC_NOTE_ID", { noteId: areaInfo.noteId });
    }
  }
};

const onMouseEnter = () => {
  showGuideLine.value = true;
};

const onMouseLeave = () => {
  showGuideLine.value = false;
};

// キーボードイベント
const handleNotesArrowUp = () => {
  const editedNotes: Note[] = [];
  for (const note of selectedNotes.value) {
    const noteNumber = Math.min(note.noteNumber + 1, 127);
    editedNotes.push({ ...note, noteNumber });
  }
  if (editedNotes.some((note) => note.noteNumber > 127)) {
    return;
  }
  store.dispatch("COMMAND_UPDATE_NOTES", { notes: editedNotes });

  if (editedNotes.length === 1) {
    store.dispatch("PLAY_PREVIEW_SOUND", {
      noteNumber: editedNotes[0].noteNumber,
      duration: PREVIEW_SOUND_DURATION,
    });
  }
};

const handleNotesArrowDown = () => {
  const editedNotes: Note[] = [];
  for (const note of selectedNotes.value) {
    const noteNumber = Math.max(note.noteNumber - 1, 0);
    editedNotes.push({ ...note, noteNumber });
  }
  if (editedNotes.some((note) => note.noteNumber < 0)) {
    return;
  }
  store.dispatch("COMMAND_UPDATE_NOTES", { notes: editedNotes });

  if (editedNotes.length === 1) {
    store.dispatch("PLAY_PREVIEW_SOUND", {
      noteNumber: editedNotes[0].noteNumber,
      duration: PREVIEW_SOUND_DURATION,
    });
  }
};

const handleNotesArrowRight = () => {
  const editedNotes: Note[] = [];
  for (const note of selectedNotes.value) {
    const position = note.position + snapTicks.value;
    editedNotes.push({ ...note, position });
  }
  if (editedNotes.length === 0) {
    // TODO: 例外処理は`UPDATE_NOTES`内に移す？
    return;
  }
  store.dispatch("COMMAND_UPDATE_NOTES", { notes: editedNotes });
};

const handleNotesArrowLeft = () => {
  const editedNotes: Note[] = [];
  for (const note of selectedNotes.value) {
    const position = note.position - snapTicks.value;
    editedNotes.push({ ...note, position });
  }
  if (
    editedNotes.length === 0 ||
    editedNotes.some((note) => note.position < 0)
  ) {
    return;
  }
  store.dispatch("COMMAND_UPDATE_NOTES", { notes: editedNotes });
};

const handleNotesBackspaceOrDelete = () => {
  if (state.selectedNoteIds.size === 0) {
    // TODO: 例外処理は`COMMAND_REMOVE_SELECTED_NOTES`内に移す？
    return;
  }
  store.dispatch("COMMAND_REMOVE_SELECTED_NOTES");
};

const handleKeydown = (event: KeyboardEvent) => {
  // プレビュー中の操作は想定外の挙動をしそうなので防止
  if (nowPreviewing.value) {
    return;
  }
  switch (event.key) {
    case "ArrowUp":
      handleNotesArrowUp();
      break;
    case "ArrowDown":
      handleNotesArrowDown();
      break;
    case "ArrowRight":
      handleNotesArrowRight();
      break;
    case "ArrowLeft":
      handleNotesArrowLeft();
      break;
    case "Backspace":
      handleNotesBackspaceOrDelete();
      break;
    case "Delete":
      handleNotesBackspaceOrDelete();
      break;
    case "Escape":
      store.dispatch("DESELECT_ALL_NOTES");
      break;
  }
};

// X軸ズーム
const setZoomX = (value: number | null) => {
  if (value == null) {
    return;
  }
  const sequencerBodyElement = sequencerBody.value;
  if (!sequencerBodyElement) {
    throw new Error("sequencerBodyElement is null.");
  }
  // 画面の中央を基準に水平方向のズームを行う
  const oldZoomX = zoomX.value;
  const newZoomX = value;
  const scrollLeft = sequencerBodyElement.scrollLeft;
  const scrollTop = sequencerBodyElement.scrollTop;
  const clientWidth = sequencerBodyElement.clientWidth;

  store.dispatch("SET_ZOOM_X", { zoomX: newZoomX }).then(() => {
    const centerBaseX = (scrollLeft + clientWidth / 2) / oldZoomX;
    const newScrollLeft = centerBaseX * newZoomX - clientWidth / 2;
    sequencerBodyElement.scrollTo(newScrollLeft, scrollTop);
  });
};

// Y軸ズーム
const setZoomY = (value: number | null) => {
  if (value == null) {
    return;
  }
  const sequencerBodyElement = sequencerBody.value;
  if (!sequencerBodyElement) {
    throw new Error("sequencerBodyElement is null.");
  }
  // 画面の中央を基準に垂直方向のズームを行う
  const oldZoomY = zoomY.value;
  const newZoomY = value;
  const scrollLeft = sequencerBodyElement.scrollLeft;
  const scrollTop = sequencerBodyElement.scrollTop;
  const clientHeight = sequencerBodyElement.clientHeight;

  store.dispatch("SET_ZOOM_Y", { zoomY: newZoomY }).then(() => {
    const centerBaseY = (scrollTop + clientHeight / 2) / oldZoomY;
    const newScrollTop = centerBaseY * newZoomY - clientHeight / 2;
    sequencerBodyElement.scrollTo(scrollLeft, newScrollTop);
  });
};

const onWheel = (event: WheelEvent) => {
  const sequencerBodyElement = sequencerBody.value;
  if (!sequencerBodyElement) {
    throw new Error("sequencerBodyElement is null.");
  }
  if (isOnCommandOrCtrlKeyDown(event)) {
    // scrollイベントの発火を阻止する
    event.preventDefault();

    cursorX.value = getXInBorderBox(event.clientX, sequencerBodyElement);
    // マウスカーソル位置を基準に水平方向のズームを行う
    const oldZoomX = zoomX.value;
    let newZoomX = zoomX.value;
    newZoomX -= event.deltaY * (ZOOM_X_STEP * 0.01);
    newZoomX = Math.min(ZOOM_X_MAX, newZoomX);
    newZoomX = Math.max(ZOOM_X_MIN, newZoomX);
    const scrollLeft = sequencerBodyElement.scrollLeft;
    const scrollTop = sequencerBodyElement.scrollTop;

    store.dispatch("SET_ZOOM_X", { zoomX: newZoomX }).then(() => {
      const cursorBaseX = (scrollLeft + cursorX.value) / oldZoomX;
      const newScrollLeft = cursorBaseX * newZoomX - cursorX.value;
      sequencerBodyElement.scrollTo(newScrollLeft, scrollTop);
    });
  }
};

const onScroll = (event: Event) => {
  if (event.target instanceof HTMLElement) {
    scrollX.value = event.target.scrollLeft;
    scrollY.value = event.target.scrollTop;
  }
};

const playheadPositionChangeListener = (position: number) => {
  playheadTicks.value = position;

  // オートスクロール
  const sequencerBodyElement = sequencerBody.value;
  if (!sequencerBodyElement) {
    throw new Error("sequencerBodyElement is null.");
  }
  const scrollLeft = sequencerBodyElement.scrollLeft;
  const scrollTop = sequencerBodyElement.scrollTop;
  const scrollWidth = sequencerBodyElement.scrollWidth;
  const clientWidth = sequencerBodyElement.clientWidth;
  const playheadX = tickToBaseX(position, tpqn.value) * zoomX.value;
  const tolerance = 3;
  if (playheadX < scrollLeft) {
    sequencerBodyElement.scrollTo(playheadX, scrollTop);
  } else if (
    scrollLeft < scrollWidth - clientWidth - tolerance &&
    playheadX >= scrollLeft + clientWidth
  ) {
    sequencerBodyElement.scrollTo(playheadX, scrollTop);
  }
};

// スクロールバーの幅を取得する
onMounted(() => {
  const sequencerBodyElement = sequencerBody.value;
  if (!sequencerBodyElement) {
    throw new Error("sequencerBodyElement is null.");
  }
  const clientWidth = sequencerBodyElement.clientWidth;
  const offsetWidth = sequencerBodyElement.offsetWidth;
  scrollBarWidth.value = offsetWidth - clientWidth;
});

// 最初のonActivatedか判断するためのフラグ
let firstActivation = true;

// スクロール位置を設定する
onActivated(() => {
  const sequencerBodyElement = sequencerBody.value;
  if (!sequencerBodyElement) {
    throw new Error("sequencerBodyElement is null.");
  }
  let xToScroll = 0;
  let yToScroll = 0;
  if (firstActivation) {
    // 初期スクロール位置を設定（C4が上から2/3の位置になるようにする）
    const clientHeight = sequencerBodyElement.clientHeight;
    const c4BaseY = noteNumberToBaseY(60);
    const clientBaseHeight = clientHeight / zoomY.value;
    const scrollBaseY = c4BaseY - clientBaseHeight * (2 / 3);
    xToScroll = 0;
    yToScroll = scrollBaseY * zoomY.value;

    firstActivation = false;
  } else {
    // スクロール位置を復帰
    xToScroll = scrollX.value;
    yToScroll = scrollY.value;
  }
  // 実際にスクロールする
  nextTick().then(() => {
    sequencerBodyElement.scrollTo(xToScroll, yToScroll);
  });
});

// リスナー登録
onActivated(() => {
  store.dispatch("ADD_PLAYHEAD_POSITION_CHANGE_LISTENER", {
    listener: playheadPositionChangeListener,
  });

  document.addEventListener("keydown", handleKeydown);
});

// リスナー解除
onDeactivated(() => {
  store.dispatch("REMOVE_PLAYHEAD_POSITION_CHANGE_LISTENER", {
    listener: playheadPositionChangeListener,
  });

  document.removeEventListener("keydown", handleKeydown);
});

// コンテキストメニュー
// TODO: 分割する
const { registerHotkeyWithCleanup } = useHotkeyManager();

registerHotkeyWithCleanup({
  editor: "song",
  name: "コピー",
  callback: () => {
    if (nowPreviewing.value) {
      return;
    }
    if (state.selectedNoteIds.size === 0) {
      return;
    }
    store.dispatch("COPY_NOTES_TO_CLIPBOARD");
  },
});

registerHotkeyWithCleanup({
  editor: "song",
  name: "切り取り",
  callback: () => {
    if (nowPreviewing.value) {
      return;
    }
    if (state.selectedNoteIds.size === 0) {
      return;
    }
    store.dispatch("COMMAND_CUT_NOTES_TO_CLIPBOARD");
  },
});

registerHotkeyWithCleanup({
  editor: "song",
  name: "貼り付け",
  callback: () => {
    if (nowPreviewing.value) {
      return;
    }
    store.dispatch("COMMAND_PASTE_NOTES_FROM_CLIPBOARD");
  },
});

registerHotkeyWithCleanup({
  editor: "song",
  name: "すべて選択",
  callback: () => {
    if (nowPreviewing.value) {
      return;
    }
    store.dispatch("SELECT_ALL_NOTES");
  },
});

const contextMenu = ref<InstanceType<typeof ContextMenu>>();

const contextMenuData = ref<ContextMenuItemData[]>([
  {
    type: "button",
    label: "コピー",
    onClick: async () => {
      contextMenu.value?.hide();
      await store.dispatch("COPY_NOTES_TO_CLIPBOARD");
    },
    disabled: !isNoteSelected.value,
    disableWhenUiLocked: true,
  },
  {
    type: "button",
    label: "切り取り",
    onClick: async () => {
      contextMenu.value?.hide();
      await store.dispatch("COMMAND_CUT_NOTES_TO_CLIPBOARD");
    },
    disabled: !isNoteSelected.value,
    disableWhenUiLocked: true,
  },
  {
    type: "button",
    label: "貼り付け",
    onClick: async () => {
      contextMenu.value?.hide();
      await store.dispatch("COMMAND_PASTE_NOTES_FROM_CLIPBOARD");
    },
    disableWhenUiLocked: true,
  },
  { type: "separator" },
  {
    type: "button",
    label: "すべて選択",
    onClick: async () => {
      contextMenu.value?.hide();
      await store.dispatch("SELECT_ALL_NOTES");
    },
    disableWhenUiLocked: true,
  },
  {
    type: "button",
    label: "選択解除",
    onClick: async () => {
      contextMenu.value?.hide();
      await store.dispatch("DESELECT_ALL_NOTES");
    },
    disabled: !isNoteSelected.value,
    disableWhenUiLocked: true,
  },
  { type: "separator" },
  {
    type: "button",
    label: "クオンタイズ",
    onClick: async () => {
      contextMenu.value?.hide();
      await store.dispatch("COMMAND_QUANTIZE_SELECTED_NOTES");
    },
    disabled: !isNoteSelected.value,
    disableWhenUiLocked: true,
  },
  { type: "separator" },
  {
    type: "button",
    label: "削除",
    onClick: async () => {
      contextMenu.value?.hide();
      await store.dispatch("COMMAND_REMOVE_SELECTED_NOTES");
    },
    disabled: !isNoteSelected.value,
    disableWhenUiLocked: true,
  },
]);
</script>

<style scoped lang="scss">
@use "@/styles/variables" as vars;
@use "@/styles/colors" as colors;

.score-sequencer {
  backface-visibility: hidden;
  display: grid;
  grid-template-rows: 30px 1fr;
  grid-template-columns: 48px 1fr;
}

.sequencer-corner {
  grid-row: 1;
  grid-column: 1;
  background: colors.$background;
  border-top: 1px solid colors.$sequencer-sub-divider;
  border-bottom: 1px solid colors.$sequencer-sub-divider;
}

.sequencer-ruler {
  grid-row: 1;
  grid-column: 2;
}

.sequencer-keys {
  grid-row: 2;
  grid-column: 1;
}

.sequencer-body {
  grid-row: 2;
  grid-column: 2;
  backface-visibility: hidden;
  overflow: auto;
  position: relative;

  &.rect-selecting {
    cursor: crosshair;
  }
}

.sequencer-grid {
  display: block;
  pointer-events: none;
}

.sequencer-grid-cell {
  display: block;
  stroke: rgba(colors.$sequencer-sub-divider-rgb, 0.3);
  stroke-width: 1;
}

.sequencer-grid-octave-cell {
  stroke: colors.$sequencer-main-divider;
}

.sequencer-grid-octave-line {
  backface-visibility: hidden;
  stroke: colors.$sequencer-main-divider;
}

.sequencer-grid-cell-white {
  fill: colors.$sequencer-whitekey-cell;
}

.sequencer-grid-cell-black {
  fill: colors.$sequencer-blackkey-cell;
}

.sequencer-grid-measure-line {
  backface-visibility: hidden;
  stroke: colors.$sequencer-main-divider;
}

.sequencer-grid-beat-line {
  backface-visibility: hidden;
  stroke: colors.$sequencer-sub-divider;
}

.sequencer-guideline {
  position: absolute;
  top: 0;
  left: -1px;
  width: 2px;
  background: hsl(130, 35%, 82%);
  pointer-events: none;
}

.sequencer-pitch {
  grid-row: 2;
  grid-column: 2;
}

.sequencer-overlay {
  grid-row: 2;
  grid-column: 2;
  position: relative;
  overflow: hidden;
  pointer-events: none;
}

.sequencer-phrase-indicator {
  position: absolute;
  top: -2px;
  left: 0;
  height: 6px;
  border-radius: 2px;
}

.sequencer-playhead {
  position: absolute;
  top: 0;
  left: -1px;
  width: 2px;
  height: 100%;
  background: rgba(colors.$display-rgb, 0.6);
  will-change: transform;
}

.rect-select-preview {
  pointer-events: none;
  position: absolute;
  border: 2px solid rgba(colors.$primary-rgb, 0.5);
  background: rgba(colors.$primary-rgb, 0.25);
}

.cursor-draw {
  cursor:
    url("/draw-cursor.png") 2 30,
    auto;
}

.zoom-x-slider {
  position: fixed;
  bottom: 16px;
  right: 32px;
  width: 80px;
}

.zoom-y-slider {
  position: fixed;
  bottom: 40px;
  right: 16px;
  height: 80px;
}
</style><|MERGE_RESOLUTION|>--- conflicted
+++ resolved
@@ -229,10 +229,7 @@
 import ContextMenu, {
   ContextMenuItemData,
 } from "@/components/Menu/ContextMenu.vue";
-<<<<<<< HEAD
-import { NoteId, isMac } from "@/type/preload";
-=======
->>>>>>> f560c6f9
+import { NoteId } from "@/type/preload";
 import { useStore } from "@/store";
 import { Note, SequencerEditTarget } from "@/store/type";
 import {
@@ -431,27 +428,17 @@
 // プレビュー
 // FIXME: 関連する値を１つのobjectにまとめる
 const nowPreviewing = ref(false);
-<<<<<<< HEAD
-const previewNotes = ref<Note[]>([]);
-const copiedNotesForPreview = new Map<NoteId, Note>();
-=======
->>>>>>> f560c6f9
 let previewMode: PreviewMode = "ADD";
 let previewRequestId = 0;
 let previewStartEditTarget: SequencerEditTarget = "NOTE";
 let executePreviewProcess = false;
 // ノート編集のプレビュー
 const previewNotes = ref<Note[]>([]);
-const copiedNotesForPreview = new Map<string, Note>();
+const copiedNotesForPreview = new Map<NoteId, Note>();
 let dragStartTicks = 0;
 let dragStartNoteNumber = 0;
 let dragStartGuideLineTicks = 0;
-<<<<<<< HEAD
 let draggingNoteId = NoteId(""); // FIXME: 無効状態はstring以外の型にする
-let executePreviewProcess = false;
-=======
-let draggingNoteId = ""; // FIXME: 無効状態はstring以外の型にする
->>>>>>> f560c6f9
 let edited = false; // プレビュー終了時にstore.stateの更新を行うかどうかを表す変数
 // ピッチ編集のプレビュー
 const previewPitchEdit = ref<
@@ -462,18 +449,10 @@
 const prevCursorPos = { frame: 0, frequency: 0 }; // 前のカーソル位置
 
 // ダブルクリック
-<<<<<<< HEAD
-let mouseDownNoteId: NoteId | undefined;
-const clickedNoteIds: [NoteId | undefined, NoteId | undefined] = [
-  undefined,
-  undefined,
-];
-=======
 let mouseDownAreaInfo: NoteAreaInfo | GridAreaInfo | undefined;
 const doubleClickDetector = new DoubleClickDetector<
   NoteAreaInfo | GridAreaInfo
 >();
->>>>>>> f560c6f9
 let ignoreDoubleClick = false;
 
 // 入力を補助する線
@@ -820,46 +799,6 @@
   }
   const cursorBaseX = (scrollX.value + cursorX.value) / zoomX.value;
   const cursorBaseY = (scrollY.value + cursorY.value) / zoomY.value;
-<<<<<<< HEAD
-  const cursorTicks = baseXToTick(cursorBaseX, tpqn.value);
-  const cursorNoteNumber = baseYToNoteNumber(cursorBaseY);
-  // NOTE: 入力を補助する線の判定の境目はスナップ幅の3/4の位置
-  const guideLineTicks =
-    Math.round(cursorTicks / snapTicks.value - 0.25) * snapTicks.value;
-  const copiedNotes: Note[] = [];
-  if (mode === "ADD") {
-    if (cursorNoteNumber < 0) {
-      return;
-    }
-    note = {
-      id: NoteId(uuidv4()),
-      position: guideLineTicks,
-      duration: snapTicks.value,
-      noteNumber: cursorNoteNumber,
-      lyric: getDoremiFromNoteNumber(cursorNoteNumber),
-    };
-    store.dispatch("DESELECT_ALL_NOTES");
-    copiedNotes.push(note);
-  } else {
-    if (!note) {
-      throw new Error("note is undefined.");
-    }
-    if (event.shiftKey) {
-      let minIndex = notes.value.length - 1;
-      let maxIndex = 0;
-      for (let i = 0; i < notes.value.length; i++) {
-        const noteId = notes.value[i].id;
-        if (state.selectedNoteIds.has(noteId) || noteId === note.id) {
-          minIndex = Math.min(minIndex, i);
-          maxIndex = Math.max(maxIndex, i);
-        }
-      }
-      const noteIdsToSelect: NoteId[] = [];
-      for (let i = minIndex; i <= maxIndex; i++) {
-        const noteId = notes.value[i].id;
-        if (!state.selectedNoteIds.has(noteId)) {
-          noteIdsToSelect.push(noteId);
-=======
 
   if (editTarget.value === "NOTE") {
     // 編集ターゲットがノートのときの処理
@@ -875,7 +814,7 @@
         return;
       }
       note = {
-        id: uuidv4(),
+        id: NoteId(uuidv4()),
         position: guideLineTicks,
         duration: snapTicks.value,
         noteNumber: cursorNoteNumber,
@@ -897,13 +836,12 @@
             maxIndex = Math.max(maxIndex, i);
           }
         }
-        const noteIdsToSelect: string[] = [];
+        const noteIdsToSelect: NoteId[] = [];
         for (let i = minIndex; i <= maxIndex; i++) {
           const noteId = notes.value[i].id;
           if (!state.selectedNoteIds.has(noteId)) {
             noteIdsToSelect.push(noteId);
           }
->>>>>>> f560c6f9
         }
         store.dispatch("SELECT_NOTES", { noteIds: noteIdsToSelect });
       } else if (isOnCommandOrCtrlKeyDown(event)) {
