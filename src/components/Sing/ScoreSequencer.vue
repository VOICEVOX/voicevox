<template>
  <div class="score-sequencer">
    <!-- 左上の角 -->
    <div class="sequencer-corner"></div>
    <!-- ルーラー -->
    <SequencerRuler class="sequencer-ruler" :offset="scrollX" :numMeasures />
    <!-- 鍵盤 -->
    <SequencerKeys
      class="sequencer-keys"
      :offset="scrollY"
      :blackKeyWidth="28"
    />
    <!-- シーケンサ -->
    <div
      ref="sequencerBody"
      class="sequencer-body"
      :class="{
        'edit-note': editTarget === 'NOTE',
        'edit-pitch': editTarget === 'PITCH',
        previewing: nowPreviewing,
        [cursorClass]: true,
      }"
      aria-label="シーケンサ"
      @mousedown="onMouseDown"
      @mouseenter="onMouseEnter"
      @mouseleave="onMouseLeave"
      @dblclick.stop="onDoubleClick"
      @wheel="onWheel"
      @scroll="onScroll"
      @contextmenu.prevent
    >
      <!-- グリッド -->
      <SequencerGrid />
      <div
        v-if="editTarget === 'NOTE' && showGuideLine"
        class="sequencer-guideline"
        :style="{
          height: `${gridHeight}px`,
          transform: `translateX(${guideLineX}px)`,
        }"
      ></div>
      <!-- キャラクター全身 -->
      <CharacterPortrait />
      <!-- undefinedだと警告が出るのでnullを渡す -->
      <!-- TODO: ちゃんとしたトラックIDを渡す -->
      <SequencerShadowNote
        v-for="note in notesInOtherTracks"
        :key="note.id"
        :note
      />
      <SequencerNote
        v-for="note in editTarget === 'NOTE'
          ? notesInSelectedTrackWithPreview
          : notesInSelectedTrack"
        :key="note.id"
        class="sequencer-note"
        :note
        :isSelected="selectedNoteIds.has(note.id)"
        :isPreview="previewNoteIds.has(note.id)"
        :isOverlapping="overlappingNoteIdsInSelectedTrack.has(note.id)"
        :previewLyric="previewLyrics.get(note.id) || null"
        :nowPreviewing
        :previewMode
        :cursorClass
        @barMousedown="onNoteBarMouseDown($event, note)"
        @barDoubleClick="onNoteBarDoubleClick($event, note)"
        @leftEdgeMousedown="onNoteLeftEdgeMouseDown($event, note)"
        @rightEdgeMousedown="onNoteRightEdgeMouseDown($event, note)"
      />
      <SequencerLyricInput
        v-if="editingLyricNote != undefined"
        :editingLyricNote
        @lyricInput="onLyricInput"
        @lyricConfirmed="onLyricConfirmed"
      />
    </div>
    <SequencerPitch
      v-if="editTarget === 'PITCH'"
      class="sequencer-pitch"
      :style="{
        marginRight: `${scrollBarWidth}px`,
        marginBottom: `${scrollBarWidth}px`,
      }"
      :offsetX="scrollX"
      :offsetY="scrollY"
      :previewPitchEdit
    />
    <div
      class="sequencer-overlay"
      :style="{
        marginRight: `${scrollBarWidth}px`,
        marginBottom: `${scrollBarWidth}px`,
      }"
    >
      <div
        ref="rectSelectHitbox"
        class="rect-select-preview"
        :style="{
          display: isRectSelecting ? 'block' : 'none',
          left: `${Math.min(rectSelectStartX, cursorX)}px`,
          top: `${Math.min(rectSelectStartY, cursorY)}px`,
          width: `${Math.abs(cursorX - rectSelectStartX)}px`,
          height: `${Math.abs(cursorY - rectSelectStartY)}px`,
        }"
      ></div>
      <SequencerPhraseIndicator
        v-for="phraseInfo in phraseInfosInOtherTracks"
        :key="phraseInfo.key"
        :phraseKey="phraseInfo.key"
        :isInSelectedTrack="false"
        class="sequencer-phrase-indicator"
        :style="{
          width: `${phraseInfo.width}px`,
          transform: `translateX(${phraseInfo.x - scrollX}px)`,
        }"
      />
      <SequencerPhraseIndicator
        v-for="phraseInfo in phraseInfosInSelectedTrack"
        :key="phraseInfo.key"
        :phraseKey="phraseInfo.key"
        isInSelectedTrack
        class="sequencer-phrase-indicator"
        :style="{
          width: `${phraseInfo.width}px`,
          transform: `translateX(${phraseInfo.x - scrollX}px)`,
        }"
      />
      <div
        class="sequencer-playhead"
        data-testid="sequencer-playhead"
        :style="{
          transform: `translateX(${playheadX - scrollX}px)`,
        }"
      ></div>
    </div>
    <QSlider
      :modelValue="zoomX"
      :min="ZOOM_X_MIN"
      :max="ZOOM_X_MAX"
      :step="ZOOM_X_STEP"
      class="zoom-x-slider"
      trackSize="2px"
      @update:modelValue="setZoomX"
    />
    <QSlider
      :modelValue="zoomY"
      :min="ZOOM_Y_MIN"
      :max="ZOOM_Y_MAX"
      :step="ZOOM_Y_STEP"
      vertical
      reverse
      class="zoom-y-slider"
      trackSize="2px"
      @update:modelValue="setZoomY"
    />
    <ContextMenu ref="contextMenu" :menudata="contextMenuData" />
    <SequencerToolPalette
      :editTarget
      :sequencerNoteTool
      :sequencerPitchTool
      @update:sequencerNoteTool="
        (value) =>
          store.dispatch('SET_SEQUENCER_NOTE_TOOL', {
            sequencerNoteTool: value,
          })
      "
      @update:sequencerPitchTool="
        (value) =>
          store.dispatch('SET_SEQUENCER_PITCH_TOOL', {
            sequencerPitchTool: value,
          })
      "
    />
  </div>
</template>

<script setup lang="ts">
import {
  computed,
  ref,
  nextTick,
  onMounted,
  onActivated,
  onDeactivated,
  watch,
} from "vue";
import ContextMenu, {
  ContextMenuItemData,
} from "@/components/Menu/ContextMenu/Container.vue";
import { NoteId } from "@/type/preload";
import { useStore } from "@/store";
import {
  Note,
  SequencerEditTarget,
  NoteEditTool,
  PitchEditTool,
} from "@/store/type";
import {
  PREVIEW_SOUND_DURATION_SECONDS,
  getEndTicksOfPhrase,
  getNoteDuration,
  getStartTicksOfPhrase,
  noteNumberToFrequency,
  tickToSecond,
} from "@/sing/domain";
import {
  getKeyBaseHeight,
  tickToBaseX,
  baseXToTick,
  noteNumberToBaseY,
  baseYToNoteNumber,
  keyInfos,
  getDoremiFromNoteNumber,
  ZOOM_X_MIN,
  ZOOM_X_MAX,
  ZOOM_X_STEP,
  ZOOM_Y_MIN,
  ZOOM_Y_MAX,
  ZOOM_Y_STEP,
<<<<<<< HEAD
  DoubleClickDetector,
  NoteAreaInfo,
  GridAreaInfo,
=======
  PREVIEW_SOUND_DURATION,
>>>>>>> 10ce8dec
  getButton,
  PreviewMode,
  MouseButton,
  MouseDownBehavior,
  MouseDoubleClickBehavior,
  CursorState,
} from "@/sing/viewHelper";
import SequencerGrid from "@/components/Sing/SequencerGrid/Container.vue";
import SequencerRuler from "@/components/Sing/SequencerRuler/Container.vue";
import SequencerKeys from "@/components/Sing/SequencerKeys.vue";
import SequencerNote from "@/components/Sing/SequencerNote.vue";
import SequencerShadowNote from "@/components/Sing/SequencerShadowNote.vue";
import SequencerPhraseIndicator from "@/components/Sing/SequencerPhraseIndicator.vue";
import CharacterPortrait from "@/components/Sing/CharacterPortrait.vue";
import SequencerPitch from "@/components/Sing/SequencerPitch.vue";
import SequencerLyricInput from "@/components/Sing/SequencerLyricInput.vue";
import SequencerToolPalette from "@/components/Sing/SequencerToolPalette.vue";
import { isOnCommandOrCtrlKeyDown } from "@/store/utility";
import { createLogger } from "@/domain/frontend/log";
import { useHotkeyManager } from "@/plugins/hotkeyPlugin";
import {
  useCommandOrControlKey,
  useShiftKey,
} from "@/composables/useModifierKey";
import { applyGaussianFilter, linearInterpolation } from "@/sing/utility";
import { useLyricInput } from "@/composables/useLyricInput";
import { ExhaustiveError } from "@/type/utility";
import { uuid4 } from "@/helpers/random";

// 直接イベントが来ているかどうか
const isSelfEventTarget = (event: UIEvent) => {
  return event.target === event.currentTarget;
};

const { warn } = createLogger("ScoreSequencer");
const store = useStore();
const state = store.state;

// 選択中のトラックID
const selectedTrackId = computed(() => store.getters.SELECTED_TRACK_ID);

// TPQN、テンポ、ノーツ
const tpqn = computed(() => state.tpqn);
const tempos = computed(() => state.tempos);
const notesInSelectedTrack = computed(() => store.getters.SELECTED_TRACK.notes);
const notesInOtherTracks = computed(() =>
  [...store.state.tracks.entries()].flatMap(([trackId, track]) =>
    trackId === selectedTrackId.value ? [] : track.notes,
  ),
);
const overlappingNoteIdsInSelectedTrack = computed(() =>
  store.getters.OVERLAPPING_NOTE_IDS(selectedTrackId.value),
);
const selectedNotes = computed(() =>
  store.getters.SELECTED_TRACK.notes.filter((note) =>
    selectedNoteIds.value.has(note.id),
  ),
);
const selectedNoteIds = computed(
  () => new Set(store.getters.SELECTED_NOTE_IDS),
);
const isNoteSelected = computed(() => {
  return selectedNoteIds.value.size > 0;
});
const notesInSelectedTrackWithPreview = computed(() => {
  if (nowPreviewing.value) {
    const previewNoteIds = new Set(previewNotes.value.map((value) => value.id));
    return previewNotes.value
      .concat(
        notesInSelectedTrack.value.filter(
          (note) => !previewNoteIds.has(note.id),
        ),
      )
      .toSorted((a, b) => {
        const aIsSelectedOrPreview =
          selectedNoteIds.value.has(a.id) || previewNoteIds.has(a.id);
        const bIsSelectedOrPreview =
          selectedNoteIds.value.has(b.id) || previewNoteIds.has(b.id);
        if (aIsSelectedOrPreview === bIsSelectedOrPreview) {
          return a.position - b.position;
        } else {
          // 「プレビュー中か選択中のノート」が「選択されていないノート」より
          // 手前に表示されるようにする
          return aIsSelectedOrPreview ? 1 : -1;
        }
      });
  } else {
    return notesInSelectedTrack.value.toSorted((a, b) => {
      const aIsSelected = selectedNoteIds.value.has(a.id);
      const bIsSelected = selectedNoteIds.value.has(b.id);
      if (aIsSelected === bIsSelected) {
        return a.position - b.position;
      } else {
        // 「選択中のノート」が「選択されていないノート」より手前に表示されるようにする
        return aIsSelected ? 1 : -1;
      }
    });
  }
});

// 矩形選択
const shiftKey = useShiftKey();
const isRectSelecting = ref(false);
const rectSelectStartX = ref(0);
const rectSelectStartY = ref(0);
const rectSelectHitbox = ref<HTMLElement | undefined>(undefined);

// ズーム状態
const zoomX = computed(() => state.sequencerZoomX);
const zoomY = computed(() => state.sequencerZoomY);

// スナップ
const snapTicks = computed(() => {
  return getNoteDuration(state.sequencerSnapType, tpqn.value);
});

// グリッド
const gridCellBaseHeight = getKeyBaseHeight();
const gridHeight = computed(() => {
  return gridCellBaseHeight * zoomY.value * keyInfos.length;
});

// 小節の数
const numMeasures = computed(() => {
  return store.getters.SEQUENCER_NUM_MEASURES;
});

// スクロール位置
const scrollX = ref(0);
const scrollY = ref(0);

// 再生ヘッドの位置
const playheadTicks = computed(() => store.getters.PLAYHEAD_POSITION);
const playheadX = computed(() => {
  const baseX = tickToBaseX(playheadTicks.value, tpqn.value);
  return Math.floor(baseX * zoomX.value);
});

// フレーズ
const phraseInfos = computed(() => {
  return [...state.phrases.entries()].map(([key, phrase]) => {
    const startTicks = getStartTicksOfPhrase(phrase);
    const endTicks = getEndTicksOfPhrase(phrase);
    const startBaseX = tickToBaseX(startTicks, tpqn.value);
    const endBaseX = tickToBaseX(endTicks, tpqn.value);
    const startX = startBaseX * zoomX.value;
    const endX = endBaseX * zoomX.value;
    const trackId = phrase.trackId;
    return { key, x: startX, width: endX - startX, trackId };
  });
});
const phraseInfosInSelectedTrack = computed(() => {
  return phraseInfos.value.filter(
    (info) => info.trackId === selectedTrackId.value,
  );
});
const phraseInfosInOtherTracks = computed(() => {
  return phraseInfos.value.filter(
    (info) => info.trackId !== selectedTrackId.value,
  );
});

const ctrlKey = useCommandOrControlKey();
const editorFrameRate = computed(() => state.editorFrameRate);
const scrollBarWidth = ref(12);
const sequencerBody = ref<HTMLElement | null>(null);

// マウスカーソル位置
const cursorX = ref(0);
const cursorY = ref(0);

// 歌詞入力
const { previewLyrics, commitPreviewLyrics, splitAndUpdatePreview } =
  useLyricInput();

const onLyricInput = (text: string, note: Note) => {
  splitAndUpdatePreview(text, note);
};

const onLyricConfirmed = (nextNoteId: NoteId | undefined) => {
  commitPreviewLyrics();
  void store.actions.SET_EDITING_LYRIC_NOTE_ID({ noteId: nextNoteId });
};

// プレビュー
// FIXME: 関連する値を１つのobjectにまとめる
const previewMode = ref<PreviewMode>("IDLE");
const nowPreviewing = computed(() => previewMode.value !== "IDLE");
const executePreviewProcess = ref(false);
let previewRequestId = 0;
let previewStartEditTarget: SequencerEditTarget = "NOTE";
// ノート編集のプレビュー
// プレビュー中に更新（移動やリサイズ等）されるノーツ
const previewNotes = ref<Note[]>([]);
// プレビュー中に変更されない（プレビュー前の状態を保持する）ノーツ
const copiedNotesForPreview = new Map<NoteId, Note>();
const previewNoteIds = computed(() => {
  return new Set(nowPreviewing.value ? copiedNotesForPreview.keys() : []);
});
let dragStartTicks = 0;
let dragStartNoteNumber = 0;
let dragStartGuideLineTicks = 0;
let draggingNoteId = NoteId(""); // FIXME: 無効状態はstring以外の型にする
let edited = false; // プレビュー終了時にstore.stateの更新を行うかどうかを表す変数
// ピッチ編集のプレビュー
const previewPitchEdit = ref<
  | { type: "draw"; data: number[]; startFrame: number }
  | { type: "erase"; startFrame: number; frameLength: number }
  | undefined
>(undefined);
const prevCursorPos = { frame: 0, frequency: 0 }; // 前のカーソル位置

// 歌詞を編集中のノート
const editingLyricNote = computed(() => {
  return notesInSelectedTrack.value.find(
    (note) => note.id === state.editingLyricNoteId,
  );
});

// 入力を補助する線
const showGuideLine = ref(true);
const guideLineX = ref(0);

// 編集モード
// NOTE: ステートマシン実装後に削除する
// 議論 https://github.com/VOICEVOX/voicevox/pull/2367#discussion_r1853262865

// 編集モードの外部コンテキスト
interface EditModeContext {
  readonly ctrlKey: boolean;
  readonly shiftKey: boolean;
  readonly nowPreviewing: boolean;
  readonly editTarget: SequencerEditTarget;
  readonly sequencerNoteTool: NoteEditTool;
  readonly sequencerPitchTool: PitchEditTool;
  readonly isSelfEventTarget?: boolean;
  readonly mouseButton?: MouseButton;
  readonly editingLyricNoteId?: NoteId;
}

// 編集対象
const editTarget = computed(() => store.state.sequencerEditTarget);
// 選択中のノート編集ツール
const sequencerNoteTool = computed(() => state.sequencerNoteTool);
// 選択中のピッチ編集ツール
const sequencerPitchTool = computed(() => state.sequencerPitchTool);

/**
 * マウスダウン時の振る舞いを判定する
 * 条件の判定のみを行い、実際の処理は呼び出し側で行う
 */
const determineMouseDownBehavior = (
  context: EditModeContext,
): MouseDownBehavior => {
  const { isSelfEventTarget, mouseButton, editingLyricNoteId } = context;

  // プレビュー中は無視
  if (nowPreviewing.value) return "IGNORE";

  // ノート編集の場合
  if (editTarget.value === "NOTE") {
    // イベントが来ていない場合は無視
    if (!isSelfEventTarget) return "IGNORE";
    // 歌詞編集中は無視
    if (editingLyricNoteId != undefined) return "IGNORE";

    // 左クリックの場合
    if (mouseButton === "LEFT_BUTTON") {
      // シフトキーが押されている場合は常に矩形選択開始
      if (shiftKey.value) return "START_RECT_SELECT";

      // 編集優先ツールの場合
      if (sequencerNoteTool.value === "EDIT_FIRST") {
        // コントロールキーが押されている場合は全選択解除
        if (ctrlKey.value) {
          return "DESELECT_ALL";
        }
        return "ADD_NOTE";
      }

      // 選択優先ツールの場合
      if (sequencerNoteTool.value === "SELECT_FIRST") {
        // 矩形選択開始
        return "START_RECT_SELECT";
      }
    }

    return "DESELECT_ALL";
  }

  // ピッチ編集の場合
  if (editTarget.value === "PITCH") {
    // 左クリック以外は無視
    if (mouseButton !== "LEFT_BUTTON") return "IGNORE";

    // ピッチ削除ツールが選択されている場合はピッチ削除
    if (sequencerPitchTool.value === "ERASE") {
      return "ERASE_PITCH";
    }

    // それ以外はピッチ編集
    return "DRAW_PITCH";
  }

  return "IGNORE";
};

/**
 * ダブルクリック時の振る舞いを判定する
 */
const determineDoubleClickBehavior = (
  context: EditModeContext,
): MouseDoubleClickBehavior => {
  const { isSelfEventTarget, mouseButton } = context;

  // ノート編集の場合
  if (editTarget.value === "NOTE") {
    // 直接イベントが来ていない場合は無視
    if (!isSelfEventTarget) return "IGNORE";

    // プレビュー中は無視
    if (nowPreviewing.value) return "IGNORE";

    // 選択優先ツールではノート追加
    if (mouseButton === "LEFT_BUTTON") {
      if (sequencerNoteTool.value === "SELECT_FIRST") {
        return "ADD_NOTE";
      }
    }
    return "IGNORE";
  }

  return "IGNORE";
};

// 以下のtoolChangedByCtrlは2024/12/04時点での期待動作が以下のため必要…
//
// DRAW選択時 → Ctrlキー押す → → Ctrlキー離す → DRAWに戻る
// ERASE選択時 → Ctrlキー押す → なにも起こらない(DRAWに変更されない)
//
// 単純にCtrlキーやPitchToolの新旧比較ではCtrlキー離されたときに常にツールがDRAWに戻ってしまうため
// 一時的な切り替えであることを保持しておく必要がある

// Ctrlキーが押されたときにピッチツールを変更したかどうか
const toolChangedByCtrl = ref(false);

// ピッチ編集モードにおいてCtrlキーが押されたときにピッチツールを消しゴムツールにする
watch([ctrlKey], () => {
  // ピッチ編集モードでない場合は無視
  if (editTarget.value !== "PITCH") {
    return;
  }

  // 現在のツールがピッチ描画ツールの場合
  if (sequencerPitchTool.value === "DRAW") {
    // Ctrlキーが押されたときはピッチ削除ツールに変更
    if (ctrlKey.value) {
      void store.actions.SET_SEQUENCER_PITCH_TOOL({
        sequencerPitchTool: "ERASE",
      });
      toolChangedByCtrl.value = true;
    }
  }

  // 現在のツールがピッチ削除ツールかつCtrlキーが離されたとき
  if (sequencerPitchTool.value === "ERASE" && toolChangedByCtrl.value) {
    // ピッチ描画ツールに戻す
    if (!ctrlKey.value) {
      void store.actions.SET_SEQUENCER_PITCH_TOOL({
        sequencerPitchTool: "DRAW",
      });
      toolChangedByCtrl.value = false;
    }
  }
});

// カーソルの状態
// TODO: ステートマシン実装後に削除する
// 議論 https://github.com/VOICEVOX/voicevox/pull/2367#discussion_r1853262865

/**
 * カーソルの状態を関連するコンテキストから取得する
 */
const determineCursorBehavior = (): CursorState => {
  // プレビューの場合
  if (nowPreviewing.value && previewMode.value !== "IDLE") {
    switch (previewMode.value) {
      case "ADD_NOTE":
        return "DRAW";
      case "MOVE_NOTE":
        return "MOVE";
      case "RESIZE_NOTE_RIGHT":
      case "RESIZE_NOTE_LEFT":
        return "EW_RESIZE";
      case "DRAW_PITCH":
        return "DRAW";
      case "ERASE_PITCH":
        return "ERASE";
      default:
        return "UNSET";
    }
  }

  // ノート編集の場合
  if (editTarget.value === "NOTE") {
    // シフトキーが押されていたら常に十字カーソル
    if (shiftKey.value) {
      return "CROSSHAIR";
    }
    // ノート編集ツールが選択されておりCtrlキーが押されていない場合は描画カーソル
    if (sequencerNoteTool.value === "EDIT_FIRST" && !ctrlKey.value) {
      return "DRAW";
    }
    // それ以外は未設定
    return "UNSET";
  }

  // ピッチ編集の場合
  if (editTarget.value === "PITCH") {
    // 描画ツールが選択されていたら描画カーソル
    if (sequencerPitchTool.value === "DRAW") {
      return "DRAW";
    }
    // 削除ツールが選択されていたら消しゴムカーソル
    if (sequencerPitchTool.value === "ERASE") {
      return "ERASE";
    }
  }
  return "UNSET";
};

// カーソル用のCSSクラス名ヘルパー
const cursorClass = computed(() => {
  switch (cursorState.value) {
    case "EW_RESIZE":
      return "cursor-ew-resize";
    case "CROSSHAIR":
      return "cursor-crosshair";
    case "MOVE":
      return "cursor-move";
    case "DRAW":
      return "cursor-draw";
    case "ERASE":
      return "cursor-erase";
    default:
      return "";
  }
});

// カーソルの状態
const cursorState = computed(() => determineCursorBehavior());

const previewAdd = () => {
  const cursorBaseX = (scrollX.value + cursorX.value) / zoomX.value;
  const cursorTicks = baseXToTick(cursorBaseX, tpqn.value);
  const draggingNote = copiedNotesForPreview.get(draggingNoteId);
  if (!draggingNote) {
    throw new Error("draggingNote is undefined.");
  }
  const dragTicks = cursorTicks - dragStartTicks;
  const noteDuration =
    Math.round(dragTicks / snapTicks.value) * snapTicks.value;
  const noteEndPos = draggingNote.position + noteDuration;

  const editedNotes = new Map<NoteId, Note>();
  for (const note of previewNotes.value) {
    const copiedNote = copiedNotesForPreview.get(note.id);
    if (!copiedNote) {
      throw new Error("copiedNote is undefined.");
    }
    const duration = Math.max(snapTicks.value, noteDuration);
    if (note.duration !== duration) {
      editedNotes.set(note.id, { ...note, duration });
    }
  }
  if (editedNotes.size !== 0) {
    previewNotes.value = previewNotes.value.map((value) => {
      return editedNotes.get(value.id) ?? value;
    });
  }

  const guideLineBaseX = tickToBaseX(noteEndPos, tpqn.value);
  guideLineX.value = guideLineBaseX * zoomX.value;
};

const previewMove = () => {
  const cursorBaseX = (scrollX.value + cursorX.value) / zoomX.value;
  const cursorBaseY = (scrollY.value + cursorY.value) / zoomY.value;
  const cursorTicks = baseXToTick(cursorBaseX, tpqn.value);
  const cursorNoteNumber = baseYToNoteNumber(cursorBaseY);
  const draggingNote = copiedNotesForPreview.get(draggingNoteId);
  if (!draggingNote) {
    throw new Error("draggingNote is undefined.");
  }
  const dragTicks = cursorTicks - dragStartTicks;
  const notePos = draggingNote.position;
  const newNotePos =
    Math.round((notePos + dragTicks) / snapTicks.value) * snapTicks.value;
  const movingTicks = newNotePos - notePos;
  const movingSemitones = cursorNoteNumber - dragStartNoteNumber;

  const editedNotes = new Map<NoteId, Note>();
  for (const note of previewNotes.value) {
    const copiedNote = copiedNotesForPreview.get(note.id);
    if (!copiedNote) {
      throw new Error("copiedNote is undefined.");
    }
    const position = copiedNote.position + movingTicks;
    const noteNumber = copiedNote.noteNumber + movingSemitones;
    if (note.position !== position || note.noteNumber !== noteNumber) {
      editedNotes.set(note.id, { ...note, noteNumber, position });
    }
  }
  for (const note of editedNotes.values()) {
    if (note.noteNumber < 0 || note.noteNumber >= keyInfos.length) {
      // MIDIキー範囲外へはドラッグしない
      return;
    }

    if (note.position < 0) {
      // 左端より前はドラッグしない
      return;
    }
  }
  if (editedNotes.size !== 0) {
    previewNotes.value = previewNotes.value.map((value) => {
      return editedNotes.get(value.id) ?? value;
    });
    edited = true;
  }

  const guideLineBaseX = tickToBaseX(
    dragStartGuideLineTicks + movingTicks,
    tpqn.value,
  );
  guideLineX.value = guideLineBaseX * zoomX.value;
};

const previewResizeRight = () => {
  const cursorBaseX = (scrollX.value + cursorX.value) / zoomX.value;
  const cursorTicks = baseXToTick(cursorBaseX, tpqn.value);
  const draggingNote = copiedNotesForPreview.get(draggingNoteId);
  if (!draggingNote) {
    throw new Error("draggingNote is undefined.");
  }
  const dragTicks = cursorTicks - dragStartTicks;
  const noteEndPos = draggingNote.position + draggingNote.duration;
  const newNoteEndPos =
    Math.round((noteEndPos + dragTicks) / snapTicks.value) * snapTicks.value;
  const movingTicks = newNoteEndPos - noteEndPos;

  const editedNotes = new Map<NoteId, Note>();
  for (const note of previewNotes.value) {
    const copiedNote = copiedNotesForPreview.get(note.id);
    if (!copiedNote) {
      throw new Error("copiedNote is undefined.");
    }
    const notePos = copiedNote.position;
    const noteEndPos = copiedNote.position + copiedNote.duration;
    const duration = Math.max(
      snapTicks.value,
      noteEndPos + movingTicks - notePos,
    );
    if (note.duration !== duration) {
      editedNotes.set(note.id, { ...note, duration });
    }
  }
  if (editedNotes.size !== 0) {
    previewNotes.value = previewNotes.value.map((value) => {
      return editedNotes.get(value.id) ?? value;
    });
    edited = true;
  }

  const guideLineBaseX = tickToBaseX(newNoteEndPos, tpqn.value);
  guideLineX.value = guideLineBaseX * zoomX.value;
};

const previewResizeLeft = () => {
  const cursorBaseX = (scrollX.value + cursorX.value) / zoomX.value;
  const cursorTicks = baseXToTick(cursorBaseX, tpqn.value);
  const draggingNote = copiedNotesForPreview.get(draggingNoteId);
  if (!draggingNote) {
    throw new Error("draggingNote is undefined.");
  }
  const dragTicks = cursorTicks - dragStartTicks;
  const notePos = draggingNote.position;
  const newNotePos =
    Math.round((notePos + dragTicks) / snapTicks.value) * snapTicks.value;
  const movingTicks = newNotePos - notePos;

  const editedNotes = new Map<NoteId, Note>();
  for (const note of previewNotes.value) {
    const copiedNote = copiedNotesForPreview.get(note.id);
    if (!copiedNote) {
      throw new Error("copiedNote is undefined.");
    }
    const notePos = copiedNote.position;
    const noteEndPos = copiedNote.position + copiedNote.duration;
    const position = Math.min(
      noteEndPos - snapTicks.value,
      notePos + movingTicks,
    );
    const duration = noteEndPos - position;
    if (note.position !== position && note.duration !== duration) {
      editedNotes.set(note.id, { ...note, position, duration });
    }
  }
  for (const note of editedNotes.values()) {
    if (note.position < 0) {
      // 左端より前はドラッグしない
      return;
    }
  }
  if (editedNotes.size !== 0) {
    previewNotes.value = previewNotes.value.map((value) => {
      return editedNotes.get(value.id) ?? value;
    });
    edited = true;
  }

  const guideLineBaseX = tickToBaseX(newNotePos, tpqn.value);
  guideLineX.value = guideLineBaseX * zoomX.value;
};

// ピッチを描く処理を行う
const previewDrawPitch = () => {
  if (previewPitchEdit.value == undefined) {
    throw new Error("previewPitchEdit.value is undefined.");
  }
  if (previewPitchEdit.value.type !== "draw") {
    throw new Error("previewPitchEdit.value.type is not draw.");
  }
  const frameRate = editorFrameRate.value;
  const cursorBaseX = (scrollX.value + cursorX.value) / zoomX.value;
  const cursorBaseY = (scrollY.value + cursorY.value) / zoomY.value;
  const cursorTicks = baseXToTick(cursorBaseX, tpqn.value);
  const cursorSeconds = tickToSecond(cursorTicks, tempos.value, tpqn.value);
  const cursorFrame = Math.round(cursorSeconds * frameRate);
  const cursorNoteNumber = baseYToNoteNumber(cursorBaseY, false);
  const cursorFrequency = noteNumberToFrequency(cursorNoteNumber);
  if (cursorFrame < 0) {
    return;
  }
  const tempPitchEdit = {
    ...previewPitchEdit.value,
    data: [...previewPitchEdit.value.data],
  };

  if (cursorFrame < tempPitchEdit.startFrame) {
    const numOfFramesToUnshift = tempPitchEdit.startFrame - cursorFrame;
    tempPitchEdit.data = new Array(numOfFramesToUnshift)
      .fill(0)
      .concat(tempPitchEdit.data);
    tempPitchEdit.startFrame = cursorFrame;
  }

  const lastFrame = tempPitchEdit.startFrame + tempPitchEdit.data.length - 1;
  if (cursorFrame > lastFrame) {
    const numOfFramesToPush = cursorFrame - lastFrame;
    tempPitchEdit.data = tempPitchEdit.data.concat(
      new Array(numOfFramesToPush).fill(0),
    );
  }

  if (cursorFrame === prevCursorPos.frame) {
    const i = cursorFrame - tempPitchEdit.startFrame;
    tempPitchEdit.data[i] = cursorFrequency;
  } else if (cursorFrame < prevCursorPos.frame) {
    for (let i = cursorFrame; i <= prevCursorPos.frame; i++) {
      tempPitchEdit.data[i - tempPitchEdit.startFrame] = Math.exp(
        linearInterpolation(
          cursorFrame,
          Math.log(cursorFrequency),
          prevCursorPos.frame,
          Math.log(prevCursorPos.frequency),
          i,
        ),
      );
    }
  } else {
    for (let i = prevCursorPos.frame; i <= cursorFrame; i++) {
      tempPitchEdit.data[i - tempPitchEdit.startFrame] = Math.exp(
        linearInterpolation(
          prevCursorPos.frame,
          Math.log(prevCursorPos.frequency),
          cursorFrame,
          Math.log(cursorFrequency),
          i,
        ),
      );
    }
  }

  previewPitchEdit.value = tempPitchEdit;
  prevCursorPos.frame = cursorFrame;
  prevCursorPos.frequency = cursorFrequency;
};

// ドラッグした範囲のピッチ編集データを消去する処理を行う
const previewErasePitch = () => {
  if (previewPitchEdit.value == undefined) {
    throw new Error("previewPitchEdit.value is undefined.");
  }
  if (previewPitchEdit.value.type !== "erase") {
    throw new Error("previewPitchEdit.value.type is not erase.");
  }
  const frameRate = editorFrameRate.value;
  const cursorBaseX = (scrollX.value + cursorX.value) / zoomX.value;
  const cursorTicks = baseXToTick(cursorBaseX, tpqn.value);
  const cursorSeconds = tickToSecond(cursorTicks, tempos.value, tpqn.value);
  const cursorFrame = Math.round(cursorSeconds * frameRate);
  if (cursorFrame < 0) {
    return;
  }
  const tempPitchEdit = { ...previewPitchEdit.value };

  if (tempPitchEdit.startFrame > cursorFrame) {
    tempPitchEdit.frameLength += tempPitchEdit.startFrame - cursorFrame;
    tempPitchEdit.startFrame = cursorFrame;
  }

  const lastFrame = tempPitchEdit.startFrame + tempPitchEdit.frameLength - 1;
  if (lastFrame < cursorFrame) {
    tempPitchEdit.frameLength += cursorFrame - lastFrame;
  }

  previewPitchEdit.value = tempPitchEdit;
  prevCursorPos.frame = cursorFrame;
};

const preview = () => {
  if (executePreviewProcess.value) {
    if (previewMode.value === "ADD_NOTE") {
      previewAdd();
    }
    if (previewMode.value === "MOVE_NOTE") {
      previewMove();
    }
    if (previewMode.value === "RESIZE_NOTE_RIGHT") {
      previewResizeRight();
    }
    if (previewMode.value === "RESIZE_NOTE_LEFT") {
      previewResizeLeft();
    }
    if (previewMode.value === "DRAW_PITCH") {
      previewDrawPitch();
    }
    if (previewMode.value === "ERASE_PITCH") {
      previewErasePitch();
    }
    executePreviewProcess.value = false;
  }
  previewRequestId = requestAnimationFrame(preview);
};

const getXInBorderBox = (clientX: number, element: HTMLElement) => {
  return clientX - element.getBoundingClientRect().left;
};

const getYInBorderBox = (clientY: number, element: HTMLElement) => {
  return clientY - element.getBoundingClientRect().top;
};

const selectOnlyThis = (note: Note) => {
  void store.actions.DESELECT_ALL_NOTES();
  void store.actions.SELECT_NOTES({ noteIds: [note.id] });
  void store.actions.PLAY_PREVIEW_SOUND({
    noteNumber: note.noteNumber,
    duration: PREVIEW_SOUND_DURATION_SECONDS,
  });
};

const startPreview = (event: MouseEvent, mode: PreviewMode, note?: Note) => {
  if (nowPreviewing.value) {
    warn("startPreview was called during preview.");
    return;
  }
  const sequencerBodyElement = sequencerBody.value;
  if (!sequencerBodyElement) {
    throw new Error("sequencerBodyElement is null.");
  }
  cursorX.value = getXInBorderBox(event.clientX, sequencerBodyElement);
  cursorY.value = getYInBorderBox(event.clientY, sequencerBodyElement);
  if (cursorX.value >= sequencerBodyElement.clientWidth) {
    return;
  }
  if (cursorY.value >= sequencerBodyElement.clientHeight) {
    return;
  }
  const cursorBaseX = (scrollX.value + cursorX.value) / zoomX.value;
  const cursorBaseY = (scrollY.value + cursorY.value) / zoomY.value;

  if (editTarget.value === "NOTE") {
    // 編集ターゲットがノートのときの処理

    const cursorTicks = baseXToTick(cursorBaseX, tpqn.value);
    const cursorNoteNumber = baseYToNoteNumber(cursorBaseY, true);
    // NOTE: 入力を補助する線の判定の境目はスナップ幅の3/4の位置
    const guideLineTicks =
      Math.round(cursorTicks / snapTicks.value - 0.25) * snapTicks.value;
    const copiedNotes: Note[] = [];
    if (mode === "ADD_NOTE") {
      if (cursorNoteNumber < 0) {
        return;
      }
      note = {
        id: NoteId(uuid4()),
        position: guideLineTicks,
        duration: snapTicks.value,
        noteNumber: cursorNoteNumber,
        lyric: getDoremiFromNoteNumber(cursorNoteNumber),
      };
      void store.actions.DESELECT_ALL_NOTES();
      copiedNotes.push(note);
    } else {
      if (!note) {
        throw new Error("note is undefined.");
      }
      if (event.shiftKey) {
        // Shiftキーが押されている場合は選択ノートまでの範囲選択
        let minIndex = notesInSelectedTrack.value.length - 1;
        let maxIndex = 0;
        for (let i = 0; i < notesInSelectedTrack.value.length; i++) {
          const noteId = notesInSelectedTrack.value[i].id;
          if (selectedNoteIds.value.has(noteId) || noteId === note.id) {
            minIndex = Math.min(minIndex, i);
            maxIndex = Math.max(maxIndex, i);
          }
        }
        const noteIdsToSelect: NoteId[] = [];
        for (let i = minIndex; i <= maxIndex; i++) {
          const noteId = notesInSelectedTrack.value[i].id;
          if (!selectedNoteIds.value.has(noteId)) {
            noteIdsToSelect.push(noteId);
          }
        }
        void store.actions.SELECT_NOTES({ noteIds: noteIdsToSelect });
      } else if (isOnCommandOrCtrlKeyDown(event)) {
        // CommandキーかCtrlキーが押されている場合
        if (selectedNoteIds.value.has(note.id)) {
          // 選択中のノートなら選択解除
          void store.actions.DESELECT_NOTES({ noteIds: [note.id] });
          return;
        }
        // 未選択のノートなら選択に追加
        void store.actions.SELECT_NOTES({ noteIds: [note.id] });
      } else if (!selectedNoteIds.value.has(note.id)) {
        // 選択中のノートでない場合は選択状態にする
        void selectOnlyThis(note);
      }
      for (const selectedNote of selectedNotes.value) {
        copiedNotes.push({ ...selectedNote });
      }
    }
    dragStartTicks = cursorTicks;
    dragStartNoteNumber = cursorNoteNumber;
    dragStartGuideLineTicks = guideLineTicks;
    draggingNoteId = note.id;
    edited = mode === "ADD_NOTE";
    copiedNotesForPreview.clear();
    for (const copiedNote of copiedNotes) {
      copiedNotesForPreview.set(copiedNote.id, copiedNote);
    }
    previewNotes.value = copiedNotes;
  } else if (editTarget.value === "PITCH") {
    // 編集ターゲットがピッチのときの処理

    const frameRate = editorFrameRate.value;
    const cursorTicks = baseXToTick(cursorBaseX, tpqn.value);
    const cursorSeconds = tickToSecond(cursorTicks, tempos.value, tpqn.value);
    const cursorFrame = Math.round(cursorSeconds * frameRate);
    const cursorNoteNumber = baseYToNoteNumber(cursorBaseY, false);
    const cursorFrequency = noteNumberToFrequency(cursorNoteNumber);
    if (mode === "DRAW_PITCH") {
      previewPitchEdit.value = {
        type: "draw",
        data: [cursorFrequency],
        startFrame: cursorFrame,
      };
    } else if (mode === "ERASE_PITCH") {
      previewPitchEdit.value = {
        type: "erase",
        startFrame: cursorFrame,
        frameLength: 1,
      };
    } else {
      throw new Error("Unknown preview mode.");
    }
    prevCursorPos.frame = cursorFrame;
    prevCursorPos.frequency = cursorFrequency;
  } else {
    throw new ExhaustiveError(editTarget.value);
  }
  previewMode.value = mode;
  previewStartEditTarget = editTarget.value;
  executePreviewProcess.value = true;
  previewRequestId = requestAnimationFrame(preview);
};

const endPreview = () => {
  cancelAnimationFrame(previewRequestId);
  if (previewStartEditTarget === "NOTE") {
    // 編集ターゲットがノートのときにプレビューを開始した場合の処理
    if (edited) {
      const previewTrackId = selectedTrackId.value;
      const noteIds = previewNotes.value.map((note) => note.id);

      if (previewMode.value === "ADD_NOTE") {
        void store.actions.COMMAND_ADD_NOTES({
          notes: previewNotes.value,
          trackId: previewTrackId,
        });
        void store.actions.SELECT_NOTES({
          noteIds,
        });
      } else if (
        previewMode.value === "MOVE_NOTE" ||
        previewMode.value === "RESIZE_NOTE_RIGHT" ||
        previewMode.value === "RESIZE_NOTE_LEFT"
      ) {
        // ノートの編集処理（移動・リサイズ）
        void store.actions.COMMAND_UPDATE_NOTES({
          notes: previewNotes.value,
          trackId: previewTrackId,
        });
        void store.actions.SELECT_NOTES({ noteIds });
      }
      if (previewNotes.value.length === 1) {
        void store.actions.PLAY_PREVIEW_SOUND({
          noteNumber: previewNotes.value[0].noteNumber,
          duration: PREVIEW_SOUND_DURATION_SECONDS,
        });
      }
    }
  } else if (previewStartEditTarget === "PITCH") {
    // 編集ターゲットがピッチのときにプレビューを開始した場合の処理

    if (previewPitchEdit.value == undefined) {
      throw new Error("previewPitchEdit.value is undefined.");
    }
    const previewPitchEditType = previewPitchEdit.value.type;
    if (previewPitchEditType === "draw") {
      // カーソルを動かさずにマウスのボタンを離したときに1フレームのみの変更になり、
      // 1フレームの変更はピッチ編集ラインとして表示されないので、無視する
      if (previewPitchEdit.value.data.length >= 2) {
        // 平滑化を行う
        let data = previewPitchEdit.value.data;
        data = data.map((value) => Math.log(value));
        applyGaussianFilter(data, 0.7);
        data = data.map((value) => Math.exp(value));

        void store.actions.COMMAND_SET_PITCH_EDIT_DATA({
          pitchArray: data,
          startFrame: previewPitchEdit.value.startFrame,
          trackId: selectedTrackId.value,
        });
      }
    } else if (previewPitchEditType === "erase") {
      void store.actions.COMMAND_ERASE_PITCH_EDIT_DATA({
        startFrame: previewPitchEdit.value.startFrame,
        frameLength: previewPitchEdit.value.frameLength,
        trackId: selectedTrackId.value,
      });
    } else {
      throw new ExhaustiveError(previewPitchEditType);
    }
    previewPitchEdit.value = undefined;
  } else {
    throw new ExhaustiveError(previewStartEditTarget);
  }
  previewMode.value = "IDLE";
  previewNotes.value = [];
  copiedNotesForPreview.clear();
  edited = false;
};

const onNoteBarMouseDown = (event: MouseEvent, note: Note) => {
  if (editTarget.value !== "NOTE" || !isSelfEventTarget(event)) {
    return;
  }

  const mouseButton = getButton(event);
  if (mouseButton === "LEFT_BUTTON") {
    startPreview(event, "MOVE_NOTE", note);
  } else if (!selectedNoteIds.value.has(note.id)) {
    selectOnlyThis(note);
  }
};

const onNoteBarDoubleClick = (event: MouseEvent, note: Note) => {
  if (editTarget.value !== "NOTE") {
    return;
  }
  const mouseButton = getButton(event);
  if (mouseButton === "LEFT_BUTTON" && note.id !== state.editingLyricNoteId) {
    void store.actions.SET_EDITING_LYRIC_NOTE_ID({ noteId: note.id });
  }
};

const onNoteLeftEdgeMouseDown = (event: MouseEvent, note: Note) => {
  if (editTarget.value !== "NOTE" || !isSelfEventTarget(event)) {
    return;
  }
  const mouseButton = getButton(event);
  if (mouseButton === "LEFT_BUTTON") {
    startPreview(event, "RESIZE_NOTE_LEFT", note);
  } else if (!selectedNoteIds.value.has(note.id)) {
    selectOnlyThis(note);
  }
};

const onNoteRightEdgeMouseDown = (event: MouseEvent, note: Note) => {
  if (editTarget.value !== "NOTE" || !isSelfEventTarget(event)) {
    return;
  }
  const mouseButton = getButton(event);
  if (mouseButton === "LEFT_BUTTON") {
    startPreview(event, "RESIZE_NOTE_RIGHT", note);
  } else if (!selectedNoteIds.value.has(note.id)) {
    selectOnlyThis(note);
  }
};

const onMouseDown = (event: MouseEvent) => {
  // TODO: isSelfEventTarget、mouseButton、editingLyricNoteId以外は必要ないが、
  // 必要な依存関係明示のため(とuseEditModeからのコピペのためcontextに入れている
  // ステートマシン実装時に要修正
  const mouseDownContext = {
    ctrlKey: ctrlKey.value,
    shiftKey: shiftKey.value,
    nowPreviewing: nowPreviewing.value,
    editTarget: editTarget.value,
    sequencerNoteTool: sequencerNoteTool.value,
    sequencerPitchTool: sequencerPitchTool.value,
    isSelfEventTarget: isSelfEventTarget(event),
    mouseButton: getButton(event),
    editingLyricNoteId: state.editingLyricNoteId,
  } satisfies EditModeContext;
  // マウスダウン時の振る舞い
  const behavior = determineMouseDownBehavior(mouseDownContext);

  switch (behavior) {
    case "IGNORE":
      return;

    case "START_RECT_SELECT":
      isRectSelecting.value = true;
      rectSelectStartX.value = cursorX.value;
      rectSelectStartY.value = cursorY.value;
      break;

    case "ADD_NOTE":
      startPreview(event, "ADD_NOTE");
      break;

    case "DESELECT_ALL":
      void store.actions.DESELECT_ALL_NOTES();
      break;

    case "DRAW_PITCH":
      startPreview(event, "DRAW_PITCH");
      break;

    case "ERASE_PITCH":
      startPreview(event, "ERASE_PITCH");
      break;

    default:
      break;
  }
};

const onMouseMove = (event: MouseEvent) => {
  const sequencerBodyElement = sequencerBody.value;
  if (!sequencerBodyElement) {
    throw new Error("sequencerBodyElement is null.");
  }
  cursorX.value = getXInBorderBox(event.clientX, sequencerBodyElement);
  cursorY.value = getYInBorderBox(event.clientY, sequencerBodyElement);

  if (nowPreviewing.value) {
    executePreviewProcess.value = true;
  } else {
    const scrollLeft = sequencerBodyElement.scrollLeft;
    const cursorBaseX = (scrollLeft + cursorX.value) / zoomX.value;
    const cursorTicks = baseXToTick(cursorBaseX, tpqn.value);
    // NOTE: 入力を補助する線の判定の境目はスナップ幅の3/4の位置
    const guideLineTicks =
      Math.round(cursorTicks / snapTicks.value - 0.25) * snapTicks.value;
    const guideLineBaseX = tickToBaseX(guideLineTicks, tpqn.value);
    guideLineX.value = guideLineBaseX * zoomX.value;
  }
};

const onMouseUp = (event: MouseEvent) => {
  const mouseButton = getButton(event);
  if (mouseButton !== "LEFT_BUTTON") {
    return;
  }
  if (isRectSelecting.value) {
    rectSelect(isOnCommandOrCtrlKeyDown(event));
  } else if (nowPreviewing.value) {
    endPreview();
  }
};

const onDoubleClick = (event: MouseEvent) => {
  // TODO: isSelfEventTarget以外は必要ないが、
  // 必要な依存関係明示のため(とuseEditModeからのコピペのため)contextに入れている
  // ステートマシン実装時に要修正
  const mouseDoubleClickContext = {
    ctrlKey: ctrlKey.value,
    shiftKey: shiftKey.value,
    nowPreviewing: nowPreviewing.value,
    editTarget: editTarget.value,
    sequencerNoteTool: sequencerNoteTool.value,
    sequencerPitchTool: sequencerPitchTool.value,
    isSelfEventTarget: isSelfEventTarget(event),
    mouseButton: getButton(event),
  };

  const behavior = determineDoubleClickBehavior(mouseDoubleClickContext);

  // 振る舞いごとの処理
  switch (behavior) {
    case "IGNORE":
      return;

    case "ADD_NOTE": {
      startPreview(event, "ADD_NOTE");
      // ダブルクリックで追加した場合はプレビューを即終了しノートを追加する
      // mouseDownとの二重状態を避けるため
      endPreview();
      return;
    }

    default:
      break;
  }
};

/**
 * 矩形選択。
 * @param additive 追加選択とするかどうか。
 */
const rectSelect = (additive: boolean) => {
  const rectSelectHitboxElement = rectSelectHitbox.value;
  if (!rectSelectHitboxElement) {
    throw new Error("rectSelectHitboxElement is null.");
  }
  isRectSelecting.value = false;
  const left = Math.min(rectSelectStartX.value, cursorX.value);
  const top = Math.min(rectSelectStartY.value, cursorY.value);
  const width = Math.abs(cursorX.value - rectSelectStartX.value);
  const height = Math.abs(cursorY.value - rectSelectStartY.value);
  const startTicks = baseXToTick(
    (scrollX.value + left) / zoomX.value,
    tpqn.value,
  );
  const endTicks = baseXToTick(
    (scrollX.value + left + width) / zoomX.value,
    tpqn.value,
  );
  const endNoteNumber = baseYToNoteNumber((scrollY.value + top) / zoomY.value);
  const startNoteNumber = baseYToNoteNumber(
    (scrollY.value + top + height) / zoomY.value,
  );

  const noteIdsToSelect: NoteId[] = [];
  for (const note of notesInSelectedTrack.value) {
    if (
      note.position + note.duration >= startTicks &&
      note.position <= endTicks &&
      startNoteNumber <= note.noteNumber &&
      note.noteNumber <= endNoteNumber
    ) {
      noteIdsToSelect.push(note.id);
    }
  }
  if (!additive) {
    void store.actions.DESELECT_ALL_NOTES();
  }
  void store.actions.SELECT_NOTES({ noteIds: noteIdsToSelect });
};

const onMouseEnter = () => {
  showGuideLine.value = true;
};

const onMouseLeave = () => {
  showGuideLine.value = false;
};

// キーボードイベント
const handleNotesArrowUp = () => {
  const editedNotes: Note[] = [];
  for (const note of selectedNotes.value) {
    const noteNumber = Math.min(note.noteNumber + 1, 127);
    editedNotes.push({ ...note, noteNumber });
  }
  if (editedNotes.some((note) => note.noteNumber > 127)) {
    return;
  }
  void store.actions.COMMAND_UPDATE_NOTES({
    notes: editedNotes,
    trackId: selectedTrackId.value,
  });

  if (editedNotes.length === 1) {
    void store.actions.PLAY_PREVIEW_SOUND({
      noteNumber: editedNotes[0].noteNumber,
      duration: PREVIEW_SOUND_DURATION_SECONDS,
    });
  }
};

const handleNotesArrowDown = () => {
  const editedNotes: Note[] = [];
  for (const note of selectedNotes.value) {
    const noteNumber = Math.max(note.noteNumber - 1, 0);
    editedNotes.push({ ...note, noteNumber });
  }
  if (editedNotes.some((note) => note.noteNumber < 0)) {
    return;
  }
  void store.actions.COMMAND_UPDATE_NOTES({
    notes: editedNotes,
    trackId: selectedTrackId.value,
  });

  if (editedNotes.length === 1) {
    void store.actions.PLAY_PREVIEW_SOUND({
      noteNumber: editedNotes[0].noteNumber,
      duration: PREVIEW_SOUND_DURATION_SECONDS,
    });
  }
};

const handleNotesArrowRight = () => {
  const editedNotes: Note[] = [];
  for (const note of selectedNotes.value) {
    const position = note.position + snapTicks.value;
    editedNotes.push({ ...note, position });
  }
  if (editedNotes.length === 0) {
    // TODO: 例外処理は`UPDATE_NOTES`内に移す？
    return;
  }
  void store.actions.COMMAND_UPDATE_NOTES({
    notes: editedNotes,
    trackId: selectedTrackId.value,
  });
};

const handleNotesArrowLeft = () => {
  const editedNotes: Note[] = [];
  for (const note of selectedNotes.value) {
    const position = note.position - snapTicks.value;
    editedNotes.push({ ...note, position });
  }
  if (
    editedNotes.length === 0 ||
    editedNotes.some((note) => note.position < 0)
  ) {
    return;
  }
  void store.actions.COMMAND_UPDATE_NOTES({
    notes: editedNotes,
    trackId: selectedTrackId.value,
  });
};

const handleNotesBackspaceOrDelete = () => {
  if (selectedNoteIds.value.size === 0) {
    // TODO: 例外処理は`COMMAND_REMOVE_SELECTED_NOTES`内に移す？
    return;
  }
  void store.actions.COMMAND_REMOVE_SELECTED_NOTES();
};

const handleKeydown = (event: KeyboardEvent) => {
  // プレビュー中の操作は想定外の挙動をしそうなので防止
  if (nowPreviewing.value) {
    return;
  }
  switch (event.key) {
    case "ArrowUp":
      handleNotesArrowUp();
      break;
    case "ArrowDown":
      handleNotesArrowDown();
      break;
    case "ArrowRight":
      handleNotesArrowRight();
      break;
    case "ArrowLeft":
      handleNotesArrowLeft();
      break;
    case "Backspace":
      handleNotesBackspaceOrDelete();
      break;
    case "Delete":
      handleNotesBackspaceOrDelete();
      break;
    case "Escape":
      void store.actions.DESELECT_ALL_NOTES();
      break;
  }
};

// X軸ズーム
const setZoomX = (value: number | null) => {
  if (value == null) {
    return;
  }
  const sequencerBodyElement = sequencerBody.value;
  if (!sequencerBodyElement) {
    throw new Error("sequencerBodyElement is null.");
  }
  // 画面の中央を基準に水平方向のズームを行う
  const oldZoomX = zoomX.value;
  const newZoomX = value;
  const scrollLeft = sequencerBodyElement.scrollLeft;
  const scrollTop = sequencerBodyElement.scrollTop;
  const clientWidth = sequencerBodyElement.clientWidth;

  void store.actions.SET_ZOOM_X({ zoomX: newZoomX }).then(() => {
    const centerBaseX = (scrollLeft + clientWidth / 2) / oldZoomX;
    const newScrollLeft = centerBaseX * newZoomX - clientWidth / 2;
    sequencerBodyElement.scrollTo(newScrollLeft, scrollTop);
  });
};

// Y軸ズーム
const setZoomY = (value: number | null) => {
  if (value == null) {
    return;
  }
  const sequencerBodyElement = sequencerBody.value;
  if (!sequencerBodyElement) {
    throw new Error("sequencerBodyElement is null.");
  }
  // 画面の中央を基準に垂直方向のズームを行う
  const oldZoomY = zoomY.value;
  const newZoomY = value;
  const scrollLeft = sequencerBodyElement.scrollLeft;
  const scrollTop = sequencerBodyElement.scrollTop;
  const clientHeight = sequencerBodyElement.clientHeight;

  void store.actions.SET_ZOOM_Y({ zoomY: newZoomY }).then(() => {
    const centerBaseY = (scrollTop + clientHeight / 2) / oldZoomY;
    const newScrollTop = centerBaseY * newZoomY - clientHeight / 2;
    sequencerBodyElement.scrollTo(scrollLeft, newScrollTop);
  });
};

const onWheel = (event: WheelEvent) => {
  const sequencerBodyElement = sequencerBody.value;
  if (!sequencerBodyElement) {
    throw new Error("sequencerBodyElement is null.");
  }
  if (isOnCommandOrCtrlKeyDown(event)) {
    // scrollイベントの発火を阻止する
    event.preventDefault();

    cursorX.value = getXInBorderBox(event.clientX, sequencerBodyElement);
    // マウスカーソル位置を基準に水平方向のズームを行う
    const oldZoomX = zoomX.value;
    let newZoomX = zoomX.value;
    newZoomX -= event.deltaY * (ZOOM_X_STEP * 0.01);
    newZoomX = Math.min(ZOOM_X_MAX, newZoomX);
    newZoomX = Math.max(ZOOM_X_MIN, newZoomX);
    const scrollLeft = sequencerBodyElement.scrollLeft;
    const scrollTop = sequencerBodyElement.scrollTop;
    guideLineX.value = 0; // 補助線がはみ出さないように位置を一旦0にする

    void store.actions.SET_ZOOM_X({ zoomX: newZoomX }).then(() => {
      const cursorBaseX = (scrollLeft + cursorX.value) / oldZoomX;
      const newScrollLeft = cursorBaseX * newZoomX - cursorX.value;
      sequencerBodyElement.scrollTo(newScrollLeft, scrollTop);
    });
  }
};

const onScroll = (event: Event) => {
  if (event.target instanceof HTMLElement) {
    scrollX.value = event.target.scrollLeft;
    scrollY.value = event.target.scrollTop;
  }
};

// オートスクロール
watch(playheadTicks, (newPlayheadPosition) => {
  const sequencerBodyElement = sequencerBody.value;
  if (!sequencerBodyElement) {
    if (import.meta.env.DEV) {
      // HMR時にここにたどり着くことがあるので、開発時は警告だけにする
      // TODO: HMR時にここにたどり着く原因を調査して修正する
      warn("sequencerBodyElement is null.");
      return;
    }

    throw new Error("sequencerBodyElement is null.");
  }
  const scrollLeft = sequencerBodyElement.scrollLeft;
  const scrollTop = sequencerBodyElement.scrollTop;
  const scrollWidth = sequencerBodyElement.scrollWidth;
  const clientWidth = sequencerBodyElement.clientWidth;
  const playheadX = tickToBaseX(newPlayheadPosition, tpqn.value) * zoomX.value;
  const tolerance = 3;
  if (playheadX < scrollLeft) {
    sequencerBodyElement.scrollTo(playheadX, scrollTop);
  } else if (
    scrollLeft < scrollWidth - clientWidth - tolerance &&
    playheadX >= scrollLeft + clientWidth
  ) {
    sequencerBodyElement.scrollTo(playheadX, scrollTop);
  }
});

// スクロールバーの幅を取得する
onMounted(() => {
  const sequencerBodyElement = sequencerBody.value;
  if (!sequencerBodyElement) {
    throw new Error("sequencerBodyElement is null.");
  }
  const clientWidth = sequencerBodyElement.clientWidth;
  const offsetWidth = sequencerBodyElement.offsetWidth;
  scrollBarWidth.value = offsetWidth - clientWidth;
});

// 最初のonActivatedか判断するためのフラグ
let firstActivation = true;

// スクロール位置を設定する
onActivated(() => {
  const sequencerBodyElement = sequencerBody.value;
  if (!sequencerBodyElement) {
    throw new Error("sequencerBodyElement is null.");
  }
  let xToScroll = 0;
  let yToScroll = 0;
  if (firstActivation) {
    // 初期スクロール位置を設定（C4が上から2/3の位置になるようにする）
    const clientHeight = sequencerBodyElement.clientHeight;
    const c4BaseY = noteNumberToBaseY(60);
    const clientBaseHeight = clientHeight / zoomY.value;
    const scrollBaseY = c4BaseY - clientBaseHeight * (2 / 3);
    xToScroll = 0;
    yToScroll = scrollBaseY * zoomY.value;

    firstActivation = false;
  } else {
    // スクロール位置を復帰
    xToScroll = scrollX.value;
    yToScroll = scrollY.value;
  }
  // 実際にスクロールする
  void nextTick(() => {
    sequencerBodyElement.scrollTo(xToScroll, yToScroll);
  });
});

// リスナー登録
onActivated(() => {
  document.addEventListener("keydown", handleKeydown);
  window.addEventListener("mousemove", onMouseMove);
  window.addEventListener("mouseup", onMouseUp);
});

// リスナー解除
onDeactivated(() => {
  document.removeEventListener("keydown", handleKeydown);
  window.removeEventListener("mousemove", onMouseMove);
  window.removeEventListener("mouseup", onMouseUp);
});

// コンテキストメニュー
// TODO: 分割する
const { registerHotkeyWithCleanup } = useHotkeyManager();

registerHotkeyWithCleanup({
  editor: "song",
  name: "コピー",
  callback: () => {
    if (nowPreviewing.value) {
      return;
    }
    if (selectedNoteIds.value.size === 0) {
      return;
    }
    void store.actions.COPY_NOTES_TO_CLIPBOARD();
  },
});

registerHotkeyWithCleanup({
  editor: "song",
  name: "切り取り",
  callback: () => {
    if (nowPreviewing.value) {
      return;
    }
    if (selectedNoteIds.value.size === 0) {
      return;
    }
    void store.actions.COMMAND_CUT_NOTES_TO_CLIPBOARD();
  },
});

registerHotkeyWithCleanup({
  editor: "song",
  name: "貼り付け",
  callback: () => {
    if (nowPreviewing.value) {
      return;
    }
    void store.actions.COMMAND_PASTE_NOTES_FROM_CLIPBOARD();
  },
});

registerHotkeyWithCleanup({
  editor: "song",
  name: "すべて選択",
  callback: () => {
    if (nowPreviewing.value) {
      return;
    }
    void store.actions.SELECT_ALL_NOTES_IN_TRACK({
      trackId: selectedTrackId.value,
    });
  },
});

const contextMenu = ref<InstanceType<typeof ContextMenu>>();

const contextMenuData = computed<ContextMenuItemData[]>(() => {
  // NOTE: 選択中のツールにはなんらかのアクティブな表示をしたほうがよいが、
  // activeなどの状態がContextMenuItemにはない+iconは画像なようなため状態表現はなし
  const toolMenuItems: ContextMenuItemData[] =
    editTarget.value === "NOTE"
      ? [
          {
            type: "button",
            label: "選択優先ツール",
            onClick: () => {
              contextMenu.value?.hide();
              void store.actions.SET_SEQUENCER_NOTE_TOOL({
                sequencerNoteTool: "SELECT_FIRST",
              });
            },
            disableWhenUiLocked: false,
          },
          {
            type: "button",
            label: "編集優先ツール",
            onClick: () => {
              contextMenu.value?.hide();
              void store.actions.SET_SEQUENCER_NOTE_TOOL({
                sequencerNoteTool: "EDIT_FIRST",
              });
            },
            disableWhenUiLocked: false,
          },
          { type: "separator" },
        ]
      : [
          {
            type: "button",
            label: "ピッチ描画ツール",
            onClick: () => {
              contextMenu.value?.hide();
              void store.actions.SET_SEQUENCER_PITCH_TOOL({
                sequencerPitchTool: "DRAW",
              });
            },
            disableWhenUiLocked: false,
          },
          {
            type: "button",
            label: "ピッチ削除ツール",
            onClick: () => {
              contextMenu.value?.hide();
              void store.actions.SET_SEQUENCER_PITCH_TOOL({
                sequencerPitchTool: "ERASE",
              });
            },
            disableWhenUiLocked: false,
          },
        ];

  const baseMenuItems: ContextMenuItemData[] = [
    {
      type: "button",
      label: "コピー",
      onClick: () => {
        contextMenu.value?.hide();
        void store.actions.COPY_NOTES_TO_CLIPBOARD();
      },
      disabled: !isNoteSelected.value,
      disableWhenUiLocked: true,
    },
    {
      type: "button",
      label: "切り取り",
      onClick: () => {
        contextMenu.value?.hide();
        void store.actions.COMMAND_CUT_NOTES_TO_CLIPBOARD();
      },
      disabled: !isNoteSelected.value,
      disableWhenUiLocked: true,
    },
    {
      type: "button",
      label: "貼り付け",
      onClick: () => {
        contextMenu.value?.hide();
        void store.actions.COMMAND_PASTE_NOTES_FROM_CLIPBOARD();
      },
      disableWhenUiLocked: true,
    },
    { type: "separator" },
    {
      type: "button",
      label: "すべて選択",
      onClick: () => {
        contextMenu.value?.hide();
        void store.actions.SELECT_ALL_NOTES_IN_TRACK({
          trackId: selectedTrackId.value,
        });
      },
      disableWhenUiLocked: true,
    },
    {
      type: "button",
      label: "選択解除",
      onClick: () => {
        contextMenu.value?.hide();
        void store.actions.DESELECT_ALL_NOTES();
      },
      disabled: !isNoteSelected.value,
      disableWhenUiLocked: true,
    },
    { type: "separator" },
    {
      type: "button",
      label: "クオンタイズ",
      onClick: () => {
        contextMenu.value?.hide();
        void store.actions.COMMAND_QUANTIZE_SELECTED_NOTES();
      },
      disabled: !isNoteSelected.value,
      disableWhenUiLocked: true,
    },
    { type: "separator" },
    {
      type: "button",
      label: "削除",
      onClick: () => {
        contextMenu.value?.hide();
        void store.actions.COMMAND_REMOVE_SELECTED_NOTES();
      },
      disabled: !isNoteSelected.value,
      disableWhenUiLocked: true,
    },
  ];

  return editTarget.value === "NOTE"
    ? [...toolMenuItems, ...baseMenuItems]
    : toolMenuItems;
});
</script>

<style scoped lang="scss">
@use "@/styles/v2/variables" as vars;
@use "@/styles/colors" as colors;

.score-sequencer {
  backface-visibility: hidden;
  display: grid;
  grid-template-rows: 40px 1fr;
  grid-template-columns: 48px 1fr;
  position: relative;
}

.sequencer-corner {
  grid-row: 1;
  grid-column: 1;
  background: var(--scheme-color-sing-ruler-surface);
  border-radius: 8px 0 0 0;
}

.sequencer-ruler {
  grid-row: 1;
  grid-column: 2;
}

.sequencer-keys {
  grid-row: 2;
  grid-column: 1;
}

.sequencer-body {
  grid-row: 2;
  grid-column: 2;
  backface-visibility: hidden;
  overflow: auto;
  position: relative;

  // スクロールバー上のカーソルが要素のものになってしまうためデフォルトカーソルにする
  &::-webkit-scrollbar-thumb:hover,
  &::-webkit-scrollbar-thumb:active,
  &::-webkit-scrollbar-track:hover,
  &::-webkit-scrollbar-track:active {
    cursor: default;
  }
}

.sequencer-grid {
  display: block;
  pointer-events: none;
}

.sequencer-guideline {
  position: absolute;
  top: 0;
  left: -0.5px;
  width: 1px;
  background: var(--scheme-color-inverse-primary);
  pointer-events: none;
}

.sequencer-pitch {
  grid-row: 2;
  grid-column: 2;
}

.sequencer-overlay {
  grid-row: 2;
  grid-column: 2;
  position: relative;
  overflow: hidden;
  pointer-events: none;
}

.sequencer-phrase-indicator {
  position: absolute;
  top: -2px;
  left: 0;
  height: 6px;
  border-radius: 2px;
}

.sequencer-playhead {
  position: absolute;
  top: 0;
  left: 0px;
  width: 2px;
  height: 100%;
  background: var(--scheme-color-inverse-surface);
  will-change: transform;
  transform: translate3d(0, 0, 0);
  z-index: vars.$z-index-sing-playhead;
}

.rect-select-preview {
  pointer-events: none;
  position: absolute;
  border: 1px dashed var(--scheme-color-secondary);
  background: oklch(from var(--scheme-color-secondary) l c h / 0.1);
}

// TODO: ピッチ削除など消しゴム用のカーソル・画像がないためdefault
// カーソルが必要であれば画像を追加する
.cursor-erase {
  cursor: default;
}

.zoom-x-slider {
  position: fixed;
  bottom: 16px;
  right: 32px;
  width: 80px;

  :deep(.q-slider__track) {
    background: var(--scheme-color-outline-variant);
    color: var(--scheme-color-primary-fixed-dim);
  }

  :deep(.q-slider__thumb) {
    color: var(--scheme-color-primary-fixed-dim);
  }
}

.zoom-y-slider {
  position: fixed;
  bottom: 40px;
  right: 16px;
  height: 80px;

  :deep(.q-slider__track) {
    background: var(--scheme-color-outline-variant);
    color: var(--scheme-color-primary-fixed-dim);
  }

  :deep(.q-slider__thumb) {
    color: var(--scheme-color-primary-fixed-dim);
  }
}
</style><|MERGE_RESOLUTION|>--- conflicted
+++ resolved
@@ -217,13 +217,6 @@
   ZOOM_Y_MIN,
   ZOOM_Y_MAX,
   ZOOM_Y_STEP,
-<<<<<<< HEAD
-  DoubleClickDetector,
-  NoteAreaInfo,
-  GridAreaInfo,
-=======
-  PREVIEW_SOUND_DURATION,
->>>>>>> 10ce8dec
   getButton,
   PreviewMode,
   MouseButton,
