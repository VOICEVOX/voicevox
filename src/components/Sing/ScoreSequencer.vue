--- conflicted
+++ resolved
@@ -378,7 +378,7 @@
 
 const onLyricConfirmed = (nextNoteId: NoteId | undefined) => {
   commitPreviewLyrics();
-  void store.dispatch("SET_EDITING_LYRIC_NOTE_ID", { noteId: nextNoteId });
+  store.dispatch("SET_EDITING_LYRIC_NOTE_ID", { noteId: nextNoteId });
 };
 
 // プレビュー
@@ -733,9 +733,9 @@
 };
 
 const selectOnlyThis = (note: Note) => {
-  void store.dispatch("DESELECT_ALL_NOTES");
-  void store.dispatch("SELECT_NOTES", { noteIds: [note.id] });
-  void store.dispatch("PLAY_PREVIEW_SOUND", {
+  store.dispatch("DESELECT_ALL_NOTES");
+  store.dispatch("SELECT_NOTES", { noteIds: [note.id] });
+  store.dispatch("PLAY_PREVIEW_SOUND", {
     noteNumber: note.noteNumber,
     duration: PREVIEW_SOUND_DURATION,
   });
@@ -781,7 +781,7 @@
         noteNumber: cursorNoteNumber,
         lyric: getDoremiFromNoteNumber(cursorNoteNumber),
       };
-      void store.dispatch("DESELECT_ALL_NOTES");
+      store.dispatch("DESELECT_ALL_NOTES");
       copiedNotes.push(note);
     } else {
       if (!note) {
@@ -804,15 +804,10 @@
             noteIdsToSelect.push(noteId);
           }
         }
-        void store.dispatch("SELECT_NOTES", { noteIds: noteIdsToSelect });
+        store.dispatch("SELECT_NOTES", { noteIds: noteIdsToSelect });
       } else if (isOnCommandOrCtrlKeyDown(event)) {
-<<<<<<< HEAD
-        void store.dispatch("SELECT_NOTES", { noteIds: [note.id] });
-      } else if (!state.selectedNoteIds.has(note.id)) {
-=======
         store.dispatch("SELECT_NOTES", { noteIds: [note.id] });
       } else if (!selectedNoteIds.value.has(note.id)) {
->>>>>>> 563bd3e4
         selectOnlyThis(note);
       }
       for (const note of selectedNotes.value) {
@@ -872,15 +867,6 @@
 
     if (edited) {
       if (previewMode === "ADD_NOTE") {
-<<<<<<< HEAD
-        void store.dispatch("COMMAND_ADD_NOTES", { notes: previewNotes.value });
-        void store.dispatch("SELECT_NOTES", {
-          noteIds: previewNotes.value.map((value) => value.id),
-        });
-      } else {
-        void store.dispatch("COMMAND_UPDATE_NOTES", {
-          notes: previewNotes.value,
-=======
         store.dispatch("COMMAND_ADD_NOTES", {
           notes: previewNotes.value,
           trackId: selectedTrackId.value,
@@ -892,11 +878,10 @@
         store.dispatch("COMMAND_UPDATE_NOTES", {
           notes: previewNotes.value,
           trackId: selectedTrackId.value,
->>>>>>> 563bd3e4
         });
       }
       if (previewNotes.value.length === 1) {
-        void store.dispatch("PLAY_PREVIEW_SOUND", {
+        store.dispatch("PLAY_PREVIEW_SOUND", {
           noteNumber: previewNotes.value[0].noteNumber,
           duration: PREVIEW_SOUND_DURATION,
         });
@@ -919,19 +904,14 @@
         applyGaussianFilter(data, 0.7);
         data = data.map((value) => Math.exp(value));
 
-<<<<<<< HEAD
-        void store.dispatch("COMMAND_SET_PITCH_EDIT_DATA", {
-          data,
-=======
         store.dispatch("COMMAND_SET_PITCH_EDIT_DATA", {
           pitchArray: data,
->>>>>>> 563bd3e4
           startFrame: previewPitchEdit.value.startFrame,
           trackId: selectedTrackId.value,
         });
       }
     } else if (previewPitchEditType === "erase") {
-      void store.dispatch("COMMAND_ERASE_PITCH_EDIT_DATA", {
+      store.dispatch("COMMAND_ERASE_PITCH_EDIT_DATA", {
         startFrame: previewPitchEdit.value.startFrame,
         frameLength: previewPitchEdit.value.frameLength,
         trackId: selectedTrackId.value,
@@ -964,7 +944,7 @@
   }
   const mouseButton = getButton(event);
   if (mouseButton === "LEFT_BUTTON" && note.id !== state.editingLyricNoteId) {
-    void store.dispatch("SET_EDITING_LYRIC_NOTE_ID", { noteId: note.id });
+    store.dispatch("SET_EDITING_LYRIC_NOTE_ID", { noteId: note.id });
   }
 };
 
@@ -1008,7 +988,7 @@
         startPreview(event, "ADD_NOTE");
       }
     } else {
-      void store.dispatch("DESELECT_ALL_NOTES");
+      store.dispatch("DESELECT_ALL_NOTES");
     }
   } else if (editTarget.value === "PITCH") {
     if (mouseButton === "LEFT_BUTTON") {
@@ -1096,9 +1076,9 @@
     }
   }
   if (!additive) {
-    void store.dispatch("DESELECT_ALL_NOTES");
-  }
-  void store.dispatch("SELECT_NOTES", { noteIds: noteIdsToSelect });
+    store.dispatch("DESELECT_ALL_NOTES");
+  }
+  store.dispatch("SELECT_NOTES", { noteIds: noteIdsToSelect });
 };
 
 const onMouseEnter = () => {
@@ -1119,17 +1099,13 @@
   if (editedNotes.some((note) => note.noteNumber > 127)) {
     return;
   }
-<<<<<<< HEAD
-  void store.dispatch("COMMAND_UPDATE_NOTES", { notes: editedNotes });
-=======
   store.dispatch("COMMAND_UPDATE_NOTES", {
     notes: editedNotes,
     trackId: selectedTrackId.value,
   });
->>>>>>> 563bd3e4
 
   if (editedNotes.length === 1) {
-    void store.dispatch("PLAY_PREVIEW_SOUND", {
+    store.dispatch("PLAY_PREVIEW_SOUND", {
       noteNumber: editedNotes[0].noteNumber,
       duration: PREVIEW_SOUND_DURATION,
     });
@@ -1145,17 +1121,13 @@
   if (editedNotes.some((note) => note.noteNumber < 0)) {
     return;
   }
-<<<<<<< HEAD
-  void store.dispatch("COMMAND_UPDATE_NOTES", { notes: editedNotes });
-=======
   store.dispatch("COMMAND_UPDATE_NOTES", {
     notes: editedNotes,
     trackId: selectedTrackId.value,
   });
->>>>>>> 563bd3e4
 
   if (editedNotes.length === 1) {
-    void store.dispatch("PLAY_PREVIEW_SOUND", {
+    store.dispatch("PLAY_PREVIEW_SOUND", {
       noteNumber: editedNotes[0].noteNumber,
       duration: PREVIEW_SOUND_DURATION,
     });
@@ -1172,14 +1144,10 @@
     // TODO: 例外処理は`UPDATE_NOTES`内に移す？
     return;
   }
-<<<<<<< HEAD
-  void store.dispatch("COMMAND_UPDATE_NOTES", { notes: editedNotes });
-=======
   store.dispatch("COMMAND_UPDATE_NOTES", {
     notes: editedNotes,
     trackId: selectedTrackId.value,
   });
->>>>>>> 563bd3e4
 };
 
 const handleNotesArrowLeft = () => {
@@ -1194,14 +1162,10 @@
   ) {
     return;
   }
-<<<<<<< HEAD
-  void store.dispatch("COMMAND_UPDATE_NOTES", { notes: editedNotes });
-=======
   store.dispatch("COMMAND_UPDATE_NOTES", {
     notes: editedNotes,
     trackId: selectedTrackId.value,
   });
->>>>>>> 563bd3e4
 };
 
 const handleNotesBackspaceOrDelete = () => {
@@ -1209,7 +1173,7 @@
     // TODO: 例外処理は`COMMAND_REMOVE_SELECTED_NOTES`内に移す？
     return;
   }
-  void store.dispatch("COMMAND_REMOVE_SELECTED_NOTES");
+  store.dispatch("COMMAND_REMOVE_SELECTED_NOTES");
 };
 
 const handleKeydown = (event: KeyboardEvent) => {
@@ -1237,7 +1201,7 @@
       handleNotesBackspaceOrDelete();
       break;
     case "Escape":
-      void store.dispatch("DESELECT_ALL_NOTES");
+      store.dispatch("DESELECT_ALL_NOTES");
       break;
   }
 };
@@ -1258,7 +1222,7 @@
   const scrollTop = sequencerBodyElement.scrollTop;
   const clientWidth = sequencerBodyElement.clientWidth;
 
-  void store.dispatch("SET_ZOOM_X", { zoomX: newZoomX }).then(() => {
+  store.dispatch("SET_ZOOM_X", { zoomX: newZoomX }).then(() => {
     const centerBaseX = (scrollLeft + clientWidth / 2) / oldZoomX;
     const newScrollLeft = centerBaseX * newZoomX - clientWidth / 2;
     sequencerBodyElement.scrollTo(newScrollLeft, scrollTop);
@@ -1281,7 +1245,7 @@
   const scrollTop = sequencerBodyElement.scrollTop;
   const clientHeight = sequencerBodyElement.clientHeight;
 
-  void store.dispatch("SET_ZOOM_Y", { zoomY: newZoomY }).then(() => {
+  store.dispatch("SET_ZOOM_Y", { zoomY: newZoomY }).then(() => {
     const centerBaseY = (scrollTop + clientHeight / 2) / oldZoomY;
     const newScrollTop = centerBaseY * newZoomY - clientHeight / 2;
     sequencerBodyElement.scrollTo(scrollLeft, newScrollTop);
@@ -1308,7 +1272,7 @@
     const scrollTop = sequencerBodyElement.scrollTop;
     guideLineX.value = 0; // 補助線がはみ出さないように位置を一旦0にする
 
-    void store.dispatch("SET_ZOOM_X", { zoomX: newZoomX }).then(() => {
+    store.dispatch("SET_ZOOM_X", { zoomX: newZoomX }).then(() => {
       const cursorBaseX = (scrollLeft + cursorX.value) / oldZoomX;
       const newScrollLeft = cursorBaseX * newZoomX - cursorX.value;
       sequencerBodyElement.scrollTo(newScrollLeft, scrollTop);
@@ -1392,14 +1356,14 @@
     yToScroll = scrollY.value;
   }
   // 実際にスクロールする
-  void nextTick(() => {
+  nextTick(() => {
     sequencerBodyElement.scrollTo(xToScroll, yToScroll);
   });
 });
 
 // リスナー登録
 onActivated(() => {
-  void store.dispatch("ADD_PLAYHEAD_POSITION_CHANGE_LISTENER", {
+  store.dispatch("ADD_PLAYHEAD_POSITION_CHANGE_LISTENER", {
     listener: playheadPositionChangeListener,
   });
 
@@ -1408,7 +1372,7 @@
 
 // リスナー解除
 onDeactivated(() => {
-  void store.dispatch("REMOVE_PLAYHEAD_POSITION_CHANGE_LISTENER", {
+  store.dispatch("REMOVE_PLAYHEAD_POSITION_CHANGE_LISTENER", {
     listener: playheadPositionChangeListener,
   });
 
@@ -1429,7 +1393,7 @@
     if (selectedNoteIds.value.size === 0) {
       return;
     }
-    void store.dispatch("COPY_NOTES_TO_CLIPBOARD");
+    store.dispatch("COPY_NOTES_TO_CLIPBOARD");
   },
 });
 
@@ -1443,7 +1407,7 @@
     if (selectedNoteIds.value.size === 0) {
       return;
     }
-    void store.dispatch("COMMAND_CUT_NOTES_TO_CLIPBOARD");
+    store.dispatch("COMMAND_CUT_NOTES_TO_CLIPBOARD");
   },
 });
 
@@ -1454,7 +1418,7 @@
     if (nowPreviewing.value) {
       return;
     }
-    void store.dispatch("COMMAND_PASTE_NOTES_FROM_CLIPBOARD");
+    store.dispatch("COMMAND_PASTE_NOTES_FROM_CLIPBOARD");
   },
 });
 
@@ -1465,13 +1429,9 @@
     if (nowPreviewing.value) {
       return;
     }
-<<<<<<< HEAD
-    void store.dispatch("SELECT_ALL_NOTES");
-=======
     store.dispatch("SELECT_ALL_NOTES_IN_TRACK", {
       trackId: selectedTrackId.value,
     });
->>>>>>> 563bd3e4
   },
 });
 
