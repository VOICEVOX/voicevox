--- conflicted
+++ resolved
@@ -14,11 +14,7 @@
     const Contact = ref("");
     const md = useMarkdownIt();
     onMounted(async () => {
-<<<<<<< HEAD
-      Contact.value = md.render(await store.dispatch("GET_ConInfo_TEXT"));
-=======
       Contact.value = md.render(await store.dispatch("GET_Coninfo_TEXT"));
->>>>>>> 708115d9
     });
     return {
       Contact,
