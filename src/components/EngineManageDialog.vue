<template>
  <q-dialog
    v-model="engineManageDialogOpenedComputed"
    maximized
    transition-show="jump-up"
    transition-hide="jump-down"
    class="setting-dialog transparent-backdrop"
  >
    <q-layout container view="hHh Lpr fFf" class="bg-background">
      <q-page-container>
        <q-header class="q-pa-sm">
          <q-toolbar>
            <q-toolbar-title class="text-display"
              >エンジンの管理</q-toolbar-title
            >
            <q-space />
            <!-- close button -->
            <q-btn
              round
              flat
              icon="close"
              color="display"
              :disabled="isAddingEngine || uiLocked"
              @click="toDialogClosedState"
            />
          </q-toolbar>
        </q-header>
        <q-page class="row">
          <div v-if="uiLockedState" class="ui-lock-popup">
            <div class="q-pa-md">
              <q-spinner color="primary" size="2.5rem" />
              <div class="q-mt-xs">
                <template v-if="uiLockedState === 'addingEngine'"
                  >追加中・・・</template
                >
                <template v-if="uiLockedState === 'deletingEngine'"
                  >削除中・・・</template
                >
              </div>
            </div>
          </div>
          <div class="col-4 engine-list-col">
            <div v-if="isAddingEngine" class="engine-list-disable-overlay" />
            <div class="engine-list-header text-no-wrap">
              <div class="row engine-list-title text-h5">エンジン一覧</div>
              <div class="row no-wrap">
                <q-btn
                  outline
                  text-color="display"
                  class="text-no-wrap text-bold col-sm q-ma-sm"
                  :disable="uiLocked"
                  @click="toAddEngineState"
                  >追加</q-btn
                >
              </div>
            </div>
            <q-list class="engine-list">
              <template
                v-for="([type, engineIds], i) in Object.entries(
                  categorizedEngineIds
                )"
                :key="`engine-list-${i}`"
              >
                <q-separator v-if="i > 0" spaced />
                <q-item-label header>
                  {{ getEngineTypeName(type) }}</q-item-label
                >
                <q-item
                  v-for="id in engineIds"
                  :key="id"
                  v-ripple
                  tag="label"
                  clickable
                  :active="selectedId === id"
                  active-class="active-engine"
                  @click="selectEngine(id)"
                >
                  <q-item-section avatar>
                    <q-avatar rounded color="primary">
                      <img
                        v-if="engineIcons[id]"
                        :src="engineIcons[id]"
                        :alt="engineInfos[id].name"
                      />
                      <span v-else class="text-display-on-primary"> ? </span>
                    </q-avatar>
                  </q-item-section>
                  <q-item-section>
                    <q-item-label class="text-display">{{
                      engineInfos[id].name
                    }}</q-item-label>
                    <q-item-label caption class="engine-path">{{
                      engineManifests[id] != undefined
                        ? engineManifests[id].brandName
                        : engineInfos[id].uuid
                    }}</q-item-label>
                  </q-item-section>
                </q-item>
              </template>
            </q-list>
          </div>

          <!-- 右側のpane -->
          <div
            v-if="isAddingEngine"
            class="col-8 no-wrap text-no-wrap engine-detail"
          >
            <div class="q-pl-md q-mt-md">
              <div class="text-h5 q-ma-sm">エンジンの追加</div>

              <div class="q-ma-sm">
                <q-btn-toggle
                  v-model="engineLoaderType"
                  :options="[
                    { value: 'vvpp', label: 'VVPPファイル' },
                    { value: 'dir', label: '既存エンジン' },
                  ]"
                  color="surface"
                  unelevated
                  text-color="display"
                  toggle-color="primary"
                  toggle-text-color="display-on-primary"
                />
              </div>
            </div>

            <div v-if="engineLoaderType === 'vvpp'" class="no-wrap q-pl-md">
              <div class="q-ma-sm">
                VVPPファイルでエンジンをインストールします。
              </div>
              <div class="q-ma-sm">
                <q-input
                  ref="vvppFilePathInput"
                  v-model="vvppFilePath"
                  dense
                  readonly
                  placeholder="VVPPファイルの場所"
                  @click="selectVvppFile"
                >
                  <template #append>
                    <q-btn
                      square
                      dense
                      flat
                      color="primary"
                      icon="folder_open"
                      @click="selectVvppFile"
                    >
                      <q-tooltip :delay="500" anchor="bottom left">
                        ファイル選択
                      </q-tooltip>
                    </q-btn>
                  </template>
                  <template #error>
                    {{
                      newEngineDirValidationState
                        ? getEngineDirValidationMessage(
                            newEngineDirValidationState
                          )
                        : undefined
                    }}
                  </template>
                </q-input>
              </div>
            </div>
            <div v-if="engineLoaderType === 'dir'" class="no-wrap q-pl-md">
              <div class="q-ma-sm">PC内にあるエンジンを追加します。</div>
              <div class="q-ma-sm">
                <q-input
                  ref="newEngineDirInput"
                  v-model="newEngineDir"
                  dense
                  readonly
                  :error="
                    newEngineDirValidationState != undefined &&
                    newEngineDirValidationState !== 'ok'
                  "
                  placeholder="エンジンフォルダの場所"
                  @click="selectEngineDir"
                >
                  <template #append>
                    <q-btn
                      square
                      dense
                      flat
                      color="primary"
                      icon="folder_open"
                      @click="selectEngineDir"
                    >
                      <q-tooltip :delay="500" anchor="bottom left">
                        フォルダ選択
                      </q-tooltip>
                    </q-btn>
                  </template>
                  <template #error>
                    {{
                      newEngineDirValidationState
                        ? getEngineDirValidationMessage(
                            newEngineDirValidationState
                          )
                        : undefined
                    }}
                  </template>
                </q-input>
              </div>
            </div>
            <div class="row q-px-md right-pane-buttons">
              <q-space />

              <q-btn
                outline
                text-color="display"
                class="text-no-wrap text-bold q-mr-sm"
                @click="toInitialState"
                >キャンセル</q-btn
              >
              <q-btn
                outline
                text-color="display"
                class="text-no-wrap text-bold q-mr-sm"
                :disabled="!canAddEngine"
                @click="addEngine"
                >追加</q-btn
              >
            </div>
          </div>
          <div
            v-else-if="selectedId"
            class="col-8 no-wrap text-no-wrap engine-detail"
          >
            <div class="q-pl-md q-mt-md flex">
              <img
                v-if="selectedId in engineIcons"
                :src="engineIcons[selectedId]"
                :alt="engineInfos[selectedId].name"
                class="engine-icon"
              />
              <div v-else class="q-mt-sm inline-block">
                <q-avatar rounded color="primary" size="2rem">
                  <span class="text-display-on-primary"> ? </span>
                </q-avatar>
              </div>
              <div class="text-h5 q-ma-sm">
                {{ engineInfos[selectedId].name }}
              </div>
            </div>

            <div class="no-wrap q-pl-md">
              <ul>
                <li>
                  バージョン：{{
                    engineVersions[selectedId]
                      ? engineVersions[selectedId]
                      : "（取得に失敗しました）"
                  }}
                </li>
                <li>
                  URL：
                  <a
                    v-if="engineManifests[selectedId]"
                    :href="engineManifests[selectedId].url"
                    class="text-display-hyperlink"
                    target="_blank"
                    >{{ engineManifests[selectedId].url }}</a
                  >
                  <span v-else>（取得に失敗しました）</span>
                </li>
              </ul>
            </div>
            <div class="no-wrap q-pl-md">
              <div class="text-h6 q-ma-sm">機能</div>
              <ul
                v-if="
                  engineManifests[selectedId] &&
                  engineManifests[selectedId].supportedFeatures
                "
              >
                <li
                  v-for="(value, feature) in engineManifests[selectedId]
                    .supportedFeatures !== null
                    ? engineManifests[selectedId].supportedFeatures
                    : null"
                  :key="feature"
                  :class="value ? '' : 'text-warning'"
                >
                  {{ getFeatureName(feature) }}：{{ value ? "対応" : "非対応" }}
                </li>
              </ul>
              <span v-else>（取得に失敗しました）</span>
            </div>
            <div class="no-wrap q-pl-md">
              <div class="text-h6 q-ma-sm">場所</div>
              <div
                :class="
                  'q-ma-sm' + (engineInfos[selectedId].path ? '' : ' disabled')
                "
              >
                <q-input
                  ref="pathInput"
                  v-model="engineDir"
                  disabled
                  dense
                  readonly
                />
              </div>
            </div>
            <div class="row q-px-md right-pane-buttons">
              <q-space />

              <q-btn
                outline
                text-color="warning"
                class="text-no-wrap text-bold q-mr-sm"
                :disable="
                  uiLocked ||
                  !['path', 'vvpp'].includes(engineInfos[selectedId].type)
                "
                @click="deleteEngine"
                >削除</q-btn
              >
              <q-btn
                outline
                text-color="display"
                class="text-no-wrap text-bold q-mr-sm"
                :disable="uiLocked || !engineInfos[selectedId].path"
                @click="openSelectedEngineDirectory"
                >フォルダを開く</q-btn
              >
              <q-btn
                outline
                text-color="display"
                class="text-no-wrap text-bold q-mr-sm"
                :disable="uiLocked || engineStates[selectedId] === 'STARTING'"
                @click="restartSelectedEngine"
                >再起動</q-btn
              >
            </div>
          </div>
        </q-page>
      </q-page-container>
    </q-layout>
  </q-dialog>
</template>

<script setup lang="ts">
import { computed, ref, watch } from "vue";
import { useStore } from "@/store";
import { base64ImageToUri } from "@/helpers/imageHelper";
import { EngineDirValidationResult, EngineId } from "@/type/preload";
import type { SupportedFeatures } from "@/openapi/models/SupportedFeatures";

type EngineLoaderType = "dir" | "vvpp";

const props =
  defineProps<{
    modelValue: boolean;
  }>();
const emit =
  defineEmits<{
    (e: "update:modelValue", val: boolean): void;
  }>();

const store = useStore();

const engineManageDialogOpenedComputed = computed({
  get: () => props.modelValue,
  set: (val) => emit("update:modelValue", val),
});
const uiLockedState = ref<null | "addingEngine" | "deletingEngine">(null); // ダイアログ内でstore.getters.UI_LOCKEDは常にtrueなので独自に管理
const uiLocked = computed(() => uiLockedState.value !== null);
const isAddingEngine = ref(false);
const engineLoaderType = ref<EngineLoaderType>("vvpp");

const lockUi = function <T>(
  lockType: "addingEngine" | "deletingEngine",
  action: Promise<T>
): Promise<T> {
  uiLockedState.value = lockType;
  return action.finally(() => {
    uiLockedState.value = null;
  });
};

const categorizedEngineIds = computed(() => {
  const sortedEngineInfos = store.getters.GET_SORTED_ENGINE_INFOS;
  const result = {
    default: Object.values(sortedEngineInfos)
      .filter((info) => info.type === "default")
      .map((info) => info.uuid),
    plugin: Object.values(sortedEngineInfos)
      .filter((info) => info.type === "path" || info.type === "vvpp")
      .map((info) => info.uuid),
  };
  return Object.fromEntries(
    Object.entries(result).filter(([, ids]) => ids.length > 0)
  );
});
const engineInfos = computed(() => store.state.engineInfos);
const engineStates = computed(() => store.state.engineStates);
const engineManifests = computed(() => store.state.engineManifests);
const engineIcons = computed(() =>
  Object.fromEntries(
    Object.entries(store.state.engineManifests).map(([id, manifest]) => [
      id,
      base64ImageToUri(manifest.icon),
    ])
  )
);
const engineVersions = ref<Record<EngineId, string>>({});

watch(
  [engineInfos, engineStates, engineManifests],
  async () => {
    // FIXME: engineInfosをMapにする
    for (const idStr of Object.keys(engineInfos.value)) {
      const id = EngineId(idStr);
      if (engineStates.value[id] !== "READY") continue;
      if (engineVersions.value[id]) continue;
      const version = await store
        .dispatch("INSTANTIATE_ENGINE_CONNECTOR", { engineId: id })
        .then((instance) => instance.invoke("versionVersionGet")({}))
        .then((version) => {
          // OpenAPIのバグで"latest"のようにダブルクォーテーションで囲まれていることがあるので外す
          if (version.startsWith('"') && version.endsWith('"')) {
            return version.slice(1, -1);
          }
          return version;
        })
        .catch(() => null);
      if (!version) continue;
      engineVersions.value = {
        ...engineVersions.value,
        [id]: version,
      };
    }
  },
  { immediate: true }
);

const selectedId = ref<EngineId | undefined>(undefined);

const engineDir = computed(() => {
  if (selectedId.value == undefined) throw new Error("engine is not selected");
  return engineInfos.value[selectedId.value]?.path || "（組み込み）";
});

const getEngineTypeName = (name: string) => {
  const engineTypeMap = {
    default: "デフォルトエンジン",
    plugin: "追加エンジン",
  };
  return engineTypeMap[name as keyof typeof engineTypeMap];
};

const getFeatureName = (name: keyof SupportedFeatures) => {
  const featureNameMap: { [key in keyof SupportedFeatures]: string } = {
    adjustMoraPitch: "モーラごとの音高の調整",
    adjustPhonemeLength: "音素ごとの長さの調整",
    adjustSpeedScale: "全体の話速の調整",
    adjustPitchScale: "全体の音高の調整",
    adjustIntonationScale: "全体の抑揚の調整",
    adjustVolumeScale: "全体の音量の調整",
    interrogativeUpspeak: "疑問文の自動調整",
    synthesisMorphing: "2人の話者でモーフィングした音声を合成",
    manageLibrary: "音声ライブラリ(vvlib)の管理",
  };
  return featureNameMap[name];
};

const getEngineDirValidationMessage = (result: EngineDirValidationResult) => {
  const messageMap: {
    [key in EngineDirValidationResult]: string | undefined;
  } = {
    directoryNotFound: "フォルダが見つかりませんでした。",
    notADirectory: "フォルダではありません。",
    manifestNotFound: "engine_manifest.jsonが見つかりませんでした。",
    invalidManifest: "engine_manifest.jsonの内容が不正です。",
    alreadyExists: "同じIDのエンジンが既に登録されています。",
    ok: undefined,
  };
  return messageMap[result];
};

const addEngine = async () => {
  const result = await store.dispatch("SHOW_WARNING_DIALOG", {
    title: "エンジン追加の確認",
    message:
      "この操作はコンピュータに損害を与える可能性があります。エンジンの配布元が信頼できない場合は追加しないでください。",
    actionName: "追加",
  });
  if (result === "OK") {
    if (engineLoaderType.value === "dir") {
      await lockUi(
        "addingEngine",
        store.dispatch("ADD_ENGINE_DIR", {
          engineDir: newEngineDir.value,
        })
      );

      requireReload(
        "エンジンを追加しました。反映には再読み込みが必要です。今すぐ再読み込みしますか？"
      );
    } else {
      const success = await lockUi(
        "addingEngine",
        store.dispatch("INSTALL_VVPP_ENGINE", vvppFilePath.value)
      );
      if (success) {
        requireReload(
          "エンジンを追加しました。反映には再読み込みが必要です。今すぐ再読み込みしますか？"
        );
      }
    }
  }
};
const deleteEngine = async () => {
  const result = await store.dispatch("SHOW_CONFIRM_DIALOG", {
    title: "エンジン削除の確認",
    message: "選択中のエンジンを削除します。よろしいですか？",
    actionName: "削除",
  });
  if (result === "OK") {
    if (selectedId.value == undefined)
      throw new Error("engine is not selected");
    switch (engineInfos.value[selectedId.value].type) {
      case "path": {
        const engineDir = store.state.engineInfos[selectedId.value].path;
        if (!engineDir)
          throw new Error("assert engineInfos[selectedId.value].path");
        await lockUi(
          "deletingEngine",
          store.dispatch("REMOVE_ENGINE_DIR", {
            engineDir,
          })
        );
        requireReload(
          "エンジンを削除しました。反映には再読み込みが必要です。今すぐ再読み込みしますか？"
        );
        break;
      }
      case "vvpp": {
        const success = await lockUi(
          "deletingEngine",
          store.dispatch("UNINSTALL_VVPP_ENGINE", selectedId.value)
        );
        if (success) {
          requireReload(
            "エンジンの削除には再読み込みが必要です。今すぐ再読み込みしますか？"
          );
        }
        break;
      }
      default:
        throw new Error("assert engineInfos[selectedId.value].type");
    }
  }
};

const selectEngine = (id: EngineId) => {
  selectedId.value = id;
};

const openSelectedEngineDirectory = () => {
  if (selectedId.value == undefined)
    throw new Error("assert selectedId.value != undefined");
  store.dispatch("OPEN_ENGINE_DIRECTORY", { engineId: selectedId.value });
};

const restartSelectedEngine = () => {
  if (selectedId.value == undefined)
    throw new Error("assert selectedId.value != undefined");
  store.dispatch("RESTART_ENGINES", {
    engineIds: [selectedId.value],
  });
};

<<<<<<< HEAD
const requireRestart = async (message: string) => {
  const result = await store.dispatch("SHOW_WARNING_DIALOG", {
    title: "VOICEVOXの再起動が必要です",
    message: message,
    actionName: "再起動",
    cancel: "後で",
  });
  toInitialState();
  if (result === "OK") {
    store.dispatch("RESTART_APP", {});
  }
=======
const requireReload = (message: string) => {
  $q.dialog({
    title: "再読み込みが必要です",
    message: message,
    noBackdropDismiss: true,
    cancel: {
      label: "後で",
      color: "display",
      flat: true,
    },
    ok: {
      label: "再読み込み",
      flat: true,
      textColor: "warning",
    },
  })
    .onOk(() => {
      toInitialState();
      store.dispatch("CHECK_EDITED_AND_NOT_SAVE", {
        closeOrReload: "reload",
      });
    })
    .onCancel(() => {
      toInitialState();
    });
>>>>>>> da73bcde
};

const newEngineDir = ref("");
const newEngineDirValidationState = ref<EngineDirValidationResult | null>(null);
const selectEngineDir = async () => {
  const path = await window.electron.showOpenDirectoryDialog({
    title: "エンジンのフォルダを選択",
  });
  if (path) {
    newEngineDir.value = path;
    if (path === "") {
      newEngineDirValidationState.value = null;
      return;
    }
    newEngineDirValidationState.value = await store.dispatch(
      "VALIDATE_ENGINE_DIR",
      {
        engineDir: path,
      }
    );
  }
};

const vvppFilePath = ref("");
const selectVvppFile = async () => {
  const path = await window.electron.showVvppOpenDialog({
    title: "vvppファイルを選択",
    defaultPath: vvppFilePath.value,
  });
  if (path) {
    vvppFilePath.value = path;
  }
};

const canAddEngine = computed(() => {
  if (uiLocked.value) return false;
  if (engineLoaderType.value === "dir") {
    return (
      newEngineDir.value !== "" && newEngineDirValidationState.value === "ok"
    );
  } else if (engineLoaderType.value === "vvpp") {
    return vvppFilePath.value !== "";
  } else {
    return false;
  }
});

// ステートの移動
// 初期状態
const toInitialState = () => {
  selectedId.value = undefined;
  isAddingEngine.value = false;
};
// エンジン追加状態
const toAddEngineState = () => {
  isAddingEngine.value = true;
  selectedId.value = undefined;
  newEngineDirValidationState.value = null;
  newEngineDir.value = "";
  vvppFilePath.value = "";
};
// ダイアログが閉じている状態
const toDialogClosedState = () => {
  engineManageDialogOpenedComputed.value = false;
  isAddingEngine.value = false;
};
</script>

<style lang="scss" scoped>
@use '@/styles/colors' as colors;
@use '@/styles/variables' as vars;

.engine-list-col {
  border-right: solid 1px colors.$surface;
  position: relative; // オーバーレイのため
  overflow-x: hidden;
}

.engine-list-header {
  margin: 1rem;

  gap: 0.5rem;
  align-items: center;
  justify-content: space-between;
  .engine-list-title {
    flex-grow: 1;
  }
}

.engine-list {
  // menubar-height + header-height + window-border-width +
  // 82(title & buttons) + 30(margin 15x2)
  height: calc(
    100vh - #{vars.$menubar-height + vars.$header-height +
      vars.$window-border-width + 82px + 30px}
  );
  width: 100%;
  overflow-y: auto;
}

.engine-path {
  overflow-wrap: break-word;
}

.active-engine {
  background: rgba(colors.$primary-rgb, 0.4);
}

.engine-list-disable-overlay {
  background-color: rgba($color: #000000, $alpha: 0.4);
  width: 100%;
  height: 100%;
  position: absolute;
  z-index: 10;
}

.engine-detail {
  display: flex;
  flex-flow: column;
  height: calc(
    100vh - #{vars.$menubar-height + vars.$header-height +
      vars.$window-border-width}
  ) !important;
  overflow: auto;
}

.right-pane-buttons {
  padding: 20px;

  display: flex;
  flex: 1;
  align-items: flex-end;
}

.engine-icon {
  height: 2rem;
  margin-top: 0.5rem;
  margin-bottom: 0.5rem;
  border-radius: 5px;
}

.ui-lock-popup {
  background-color: rgba(colors.$display-rgb, 0.15);
  position: absolute;
  inset: 0;
  z-index: 10;
  display: flex;
  text-align: center;
  align-items: center;
  justify-content: center;

  > div {
    color: colors.$display;
    background: colors.$background;
    border-radius: 6px;
  }
}
</style><|MERGE_RESOLUTION|>--- conflicted
+++ resolved
@@ -574,45 +574,19 @@
   });
 };
 
-<<<<<<< HEAD
 const requireRestart = async (message: string) => {
   const result = await store.dispatch("SHOW_WARNING_DIALOG", {
-    title: "VOICEVOXの再起動が必要です",
+    title: "再読み込みが必要です",
     message: message,
-    actionName: "再起動",
+    actionName: "再読み込み",
     cancel: "後で",
   });
   toInitialState();
   if (result === "OK") {
-    store.dispatch("RESTART_APP", {});
+    store.dispatch("CHECK_EDITED_AND_NOT_SAVE", {
+      closeOrReload: "reload",
+    });
   }
-=======
-const requireReload = (message: string) => {
-  $q.dialog({
-    title: "再読み込みが必要です",
-    message: message,
-    noBackdropDismiss: true,
-    cancel: {
-      label: "後で",
-      color: "display",
-      flat: true,
-    },
-    ok: {
-      label: "再読み込み",
-      flat: true,
-      textColor: "warning",
-    },
-  })
-    .onOk(() => {
-      toInitialState();
-      store.dispatch("CHECK_EDITED_AND_NOT_SAVE", {
-        closeOrReload: "reload",
-      });
-    })
-    .onCancel(() => {
-      toInitialState();
-    });
->>>>>>> da73bcde
 };
 
 const newEngineDir = ref("");
