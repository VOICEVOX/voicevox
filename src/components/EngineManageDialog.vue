--- conflicted
+++ resolved
@@ -365,11 +365,12 @@
 };
 
 const categorizedEngineIds = computed(() => {
+  const sortedEngineInfos = store.getters.GET_SORTED_ENGINE_INFOS;
   const result = {
-    default: Object.values(engineInfos.value)
+    default: Object.values(sortedEngineInfos)
       .filter((info) => info.type === "default")
       .map((info) => info.uuid),
-    plugin: Object.values(engineInfos.value)
+    plugin: Object.values(sortedEngineInfos)
       .filter((info) => info.type === "path" || info.type === "vvpp")
       .map((info) => info.uuid),
   };
@@ -416,7 +417,6 @@
   return engineInfos.value[selectedId.value]?.path || "（組み込み）";
 });
 
-<<<<<<< HEAD
 const getEngineTypeName = (name: string) => {
   const engineTypeMap = {
     default: "デフォルトエンジン",
@@ -475,39 +475,6 @@
         store.dispatch("ADD_ENGINE_DIR", {
           engineDir: newEngineDir.value,
         })
-=======
-    const engineManageDialogOpenedComputed = computed({
-      get: () => props.modelValue,
-      set: (val) => emit("update:modelValue", val),
-    });
-    const uiLockedState = ref<null | "addingEngine" | "deletingEngine">(null); // ダイアログ内でstore.getters.UI_LOCKEDは常にtrueなので独自に管理
-    const uiLocked = computed(() => uiLockedState.value !== null);
-    const isAddingEngine = ref(false);
-    const engineLoaderType = ref<EngineLoaderType>("dir");
-
-    const lockUi = function <T>(
-      lockType: "addingEngine" | "deletingEngine",
-      action: Promise<T>
-    ): Promise<T> {
-      uiLockedState.value = lockType;
-      return action.finally(() => {
-        uiLockedState.value = null;
-      });
-    };
-
-    const categorizedEngineIds = computed(() => {
-      const sortedEngineInfos = store.getters.GET_SORTED_ENGINE_INFOS;
-      const result = {
-        default: Object.values(sortedEngineInfos)
-          .filter((info) => info.type === "default")
-          .map((info) => info.uuid),
-        plugin: Object.values(sortedEngineInfos)
-          .filter((info) => info.type === "path" || info.type === "vvpp")
-          .map((info) => info.uuid),
-      };
-      return Object.fromEntries(
-        Object.entries(result).filter(([, ids]) => ids.length > 0)
->>>>>>> 3295d7ae
       );
 
       requireRestart(
