--- conflicted
+++ resolved
@@ -219,7 +219,6 @@
       const defaultStyleIds = JSON.parse(
         JSON.stringify(store.state.defaultStyleIds)
       ) as DefaultStyleId[];
-<<<<<<< HEAD
       store.dispatch("SET_DEFAULT_STYLE_IDS", [
         ...defaultStyleIds,
         {
@@ -227,27 +226,11 @@
           defaultStyleId:
             props.characterInfo.metas.styles[selectedStyleIndexComputed.value]
               .styleId,
+          engineId:
+            props.characterInfo.metas.styles[selectedStyleIndexComputed.value]
+              .engineId,
         },
       ]);
-=======
-      multiStyleCharacterInfos.value.forEach((info, idx) => {
-        const defaultStyleKey = selectedStyleIndexes.value[idx] ?? 0;
-        const defaultStyleInfo = {
-          engineId: info.metas.styles[defaultStyleKey].engineId,
-          speakerUuid: info.metas.speakerUuid,
-          defaultStyleId: info.metas.styles[defaultStyleKey].styleId,
-        };
-        const nowSettingIndex = defaultStyleIds.findIndex(
-          (s) => s.speakerUuid === info.metas.speakerUuid
-        );
-        if (nowSettingIndex !== -1) {
-          defaultStyleIds[nowSettingIndex] = defaultStyleInfo;
-        } else {
-          defaultStyleIds.push(defaultStyleInfo);
-        }
-      });
-      store.dispatch("SET_DEFAULT_STYLE_IDS", defaultStyleIds);
->>>>>>> a4b8c962
 
       stop();
       isOpenComputed.value = false;
