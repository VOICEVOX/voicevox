--- conflicted
+++ resolved
@@ -195,11 +195,13 @@
     });
 
     // detail selector
-<<<<<<< HEAD
-    type DetailTypes = "accent" | "intonation" | "duration" | "play" | "save";
-=======
-    type DetailTypes = "accent" | "intonation" | "play" | "stop" | "save";
->>>>>>> 6b5fca90
+    type DetailTypes =
+      | "accent"
+      | "intonation"
+      | "duration"
+      | "play"
+      | "stop"
+      | "save";
     const selectedDetail = ref<DetailTypes>("accent");
     const selectDetail = (index: number) => {
       selectedDetail.value = index === 0 ? "accent" : "intonation";
