--- conflicted
+++ resolved
@@ -386,7 +386,6 @@
     };
 
     // save
-<<<<<<< HEAD
     const save = (event: MouseEvent) => {
       var x = event.x || event.clientX;
       var y = event.y || event.clientY;
@@ -395,15 +394,9 @@
       } else {
         store.dispatch(GENERATE_AND_SAVE_AUDIO, {
           audioKey: activeAudioKey.value!,
+          encoding: store.state.fileEncoding,
         });
       }
-=======
-    const save = () => {
-      store.dispatch(GENERATE_AND_SAVE_AUDIO, {
-        audioKey: activeAudioKey.value!,
-        encoding: store.state.fileEncoding,
-      });
->>>>>>> 63d4bca6
     };
 
     const nowPlaying = computed(
