--- conflicted
+++ resolved
@@ -123,16 +123,10 @@
                 :step="0.001"
                 :type="'consonant'"
                 :clip="true"
-<<<<<<< HEAD
-                :shiftKeyFlag="shiftKeyFlag"
+                :shift-key-flag="shiftKeyFlag"
                 :verticalOffset="-10"
-                @changeValue="changeMoraData"
-                @mouseOver="handleLengthHoverText"
-=======
-                :shift-key-flag="shiftKeyFlag"
                 @change-value="changeMoraData"
                 @mouse-over="handleLengthHoverText"
->>>>>>> 47e59ecd
               />
               <!-- vowel length -->
               <audio-parameter
