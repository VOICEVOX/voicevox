<template>
  <div class="full-height root relative-absolute-wrapper">
    <div>
      <div class="side">
        <div class="detail-selector">
          <q-tabs
            dense
            vertical
            class="text-secondary"
            v-model="selectedDetail"
          >
            <q-tab name="accent" label="ｱｸｾﾝﾄ" />
            <q-tab name="pitch" label="ｲﾝﾄﾈｰｼｮﾝ" />
            <q-tab name="length" label="長さ" />
          </q-tabs>
        </div>
        <div class="play-button-wrapper">
          <template v-if="!nowPlayingContinuously">
            <q-btn
              v-if="!nowPlaying && !nowGenerating"
              fab
              color="primary-light"
              text-color="display-dark"
              icon="play_arrow"
              @click="play"
            ></q-btn>
            <q-btn
              v-else
              fab
              color="primary-light"
              text-color="display-dark"
              icon="stop"
              @click="stop"
            ></q-btn>
<<<<<<< HEAD
            <q-btn
              round
              aria-label="音声ファイルとして保存"
              size="small"
              icon="file_download"
              color="display-light"
              text-color="display-dark"
              @click="save()"
              :disable="nowPlaying || nowGenerating || uiLocked"
            ></q-btn>
=======
>>>>>>> 1fa83293
          </template>
        </div>
      </div>

      <div class="overflow-hidden-y accent-phrase-table">
        <div
          v-for="(accentPhrase, accentPhraseIndex) in accentPhrases"
          :key="accentPhraseIndex"
          class="mora-table"
        >
          <template v-if="selectedDetail === 'accent'">
            <audio-accent
              :accentPhraseIndex="accentPhraseIndex"
              :accentPhrase="accentPhrase"
              :uiLocked="uiLocked"
              :shiftKeyFlag="shiftKeyFlag"
              @changeAccent="changeAccent"
            />
          </template>
          <template v-if="selectedDetail === 'pitch'">
            <div
              v-for="(mora, moraIndex) in accentPhrase.moras"
              :key="moraIndex"
              class="q-mb-sm pitch-cell"
              :style="{ 'grid-column': `${moraIndex * 2 + 1} / span 1` }"
            >
              <!-- div for input width -->
              <audio-parameter
                :moraIndex="moraIndex"
                :accentPhraseIndex="accentPhraseIndex"
                :value="mora.pitch"
                :uiLocked="uiLocked"
                :min="3"
                :max="6.5"
                :disable="mora.pitch == 0.0"
                :type="'pitch'"
                :clip="false"
                :shiftKeyFlag="shiftKeyFlag"
                @changeValue="changeMoraData"
              />
            </div>
            <div v-if="accentPhrase.pauseMora" />
          </template>
          <template v-if="selectedDetail === 'length'">
            <div
              v-for="(mora, moraIndex) in accentPhrase.moras"
              :key="moraIndex"
              class="q-mb-sm pitch-cell"
              :style="{ 'grid-column': `${moraIndex * 2 + 1} / span 1` }"
            >
              <!-- consonant length -->
              <audio-parameter
                v-if="mora.consonant"
                :moraIndex="moraIndex"
                :accentPhraseIndex="accentPhraseIndex"
                :value="mora.consonantLength"
                :uiLocked="uiLocked"
                :min="0"
                :max="0.3"
                :step="0.001"
                :type="'consonant'"
                :clip="true"
                :shiftKeyFlag="shiftKeyFlag"
                @changeValue="changeMoraData"
                @mouseOver="handleLengthHoverText"
              />
              <!-- vowel length -->
              <audio-parameter
                :moraIndex="moraIndex"
                :accentPhraseIndex="accentPhraseIndex"
                :value="mora.vowelLength"
                :uiLocked="uiLocked"
                :min="0"
                :max="0.3"
                :step="0.001"
                :type="'vowel'"
                :clip="mora.consonant ? true : false"
                :shiftKeyFlag="shiftKeyFlag"
                @changeValue="changeMoraData"
                @mouseOver="handleLengthHoverText"
              />
            </div>
          </template>
          <div
            class="q-mb-sm pitch-cell"
            v-if="accentPhrase.pauseMora && selectedDetail == 'length'"
            :style="{
              'grid-column': `${accentPhrase.moras.length * 2 + 1} / span 1`,
            }"
          >
            <!-- pause length -->
            <audio-parameter
              :moraIndex="accentPhrase.moras.length"
              :accentPhraseIndex="accentPhraseIndex"
              :value="accentPhrase.pauseMora.vowelLength"
              :uiLocked="uiLocked"
              :min="0"
              :max="1.0"
              :step="0.01"
              :type="'pause'"
              :shiftKeyFlag="shiftKeyFlag"
              @changeValue="changeMoraData"
            />
          </div>
          <template
            v-for="(mora, moraIndex) in accentPhrase.moras"
            :key="moraIndex"
          >
            <div
              :class="getHoveredClass(mora.vowel, accentPhraseIndex, moraIndex)"
              :style="{
                'grid-column': `${moraIndex * 2 + 1} / span 1`,
              }"
              @mouseover="handleHoverText(true, accentPhraseIndex, moraIndex)"
              @mouseleave="handleHoverText(false, accentPhraseIndex, moraIndex)"
              @click="handleChangeVoicing(mora, accentPhraseIndex, moraIndex)"
            >
              {{ getHoveredText(mora, accentPhraseIndex, moraIndex) }}
              <q-popup-edit
                v-if="selectedDetail == 'accent' && !uiLocked"
                :model-value="pronunciationByPhrase[accentPhraseIndex]"
                auto-save
                transition-show="none"
                transition-hide="none"
                v-slot="scope"
                @save="handleChangePronounce($event, accentPhraseIndex)"
              >
                <q-input
                  v-model="scope.value"
                  dense
                  :input-style="{
                    width: `${scope.value.length + 1}em`,
                    minWidth: '50px',
                  }"
                  autofocus
                  outlined
                  @keyup.enter="scope.set"
                />
              </q-popup-edit>
            </div>
            <div
              v-if="
                accentPhraseIndex < accentPhrases.length - 1 ||
                moraIndex < accentPhrase.moras.length - 1
              "
              @click="
                uiLocked ||
                  toggleAccentPhraseSplit(accentPhraseIndex, false, moraIndex)
              "
              :class="[
                'splitter-cell',
                {
                  'splitter-cell-be-split':
                    moraIndex == accentPhrase.moras.length - 1,
                  'splitter-cell-be-split-pause': accentPhrase.pauseMora,
                },
              ]"
              :style="{ 'grid-column': `${moraIndex * 2 + 2} / span 1` }"
            />
          </template>
          <template v-if="accentPhrase.pauseMora">
            <div class="text-cell">{{ accentPhrase.pauseMora.text }}</div>
            <div
              @click="
                uiLocked || toggleAccentPhraseSplit(accentPhraseIndex, true)
              "
              class="
                splitter-cell
                splitter-cell-be-split
                splitter-cell-be-split-pause
              "
            />
          </template>
        </div>
      </div>
    </div>
  </div>
</template>

<script lang="ts">
import {
  computed,
  defineComponent,
  onMounted,
  onUnmounted,
  reactive,
  ref,
  watch,
} from "vue";
import { useStore } from "@/store";
import { useQuasar } from "quasar";
import { SaveResultObject } from "@/store/type";
import AudioAccent from "./AudioAccent.vue";
import AudioParameter from "./AudioParameter.vue";
import { HotkeyAction, HotkeyReturnType, MoraDataType } from "@/type/preload";
import { setHotkeyFunctions } from "@/store/setting";
import { Mora } from "@/openapi/models";

export default defineComponent({
  components: { AudioAccent, AudioParameter },

  name: "AudioDetail",

  props: {
    activeAudioKey: { type: String, required: true },
  },

  setup(props) {
    const store = useStore();
    const $q = useQuasar();

    const hotkeyMap = new Map<HotkeyAction, () => HotkeyReturnType>([
      [
        "再生/停止",
        () => {
          if (!nowPlaying.value && !nowGenerating.value && !uiLocked.value) {
            play();
          } else {
            stop();
          }
        },
      ],
      [
        "一つだけ書き出し",
        () => {
          if (!uiLocked.value) {
            save();
          }
        },
      ],
      [
        "ｱｸｾﾝﾄ欄を表示",
        () => {
          if (!uiLocked.value) {
            selectedDetail.value = "accent";
          }
        },
      ],
      [
        "ｲﾝﾄﾈｰｼｮﾝ欄を表示",
        () => {
          if (!uiLocked.value) {
            selectedDetail.value = "pitch";
          }
        },
      ],
      [
        "長さ欄を表示",
        () => {
          if (!uiLocked.value) {
            selectedDetail.value = "length";
          }
        },
      ],
    ]);
    // このコンポーネントは遅延評価なので手動でバインディングを行う
    setHotkeyFunctions(hotkeyMap, true);

    // detail selector
    type DetailTypes = "accent" | "pitch" | "length" | "play" | "stop" | "save";
    const selectedDetail = ref<DetailTypes>("accent");
    const selectDetail = (index: number) => {
      selectedDetail.value = index === 0 ? "accent" : "pitch";
    };
    const useVoicing = computed(() => store.state.useVoicing);

    // accent phrase
    const uiLocked = computed(() => store.getters.UI_LOCKED);

    const audioItem = computed(
      () => store.state.audioItems[props.activeAudioKey]
    );
    const query = computed(() => audioItem.value?.query);
    const accentPhrases = computed(() => query.value?.accentPhrases);

    const lastPitches = ref<number[][]>([]);
    watch(accentPhrases, (newPhrases) => {
      if (newPhrases) {
        lastPitches.value = newPhrases.map((phrase) =>
          phrase.moras.map((mora) => mora.pitch)
        );
      } else {
        lastPitches.value = [];
      }
    });

    const changeAccent = (accentPhraseIndex: number, accent: number) =>
      store.dispatch("COMMAND_CHANGE_ACCENT", {
        audioKey: props.activeAudioKey,
        accentPhraseIndex,
        accent,
      });
    const toggleAccentPhraseSplit = (
      accentPhraseIndex: number,
      isPause: boolean,
      moraIndex?: number
    ) => {
      store.dispatch("COMMAND_CHANGE_ACCENT_PHRASE_SPLIT", {
        audioKey: props.activeAudioKey,
        accentPhraseIndex,
        ...(!isPause
          ? { isPause, moraIndex: moraIndex as number }
          : { isPause }),
      });
    };

    const changeMoraData = (
      accentPhraseIndex: number,
      moraIndex: number,
      data: number,
      type: MoraDataType
    ) => {
      if (type == "pitch") {
        lastPitches.value[accentPhraseIndex][moraIndex] = data;
      }
      store.dispatch("COMMAND_SET_AUDIO_MORA_DATA", {
        audioKey: props.activeAudioKey,
        accentPhraseIndex,
        moraIndex,
        data,
        type,
      });
    };

    const tabAction = (actionType: DetailTypes) => {
      switch (actionType) {
        case "play":
          play();
          break;
        case "stop":
          stop();
          break;
        case "save":
          save();
          break;
      }
    };

    // audio play
    const play = async () => {
      try {
        await store.dispatch("PLAY_AUDIO", {
          audioKey: props.activeAudioKey,
        });
      } catch (e) {
        $q.dialog({
          title: "再生に失敗しました",
          message: "エンジンの再起動をお試しください。",
          ok: {
            label: "閉じる",
            flat: true,
            textColor: "secondary",
          },
        });
      }
    };

    const stop = () => {
      store.dispatch("STOP_AUDIO", { audioKey: props.activeAudioKey });
    };

    // save
    const save = async () => {
      const result: SaveResultObject = await store.dispatch(
        "GENERATE_AND_SAVE_AUDIO",
        {
          audioKey: props.activeAudioKey,
          encoding: store.state.savingSetting.fileEncoding,
        }
      );

      if (result.result === "SUCCESS" || result.result === "CANCELED") return;

      let msg = "";
      switch (result.result) {
        case "WRITE_ERROR":
          msg =
            "書き込みエラーによって失敗しました。空き容量があることや、書き込み権限があることをご確認ください。";
          break;
        case "ENGINE_ERROR":
          msg =
            "エンジンのエラーによって失敗しました。エンジンの再起動をお試しください。";
          break;
      }

      $q.dialog({
        title: "書き出しに失敗しました。",
        message: msg,
        ok: {
          label: "閉じる",
          flat: true,
          textColor: "secondary",
        },
      });
    };

    const nowPlaying = computed(
      () => store.state.audioStates[props.activeAudioKey]?.nowPlaying
    );
    const nowGenerating = computed(
      () => store.state.audioStates[props.activeAudioKey]?.nowGenerating
    );

    // continuously play
    const nowPlayingContinuously = computed(
      () => store.state.nowPlayingContinuously
    );

    const pronunciationByPhrase = computed(() => {
      let textArray: Array<string> = [];
      accentPhrases.value?.forEach((accentPhrase) => {
        let textString = "";
        accentPhrase.moras.forEach((mora) => {
          textString += mora.text;
        });
        if (accentPhrase.pauseMora) {
          textString += "、";
        }
        textArray.push(textString);
      });
      return textArray;
    });

    const handleChangePronounce = (
      newPronunciation: string,
      phraseIndex: number
    ) => {
      let popUntilPause = false;
      newPronunciation = newPronunciation.replace(",", "、");
      if (accentPhrases.value == undefined)
        throw new Error("accentPhrases.value == undefined");
      if (
        newPronunciation.slice(-1) == "、" &&
        accentPhrases.value.length - 1 != phraseIndex
      ) {
        newPronunciation += pronunciationByPhrase.value[phraseIndex + 1];
        popUntilPause = true;
      }
      store.dispatch("COMMAND_CHANGE_SINGLE_ACCENT_PHRASE", {
        audioKey: props.activeAudioKey,
        newPronunciation,
        accentPhraseIndex: phraseIndex,
        popUntilPause,
      });
    };

    type hoveredType = "vowel" | "consonant";

    type hoveredInfoType = {
      accentPhraseIndex: number | undefined;
      moraIndex?: number | undefined;
      type?: hoveredType;
    };

    const accentHoveredInfo = reactive<hoveredInfoType>({
      accentPhraseIndex: undefined,
    });

    const pitchHoveredInfo = reactive<hoveredInfoType>({
      accentPhraseIndex: undefined,
      moraIndex: undefined,
    });

    const lengthHoveredInfo = reactive<hoveredInfoType>({
      accentPhraseIndex: undefined,
      moraIndex: undefined,
      type: "vowel",
    });

    const handleHoverText = (
      isOver: boolean,
      phraseIndex: number,
      moraIndex: number
    ) => {
      if (selectedDetail.value == "accent") {
        if (isOver) {
          accentHoveredInfo.accentPhraseIndex = phraseIndex;
        } else {
          accentHoveredInfo.accentPhraseIndex = undefined;
        }
      } else if (selectedDetail.value == "pitch") {
        if (isOver) {
          pitchHoveredInfo.accentPhraseIndex = phraseIndex;
          pitchHoveredInfo.moraIndex = moraIndex;
        } else {
          pitchHoveredInfo.accentPhraseIndex = undefined;
          pitchHoveredInfo.moraIndex = undefined;
        }
      }
    };

    const handleLengthHoverText = (
      isOver: boolean,
      phoneme: hoveredType,
      phraseIndex: number,
      moraIndex?: number
    ) => {
      lengthHoveredInfo.type = phoneme;
      // the pause and pitch templates don't emit a mouseOver event
      if (isOver) {
        lengthHoveredInfo.accentPhraseIndex = phraseIndex;
        lengthHoveredInfo.moraIndex = moraIndex;
      } else {
        lengthHoveredInfo.accentPhraseIndex = undefined;
        lengthHoveredInfo.moraIndex = undefined;
      }
    };

    const unvoicableVowels = ["U", "I", "i", "u"];

    const getHoveredClass = (
      vowel: string,
      accentPhraseIndex: number,
      moraIndex: number
    ) => {
      let isHover = false;
      if (!uiLocked.value) {
        if (selectedDetail.value == "accent") {
          if (accentPhraseIndex === accentHoveredInfo.accentPhraseIndex) {
            isHover = true;
          }
        } else if (selectedDetail.value == "pitch" && useVoicing.value) {
          if (
            accentPhraseIndex === pitchHoveredInfo.accentPhraseIndex &&
            moraIndex === pitchHoveredInfo.moraIndex &&
            unvoicableVowels.indexOf(vowel) > -1
          ) {
            isHover = true;
          }
        }
      }
      if (isHover) return "text-cell-hovered";
      else return "text-cell";
    };

    const getHoveredText = (
      mora: Mora,
      accentPhraseIndex: number,
      moraIndex: number
    ) => {
      if (selectedDetail.value != "length") return mora.text;
      if (
        accentPhraseIndex === lengthHoveredInfo.accentPhraseIndex &&
        moraIndex === lengthHoveredInfo.moraIndex
      ) {
        if (lengthHoveredInfo.type == "vowel") {
          return mora.vowel.toUpperCase();
        } else {
          return mora.consonant?.toUpperCase();
        }
      } else {
        return mora.text;
      }
    };

    const shiftKeyFlag = ref(false);

    const setShiftKeyFlag = (event: KeyboardEvent) => {
      shiftKeyFlag.value = event.shiftKey;
    };

    function resetShiftKeyFlag(event: KeyboardEvent) {
      if (event.key === "Shift") shiftKeyFlag.value = false;
    }

    const handleChangeVoicing = (
      mora: Mora,
      accentPhraseIndex: number,
      moraIndex: number
    ) => {
      if (!uiLocked.value && useVoicing.value) {
        if (
          selectedDetail.value == "pitch" &&
          unvoicableVowels.indexOf(mora.vowel) > -1
        ) {
          let data = 0;
          if (mora.pitch == 0) {
            if (lastPitches.value[accentPhraseIndex][moraIndex] == 0) {
              // 元々無声だった場合、適当な値を代入
              data = 5.5;
            } else {
              data = lastPitches.value[accentPhraseIndex][moraIndex];
            }
          }
          changeMoraData(accentPhraseIndex, moraIndex, data, "voicing");
        }
      }
    };

    onMounted(() => {
      window.addEventListener("keyup", resetShiftKeyFlag);
      document.addEventListener("keydown", setShiftKeyFlag);
    });

    onUnmounted(() => {
      window.removeEventListener("keyup", resetShiftKeyFlag);
      document.removeEventListener("keydown", setShiftKeyFlag);
    });

    return {
      selectDetail,
      selectedDetail,
      uiLocked,
      audioItem,
      query,
      accentPhrases,
      changeAccent,
      toggleAccentPhraseSplit,
      changeMoraData,
      play,
      stop,
      save,
      nowPlaying,
      nowGenerating,
      nowPlayingContinuously,
      pronunciationByPhrase,
      handleChangePronounce,
      handleHoverText,
      handleLengthHoverText,
      getHoveredClass,
      getHoveredText,
      shiftKeyFlag,
      tabAction,
      handleChangeVoicing,
    };
  },
});
</script>

<style scoped lang="scss">
@use '@/styles' as global;
@import "~quasar/src/css/variables";

$pitch-label-height: 24px;

.root > div {
  display: flex;
  flex-direction: row;
  align-items: center;

  .side {
    height: 100%;

    display: flex;
    flex-direction: column;
    justify-content: space-between;
    .detail-selector .q-tab--active {
      background-color: rgba(global.$primary-light-rgb, 0.3);
      :deep(.q-tab__indicator) {
        background-color: var(--color-primary-light);
      }
    }
    .play-button-wrapper {
      align-self: flex-end;
      display: flex;
      align-items: flex-end;
      flex-wrap: nowrap;
      flex-direction: row-reverse;
      justify-content: space-between;
      margin: 10px;
      gap: 0 5px;
    }
  }

  .accent-phrase-table {
    flex-grow: 1;
    align-self: stretch;
    margin-left: 5px;
    margin-right: 5px;
    margin-bottom: 5px;
    padding-left: 5px;

    display: flex;
    overflow-x: scroll;

    .mora-table {
      display: inline-grid;
      align-self: stretch;
      grid-template-rows: 1fr 60px 30px;

      div {
        padding: 0px;
        &.text-cell {
          min-width: 30px;
          max-width: 30px;
          grid-row-start: 3;
          text-align: center;
          color: global.$secondary;
        }
        &.text-cell-hovered {
          min-width: 30px;
          max-width: 30px;
          grid-row-start: 3;
          text-align: center;
          color: global.$secondary;
          font-weight: bold;
          cursor: pointer;
        }
        &.splitter-cell {
          min-width: 10px;
          max-width: 10px;
          grid-row: 3 / span 1;
          z-index: global.$detail-view-splitter-cell-z-index;
        }
        &.splitter-cell:hover {
          background-color: #cdf;
          cursor: pointer;
        }
        &.splitter-cell-be-split {
          min-width: 40px;
          max-width: 40px;
          grid-row: 1 / span 3;
        }
        &.splitter-cell-be-split-pause {
          min-width: 10px;
          max-width: 10px;
        }
        &.accent-cell {
          grid-row: 2 / span 1;
          div {
            min-width: 30px + 10px;
            max-width: 30px + 10px;
            display: inline-block;
            cursor: pointer;
          }
        }
        &.pitch-cell {
          grid-row: 1 / span 2;
          min-width: 30px;
          max-width: 30px;
          display: inline-block;
          position: relative;
        }
      }
    }
  }
}
</style><|MERGE_RESOLUTION|>--- conflicted
+++ resolved
@@ -32,19 +32,6 @@
               icon="stop"
               @click="stop"
             ></q-btn>
-<<<<<<< HEAD
-            <q-btn
-              round
-              aria-label="音声ファイルとして保存"
-              size="small"
-              icon="file_download"
-              color="display-light"
-              text-color="display-dark"
-              @click="save()"
-              :disable="nowPlaying || nowGenerating || uiLocked"
-            ></q-btn>
-=======
->>>>>>> 1fa83293
           </template>
         </div>
       </div>
