--- conflicted
+++ resolved
@@ -175,12 +175,9 @@
 import { SaveResultObject } from "@/store/type";
 import AudioAccent from "./AudioAccent.vue";
 import AudioParameter from "./AudioParameter.vue";
-<<<<<<< HEAD
 import AudioLength from "./AudioLength.vue";
-=======
 import { HotkeyAction } from "@/type/preload";
 import { setHotkeyFunctions } from "@/store/setting";
->>>>>>> 37f30a71
 
 export default defineComponent({
   components: { AudioAccent, AudioParameter, AudioLength },
