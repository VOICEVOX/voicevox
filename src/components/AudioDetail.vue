<template>
  <div
    v-show="activeAudioKey"
    class="full-height root relarive-absolute-wrapper"
  >
    <div>
      <div class="side">
        <div class="detail-selector">
          <q-tabs vertical class="text-secondary" v-model="selectedDetail">
            <q-tab label="ｱｸｾﾝﾄ" name="accent" />
            <q-tab label="ｲﾝﾄﾈｰｼｮﾝ" name="intonation" />
          </q-tabs>
        </div>
        <div class="play-button-wrapper">
          <template v-if="!nowPlayingContinuously">
            <q-btn
              v-if="!nowPlaying && !nowGenerating"
              fab
              color="primary"
              text-color="secondary"
              icon="play_arrow"
              :disable="query == undefined"
              @click="play"
            ></q-btn>
            <q-btn
              v-else
              fab
              color="primary"
              text-color="secondary"
              icon="stop"
              @click="stop"
            ></q-btn>
            <q-btn
              round
              aria-label="音声ファイルとして保存"
              size="small"
              icon="file_download"
              @click="save()"
              :disable="
                nowPlaying || nowGenerating || uiLocked || query == undefined
              "
            ></q-btn>
          </template>
        </div>
      </div>
      <div class="overflow-hidden-y accent-phrase-table">
        <div
          v-for="(accentPhrase, accentPhraseIndex) in accentPhrases"
          :key="accentPhraseIndex"
          class="mora-table"
        >
          <template v-if="selectedDetail === 'accent'">
            <audio-accent
              :accentPhraseIndex="accentPhraseIndex"
              :accentPhrase="accentPhrase"
              :uiLocked="uiLocked"
              @changeAccent="changeAccent"
            />
          </template>
          <template v-if="selectedDetail === 'intonation'">
            <div
              v-for="(mora, moraIndex) in accentPhrase.moras"
              :key="moraIndex"
              class="q-mb-sm pitch-cell"
              :style="{ 'grid-column': `${moraIndex * 2 + 1} / span 1` }"
            >
              <!-- div for input width -->
              <audio-parameter
                :moraIndex="moraIndex"
                :accentPhraseIndex="accentPhraseIndex"
                :accentPhrase="accentPhrase"
                :value="mora.pitch"
                :uiLocked="uiLocked"
                :min="3"
                :max="6.5"
                :disable="mora.pitch == 0.0"
                @changeValue="changeMoraData"
              />
            </div>
            <div v-if="accentPhrase.pauseMora" />
          </template>
          <template
            v-for="(mora, moraIndex) in accentPhrase.moras"
            :key="moraIndex"
          >
            <div
              class="text-cell"
              :style="{ 'grid-column': `${moraIndex * 2 + 1} / span 1` }"
            >
              {{ mora.text }}
            </div>
            <div
              v-if="
                accentPhraseIndex < accentPhrases.length - 1 ||
                moraIndex < accentPhrase.moras.length - 1
              "
              @click="
                uiLocked ||
                  toggleAccentPhraseSplit(accentPhraseIndex, moraIndex, false)
              "
              :class="[
                'splitter-cell',
                {
                  'splitter-cell-be-split':
                    moraIndex == accentPhrase.moras.length - 1,
                  'splitter-cell-be-split-pause': accentPhrase.pauseMora,
                },
              ]"
              :style="{ 'grid-column': `${moraIndex * 2 + 2} / span 1` }"
            />
          </template>
          <template v-if="accentPhrase.pauseMora">
            <div class="text-cell">{{ accentPhrase.pauseMora.text }}</div>
            <div
              @click="
                uiLocked ||
                  toggleAccentPhraseSplit(accentPhraseIndex, null, true)
              "
              class="
                splitter-cell
                splitter-cell-be-split
                splitter-cell-be-split-pause
              "
            />
          </template>
        </div>
      </div>
    </div>
  </div>
</template>

<script lang="ts">
import { computed, defineComponent, ref } from "vue";
import { useStore } from "@/store";
import {
  ACTIVE_AUDIO_KEY,
<<<<<<< HEAD
  COMMAND_CHANGE_ACCENT,
  COMMAND_SET_AUDIO_MORA_PITCH,
  COMMAND_CHANGE_ACCENT_PHRASE_SPLIT,
=======
  CHANGE_ACCENT,
  SET_AUDIO_MORA_DATA,
  CHANGE_ACCENT_PHRASE_SPLIT,
>>>>>>> 39ac97ce
  PLAY_AUDIO,
  STOP_AUDIO,
  GENERATE_AND_SAVE_AUDIO,
} from "@/store/audio";
import { UI_LOCKED } from "@/store/ui";
import Mousetrap from "mousetrap";
import { useQuasar } from "quasar";
import { SaveResultObject } from "@/store/type";
import AudioAccent from "./AudioAccent.vue";
import AudioParameter from "./AudioParameter.vue";

export default defineComponent({
  components: { AudioAccent, AudioParameter },

  name: "AudioDetail",

  setup() {
    const store = useStore();
    const $q = useQuasar();

    // add hotkeys with mousetrap
    Mousetrap.bind("space", () => {
      if (!nowPlaying.value && !nowGenerating.value) {
        play();
      } else {
        stop();
      }
    });

    Mousetrap.bind("1", () => {
      selectedDetail.value = "accent";
    });

    Mousetrap.bind("2", () => {
      selectedDetail.value = "intonation";
    });

    // detect shift key and set flag, preventing changes in intonation while scrolling around
    let shiftKeyFlag = false;

    function handleKeyPress(event: KeyboardEvent) {
      if (event.key === "Shift") shiftKeyFlag = false;
    }
    window.addEventListener("keyup", handleKeyPress);

    function setShiftKeyFlag(event: KeyboardEvent) {
      if (event.shiftKey) shiftKeyFlag = true;
    }
    window.addEventListener("keydown", setShiftKeyFlag);

    // detail selector
    type DetailTypes = "accent" | "intonation";
    const selectedDetail = ref<DetailTypes>("accent");
    const selectDetail = (index: number) => {
      selectedDetail.value = index === 0 ? "accent" : "intonation";
    };

    // accent phrase
    const activeAudioKey = computed<string | null>(
      () => store.getters[ACTIVE_AUDIO_KEY]
    );
    const uiLocked = computed(() => store.getters[UI_LOCKED]);

    const audioItem = computed(() =>
      activeAudioKey.value ? store.state.audioItems[activeAudioKey.value] : null
    );
    const query = computed(() => audioItem.value?.query);
    const accentPhrases = computed(() => query.value?.accentPhrases);

    const changeAccent = (accentPhraseIndex: number, accent: number) => {
      store.dispatch(COMMAND_CHANGE_ACCENT, {
        audioKey: activeAudioKey.value!,
        accentPhraseIndex,
        accent,
      });
    };

    const toggleAccentPhraseSplit = (
      accentPhraseIndex: number,
      moraIndex: number | null,
      isPause: boolean
    ) => {
      store.dispatch(COMMAND_CHANGE_ACCENT_PHRASE_SPLIT, {
        audioKey: activeAudioKey.value!,
        accentPhraseIndex,
        moraIndex,
        isPause,
      });
    };

    const changeMoraData = (
      accentPhraseIndex: number,
      moraIndex: number,
      pitch: number
    ) => {
<<<<<<< HEAD
      store.dispatch(COMMAND_SET_AUDIO_MORA_PITCH, {
=======
      store.dispatch(SET_AUDIO_MORA_DATA, {
>>>>>>> 39ac97ce
        audioKey: activeAudioKey.value!,
        accentPhraseIndex,
        moraIndex,
        pitch,
      });
    };

    // audio play
    const play = async () => {
      try {
        await store.dispatch(PLAY_AUDIO, {
          audioKey: activeAudioKey.value!,
        });
      } catch (e) {
        $q.dialog({
          title: "再生に失敗しました",
          message: "エンジンの再起動をお試しください。",
          ok: {
            label: "閉じる",
            flat: true,
            textColor: "secondary",
          },
        });
      }
    };

    const stop = () => {
      store.dispatch(STOP_AUDIO, { audioKey: activeAudioKey.value! });
    };

    // save
    const save = async () => {
      const result: SaveResultObject = await store.dispatch(
        GENERATE_AND_SAVE_AUDIO,
        {
          audioKey: activeAudioKey.value!,
          encoding: store.state.fileEncoding,
        }
      );

      if (result.result !== "SUCCESS") {
        let msg = "";
        switch (result.result) {
          case "WRITE_ERROR":
            msg =
              "書き込みエラーによって失敗しました。空き容量があることや、書き込み権限があることをご確認ください。";
            break;
          case "ENGINE_ERROR":
            msg =
              "エンジンのエラーによって失敗しました。エンジンの再起動をお試しください。";
            break;
        }

        $q.dialog({
          title: "書き出しに失敗しました。",
          message: msg,
          ok: {
            label: "閉じる",
            flat: true,
            textColor: "secondary",
          },
        });
      }
    };

    const nowPlaying = computed(
      () => store.state.audioStates[activeAudioKey.value!]?.nowPlaying
    );
    const nowGenerating = computed(
      () => store.state.audioStates[activeAudioKey.value!]?.nowGenerating
    );

    // continuously play
    const nowPlayingContinuously = computed(
      () => store.state.nowPlayingContinuously
    );

    return {
      selectDetail,
      selectedDetail,
      activeAudioKey,
      uiLocked,
      audioItem,
      query,
      accentPhrases,
      changeAccent,
      toggleAccentPhraseSplit,
      changeMoraData,
      play,
      stop,
      save,
      nowPlaying,
      nowGenerating,
      nowPlayingContinuously,
    };
  },
});
</script>

<style scoped lang="scss">
@use '@/styles' as global;

$pitch-label-height: 24px;

.root > div {
  display: flex;
  flex-direction: row;
  align-items: center;

  .side {
    height: 100%;

    display: flex;
    flex-direction: column;
    justify-content: space-between;
    .detail-selector .q-tab--active {
      background-color: rgba(global.$primary, 0.3);
      :deep(.q-tab__indicator) {
        background-color: global.$primary;
      }
    }
    .play-button-wrapper {
      align-self: flex-end;
      display: flex;
      align-items: flex-end;
      flex-wrap: nowrap;
      flex-direction: row-reverse;
      justify-content: space-between;
      margin: 10px;
      gap: 0 5px;
    }
  }

  .accent-phrase-table {
    flex-grow: 1;
    align-self: stretch;
    margin-left: 5px;
    margin-right: 5px;
    margin-bottom: 5px;
    padding-left: 5px;

    display: flex;
    overflow-x: scroll;

    .mora-table {
      display: inline-grid;
      align-self: stretch;
      grid-template-rows: 1fr 60px 30px;

      div {
        padding: 0px;
        &.text-cell {
          min-width: 30px;
          max-width: 30px;
          grid-row-start: 3;
          text-align: center;
        }
        &.splitter-cell {
          min-width: 10px;
          max-width: 10px;
          grid-row: 3 / span 1;
          z-index: global.$detail-view-splitter-cell-z-index;
        }
        &.splitter-cell:hover {
          background-color: #cdf;
          cursor: pointer;
        }
        &.splitter-cell-be-split {
          min-width: 40px;
          max-width: 40px;
          grid-row: 1 / span 3;
        }
        &.splitter-cell-be-split-pause {
          min-width: 10px;
          max-width: 10px;
        }
        &.accent-cell {
          grid-row: 2 / span 1;
          div {
            min-width: 30px + 10px;
            max-width: 30px + 10px;
            display: inline-block;
            cursor: pointer;
          }
        }
        &.pitch-cell {
          grid-row: 1 / span 2;
          min-width: 30px;
          max-width: 30px;
          display: inline-block;
          position: relative;
        }
      }
    }
  }
}
</style><|MERGE_RESOLUTION|>--- conflicted
+++ resolved
@@ -134,15 +134,9 @@
 import { useStore } from "@/store";
 import {
   ACTIVE_AUDIO_KEY,
-<<<<<<< HEAD
   COMMAND_CHANGE_ACCENT,
-  COMMAND_SET_AUDIO_MORA_PITCH,
+  COMMAND_SET_AUDIO_MORA_DATA,
   COMMAND_CHANGE_ACCENT_PHRASE_SPLIT,
-=======
-  CHANGE_ACCENT,
-  SET_AUDIO_MORA_DATA,
-  CHANGE_ACCENT_PHRASE_SPLIT,
->>>>>>> 39ac97ce
   PLAY_AUDIO,
   STOP_AUDIO,
   GENERATE_AND_SAVE_AUDIO,
@@ -238,11 +232,7 @@
       moraIndex: number,
       pitch: number
     ) => {
-<<<<<<< HEAD
-      store.dispatch(COMMAND_SET_AUDIO_MORA_PITCH, {
-=======
-      store.dispatch(SET_AUDIO_MORA_DATA, {
->>>>>>> 39ac97ce
+      store.dispatch(COMMAND_SET_AUDIO_MORA_DATA, {
         audioKey: activeAudioKey.value!,
         accentPhraseIndex,
         moraIndex,
