<template>
  <div class="full-height root relative-absolute-wrapper">
    <div>
      <div class="side">
        <div class="detail-selector">
          <q-tabs v-model="selectedDetail" dense vertical class="text-display">
            <q-tab name="accent" label="ｱｸｾﾝﾄ" />
            <q-tab
              name="pitch"
              label="ｲﾝﾄﾈｰｼｮﾝ"
              :disable="
                !(supportedFeatures && supportedFeatures.adjustMoraPitch)
              "
            />
            <q-tab
              name="length"
              label="長さ"
              :disable="
                !(supportedFeatures && supportedFeatures.adjustPhonemeLength)
              "
            />
          </q-tabs>
        </div>
        <div class="play-button-wrapper">
          <q-btn
            v-if="!nowPlaying && !nowGenerating"
            fab
            color="primary"
            text-color="display-on-primary"
            icon="play_arrow"
            @click="play"
          ></q-btn>
          <q-btn
            v-else
            fab
            color="primary"
            text-color="display-on-primary"
            icon="stop"
            :disable="nowGenerating"
            @click="stop"
          ></q-btn>
        </div>
      </div>

      <div ref="audioDetail" class="overflow-hidden-y accent-phrase-table">
        <tool-tip
          v-if="selectedDetail === 'pitch'"
          tip-key="tweakableSliderByScroll"
          class="tip-tweakable-slider-by-scroll"
        >
          <p>
            マウスホイールを使って<br />
            スライダーを微調整できます。
          </p>
          ホイール: ±0.1<br />
          <span v-if="isMac">Command</span><span v-else>Ctrl</span> + ホイール:
          ±0.01<br />
          <span v-if="isMac">Option</span><span v-else>Alt</span> + ホイール:
          一括調整
        </tool-tip>
        <accent-phrase
          v-for="(accentPhrase, accentPhraseIndex) in accentPhrases"
          :key="accentPhraseIndex"
<<<<<<< HEAD
          :ref="addAccentPhraseElem"
          class="mora-table"
          :class="[
            accentPhraseIndex === activePoint && 'mora-table-focus',
            uiLocked || 'mora-table-hover',
          ]"
          @click="setPlayAndStartPoint(accentPhraseIndex)"
        >
          <template v-if="selectedDetail === 'accent'">
            <audio-accent
              :accent-phrase-index="accentPhraseIndex"
              :accent-phrase="accentPhrase"
              :ui-locked="uiLocked"
              :shift-key-flag="shiftKeyFlag"
              :on-change-accent="changeAccent"
            />
          </template>
          <template v-if="selectedDetail === 'pitch'">
            <div
              v-for="(mora, moraIndex) in accentPhrase.moras"
              :key="moraIndex"
              class="q-mb-sm pitch-cell"
              :style="{ 'grid-column': `${moraIndex * 2 + 1} / span 1` }"
            >
              <!-- div for input width -->
              <audio-parameter
                :mora-index="moraIndex"
                :accent-phrase-index="accentPhraseIndex"
                :value="mora.pitch"
                :ui-locked="uiLocked"
                :min="minPitch"
                :max="maxPitch"
                :disable="mora.pitch == 0.0"
                :type="'pitch'"
                :clip="false"
                :shift-key-flag="shiftKeyFlag"
                :vertical-offset="0"
                @change-value="changeMoraData"
              />
            </div>
            <div v-if="accentPhrase.pauseMora" />
          </template>
          <template v-if="selectedDetail === 'length'">
            <div
              v-for="(mora, moraIndex) in accentPhrase.moras"
              :key="moraIndex"
              class="q-mb-sm pitch-cell"
              :style="{ 'grid-column': `${moraIndex * 2 + 1} / span 1` }"
            >
              <!-- consonant length -->
              <audio-parameter
                v-if="mora.consonant && mora.consonantLength != undefined"
                :mora-index="moraIndex"
                :accent-phrase-index="accentPhraseIndex"
                :value="mora.consonantLength"
                :ui-locked="uiLocked"
                :min="minMoraLength"
                :max="maxMoraLength"
                :step="0.001"
                :type="'consonant'"
                :clip="true"
                :shift-key-flag="shiftKeyFlag"
                :vertical-offset="-10"
                @change-value="changeMoraData"
                @mouse-over="handleLengthHoverText"
              />
              <!-- vowel length -->
              <audio-parameter
                :mora-index="moraIndex"
                :accent-phrase-index="accentPhraseIndex"
                :value="mora.vowelLength"
                :ui-locked="uiLocked"
                :min="minMoraLength"
                :max="maxMoraLength"
                :step="0.001"
                :type="'vowel'"
                :clip="mora.consonant ? true : false"
                :shift-key-flag="shiftKeyFlag"
                :vertical-offset="0"
                @change-value="changeMoraData"
                @mouse-over="handleLengthHoverText"
              />
            </div>
          </template>
          <div
            v-if="accentPhrase.pauseMora && selectedDetail == 'length'"
            class="q-mb-sm pitch-cell"
            :style="{
              'grid-column': `${accentPhrase.moras.length * 2 + 1} / span 1`,
            }"
          >
            <!-- pause length -->
            <audio-parameter
              :mora-index="accentPhrase.moras.length"
              :accent-phrase-index="accentPhraseIndex"
              :value="accentPhrase.pauseMora.vowelLength"
              :ui-locked="uiLocked"
              :min="0"
              :max="1.0"
              :step="0.01"
              :type="'pause'"
              :shift-key-flag="shiftKeyFlag"
              :vertical-offset="0"
              @change-value="changeMoraData"
            />
          </div>
          <template
            v-for="(mora, moraIndex) in accentPhrase.moras"
            :key="moraIndex"
          >
            <div
              class="text-cell"
              :class="{
                'text-cell-hovered': isHovered(
                  mora.vowel,
                  accentPhraseIndex,
                  moraIndex
                ),
              }"
              :style="{
                'grid-column': `${moraIndex * 2 + 1} / span 1`,
              }"
              @mouseover="handleHoverText(true, accentPhraseIndex, moraIndex)"
              @mouseleave="handleHoverText(false, accentPhraseIndex, moraIndex)"
              @click.stop="
                uiLocked ||
                  handleChangeVoicing(mora, accentPhraseIndex, moraIndex)
              "
            >
              <span class="text-cell-inner">
                {{ getHoveredText(mora, accentPhraseIndex, moraIndex) }}
              </span>
              <q-popup-edit
                v-if="selectedDetail == 'accent' && !uiLocked"
                v-slot="scope"
                :model-value="pronunciationByPhrase[accentPhraseIndex]"
                auto-save
                transition-show="none"
                transition-hide="none"
                @save="handleChangePronounce($event, accentPhraseIndex)"
              >
                <q-input
                  v-model="scope.value"
                  dense
                  :input-style="{
                    width: `${scope.value.length + 1}em`,
                    minWidth: '50px',
                  }"
                  autofocus
                  outlined
                  @keyup.enter="scope.set"
                />
              </q-popup-edit>
            </div>
            <div
              v-if="
                accentPhrases != undefined &&
                (accentPhraseIndex < accentPhrases.length - 1 ||
                  moraIndex < accentPhrase.moras.length - 1)
              "
              :class="[
                'splitter-cell',
                {
                  'splitter-cell-accent': selectedDetail == 'accent',
                  'splitter-cell-be-split':
                    moraIndex == accentPhrase.moras.length - 1,
                  'splitter-cell-be-split-pause': accentPhrase.pauseMora,
                },
              ]"
              :style="{ 'grid-column': `${moraIndex * 2 + 2} / span 1` }"
              @click.stop="
                uiLocked ||
                  toggleAccentPhraseSplit(accentPhraseIndex, false, moraIndex)
              "
            />
          </template>
          <template v-if="accentPhrase.pauseMora">
            <div class="text-cell">
              <span class="text-cell-inner">
                {{ accentPhrase.pauseMora.text }}
              </span>
            </div>
            <div
              class="
                splitter-cell
                splitter-cell-be-split
                splitter-cell-be-split-pause
              "
              @click.stop="
                uiLocked || toggleAccentPhraseSplit(accentPhraseIndex, true)
              "
            />
          </template>
        </div>
=======
          ref="accentPhraseComponents"
          :audio-key="activeAudioKey"
          :accent-phrase="accentPhrase"
          :index="accentPhraseIndex"
          :is-last="
            accentPhrases !== undefined &&
            accentPhrases.length - 1 === accentPhraseIndex
          "
          :is-active="accentPhraseIndex === activePoint"
          :selected-detail="selectedDetail"
          :shift-key-flag="shiftKeyFlag"
          :alt-key-flag="altKeyFlag"
          @click="setPlayAndStartPoint"
        />
>>>>>>> a39b374a
      </div>
    </div>
  </div>
</template>

<script setup lang="ts">
import { computed, nextTick, onMounted, onUnmounted, ref, watch } from "vue";
import ToolTip from "./ToolTip.vue";
import AccentPhrase from "./AccentPhrase.vue";
import { useStore } from "@/store";
import {
  AudioKey,
  HotkeyAction,
  HotkeyReturnType,
  isMac,
} from "@/type/preload";
import { setHotkeyFunctions } from "@/store/setting";
import { EngineManifest } from "@/openapi/models";

const props =
  defineProps<{
    activeAudioKey: AudioKey;
  }>();

const store = useStore();

const supportedFeatures = computed(
  () =>
    (audioItem.value?.voice.engineId &&
      store.state.engineIds.some(
        (id) => id === audioItem.value.voice.engineId
      ) &&
      store.state.engineManifests[audioItem.value.voice.engineId]
        .supportedFeatures) as EngineManifest["supportedFeatures"] | undefined
);

const hotkeyMap = new Map<HotkeyAction, () => HotkeyReturnType>([
  [
    "再生/停止",
    () => {
      if (!nowPlaying.value && !nowGenerating.value && !uiLocked.value) {
        play();
      } else {
        stop();
      }
    },
  ],
  [
    "ｱｸｾﾝﾄ欄を表示",
    () => {
      selectedDetail.value = "accent";
    },
  ],
  [
    "ｲﾝﾄﾈｰｼｮﾝ欄を表示",
    () => {
      if (supportedFeatures.value?.adjustMoraPitch) {
        selectedDetail.value = "pitch";
      }
    },
  ],
  [
    "長さ欄を表示",
    () => {
      if (supportedFeatures.value?.adjustPhonemeLength) {
        selectedDetail.value = "length";
      }
    },
  ],
  [
    "全体のイントネーションをリセット",
    () => {
      if (!uiLocked.value && store.getters.ACTIVE_AUDIO_KEY) {
        store.dispatch("COMMAND_RESET_MORA_PITCH_AND_LENGTH", {
          audioKey: store.getters.ACTIVE_AUDIO_KEY,
        });
      }
    },
  ],
  [
    "選択中のアクセント句のイントネーションをリセット",
    () => {
      if (
        !uiLocked.value &&
        store.getters.ACTIVE_AUDIO_KEY &&
        store.getters.AUDIO_PLAY_START_POINT !== undefined
      ) {
        store.dispatch("COMMAND_RESET_SELECTED_MORA_PITCH_AND_LENGTH", {
          audioKey: store.getters.ACTIVE_AUDIO_KEY,
          accentPhraseIndex: store.getters.AUDIO_PLAY_START_POINT,
        });
      }
    },
  ],
]);
// このコンポーネントは遅延評価なので手動でバインディングを行う
setHotkeyFunctions(hotkeyMap, true);

// detail selector
type DetailTypes = "accent" | "pitch" | "length";
const selectedDetail = ref<DetailTypes>("accent");

// accent phrase
const uiLocked = computed(() => store.getters.UI_LOCKED);

const audioItem = computed(() => store.state.audioItems[props.activeAudioKey]);
const query = computed(() => audioItem.value?.query);
const accentPhrases = computed(() => query.value?.accentPhrases);

// エンジンが変わったとき、selectedDetailが対応していないものを選択している場合はaccentに戻す
// TODO: 連続再生するとアクセントに移動してしまうため、タブの中身を全てdisabledにする、半透明divをかぶせるなど
//       タブ自体の無効化＆移動以外の方法で無効化する
watch(
  supportedFeatures,
  (newFeatures) => {
    if (
      (!newFeatures?.adjustMoraPitch && selectedDetail.value === "pitch") ||
      (!newFeatures?.adjustPhonemeLength && selectedDetail.value === "length")
    ) {
      selectedDetail.value = "accent";
    }
  },
  { immediate: true }
);

const activePointScrollMode = computed(() => store.state.activePointScrollMode);

// 再生開始アクセント句
const startPoint = computed({
  get: () => {
    return store.getters.AUDIO_PLAY_START_POINT;
  },
  set: (startPoint) => {
    store.dispatch("SET_AUDIO_PLAY_START_POINT", { startPoint });
  },
});
// アクティブ(再生されている状態)なアクセント句
const activePoint = ref<number | undefined>(undefined);

const setPlayAndStartPoint = (accentPhraseIndex: number) => {
  // UIロック中に再生位置を変えても特に問題は起きないと思われるが、
  // UIロックというものにそぐわない挙動になるので何もしないようにする
  if (uiLocked.value) return;

  if (activePoint.value !== accentPhraseIndex) {
    activePoint.value = accentPhraseIndex;
    startPoint.value = accentPhraseIndex;
  } else {
    // 選択解除で最初から再生できるようにする
    activePoint.value = undefined;
    startPoint.value = undefined;
  }
};

watch(accentPhrases, async () => {
  activePoint.value = startPoint.value;
  // 連続再生時に、最初に選択されていた場所に戻るためにscrollToActivePointを呼ぶ必要があるが、
  // DOMの描画が少し遅いので、nextTickをはさむ
  await nextTick();
  scrollToActivePoint();
});

// audio play
const play = async () => {
  try {
    await store.dispatch("PLAY_AUDIO", {
      audioKey: props.activeAudioKey,
    });
  } catch (e) {
    let msg: string | undefined;
    // FIXME: GENERATE_AUDIO_FROM_AUDIO_ITEMのエラーを変えた場合変更する
    if (e instanceof Error && e.message === "VALID_MORPHING_ERROR") {
      msg = "モーフィングの設定が無効です。";
    } else {
      window.electron.logError(e);
    }
    store.dispatch("SHOW_ALERT_DIALOG", {
      title: "再生に失敗しました",
      message: msg ?? "エンジンの再起動をお試しください。",
    });
  }
};

const stop = () => {
  store.dispatch("STOP_AUDIO");
};

const nowPlaying = computed(() => store.getters.NOW_PLAYING);
const nowGenerating = computed(
  () => store.state.audioStates[props.activeAudioKey]?.nowGenerating
);

const audioDetail = ref<HTMLElement>();

const accentPhraseComponents = ref<InstanceType<typeof AccentPhrase>[]>([]);

const scrollToActivePoint = () => {
  if (
    activePoint.value === undefined ||
    !audioDetail.value ||
    accentPhraseComponents.value.length === 0
  )
    return;
  const elem = accentPhraseComponents.value[activePoint.value].container;
  if (elem == undefined) throw new Error("elem == undefined");

  if (activePointScrollMode.value === "CONTINUOUSLY") {
    const scrollCount = Math.max(
      elem.offsetLeft -
        audioDetail.value.offsetLeft +
        elem.offsetWidth / 2 -
        audioDetail.value.offsetWidth / 2,
      0
    );
    audioDetail.value.scroll(scrollCount, 0);
  } else if (activePointScrollMode.value === "PAGE") {
    const displayedPart =
      audioDetail.value.scrollLeft + audioDetail.value.offsetWidth;
    const nextAccentPhraseStart =
      elem.offsetLeft - audioDetail.value.offsetLeft;
    const nextAccentPhraseEnd = nextAccentPhraseStart + elem.offsetWidth;
    // 再生しようとしているアクセント句が表示範囲外にある時に、自動スクロールを行う
    if (
      nextAccentPhraseEnd <= audioDetail.value.scrollLeft ||
      displayedPart <= nextAccentPhraseEnd
    ) {
      const scrollCount = elem.offsetLeft - audioDetail.value.offsetLeft;
      audioDetail.value.scroll(scrollCount, 0);
    }
  } else {
    // activePointScrollMode.value === "OFF"
    return;
  }
};

let requestId: number | undefined;
watch(nowPlaying, async (newState) => {
  if (newState) {
    const accentPhraseOffsets = await store.dispatch("GET_AUDIO_PLAY_OFFSETS", {
      audioKey: props.activeAudioKey,
    });
    // 現在再生されているaudio elementの再生時刻を描画毎に取得(監視)し、
    // それに合わせてフォーカスするアクセント句を変えていく
    const focusAccentPhrase = () => {
      const currentTime = store.getters.ACTIVE_AUDIO_ELEM_CURRENT_TIME;
      if (currentTime === undefined) {
        throw new Error("currentTime === undefined)");
      }
      const playingAccentPhraseIndex =
        accentPhraseOffsets.findIndex(
          (currentOffset) => currentTime < currentOffset
        ) - 1;
      if (playingAccentPhraseIndex === -1) {
        // accentPhraseOffsets[0] は必ず 0 なので到達しないはず
        throw new Error("playingAccentPhraseIndex === -1");
      }
      if (playingAccentPhraseIndex === -2) {
        // データと音声ファイルの長さに誤差があるため許容
        // see https://github.com/VOICEVOX/voicevox/issues/785
        return;
      }
      if (activePoint.value !== playingAccentPhraseIndex) {
        activePoint.value = playingAccentPhraseIndex;
        scrollToActivePoint();
      }
      requestId = window.requestAnimationFrame(focusAccentPhrase);
    };
    requestId = window.requestAnimationFrame(focusAccentPhrase);
  } else if (requestId !== undefined) {
    window.cancelAnimationFrame(requestId);
    requestId = undefined;
    // startPointがundefinedの場合、一旦最初のアクセント句までスクロール、その後activePointの選択を解除(undefinedに)する
    activePoint.value = startPoint.value ?? 0;
    scrollToActivePoint();
    if (startPoint.value === undefined) activePoint.value = startPoint.value;
  }
});

const shiftKeyFlag = ref(false);
const altKeyFlag = ref(false);

const keyEventListter = (event: KeyboardEvent) => {
  shiftKeyFlag.value = event.shiftKey;
  altKeyFlag.value = event.altKey;
};

onMounted(() => {
  window.addEventListener("keyup", keyEventListter);
  document.addEventListener("keydown", keyEventListter);
});

onUnmounted(() => {
  window.removeEventListener("keyup", keyEventListter);
  document.removeEventListener("keydown", keyEventListter);
});
</script>

<style scoped lang="scss">
@use '@/styles/colors' as colors;

.tip-tweakable-slider-by-scroll {
  position: absolute;
  right: 4px;
  top: 4px;
}

.root > div {
  display: flex;
  flex-direction: row;
  align-items: center;

  .side {
    height: 100%;

    display: flex;
    flex-direction: column;
    justify-content: space-between;
    .detail-selector .q-tab--active {
      background-color: rgba(colors.$primary-rgb, 0.3);
      :deep(.q-tab__indicator) {
        background-color: colors.$primary;
      }
    }
    .play-button-wrapper {
      align-self: flex-end;
      display: flex;
      align-items: flex-end;
      flex-wrap: nowrap;
      flex-direction: row-reverse;
      justify-content: space-between;
      margin: 10px;
      gap: 0 5px;
    }
  }

  .accent-phrase-table {
    flex-grow: 1;
    align-self: stretch;
    margin-left: 4px;
    margin-right: 4px;
    margin-bottom: 4px;
    padding-left: 4px;

    display: flex;
    overflow-x: scroll;
  }
}
</style><|MERGE_RESOLUTION|>--- conflicted
+++ resolved
@@ -61,202 +61,6 @@
         <accent-phrase
           v-for="(accentPhrase, accentPhraseIndex) in accentPhrases"
           :key="accentPhraseIndex"
-<<<<<<< HEAD
-          :ref="addAccentPhraseElem"
-          class="mora-table"
-          :class="[
-            accentPhraseIndex === activePoint && 'mora-table-focus',
-            uiLocked || 'mora-table-hover',
-          ]"
-          @click="setPlayAndStartPoint(accentPhraseIndex)"
-        >
-          <template v-if="selectedDetail === 'accent'">
-            <audio-accent
-              :accent-phrase-index="accentPhraseIndex"
-              :accent-phrase="accentPhrase"
-              :ui-locked="uiLocked"
-              :shift-key-flag="shiftKeyFlag"
-              :on-change-accent="changeAccent"
-            />
-          </template>
-          <template v-if="selectedDetail === 'pitch'">
-            <div
-              v-for="(mora, moraIndex) in accentPhrase.moras"
-              :key="moraIndex"
-              class="q-mb-sm pitch-cell"
-              :style="{ 'grid-column': `${moraIndex * 2 + 1} / span 1` }"
-            >
-              <!-- div for input width -->
-              <audio-parameter
-                :mora-index="moraIndex"
-                :accent-phrase-index="accentPhraseIndex"
-                :value="mora.pitch"
-                :ui-locked="uiLocked"
-                :min="minPitch"
-                :max="maxPitch"
-                :disable="mora.pitch == 0.0"
-                :type="'pitch'"
-                :clip="false"
-                :shift-key-flag="shiftKeyFlag"
-                :vertical-offset="0"
-                @change-value="changeMoraData"
-              />
-            </div>
-            <div v-if="accentPhrase.pauseMora" />
-          </template>
-          <template v-if="selectedDetail === 'length'">
-            <div
-              v-for="(mora, moraIndex) in accentPhrase.moras"
-              :key="moraIndex"
-              class="q-mb-sm pitch-cell"
-              :style="{ 'grid-column': `${moraIndex * 2 + 1} / span 1` }"
-            >
-              <!-- consonant length -->
-              <audio-parameter
-                v-if="mora.consonant && mora.consonantLength != undefined"
-                :mora-index="moraIndex"
-                :accent-phrase-index="accentPhraseIndex"
-                :value="mora.consonantLength"
-                :ui-locked="uiLocked"
-                :min="minMoraLength"
-                :max="maxMoraLength"
-                :step="0.001"
-                :type="'consonant'"
-                :clip="true"
-                :shift-key-flag="shiftKeyFlag"
-                :vertical-offset="-10"
-                @change-value="changeMoraData"
-                @mouse-over="handleLengthHoverText"
-              />
-              <!-- vowel length -->
-              <audio-parameter
-                :mora-index="moraIndex"
-                :accent-phrase-index="accentPhraseIndex"
-                :value="mora.vowelLength"
-                :ui-locked="uiLocked"
-                :min="minMoraLength"
-                :max="maxMoraLength"
-                :step="0.001"
-                :type="'vowel'"
-                :clip="mora.consonant ? true : false"
-                :shift-key-flag="shiftKeyFlag"
-                :vertical-offset="0"
-                @change-value="changeMoraData"
-                @mouse-over="handleLengthHoverText"
-              />
-            </div>
-          </template>
-          <div
-            v-if="accentPhrase.pauseMora && selectedDetail == 'length'"
-            class="q-mb-sm pitch-cell"
-            :style="{
-              'grid-column': `${accentPhrase.moras.length * 2 + 1} / span 1`,
-            }"
-          >
-            <!-- pause length -->
-            <audio-parameter
-              :mora-index="accentPhrase.moras.length"
-              :accent-phrase-index="accentPhraseIndex"
-              :value="accentPhrase.pauseMora.vowelLength"
-              :ui-locked="uiLocked"
-              :min="0"
-              :max="1.0"
-              :step="0.01"
-              :type="'pause'"
-              :shift-key-flag="shiftKeyFlag"
-              :vertical-offset="0"
-              @change-value="changeMoraData"
-            />
-          </div>
-          <template
-            v-for="(mora, moraIndex) in accentPhrase.moras"
-            :key="moraIndex"
-          >
-            <div
-              class="text-cell"
-              :class="{
-                'text-cell-hovered': isHovered(
-                  mora.vowel,
-                  accentPhraseIndex,
-                  moraIndex
-                ),
-              }"
-              :style="{
-                'grid-column': `${moraIndex * 2 + 1} / span 1`,
-              }"
-              @mouseover="handleHoverText(true, accentPhraseIndex, moraIndex)"
-              @mouseleave="handleHoverText(false, accentPhraseIndex, moraIndex)"
-              @click.stop="
-                uiLocked ||
-                  handleChangeVoicing(mora, accentPhraseIndex, moraIndex)
-              "
-            >
-              <span class="text-cell-inner">
-                {{ getHoveredText(mora, accentPhraseIndex, moraIndex) }}
-              </span>
-              <q-popup-edit
-                v-if="selectedDetail == 'accent' && !uiLocked"
-                v-slot="scope"
-                :model-value="pronunciationByPhrase[accentPhraseIndex]"
-                auto-save
-                transition-show="none"
-                transition-hide="none"
-                @save="handleChangePronounce($event, accentPhraseIndex)"
-              >
-                <q-input
-                  v-model="scope.value"
-                  dense
-                  :input-style="{
-                    width: `${scope.value.length + 1}em`,
-                    minWidth: '50px',
-                  }"
-                  autofocus
-                  outlined
-                  @keyup.enter="scope.set"
-                />
-              </q-popup-edit>
-            </div>
-            <div
-              v-if="
-                accentPhrases != undefined &&
-                (accentPhraseIndex < accentPhrases.length - 1 ||
-                  moraIndex < accentPhrase.moras.length - 1)
-              "
-              :class="[
-                'splitter-cell',
-                {
-                  'splitter-cell-accent': selectedDetail == 'accent',
-                  'splitter-cell-be-split':
-                    moraIndex == accentPhrase.moras.length - 1,
-                  'splitter-cell-be-split-pause': accentPhrase.pauseMora,
-                },
-              ]"
-              :style="{ 'grid-column': `${moraIndex * 2 + 2} / span 1` }"
-              @click.stop="
-                uiLocked ||
-                  toggleAccentPhraseSplit(accentPhraseIndex, false, moraIndex)
-              "
-            />
-          </template>
-          <template v-if="accentPhrase.pauseMora">
-            <div class="text-cell">
-              <span class="text-cell-inner">
-                {{ accentPhrase.pauseMora.text }}
-              </span>
-            </div>
-            <div
-              class="
-                splitter-cell
-                splitter-cell-be-split
-                splitter-cell-be-split-pause
-              "
-              @click.stop="
-                uiLocked || toggleAccentPhraseSplit(accentPhraseIndex, true)
-              "
-            />
-          </template>
-        </div>
-=======
           ref="accentPhraseComponents"
           :audio-key="activeAudioKey"
           :accent-phrase="accentPhrase"
@@ -271,7 +75,6 @@
           :alt-key-flag="altKeyFlag"
           @click="setPlayAndStartPoint"
         />
->>>>>>> a39b374a
       </div>
     </div>
   </div>
