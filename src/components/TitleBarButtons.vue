--- conflicted
+++ resolved
@@ -16,16 +16,10 @@
       class="title-bar-buttons"
       id="pinned-btn"
       @click="changePinWindow()"
-<<<<<<< HEAD
       aria-label="最前面固定を解除"
     >
       <q-tooltip :delay="500" class="text-body2" :offset="[11, 11]">
-        最前面固定を解除
-=======
-    >
-      <q-tooltip :delay="500" class="text-body2" :offset="[11, 11]">
-        最前面に表示
->>>>>>> 31cb0a1e
+        最前面に固定
       </q-tooltip>
     </q-btn>
     <q-btn
@@ -38,16 +32,10 @@
       class="title-bar-buttons rotate-45"
       id="pinned-btn"
       @click="changePinWindow()"
-<<<<<<< HEAD
       aria-label="最前面に固定"
     >
       <q-tooltip :delay="500" class="text-body2" :offset="[11, 11]">
-        最前面に固定
-=======
-    >
-      <q-tooltip :delay="500" class="text-body2" :offset="[11, 11]">
-        最前面に表示
->>>>>>> 31cb0a1e
+        最前面固定を解除
       </q-tooltip>
     </q-btn>
   </q-badge>
@@ -73,16 +61,10 @@
       class="title-bar-buttons"
       id="pinned-btn"
       @click="changePinWindow()"
-<<<<<<< HEAD
       aria-label="最前面固定を解除"
     >
       <q-tooltip :delay="500" class="text-body2" :offset="[11, 11]">
-        最前面固定を解除
-=======
-    >
-      <q-tooltip :delay="500" class="text-body2" :offset="[11, 11]">
-        最前面に表示
->>>>>>> 31cb0a1e
+        最前面に固定
       </q-tooltip>
     </q-btn>
     <q-btn
@@ -94,16 +76,10 @@
       class="title-bar-buttons rotate-45"
       id="pinned-btn"
       @click="changePinWindow()"
-<<<<<<< HEAD
       aria-label="最前面に固定"
     >
       <q-tooltip :delay="500" class="text-body2" :offset="[11, 11]">
-        最前面に固定
-=======
-    >
-      <q-tooltip :delay="500" class="text-body2" :offset="[11, 11]">
-        最前面に表示
->>>>>>> 31cb0a1e
+        最前面固定を解除
       </q-tooltip>
     </q-btn>
   </q-badge>
