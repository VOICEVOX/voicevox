--- conflicted
+++ resolved
@@ -8,16 +8,10 @@
           :is-engines-ready="isEnginesReady"
           :is-project-file-loaded="isProjectFileLoaded"
         />
-<<<<<<< HEAD
-      </keep-alive>
-    </router-view>
-    <all-dialog :is-engines-ready="isEnginesReady" />
-  </error-boundary>
-=======
       </KeepAlive>
     </RouterView>
+    <AllDialog :is-engines-ready="isEnginesReady" />
   </ErrorBoundary>
->>>>>>> 8b959ab5
 </template>
 
 <script setup lang="ts">
