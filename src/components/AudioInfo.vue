<template>
  <div class="root full-height q-py-md" v-if="query">
    <div class="q-px-md">
      <div class="row no-wrap">
        <div class="text-body1 q-mb-xs">プリセット</div>
        <q-space />

        <q-btn-dropdown dense flat icon="more_vert">
          <q-list>
            <q-item
              clickable
              v-close-popup
              @click="showsPresetNameDialog = true"
            >
              <q-item-section avatar>
                <q-avatar
                  icon="add_circle_outline"
                  color="primary"
                  text-color="secondary"
                ></q-avatar>
              </q-item-section>
              <q-item-section>
                <q-item-label>プリセット登録</q-item-label>
                <q-item-label caption
                  >現在の設定をプリセットに追加
                </q-item-label>
              </q-item-section>
            </q-item>
            <q-item
              clickable
              v-close-popup
              @click="showsPresetEditDialog = true"
            >
              <q-item-section avatar>
                <q-avatar
                  icon="edit_note"
                  color="primary"
                  text-color="secondary"
                ></q-avatar>
              </q-item-section>
              <q-item-section>
                <q-item-label>プリセット管理</q-item-label>
              </q-item-section>
            </q-item>
          </q-list>
        </q-btn-dropdown>
      </div>

      <div
        class="no-margin no-padding full-width"
        @wheel="setPresetByScroll($event.deltaY)"
      >
        <q-select
          v-model="presetSelectModel"
          :options="presetList"
          class="overflow-hidden"
          popup-content-class="text-secondary"
          outlined
          dense
        >
          <template v-slot:selected-item="scope">
            <div class="preset-select-label">
              {{ scope.opt.label }}
            </div>
          </template>
          <template v-slot:no-option>
            <q-item>
              <q-item-section class="text-grey">
                プリセットはありません
              </q-item-section>
            </q-item>
          </template>
        </q-select>
      </div>
      <!-- プリセット管理ダイアログ -->
      <PresetManageDialog v-model:open-dialog="showsPresetEditDialog" />

      <!-- プリセット登録ダイアログ -->
      <q-dialog v-model="showsPresetNameDialog" @before-hide="closeAllDialog">
        <q-card style="min-width: 350px">
          <q-card-section>
            <div class="text-h6">プリセット登録</div>
          </q-card-section>

          <q-form @submit.prevent="checkUpdate">
            <q-card-section class="q-pt-none">
              <q-select
                :model-value="presetName"
                autofocus
                input-debounce="0"
                label="タイトル"
                use-input
                hide-selected
                fill-input
                :options="presetList"
                @input-value="setPresetName"
              />
            </q-card-section>

            <q-card-actions align="right" class="text-secondary">
              <q-btn
                flat
                label="キャンセル"
                @click="closeAllDialog"
                v-close-popup
              />
              <q-btn flat type="submit" label="確定" />
            </q-card-actions>
          </q-form>
        </q-card>
      </q-dialog>

      <q-dialog
        v-model="showsPresetRewriteDialog"
        @before-hide="closeAllDialog()"
      >
        <q-card style="min-width: 350px">
          <q-card-section>
            <div class="text-h6">プリセットの上書き</div>
            <div>同名のプリセットがあります。</div>
          </q-card-section>
          <q-card-section>
            <q-list>
              <q-item clickable class="no-margin" @click="updatePreset(true)">
                <q-item-section avatar>
                  <q-avatar icon="arrow_forward" text-color="blue" />
                </q-item-section>
                <q-item-section>
                  プリセットを上書きし、音声にも反映する
                </q-item-section>
              </q-item>
              <q-item clickable class="no-margin" @click="updatePreset(false)">
                <q-item-section avatar>
                  <q-avatar icon="arrow_forward" text-color="blue" />
                </q-item-section>
                <q-item-section>
                  プリセットを上書きするが、音声には反映しない
                </q-item-section>
              </q-item>
              <q-item
                clickable
                class="no-margin"
                @click="closeAllDialog"
                v-close-popup
              >
                <q-item-section avatar>
                  <q-avatar icon="arrow_forward" text-color="blue" />
                </q-item-section>
                <q-item-section>キャンセル</q-item-section>
              </q-item>
            </q-list>
          </q-card-section>
        </q-card>
      </q-dialog>
    </div>

    <div class="q-mx-md">
      <span class="text-body1 q-mb-xs"
        >話速 {{ speedScaleSlider.state.currentValue.value?.toFixed(2) }}</span
      >
      <q-slider
        dense
        snap
<<<<<<< HEAD
        :min="0.5"
        :max="2"
        :step="0.1"
        :disable="uiLocked"
        :model-value="previewAudioSpeedScale.currentValue.value"
        @update:model-value="setPreviewValue(previewAudioSpeedScale, $event)"
        @change="setAudioSpeedScale"
        @wheel="uiLocked || setAudioInfoByScroll(query, $event.deltaY, 'speed')"
        @pan="setPanning(previewAudioSpeedScale, $event)"
      >
      </q-slider>
=======
        :min="speedScaleSlider.qSliderProps.min.value"
        :max="speedScaleSlider.qSliderProps.max.value"
        :step="speedScaleSlider.qSliderProps.step.value"
        :disable="speedScaleSlider.qSliderProps.disable.value"
        :model-value="speedScaleSlider.qSliderProps.modelValue.value"
        @update:model-value="
          speedScaleSlider.qSliderProps['onUpdate:modelValue']
        "
        @change="speedScaleSlider.qSliderProps.onChange"
        @wheel="speedScaleSlider.qSliderProps.onWheel"
        @pan="speedScaleSlider.qSliderProps.onPan"
      />
>>>>>>> e607a0aa
    </div>
    <div class="q-px-md">
      <span class="text-body1 q-mb-xs"
        >音高 {{ pitchScaleSlider.state.currentValue.value?.toFixed(2) }}</span
      >
      <q-slider
        dense
        snap
        :min="pitchScaleSlider.qSliderProps.min.value"
        :max="pitchScaleSlider.qSliderProps.max.value"
        :step="pitchScaleSlider.qSliderProps.step.value"
        :disable="pitchScaleSlider.qSliderProps.disable.value"
        :model-value="pitchScaleSlider.qSliderProps.modelValue.value"
        @update:model-value="
          pitchScaleSlider.qSliderProps['onUpdate:modelValue']
        "
        @change="pitchScaleSlider.qSliderProps.onChange"
        @wheel="pitchScaleSlider.qSliderProps.onWheel"
        @pan="pitchScaleSlider.qSliderProps.onPan"
      />
    </div>
    <div class="q-px-md">
      <span class="text-body1 q-mb-xs"
        >抑揚
        {{ intonationScaleSlider.state.currentValue.value?.toFixed(2) }}</span
      >
      <q-slider
        dense
        snap
        :min="intonationScaleSlider.qSliderProps.min.value"
        :max="intonationScaleSlider.qSliderProps.max.value"
        :step="intonationScaleSlider.qSliderProps.step.value"
        :disable="intonationScaleSlider.qSliderProps.disable.value"
        :model-value="intonationScaleSlider.qSliderProps.modelValue.value"
        @update:model-value="
          intonationScaleSlider.qSliderProps['onUpdate:modelValue']
        "
        @change="intonationScaleSlider.qSliderProps.onChange"
        @wheel="intonationScaleSlider.qSliderProps.onWheel"
        @pan="intonationScaleSlider.qSliderProps.onPan"
      />
    </div>
    <div class="q-px-md">
      <span class="text-body1 q-mb-xs"
        >音量 {{ volumeScaleSlider.state.currentValue.value?.toFixed(2) }}</span
      >
      <q-slider
        dense
        snap
        :min="volumeScaleSlider.qSliderProps.min.value"
        :max="volumeScaleSlider.qSliderProps.max.value"
        :step="volumeScaleSlider.qSliderProps.step.value"
        :disable="volumeScaleSlider.qSliderProps.disable.value"
        :model-value="volumeScaleSlider.qSliderProps.modelValue.value"
        @update:model-value="
          volumeScaleSlider.qSliderProps['onUpdate:modelValue']
        "
        @change="volumeScaleSlider.qSliderProps.onChange"
        @wheel="volumeScaleSlider.qSliderProps.onWheel"
        @pan="volumeScaleSlider.qSliderProps.onPan"
      />
    </div>
    <div class="q-px-md">
      <span class="text-body1 q-mb-xs"
        >開始無音
        {{ prePhonemeLengthSlider.state.currentValue.value?.toFixed(2) }}</span
      >
      <q-slider
        dense
        snap
        :min="prePhonemeLengthSlider.qSliderProps.min.value"
        :max="prePhonemeLengthSlider.qSliderProps.max.value"
        :step="prePhonemeLengthSlider.qSliderProps.step.value"
        :disable="prePhonemeLengthSlider.qSliderProps.disable.value"
        :model-value="prePhonemeLengthSlider.qSliderProps.modelValue.value"
        @update:model-value="
          prePhonemeLengthSlider.qSliderProps['onUpdate:modelValue']
        "
        @change="prePhonemeLengthSlider.qSliderProps.onChange"
        @wheel="prePhonemeLengthSlider.qSliderProps.onWheel"
        @pan="prePhonemeLengthSlider.qSliderProps.onPan"
      />
    </div>
    <div class="q-px-md">
      <span class="text-body1 q-mb-xs"
        >終了無音
        {{ postPhonemeLengthSlider.state.currentValue.value?.toFixed(2) }}</span
      >
      <q-slider
        dense
        snap
        :min="postPhonemeLengthSlider.qSliderProps.min.value"
        :max="postPhonemeLengthSlider.qSliderProps.max.value"
        :step="postPhonemeLengthSlider.qSliderProps.step.value"
        :disable="postPhonemeLengthSlider.qSliderProps.disable.value"
        :model-value="postPhonemeLengthSlider.qSliderProps.modelValue.value"
        @update:model-value="
          postPhonemeLengthSlider.qSliderProps['onUpdate:modelValue']
        "
        @change="postPhonemeLengthSlider.qSliderProps.onChange"
        @wheel="postPhonemeLengthSlider.qSliderProps.onWheel"
        @pan="postPhonemeLengthSlider.qSliderProps.onPan"
      />
    </div>
  </div>
</template>

<script lang="ts">
import { computed, defineComponent, ref, watch } from "vue";
import { useStore } from "@/store";
<<<<<<< HEAD
import { Preset } from "@/type/preload";
import { AudioQuery } from "@/openapi";
import { PreviewableValue } from "@/helpers/previewableValue";
import PresetManageDialog from "./PresetManageDialog.vue";
export default defineComponent({
  name: "AudioInfo",

  components: {
    PresetManageDialog,
  },

  setup() {
=======
import { previewSliderHelper } from "@/helpers/previewSliderHelper";

export default defineComponent({
  name: "AudioInfo",

  props: {
    activeAudioKey: { type: String, required: true },
  },

  setup(props) {
>>>>>>> e607a0aa
    const store = useStore();

    // accent phrase
    const uiLocked = computed(() => store.getters.UI_LOCKED);

    const audioItem = computed(
      () => store.state.audioItems[props.activeAudioKey]
    );
    const query = computed(() => audioItem.value?.query);

    const setAudioSpeedScale = (speedScale: number) => {
      store.dispatch("COMMAND_SET_AUDIO_SPEED_SCALE", {
        audioKey: props.activeAudioKey,
        speedScale,
      });
    };

    const setAudioPitchScale = (pitchScale: number) => {
      store.dispatch("COMMAND_SET_AUDIO_PITCH_SCALE", {
        audioKey: props.activeAudioKey,
        pitchScale,
      });
    };

    const setAudioIntonationScale = (intonationScale: number) => {
      store.dispatch("COMMAND_SET_AUDIO_INTONATION_SCALE", {
        audioKey: props.activeAudioKey,
        intonationScale,
      });
    };

    const setAudioVolumeScale = (volumeScale: number) => {
      store.dispatch("COMMAND_SET_AUDIO_VOLUME_SCALE", {
        audioKey: props.activeAudioKey,
        volumeScale,
      });
    };

    const setAudioPrePhonemeLength = (prePhonemeLength: number) => {
      store.dispatch("COMMAND_SET_AUDIO_PRE_PHONEME_LENGTH", {
        audioKey: props.activeAudioKey,
        prePhonemeLength,
      });
    };

    const setAudioPostPhonemeLength = (postPhonemeLength: number) => {
      store.dispatch("COMMAND_SET_AUDIO_POST_PHONEME_LENGTH", {
        audioKey: props.activeAudioKey,
        postPhonemeLength,
      });
    };

    const speedScaleSlider = previewSliderHelper({
      modelValue: () => query.value?.speedScale ?? null,
      disable: () => uiLocked.value,
      onChange: setAudioSpeedScale,
      max: () => 2,
      min: () => 0.5,
      step: () => 0.01,
      scrollStep: () => 0.1,
      scrollMinStep: () => 0.01,
    });
    const pitchScaleSlider = previewSliderHelper({
      modelValue: () => query.value?.pitchScale ?? null,
      disable: () => uiLocked.value,
      onChange: setAudioPitchScale,
      max: () => 0.15,
      min: () => -0.15,
      step: () => 0.01,
      scrollStep: () => 0.01,
    });
    const intonationScaleSlider = previewSliderHelper({
      modelValue: () => query.value?.intonationScale ?? null,
      disable: () => uiLocked.value,
      onChange: setAudioIntonationScale,
      max: () => 2,
      min: () => 0,
      step: () => 0.01,
      scrollStep: () => 0.1,
      scrollMinStep: () => 0.01,
    });
    const volumeScaleSlider = previewSliderHelper({
      modelValue: () => query.value?.volumeScale ?? null,
      disable: () => uiLocked.value,
      onChange: setAudioVolumeScale,
      max: () => 2,
      min: () => 0,
      step: () => 0.01,
      scrollStep: () => 0.1,
      scrollMinStep: () => 0.01,
    });
    const prePhonemeLengthSlider = previewSliderHelper({
      modelValue: () => query.value?.prePhonemeLength ?? null,
      disable: () => uiLocked.value,
      onChange: setAudioPrePhonemeLength,
      max: () => 1.5,
      min: () => 0,
      step: () => 0.01,
      scrollStep: () => 0.1,
      scrollMinStep: () => 0.01,
    });
    const postPhonemeLengthSlider = previewSliderHelper({
      modelValue: () => query.value?.postPhonemeLength ?? null,
      disable: () => uiLocked.value,
      onChange: setAudioPostPhonemeLength,
      max: () => 1.5,
      min: () => 0,
      step: () => 0.01,
      scrollStep: () => 0.1,
      scrollMinStep: () => 0.01,
    });

    const presetItems = computed(() => store.state.presetItems);
    const presetKeys = computed(() => store.state.presetKeys);

    const speaker = computed(() => audioItem.value?.speaker);
    const audioPresetKey = computed(() => audioItem.value?.presetKey);

    const presetList = computed(() => {
      if (speaker.value === undefined) return undefined;
      return presetKeys.value[speaker.value]?.map((e) => ({
        label: presetItems.value[e].name,
        key: e,
      }));
    });

    const notSelectedPreset = {
      label: "プリセットを選択",
      key: undefined,
    };

    const presetSelectModel = computed({
      get: () => {
        if (
          speaker.value === undefined ||
          audioPresetKey.value === undefined ||
          presetItems.value[audioPresetKey.value] === undefined ||
          presetKeys.value[speaker.value] === undefined ||
          !presetKeys.value[speaker.value].includes(audioPresetKey.value)
        )
          return notSelectedPreset;
        return {
          label: presetItems.value[audioPresetKey.value].name,
          key: audioPresetKey.value,
        };
      },
      set: (newVal: { label: string; key: string | undefined }) => {
        onChangePreset(newVal);
      },
    });

    const onChangePreset = (e: {
      label: string;
      key: string | undefined;
    }): void => {
      store.dispatch("COMMAND_SET_AUDIO_PRESET", {
        audioKey: activeAudioKey.value!,
        presetKey: e.key,
      });
    };

    const showsPresetNameDialog = ref(false);
    const showsPresetRewriteDialog = ref(false);
    const presetName = ref("");

    const closeAllDialog = () => {
      presetName.value = "";
      showsPresetNameDialog.value = false;
      showsPresetRewriteDialog.value = false;
    };

    const showsPresetEditDialog = ref(false);

    const checkUpdate = () => {
      if (presetList.value?.find((e) => e.label === presetName.value)) {
        showsPresetRewriteDialog.value = true;
      } else {
        addPreset();
      }
    };
    const createPresetData = (title: string, speaker: number) =>
      ({
        name: title,
        speaker,
        speedScale: previewAudioSpeedScale.currentValue.value!,
        pitchScale: previewAudioPitchScale.currentValue.value!,
        intonationScale: previewAudioIntonationScale.currentValue.value!,
        volumeScale: previewAudioVolumeScale.currentValue.value!,
        prePhonemeLength: previewAudioPrePhonemeLength.currentValue.value!,
        postPhonemeLength: previewAudioPostPhonemeLength.currentValue.value!,
      } as Preset);

    const addPreset = () => {
      const title = presetName.value;
      presetName.value = "";

      if (audioItem.value?.speaker === undefined) return;
      const speaker = audioItem.value.speaker;

      const newPreset = createPresetData(title, speaker);

      store.dispatch("ADD_PRESET", {
        presetData: newPreset,
        audioKey: activeAudioKey.value,
      });

      closeAllDialog();
    };

    const updatePreset = (updatesAudioItems: boolean) => {
      const key = presetList.value?.find(
        (e) => e.label === presetName.value
      )?.key;
      if (key === undefined) return;

      const title = presetName.value;
      if (audioItem.value?.speaker === undefined) return;
      const speaker = audioItem.value.speaker;
      const newPreset = createPresetData(title, speaker);

      store.dispatch("UPDATE_PRESET", {
        presetData: newPreset,
        oldKey: key,
        updatesAudioItems,
        audioKey: activeAudioKey.value!,
      });
      presetName.value = "";
      closeAllDialog();
    };

    const setPresetByScroll = (deltaY: number) => {
      if (speaker.value === undefined) return;

      const presetNumber = presetList.value?.length;
      if (presetNumber === 0 || presetNumber === undefined) return;

      let nowIndex: number;
      if (presetSelectModel.value.key === undefined) {
        nowIndex = -1;
      } else {
        nowIndex = presetKeys.value[speaker.value].indexOf(
          presetSelectModel.value.key
        );
      }

      const isUp = deltaY > 0;
      const newIndex = isUp ? nowIndex + 1 : nowIndex - 1;
      if (newIndex < 0 || presetNumber <= newIndex) return;

      if (
        presetList.value === undefined ||
        presetList.value[newIndex] === undefined
      )
        return;

      onChangePreset(presetList.value[newIndex]);
    };

    const presetLabelList = computed(() =>
      presetList.value?.map((e) => e.label)
    );

    const setPresetName = (s: string) => (presetName.value = s);

    return {
      uiLocked,
      audioItem,
      query,
<<<<<<< HEAD
      previewAudioSpeedScale,
      previewAudioPitchScale,
      previewAudioIntonationScale,
      previewAudioVolumeScale,
      previewAudioPrePhonemeLength,
      previewAudioPostPhonemeLength,
      setPreviewValue,
      setAudioSpeedScale,
      setAudioPitchScale,
      setAudioIntonationScale,
      setAudioVolumeScale,
      setAudioPrePhonemeLength,
      setAudioPostPhonemeLength,
      setAudioInfoByScroll,
      setPanning,
      presetList,
      presetSelectModel,
      setPresetByScroll,
      checkUpdate,
      updatePreset,
      showsPresetNameDialog,
      presetName,
      closeAllDialog,
      showsPresetEditDialog,
      showsPresetRewriteDialog,
      setPresetName,
=======
      speedScaleSlider,
      pitchScaleSlider,
      intonationScaleSlider,
      volumeScaleSlider,
      prePhonemeLengthSlider,
      postPhonemeLengthSlider,
>>>>>>> e607a0aa
    };
  },
});
</script>

<style scoped lang="scss">
@use '@/styles' as global;

.root {
  display: flex;
  flex-direction: column;
  align-items: stretch;
  justify-content: flex-start;
  gap: 15px 0;
  overflow-y: scroll;
}

.preset-select-label {
  white-space: nowrap;
  overflow: hidden;
  text-overflow: ellipsis;
  width: fit-content;
  max-width: 8rem;
}
</style><|MERGE_RESOLUTION|>--- conflicted
+++ resolved
@@ -161,19 +161,6 @@
       <q-slider
         dense
         snap
-<<<<<<< HEAD
-        :min="0.5"
-        :max="2"
-        :step="0.1"
-        :disable="uiLocked"
-        :model-value="previewAudioSpeedScale.currentValue.value"
-        @update:model-value="setPreviewValue(previewAudioSpeedScale, $event)"
-        @change="setAudioSpeedScale"
-        @wheel="uiLocked || setAudioInfoByScroll(query, $event.deltaY, 'speed')"
-        @pan="setPanning(previewAudioSpeedScale, $event)"
-      >
-      </q-slider>
-=======
         :min="speedScaleSlider.qSliderProps.min.value"
         :max="speedScaleSlider.qSliderProps.max.value"
         :step="speedScaleSlider.qSliderProps.step.value"
@@ -186,7 +173,6 @@
         @wheel="speedScaleSlider.qSliderProps.onWheel"
         @pan="speedScaleSlider.qSliderProps.onPan"
       />
->>>>>>> e607a0aa
     </div>
     <div class="q-px-md">
       <span class="text-body1 q-mb-xs"
@@ -297,11 +283,11 @@
 <script lang="ts">
 import { computed, defineComponent, ref, watch } from "vue";
 import { useStore } from "@/store";
-<<<<<<< HEAD
+
 import { Preset } from "@/type/preload";
-import { AudioQuery } from "@/openapi";
-import { PreviewableValue } from "@/helpers/previewableValue";
+import { previewSliderHelper } from "@/helpers/previewSliderHelper";
 import PresetManageDialog from "./PresetManageDialog.vue";
+
 export default defineComponent({
   name: "AudioInfo",
 
@@ -309,19 +295,11 @@
     PresetManageDialog,
   },
 
-  setup() {
-=======
-import { previewSliderHelper } from "@/helpers/previewSliderHelper";
-
-export default defineComponent({
-  name: "AudioInfo",
-
   props: {
     activeAudioKey: { type: String, required: true },
   },
 
   setup(props) {
->>>>>>> e607a0aa
     const store = useStore();
 
     // accent phrase
@@ -590,22 +568,12 @@
       uiLocked,
       audioItem,
       query,
-<<<<<<< HEAD
-      previewAudioSpeedScale,
-      previewAudioPitchScale,
-      previewAudioIntonationScale,
-      previewAudioVolumeScale,
-      previewAudioPrePhonemeLength,
-      previewAudioPostPhonemeLength,
-      setPreviewValue,
       setAudioSpeedScale,
       setAudioPitchScale,
       setAudioIntonationScale,
       setAudioVolumeScale,
       setAudioPrePhonemeLength,
       setAudioPostPhonemeLength,
-      setAudioInfoByScroll,
-      setPanning,
       presetList,
       presetSelectModel,
       setPresetByScroll,
@@ -617,14 +585,12 @@
       showsPresetEditDialog,
       showsPresetRewriteDialog,
       setPresetName,
-=======
       speedScaleSlider,
       pitchScaleSlider,
       intonationScaleSlider,
       volumeScaleSlider,
       prePhonemeLengthSlider,
       postPhonemeLengthSlider,
->>>>>>> e607a0aa
     };
   },
 });
