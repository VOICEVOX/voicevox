<template>
  <div class="root full-height q-py-md" v-if="query">
    <div v-if="enablePreset" class="q-px-md">
      <div class="row items-center no-wrap q-mb-xs">
        <div class="text-body1">プリセット</div>
        <q-btn dense flat icon="more_vert">
          <q-menu transition-duration="100">
            <q-list>
              <q-item
                clickable
                v-close-popup
                @click="registerPreset({ overwrite: false })"
              >
                <q-item-section avatar>
                  <q-avatar
                    icon="add_circle_outline"
                    color="primary-light"
                    text-color="display-on-primary"
                  ></q-avatar>
                </q-item-section>
                <q-item-section>
                  <q-item-label>プリセット新規登録</q-item-label>
                </q-item-section>
              </q-item>
              <q-item
                clickable
                v-close-popup
                @click="showsPresetEditDialog = true"
              >
                <q-item-section avatar>
                  <q-avatar
                    icon="edit_note"
                    color="primary-light"
                    text-color="display-on-primary"
                  ></q-avatar>
                </q-item-section>
                <q-item-section>
                  <q-item-label>プリセット管理</q-item-label>
                </q-item-section>
              </q-item>
            </q-list>
          </q-menu>
        </q-btn>
      </div>

      <div class="full-width row" @wheel="setPresetByScroll($event)">
        <q-select
          v-model="presetSelectModel"
          :options="selectablePresetList"
          class="col overflow-hidden"
          color="primary-light"
          text-color="display-on-primary"
          outlined
          dense
          transition-show="none"
          transition-hide="none"
        >
          <template v-slot:selected-item="scope">
            <div class="preset-select-label">
              {{ scope.opt.label }}
            </div>
          </template>
          <template v-slot:no-option>
            <q-item>
              <q-item-section class="text-grey">
                プリセットはありません
              </q-item-section>
            </q-item>
          </template>
        </q-select>

        <q-btn
          dense
          outline
          class="col-auto q-ml-xs"
          size="sm"
          text-color="display"
          :label="isRegisteredPreset ? '再登録' : '登録'"
          v-show="!isRegisteredPreset || isChangedPreset"
          @click="registerPreset({ overwrite: isRegisteredPreset })"
        />
      </div>
      <!-- プリセット管理ダイアログ -->
      <preset-manage-dialog v-model:open-dialog="showsPresetEditDialog" />

      <!-- プリセット登録ダイアログ -->
      <q-dialog v-model="showsPresetNameDialog" @before-hide="closeAllDialog">
        <q-card style="min-width: 350px">
          <q-card-section>
            <div class="text-h6">プリセット登録</div>
          </q-card-section>

          <q-form @submit.prevent="checkRewritePreset">
            <q-card-section class="q-pt-none">
              <q-select
                fill-input
                autofocus
                hide-selected
                label="タイトル"
                color="primary-light"
                use-input
                input-debounce="0"
                :model-value="presetName"
                :options="presetOptionsList"
                @input-value="setPresetName"
                @filter="filterPresetOptionsList"
              />
            </q-card-section>

            <q-card-actions align="right">
              <q-btn
                flat
                label="キャンセル"
                @click="closeAllDialog"
                v-close-popup
              />
              <q-btn flat type="submit" label="確定" />
            </q-card-actions>
          </q-form>
        </q-card>
      </q-dialog>

      <!-- プリセット再登録ダイアログ -->
      <q-dialog
        v-model="showsPresetRewriteDialog"
        @before-hide="closeAllDialog"
      >
        <q-card>
          <q-card-section>
            <div class="text-h6">プリセットの再登録</div>
          </q-card-section>
          <q-card-section>
            <q-list>
              <q-item clickable class="no-margin" @click="updatePreset(true)">
                <q-item-section avatar>
                  <q-avatar icon="arrow_forward" text-color="blue" />
                </q-item-section>
                <q-item-section>
                  プリセットを再登録し、このプリセットが設定されたテキスト欄全てに再適用する
                </q-item-section>
              </q-item>
              <q-item clickable class="no-margin" @click="updatePreset(false)">
                <q-item-section avatar>
                  <q-avatar icon="arrow_forward" text-color="blue" />
                </q-item-section>
                <q-item-section> プリセットの再登録のみ行う </q-item-section>
              </q-item>
              <q-item
                clickable
                class="no-margin"
                @click="closeAllDialog"
                v-close-popup
              >
                <q-item-section avatar>
                  <q-avatar icon="arrow_forward" text-color="blue" />
                </q-item-section>
                <q-item-section>キャンセル</q-item-section>
              </q-item>
            </q-list>
          </q-card-section>
        </q-card>
      </q-dialog>

      <q-separator class="q-mt-md" />
    </div>

    <div class="q-mx-md">
<<<<<<< HEAD
      <span>
        <q-input
          dense
          borderless
          :class="{
            disabled: speedScaleSlider.qSliderProps.disable.value,
          }"
          :disable="speedScaleSlider.qSliderProps.disable.value"
          :model-value="speedScaleSlider.state.currentValue.value?.toFixed(2)"
          @change="handleChangeSpeedScaleInput"
        >
          <template v-slot:before
            ><span class="text-body1 text-display">話速</span></template
          >
        </q-input>
      </span>

=======
      <span
        class="text-body1 q-mb-xs"
        :class="{
          disabled: speedScaleSlider.qSliderProps.disable.value,
        }"
        >話速
        {{
          speedScaleSlider.state.currentValue.value != undefined
            ? speedScaleSlider.state.currentValue.value.toFixed(2)
            : undefined
        }}</span
      >
>>>>>>> c1ae436c
      <q-slider
        dense
        snap
        color="primary-light"
        trackSize="2px"
        :min="speedScaleSlider.qSliderProps.min.value"
        :max="speedScaleSlider.qSliderProps.max.value"
        :step="speedScaleSlider.qSliderProps.step.value"
        :disable="speedScaleSlider.qSliderProps.disable.value"
        :model-value="speedScaleSlider.qSliderProps.modelValue.value"
        @update:model-value="
          speedScaleSlider.qSliderProps['onUpdate:modelValue']
        "
        @change="speedScaleSlider.qSliderProps.onChange"
        @wheel="speedScaleSlider.qSliderProps.onWheel"
        @pan="speedScaleSlider.qSliderProps.onPan"
      />
    </div>
    <div class="q-px-md">
<<<<<<< HEAD
      <span>
        <q-input
          dense
          borderless
          :class="{
            disabled: pitchScaleSlider.qSliderProps.disable.value,
          }"
          :disable="pitchScaleSlider.qSliderProps.disable.value"
          :model-value="pitchScaleSlider.state.currentValue.value?.toFixed(2)"
          @change="handleChangePitchScaleInput"
        >
          <template v-slot:before
            ><span class="text-body1 text-display">音高</span></template
          >
        </q-input>
      </span>
=======
      <span
        class="text-body1 q-mb-xs"
        :class="{
          disabled: pitchScaleSlider.qSliderProps.disable.value,
        }"
        >音高
        {{
          pitchScaleSlider.state.currentValue.value != undefined
            ? pitchScaleSlider.state.currentValue.value.toFixed(2)
            : undefined
        }}</span
      >
>>>>>>> c1ae436c
      <q-slider
        dense
        snap
        color="primary-light"
        trackSize="2px"
        :min="pitchScaleSlider.qSliderProps.min.value"
        :max="pitchScaleSlider.qSliderProps.max.value"
        :step="pitchScaleSlider.qSliderProps.step.value"
        :disable="pitchScaleSlider.qSliderProps.disable.value"
        :model-value="pitchScaleSlider.qSliderProps.modelValue.value"
        @update:model-value="
          pitchScaleSlider.qSliderProps['onUpdate:modelValue']
        "
        @change="pitchScaleSlider.qSliderProps.onChange"
        @wheel="pitchScaleSlider.qSliderProps.onWheel"
        @pan="pitchScaleSlider.qSliderProps.onPan"
      />
    </div>
    <div class="q-px-md">
<<<<<<< HEAD
      <span>
        <q-input
          dense
          borderless
          :class="{
            disabled: intonationScaleSlider.qSliderProps.disable.value,
          }"
          :model-value="
            intonationScaleSlider.state.currentValue.value?.toFixed(2)
          "
          :disable="intonationScaleSlider.qSliderProps.disable.value"
          @change="handleChangeIntonationInput"
        >
          <template v-slot:before
            ><span class="text-body1 text-display">抑揚</span></template
          >
        </q-input>
      </span>
=======
      <span
        class="text-body1 q-mb-xs"
        :class="{
          disabled: intonationScaleSlider.qSliderProps.disable.value,
        }"
        >抑揚
        {{
          intonationScaleSlider.state.currentValue.value != undefined
            ? intonationScaleSlider.state.currentValue.value.toFixed(2)
            : undefined
        }}</span
      >
>>>>>>> c1ae436c
      <q-slider
        dense
        snap
        color="primary-light"
        trackSize="2px"
        :min="intonationScaleSlider.qSliderProps.min.value"
        :max="intonationScaleSlider.qSliderProps.max.value"
        :step="intonationScaleSlider.qSliderProps.step.value"
        :disable="intonationScaleSlider.qSliderProps.disable.value"
        :model-value="intonationScaleSlider.qSliderProps.modelValue.value"
        @update:model-value="
          intonationScaleSlider.qSliderProps['onUpdate:modelValue']
        "
        @change="intonationScaleSlider.qSliderProps.onChange"
        @wheel="intonationScaleSlider.qSliderProps.onWheel"
        @pan="intonationScaleSlider.qSliderProps.onPan"
      />
    </div>
    <div class="q-px-md">
<<<<<<< HEAD
      <span>
        <q-input
          dense
          borderless
          :class="{
            disabled: volumeScaleSlider.qSliderProps.disable.value,
          }"
          :disable="volumeScaleSlider.qSliderProps.disable.value"
          :model-value="volumeScaleSlider.state.currentValue.value?.toFixed(2)"
          @change="handleChangeVolumeInput"
        >
          <template v-slot:before
            ><span class="text-body1 text-display">音量</span></template
          >
        </q-input>
      </span>
=======
      <span
        class="text-body1 q-mb-xs"
        :class="{
          disabled: volumeScaleSlider.qSliderProps.disable.value,
        }"
        >音量
        {{
          volumeScaleSlider.state.currentValue.value != undefined
            ? volumeScaleSlider.state.currentValue.value.toFixed(2)
            : undefined
        }}</span
      >
>>>>>>> c1ae436c
      <q-slider
        dense
        snap
        color="primary-light"
        trackSize="2px"
        :min="volumeScaleSlider.qSliderProps.min.value"
        :max="volumeScaleSlider.qSliderProps.max.value"
        :step="volumeScaleSlider.qSliderProps.step.value"
        :disable="volumeScaleSlider.qSliderProps.disable.value"
        :model-value="volumeScaleSlider.qSliderProps.modelValue.value"
        @update:model-value="
          volumeScaleSlider.qSliderProps['onUpdate:modelValue']
        "
        @change="volumeScaleSlider.qSliderProps.onChange"
        @wheel="volumeScaleSlider.qSliderProps.onWheel"
        @pan="volumeScaleSlider.qSliderProps.onPan"
      />
    </div>
    <div class="q-px-md">
<<<<<<< HEAD
      <span>
        <q-input
          dense
          borderless
          :class="{
            disabled: prePhonemeLengthSlider.qSliderProps.disable.value,
          }"
          :disable="prePhonemeLengthSlider.qSliderProps.disable.value"
          :model-value="
            prePhonemeLengthSlider.state.currentValue.value?.toFixed(2)
          "
          @change="handleChangePrePhonemeLengthInput"
        >
          <template v-slot:before
            ><span class="text-body1 text-display">開始無音</span></template
          >
        </q-input>
      </span>
=======
      <span
        class="text-body1 q-mb-xs"
        :class="{
          disabled: prePhonemeLengthSlider.qSliderProps.disable.value,
        }"
        >開始無音
        {{
          prePhonemeLengthSlider.state.currentValue.value != undefined
            ? prePhonemeLengthSlider.state.currentValue.value.toFixed(2)
            : undefined
        }}</span
      >
>>>>>>> c1ae436c
      <q-slider
        dense
        snap
        color="primary-light"
        trackSize="2px"
        :min="prePhonemeLengthSlider.qSliderProps.min.value"
        :max="prePhonemeLengthSlider.qSliderProps.max.value"
        :step="prePhonemeLengthSlider.qSliderProps.step.value"
        :disable="prePhonemeLengthSlider.qSliderProps.disable.value"
        :model-value="prePhonemeLengthSlider.qSliderProps.modelValue.value"
        @update:model-value="
          prePhonemeLengthSlider.qSliderProps['onUpdate:modelValue']
        "
        @change="prePhonemeLengthSlider.qSliderProps.onChange"
        @wheel="prePhonemeLengthSlider.qSliderProps.onWheel"
        @pan="prePhonemeLengthSlider.qSliderProps.onPan"
      />
    </div>
    <div class="q-px-md">
<<<<<<< HEAD
      <span>
        <q-input
          dense
          borderless
          :class="{
            disabled: postPhonemeLengthSlider.qSliderProps.disable.value,
          }"
          :disable="postPhonemeLengthSlider.qSliderProps.disable.value"
          :model-value="
            postPhonemeLengthSlider.state.currentValue.value?.toFixed(2)
          "
          @change="handleChangePostPhonemeLengthInput"
        >
          <template v-slot:before
            ><span class="text-body1 text-display">終了無音</span></template
          >
        </q-input>
      </span>
=======
      <span
        class="text-body1 q-mb-xs"
        :class="{
          disabled: postPhonemeLengthSlider.qSliderProps.disable.value,
        }"
        >終了無音
        {{
          postPhonemeLengthSlider.state.currentValue.value != undefined
            ? postPhonemeLengthSlider.state.currentValue.value.toFixed(2)
            : undefined
        }}</span
      >
>>>>>>> c1ae436c
      <q-slider
        dense
        snap
        color="primary-light"
        trackSize="2px"
        :min="postPhonemeLengthSlider.qSliderProps.min.value"
        :max="postPhonemeLengthSlider.qSliderProps.max.value"
        :step="postPhonemeLengthSlider.qSliderProps.step.value"
        :disable="postPhonemeLengthSlider.qSliderProps.disable.value"
        :model-value="postPhonemeLengthSlider.qSliderProps.modelValue.value"
        @update:model-value="
          postPhonemeLengthSlider.qSliderProps['onUpdate:modelValue']
        "
        @change="postPhonemeLengthSlider.qSliderProps.onChange"
        @wheel="postPhonemeLengthSlider.qSliderProps.onWheel"
        @pan="postPhonemeLengthSlider.qSliderProps.onPan"
      />
    </div>
  </div>
</template>

<script lang="ts">
import { computed, defineComponent, ref } from "vue";
import { QSelectProps } from "quasar";
import { useStore } from "@/store";

import { Preset } from "@/type/preload";
import { previewSliderHelper } from "@/helpers/previewSliderHelper";
import PresetManageDialog from "./PresetManageDialog.vue";
import { EngineManifest } from "@/openapi";

export default defineComponent({
  name: "AudioInfo",

  components: {
    PresetManageDialog,
  },

  props: {
    activeAudioKey: { type: String, required: true },
  },

  setup(props) {
    const store = useStore();

    // accent phrase
    const uiLocked = computed(() => store.getters.UI_LOCKED);

    const audioItem = computed(
      () => store.state.audioItems[props.activeAudioKey]
    );
    const query = computed(() => audioItem.value?.query);

    const supportedFeatures = computed(
      () =>
        (audioItem.value?.engineId &&
          store.state.engineManifests[audioItem.value?.engineId]
            .supportedFeatures) as
          | EngineManifest["supportedFeatures"]
          | undefined
    );

    const applyPreset = () => {
      store.dispatch("COMMAND_APPLY_AUDIO_PRESET", {
        audioKey: props.activeAudioKey,
      });
    };

    const setAudioSpeedScale = (speedScale: number) => {
      store.dispatch("COMMAND_SET_AUDIO_SPEED_SCALE", {
        audioKey: props.activeAudioKey,
        speedScale,
      });
    };

    const setAudioPitchScale = (pitchScale: number) => {
      store.dispatch("COMMAND_SET_AUDIO_PITCH_SCALE", {
        audioKey: props.activeAudioKey,
        pitchScale,
      });
    };

    const setAudioIntonationScale = (intonationScale: number) => {
      store.dispatch("COMMAND_SET_AUDIO_INTONATION_SCALE", {
        audioKey: props.activeAudioKey,
        intonationScale,
      });
    };

    const setAudioVolumeScale = (volumeScale: number) => {
      store.dispatch("COMMAND_SET_AUDIO_VOLUME_SCALE", {
        audioKey: props.activeAudioKey,
        volumeScale,
      });
    };

    const setAudioPrePhonemeLength = (prePhonemeLength: number) => {
      store.dispatch("COMMAND_SET_AUDIO_PRE_PHONEME_LENGTH", {
        audioKey: props.activeAudioKey,
        prePhonemeLength,
      });
    };

    const setAudioPostPhonemeLength = (postPhonemeLength: number) => {
      store.dispatch("COMMAND_SET_AUDIO_POST_PHONEME_LENGTH", {
        audioKey: props.activeAudioKey,
        postPhonemeLength,
      });
    };

    const speedScaleSlider = previewSliderHelper({
      modelValue: () => query.value?.speedScale ?? null,
      disable: () =>
        uiLocked.value || supportedFeatures.value?.adjustSpeedScale === false,
      onChange: setAudioSpeedScale,
      max: () => 2,
      min: () => 0.5,
      step: () => 0.01,
      scrollStep: () => 0.1,
      scrollMinStep: () => 0.01,
    });
    const pitchScaleSlider = previewSliderHelper({
      modelValue: () => query.value?.pitchScale ?? null,
      disable: () =>
        uiLocked.value || supportedFeatures.value?.adjustPitchScale === false,
      onChange: setAudioPitchScale,
      max: () => 0.15,
      min: () => -0.15,
      step: () => 0.01,
      scrollStep: () => 0.01,
    });
    const intonationScaleSlider = previewSliderHelper({
      modelValue: () => query.value?.intonationScale ?? null,
      disable: () =>
        uiLocked.value ||
        supportedFeatures.value?.adjustIntonationScale === false,
      onChange: setAudioIntonationScale,
      max: () => 2,
      min: () => 0,
      step: () => 0.01,
      scrollStep: () => 0.1,
      scrollMinStep: () => 0.01,
    });
    const volumeScaleSlider = previewSliderHelper({
      modelValue: () => query.value?.volumeScale ?? null,
      disable: () =>
        uiLocked.value || supportedFeatures.value?.adjustVolumeScale === false,
      onChange: setAudioVolumeScale,
      max: () => 2,
      min: () => 0,
      step: () => 0.01,
      scrollStep: () => 0.1,
      scrollMinStep: () => 0.01,
    });
    const prePhonemeLengthSlider = previewSliderHelper({
      modelValue: () => query.value?.prePhonemeLength ?? null,
      disable: () => uiLocked.value,
      onChange: setAudioPrePhonemeLength,
      max: () => 1.5,
      min: () => 0,
      step: () => 0.01,
      scrollStep: () => 0.1,
      scrollMinStep: () => 0.01,
    });
    const postPhonemeLengthSlider = previewSliderHelper({
      modelValue: () => query.value?.postPhonemeLength ?? null,
      disable: () => uiLocked.value,
      onChange: setAudioPostPhonemeLength,
      max: () => 1.5,
      min: () => 0,
      step: () => 0.01,
      scrollStep: () => 0.1,
      scrollMinStep: () => 0.01,
    });

    // プリセット
    const enablePreset = computed(
      () => store.state.experimentalSetting.enablePreset
    );

    const presetItems = computed(() => store.state.presetItems);
    const presetKeys = computed(() => store.state.presetKeys);
    const audioPresetKey = computed(() => audioItem.value?.presetKey);
    const isRegisteredPreset = computed(
      () =>
        audioPresetKey.value != undefined &&
        presetItems.value[audioPresetKey.value] != undefined
    );

    // 入力パラメータがプリセットから変更されたか
    const isChangedPreset = computed(() => {
      if (!isRegisteredPreset.value) return false;

      // プリセットの値を取得
      if (audioPresetKey.value == undefined)
        throw new Error("audioPresetKey is undefined"); // 次のコードが何故かコンパイルエラーになるチェック
      const preset = presetItems.value[audioPresetKey.value];
      const { name: _, ...presetParts } = preset;

      // 入力パラメータと比較
      const keys = Object.keys(presetParts) as (keyof Omit<Preset, "name">)[];
      return keys.some(
        (key) => presetParts[key] !== presetPartsFromParameter.value[key]
      );
    });

    type PresetSelectModelType = {
      label: string;
      key: string | undefined;
    };

    // プリセットの変更
    const changePreset = (
      presetOrPresetKey: PresetSelectModelType | string
    ): void => {
      const presetKey =
        typeof presetOrPresetKey === "string"
          ? presetOrPresetKey
          : presetOrPresetKey.key;
      store.dispatch("COMMAND_SET_AUDIO_PRESET", {
        audioKey: props.activeAudioKey,
        presetKey,
      });
    };

    const presetList = computed<{ label: string; key: string }[]>(() =>
      presetKeys.value
        .filter((key) => presetItems.value[key] != undefined)
        .map((key) => ({
          key,
          label: presetItems.value[key].name,
        }))
    );

    // セルへのプリセットの設定
    const selectablePresetList = computed<PresetSelectModelType[]>(() => {
      const restPresetList = [];
      if (isRegisteredPreset.value) {
        restPresetList.push({
          key: undefined,
          label: "プリセット解除",
        });
      }
      return [...restPresetList, ...presetList.value];
    });

    const presetSelectModel = computed<PresetSelectModelType>({
      get: () => {
        if (!isRegisteredPreset.value)
          return {
            label: "プリセット選択",
            key: undefined,
          };

        if (audioPresetKey.value == undefined)
          throw new Error("audioPresetKey is undefined"); // 次のコードが何故かコンパイルエラーになるチェック
        return {
          label: presetItems.value[audioPresetKey.value].name,
          key: audioPresetKey.value,
        };
      },
      set: (newVal) => {
        changePreset(newVal);
      },
    });

    const setPresetByScroll = (event: WheelEvent) => {
      event.preventDefault();

      const presetNumber = selectablePresetList.value.length;
      if (presetNumber === 0 || presetNumber === undefined) return;

      const nowIndex = selectablePresetList.value.findIndex(
        (value) => value.key == presetSelectModel.value.key
      );

      const isUp = event.deltaY > 0;
      const newIndex = isUp ? nowIndex + 1 : nowIndex - 1;
      if (newIndex < 0 || presetNumber <= newIndex) return;

      if (selectablePresetList.value[newIndex] === undefined) return;

      changePreset(selectablePresetList.value[newIndex]);
    };

    // プリセットの登録・再登録
    const showsPresetNameDialog = ref(false);
    const showsPresetRewriteDialog = ref(false);
    const presetNameInDialog = ref("");

    const setPresetName = (name: string) => {
      presetNameInDialog.value = name;
    };

    const closeAllDialog = () => {
      presetNameInDialog.value = "";
      showsPresetNameDialog.value = false;
      showsPresetRewriteDialog.value = false;
    };

    // プリセットの登録
    const registerPreset = ({ overwrite }: { overwrite: boolean }) => {
      // 既存の場合は名前をセット
      if (isRegisteredPreset.value) {
        if (audioPresetKey.value == undefined)
          throw new Error("audioPresetKey is undefined"); // 次のコードが何故かコンパイルエラーになるチェック
        presetNameInDialog.value = presetItems.value[audioPresetKey.value].name;
      }

      // 既存で再登録する場合は再登録ダイアログを表示
      if (isRegisteredPreset.value && overwrite) {
        showsPresetRewriteDialog.value = true;
        return;
      }

      // それ以外はダイアログを表示
      showsPresetNameDialog.value = true;
    };

    const presetOptionsList = ref<string[]>([]);
    const filterPresetOptionsList: QSelectProps["onFilter"] = (
      inputValue,
      doneFn
    ) => {
      const presetNames = presetKeys.value
        .map((presetKey) => presetItems.value[presetKey]?.name)
        .filter((value) => value != undefined);
      doneFn(() => {
        presetOptionsList.value = presetNames.filter((name) =>
          name.startsWith(inputValue)
        );
      });
    };

    const checkRewritePreset = async () => {
      if (presetList.value.find((e) => e.label === presetNameInDialog.value)) {
        showsPresetRewriteDialog.value = true;
      } else {
        const audioPresetKey = await addPreset();
        changePreset(audioPresetKey);
      }
    };

    // 入力パラメータから、name以外のPresetを取得
    const presetPartsFromParameter = computed<Omit<Preset, "name">>(() => {
      if (
        speedScaleSlider.state.currentValue.value == null ||
        pitchScaleSlider.state.currentValue.value == null ||
        intonationScaleSlider.state.currentValue.value == null ||
        volumeScaleSlider.state.currentValue.value == null ||
        prePhonemeLengthSlider.state.currentValue.value == null ||
        postPhonemeLengthSlider.state.currentValue.value == null
      )
        throw new Error("slider value is null");

      return {
        speedScale: speedScaleSlider.state.currentValue.value,
        pitchScale: pitchScaleSlider.state.currentValue.value,
        intonationScale: intonationScaleSlider.state.currentValue.value,
        volumeScale: volumeScaleSlider.state.currentValue.value,
        prePhonemeLength: prePhonemeLengthSlider.state.currentValue.value,
        postPhonemeLength: postPhonemeLengthSlider.state.currentValue.value,
      };
    });

    const createPresetData = (name: string): Preset => {
      return { name, ...presetPartsFromParameter.value };
    };

    // プリセット新規追加
    const addPreset = () => {
      const name = presetNameInDialog.value;
      const newPreset = createPresetData(name);
      if (newPreset == undefined) throw Error("newPreset == undefined");

      closeAllDialog();

      return store.dispatch("ADD_PRESET", {
        presetData: newPreset,
      });
    };

    const updatePreset = async (fullApply: boolean) => {
      const key = presetList.value.find(
        (preset) => preset.label === presetNameInDialog.value
      )?.key;
      if (key === undefined) return;

      const title = presetNameInDialog.value;
      const newPreset = createPresetData(title);
      if (newPreset == undefined) return;

      await store.dispatch("UPDATE_PRESET", {
        presetData: newPreset,
        presetKey: key,
      });

      if (fullApply) {
        await store.dispatch("COMMAND_FULLY_APPLY_AUDIO_PRESET", {
          presetKey: key,
        });
      }

      closeAllDialog();
    };

    const handleChangeSpeedScaleInput = (textInput: string) => {
      const speedScale = adjustSliderValue(
        textInput,
        speedScaleSlider.qSliderProps.min.value,
        speedScaleSlider.qSliderProps.max.value
      );
      store.dispatch("COMMAND_SET_AUDIO_SPEED_SCALE", {
        audioKey: props.activeAudioKey,
        speedScale,
      });
    };

    const handleChangePitchScaleInput = (textInput: string) => {
      const pitchScale = adjustSliderValue(
        textInput,
        pitchScaleSlider.qSliderProps.min.value,
        pitchScaleSlider.qSliderProps.max.value
      );
      store.dispatch("COMMAND_SET_AUDIO_PITCH_SCALE", {
        audioKey: props.activeAudioKey,
        pitchScale,
      });
    };

    const handleChangeIntonationInput = (textInput: string) => {
      const intonationScale = adjustSliderValue(
        textInput,
        intonationScaleSlider.qSliderProps.min.value,
        intonationScaleSlider.qSliderProps.max.value
      );
      store.dispatch("COMMAND_SET_AUDIO_INTONATION_SCALE", {
        audioKey: props.activeAudioKey,
        intonationScale,
      });
    };

    const handleChangeVolumeInput = (textInput: string) => {
      const volumeScale = adjustSliderValue(
        textInput,
        volumeScaleSlider.qSliderProps.min.value,
        volumeScaleSlider.qSliderProps.max.value
      );
      store.dispatch("COMMAND_SET_AUDIO_VOLUME_SCALE", {
        audioKey: props.activeAudioKey,
        volumeScale,
      });
    };

    const handleChangePrePhonemeLengthInput = (textInput: string) => {
      const prePhonemeLength = adjustSliderValue(
        textInput,
        prePhonemeLengthSlider.qSliderProps.min.value,
        prePhonemeLengthSlider.qSliderProps.max.value
      );
      store.dispatch("COMMAND_SET_AUDIO_PRE_PHONEME_LENGTH", {
        audioKey: props.activeAudioKey,
        prePhonemeLength,
      });
    };

    const handleChangePostPhonemeLengthInput = (textInput: string) => {
      const postPhonemeLength = adjustSliderValue(
        textInput,
        postPhonemeLengthSlider.qSliderProps.min.value,
        postPhonemeLengthSlider.qSliderProps.max.value
      );
      store.dispatch("COMMAND_SET_AUDIO_POST_PHONEME_LENGTH", {
        audioKey: props.activeAudioKey,
        postPhonemeLength,
      });
    };

    // プリセットの編集
    const showsPresetEditDialog = ref(false);

    const adjustSliderValue = (
      value: string,
      minimalVal: number,
      maximamVal: number
    ) => {
      const num = Number(value);
      if (isNaN(num)) {
        return minimalVal;
      }
      if (num < minimalVal) {
        return minimalVal;
      }
      if (maximamVal < num) {
        return maximamVal;
      }

      return num;
    };

    return {
      uiLocked,
      audioItem,
      query,
      setAudioSpeedScale,
      setAudioPitchScale,
      setAudioIntonationScale,
      setAudioVolumeScale,
      setAudioPrePhonemeLength,
      setAudioPostPhonemeLength,
      applyPreset,
      enablePreset,
      isRegisteredPreset,
      isChangedPreset,
      presetList,
      selectablePresetList,
      presetOptionsList,
      filterPresetOptionsList,
      presetSelectModel,
      setPresetByScroll,
      checkRewritePreset,
      updatePreset,
      registerPreset,
      showsPresetNameDialog,
      presetName: presetNameInDialog,
      closeAllDialog,
      showsPresetEditDialog,
      showsPresetRewriteDialog,
      setPresetName,
      speedScaleSlider,
      pitchScaleSlider,
      intonationScaleSlider,
      volumeScaleSlider,
      prePhonemeLengthSlider,
      postPhonemeLengthSlider,
      handleChangeSpeedScaleInput,
      handleChangePitchScaleInput,
      handleChangeIntonationInput,
      handleChangeVolumeInput,
      handleChangePrePhonemeLengthInput,
      handleChangePostPhonemeLengthInput,
    };
  },
});
</script>

<style scoped lang="scss">
.root {
  display: flex;
  flex-direction: column;
  align-items: stretch;
  justify-content: flex-start;
  gap: 0px 0;
  overflow-y: scroll;
}

.preset-select-label {
  white-space: nowrap;
  overflow: hidden;
  text-overflow: ellipsis;
  width: fit-content;
  max-width: 8rem;
}
</style><|MERGE_RESOLUTION|>--- conflicted
+++ resolved
@@ -165,16 +165,20 @@
     </div>
 
     <div class="q-mx-md">
-<<<<<<< HEAD
       <span>
         <q-input
           dense
           borderless
+          maxlength="5"
           :class="{
             disabled: speedScaleSlider.qSliderProps.disable.value,
           }"
           :disable="speedScaleSlider.qSliderProps.disable.value"
-          :model-value="speedScaleSlider.state.currentValue.value?.toFixed(2)"
+          :model-value="
+            speedScaleSlider.state.currentValue.value != undefined
+              ? speedScaleSlider.state.currentValue.value.toFixed(2)
+              : speedScaleSlider.qSliderProps.min.value
+          "
           @change="handleChangeSpeedScaleInput"
         >
           <template v-slot:before
@@ -182,21 +186,6 @@
           >
         </q-input>
       </span>
-
-=======
-      <span
-        class="text-body1 q-mb-xs"
-        :class="{
-          disabled: speedScaleSlider.qSliderProps.disable.value,
-        }"
-        >話速
-        {{
-          speedScaleSlider.state.currentValue.value != undefined
-            ? speedScaleSlider.state.currentValue.value.toFixed(2)
-            : undefined
-        }}</span
-      >
->>>>>>> c1ae436c
       <q-slider
         dense
         snap
@@ -216,16 +205,20 @@
       />
     </div>
     <div class="q-px-md">
-<<<<<<< HEAD
       <span>
         <q-input
           dense
           borderless
+          maxlength="5"
           :class="{
             disabled: pitchScaleSlider.qSliderProps.disable.value,
           }"
           :disable="pitchScaleSlider.qSliderProps.disable.value"
-          :model-value="pitchScaleSlider.state.currentValue.value?.toFixed(2)"
+          :model-value="
+            pitchScaleSlider.state.currentValue.value != undefined
+              ? pitchScaleSlider.state.currentValue.value.toFixed(2)
+              : pitchScaleSlider.qSliderProps.min.value
+          "
           @change="handleChangePitchScaleInput"
         >
           <template v-slot:before
@@ -233,20 +226,6 @@
           >
         </q-input>
       </span>
-=======
-      <span
-        class="text-body1 q-mb-xs"
-        :class="{
-          disabled: pitchScaleSlider.qSliderProps.disable.value,
-        }"
-        >音高
-        {{
-          pitchScaleSlider.state.currentValue.value != undefined
-            ? pitchScaleSlider.state.currentValue.value.toFixed(2)
-            : undefined
-        }}</span
-      >
->>>>>>> c1ae436c
       <q-slider
         dense
         snap
@@ -266,16 +245,18 @@
       />
     </div>
     <div class="q-px-md">
-<<<<<<< HEAD
       <span>
         <q-input
           dense
           borderless
+          maxlength="5"
           :class="{
             disabled: intonationScaleSlider.qSliderProps.disable.value,
           }"
           :model-value="
-            intonationScaleSlider.state.currentValue.value?.toFixed(2)
+            intonationScaleSlider.state.currentValue.value != undefined
+              ? intonationScaleSlider.state.currentValue.value.toFixed(2)
+              : intonationScaleSlider.qSliderProps.min.value
           "
           :disable="intonationScaleSlider.qSliderProps.disable.value"
           @change="handleChangeIntonationInput"
@@ -285,20 +266,6 @@
           >
         </q-input>
       </span>
-=======
-      <span
-        class="text-body1 q-mb-xs"
-        :class="{
-          disabled: intonationScaleSlider.qSliderProps.disable.value,
-        }"
-        >抑揚
-        {{
-          intonationScaleSlider.state.currentValue.value != undefined
-            ? intonationScaleSlider.state.currentValue.value.toFixed(2)
-            : undefined
-        }}</span
-      >
->>>>>>> c1ae436c
       <q-slider
         dense
         snap
@@ -318,16 +285,20 @@
       />
     </div>
     <div class="q-px-md">
-<<<<<<< HEAD
       <span>
         <q-input
           dense
           borderless
+          maxlength="5"
           :class="{
             disabled: volumeScaleSlider.qSliderProps.disable.value,
           }"
           :disable="volumeScaleSlider.qSliderProps.disable.value"
-          :model-value="volumeScaleSlider.state.currentValue.value?.toFixed(2)"
+          :model-value="
+            volumeScaleSlider.state.currentValue.value != undefined
+              ? volumeScaleSlider.state.currentValue.value.toFixed(2)
+              : volumeScaleSlider.qSliderProps.min.value
+          "
           @change="handleChangeVolumeInput"
         >
           <template v-slot:before
@@ -335,20 +306,6 @@
           >
         </q-input>
       </span>
-=======
-      <span
-        class="text-body1 q-mb-xs"
-        :class="{
-          disabled: volumeScaleSlider.qSliderProps.disable.value,
-        }"
-        >音量
-        {{
-          volumeScaleSlider.state.currentValue.value != undefined
-            ? volumeScaleSlider.state.currentValue.value.toFixed(2)
-            : undefined
-        }}</span
-      >
->>>>>>> c1ae436c
       <q-slider
         dense
         snap
@@ -368,17 +325,19 @@
       />
     </div>
     <div class="q-px-md">
-<<<<<<< HEAD
       <span>
         <q-input
           dense
           borderless
+          maxlength="5"
           :class="{
             disabled: prePhonemeLengthSlider.qSliderProps.disable.value,
           }"
           :disable="prePhonemeLengthSlider.qSliderProps.disable.value"
           :model-value="
-            prePhonemeLengthSlider.state.currentValue.value?.toFixed(2)
+            prePhonemeLengthSlider.state.currentValue.value != undefined
+              ? prePhonemeLengthSlider.state.currentValue.value.toFixed(2)
+              : prePhonemeLengthSlider.qSliderProps.min.value
           "
           @change="handleChangePrePhonemeLengthInput"
         >
@@ -387,20 +346,6 @@
           >
         </q-input>
       </span>
-=======
-      <span
-        class="text-body1 q-mb-xs"
-        :class="{
-          disabled: prePhonemeLengthSlider.qSliderProps.disable.value,
-        }"
-        >開始無音
-        {{
-          prePhonemeLengthSlider.state.currentValue.value != undefined
-            ? prePhonemeLengthSlider.state.currentValue.value.toFixed(2)
-            : undefined
-        }}</span
-      >
->>>>>>> c1ae436c
       <q-slider
         dense
         snap
@@ -420,17 +365,19 @@
       />
     </div>
     <div class="q-px-md">
-<<<<<<< HEAD
       <span>
         <q-input
           dense
           borderless
+          maxlength="5"
           :class="{
             disabled: postPhonemeLengthSlider.qSliderProps.disable.value,
           }"
           :disable="postPhonemeLengthSlider.qSliderProps.disable.value"
           :model-value="
-            postPhonemeLengthSlider.state.currentValue.value?.toFixed(2)
+            postPhonemeLengthSlider.state.currentValue.value != undefined
+              ? postPhonemeLengthSlider.state.currentValue.value.toFixed(2)
+              : postPhonemeLengthSlider.qSliderProps.min.value
           "
           @change="handleChangePostPhonemeLengthInput"
         >
@@ -439,20 +386,6 @@
           >
         </q-input>
       </span>
-=======
-      <span
-        class="text-body1 q-mb-xs"
-        :class="{
-          disabled: postPhonemeLengthSlider.qSliderProps.disable.value,
-        }"
-        >終了無音
-        {{
-          postPhonemeLengthSlider.state.currentValue.value != undefined
-            ? postPhonemeLengthSlider.state.currentValue.value.toFixed(2)
-            : undefined
-        }}</span
-      >
->>>>>>> c1ae436c
       <q-slider
         dense
         snap
@@ -859,9 +792,9 @@
       closeAllDialog();
     };
 
-    const handleChangeSpeedScaleInput = (textInput: string) => {
+    const handleChangeSpeedScaleInput = (inputValue: string) => {
       const speedScale = adjustSliderValue(
-        textInput,
+        inputValue,
         speedScaleSlider.qSliderProps.min.value,
         speedScaleSlider.qSliderProps.max.value
       );
@@ -871,9 +804,9 @@
       });
     };
 
-    const handleChangePitchScaleInput = (textInput: string) => {
+    const handleChangePitchScaleInput = (inputValue: string) => {
       const pitchScale = adjustSliderValue(
-        textInput,
+        inputValue,
         pitchScaleSlider.qSliderProps.min.value,
         pitchScaleSlider.qSliderProps.max.value
       );
@@ -883,9 +816,9 @@
       });
     };
 
-    const handleChangeIntonationInput = (textInput: string) => {
+    const handleChangeIntonationInput = (inputValue: string) => {
       const intonationScale = adjustSliderValue(
-        textInput,
+        inputValue,
         intonationScaleSlider.qSliderProps.min.value,
         intonationScaleSlider.qSliderProps.max.value
       );
@@ -895,9 +828,9 @@
       });
     };
 
-    const handleChangeVolumeInput = (textInput: string) => {
+    const handleChangeVolumeInput = (inputValue: string) => {
       const volumeScale = adjustSliderValue(
-        textInput,
+        inputValue,
         volumeScaleSlider.qSliderProps.min.value,
         volumeScaleSlider.qSliderProps.max.value
       );
@@ -907,9 +840,9 @@
       });
     };
 
-    const handleChangePrePhonemeLengthInput = (textInput: string) => {
+    const handleChangePrePhonemeLengthInput = (inputValue: string) => {
       const prePhonemeLength = adjustSliderValue(
-        textInput,
+        inputValue,
         prePhonemeLengthSlider.qSliderProps.min.value,
         prePhonemeLengthSlider.qSliderProps.max.value
       );
@@ -919,9 +852,9 @@
       });
     };
 
-    const handleChangePostPhonemeLengthInput = (textInput: string) => {
+    const handleChangePostPhonemeLengthInput = (inputValue: string) => {
       const postPhonemeLength = adjustSliderValue(
-        textInput,
+        inputValue,
         postPhonemeLengthSlider.qSliderProps.min.value,
         postPhonemeLengthSlider.qSliderProps.max.value
       );
@@ -935,22 +868,23 @@
     const showsPresetEditDialog = ref(false);
 
     const adjustSliderValue = (
-      value: string,
+      inputStr: string,
       minimalVal: number,
       maximamVal: number
     ) => {
-      const num = Number(value);
-      if (isNaN(num)) {
+      const inputNum = Number(inputStr);
+
+      if (isNaN(inputNum)) {
         return minimalVal;
       }
-      if (num < minimalVal) {
+      if (inputNum < minimalVal) {
         return minimalVal;
       }
-      if (maximamVal < num) {
+      if (maximamVal < inputNum) {
         return maximamVal;
       }
 
-      return num;
+      return inputNum;
     };
 
     return {
