<template>
  <div class="root full-height q-py-md" v-if="query">
    <div v-if="enablePreset" class="q-px-md">
      <div class="row items-center no-wrap q-mb-xs">
        <div class="text-body1">プリセット</div>
        <q-btn dense flat icon="more_vert" :disable="uiLocked">
          <q-menu transition-duration="100">
            <q-list>
              <q-item
                clickable
                v-close-popup
                @click="registerPreset({ overwrite: false })"
              >
                <q-item-section avatar>
                  <q-avatar
                    icon="add_circle_outline"
                    color="primary-light"
                    text-color="display-on-primary"
                  ></q-avatar>
                </q-item-section>
                <q-item-section>
                  <q-item-label>プリセット新規登録</q-item-label>
                </q-item-section>
              </q-item>
              <q-item
                clickable
                v-close-popup
                @click="showsPresetEditDialog = true"
              >
                <q-item-section avatar>
                  <q-avatar
                    icon="edit_note"
                    color="primary-light"
                    text-color="display-on-primary"
                  ></q-avatar>
                </q-item-section>
                <q-item-section>
                  <q-item-label>プリセット管理</q-item-label>
                </q-item-section>
              </q-item>
            </q-list>
          </q-menu>
        </q-btn>
      </div>

      <div class="full-width row" @wheel="setPresetByScroll($event)">
        <q-select
          v-model="presetSelectModel"
          :options="selectablePresetList"
          class="col overflow-hidden"
          color="primary-light"
          text-color="display-on-primary"
          outlined
          dense
          transition-show="none"
          transition-hide="none"
          :disable="uiLocked"
        >
          <template v-slot:selected-item="scope">
            <div class="preset-select-label">
              {{ scope.opt.label }}
            </div>
          </template>
          <template v-slot:no-option>
            <q-item>
              <q-item-section class="text-grey">
                プリセットはありません
              </q-item-section>
            </q-item>
          </template>
        </q-select>

        <q-btn
          dense
          outline
          class="col-auto q-ml-xs"
          size="sm"
          text-color="display"
          :label="isRegisteredPreset ? '再登録' : '登録'"
          v-show="!isRegisteredPreset || isChangedPreset"
          @click="registerPreset({ overwrite: isRegisteredPreset })"
        />
      </div>
      <!-- プリセット管理ダイアログ -->
      <preset-manage-dialog v-model:open-dialog="showsPresetEditDialog" />

      <!-- プリセット登録ダイアログ -->
      <q-dialog v-model="showsPresetNameDialog" @before-hide="closeAllDialog">
        <q-card style="min-width: 350px">
          <q-card-section>
            <div class="text-h6">プリセット登録</div>
          </q-card-section>

          <q-form @submit.prevent="checkRewritePreset">
            <q-card-section class="q-pt-none">
              <q-select
                fill-input
                autofocus
                hide-selected
                label="タイトル"
                color="primary-light"
                use-input
                input-debounce="0"
                :model-value="presetName"
                :options="presetOptionsList"
                @input-value="setPresetName"
                @filter="filterPresetOptionsList"
              />
            </q-card-section>

            <q-card-actions align="right">
              <q-btn
                flat
                label="キャンセル"
                @click="closeAllDialog"
                v-close-popup
              />
              <q-btn flat type="submit" label="確定" />
            </q-card-actions>
          </q-form>
        </q-card>
      </q-dialog>

      <!-- プリセット再登録ダイアログ -->
      <q-dialog
        v-model="showsPresetRewriteDialog"
        @before-hide="closeAllDialog"
      >
        <q-card>
          <q-card-section>
            <div class="text-h6">プリセットの再登録</div>
          </q-card-section>
          <q-card-section>
            <q-list>
              <q-item clickable class="no-margin" @click="updatePreset(true)">
                <q-item-section avatar>
                  <q-avatar icon="arrow_forward" text-color="blue" />
                </q-item-section>
                <q-item-section>
                  プリセットを再登録し、このプリセットが設定されたテキスト欄全てに再適用する
                </q-item-section>
              </q-item>
              <q-item clickable class="no-margin" @click="updatePreset(false)">
                <q-item-section avatar>
                  <q-avatar icon="arrow_forward" text-color="blue" />
                </q-item-section>
                <q-item-section> プリセットの再登録のみ行う </q-item-section>
              </q-item>
              <q-item
                clickable
                class="no-margin"
                @click="closeAllDialog"
                v-close-popup
              >
                <q-item-section avatar>
                  <q-avatar icon="arrow_forward" text-color="blue" />
                </q-item-section>
                <q-item-section>キャンセル</q-item-section>
              </q-item>
            </q-list>
          </q-card-section>
        </q-card>
      </q-dialog>

      <q-separator class="q-mt-md" />
    </div>

<<<<<<< HEAD
    <div class="q-mx-md">
      <q-input
        dense
        borderless
        maxlength="5"
        :class="{
          disabled: speedScaleSlider.qSliderProps.disable.value,
        }"
        :disable="speedScaleSlider.qSliderProps.disable.value"
        :model-value="
          speedScaleSlider.state.currentValue.value != undefined
            ? speedScaleSlider.state.currentValue.value.toFixed(2)
            : speedScaleSlider.qSliderProps.min.value.toFixed(2)
        "
        @change="handleChangeSpeedScaleInput"
      >
        <template v-slot:before
          ><span class="text-body1 text-display">話速</span></template
        >
      </q-input>
      <q-slider
        dense
        snap
        color="primary-light"
        trackSize="2px"
        :min="speedScaleSlider.qSliderProps.min.value"
        :max="speedScaleSlider.qSliderProps.max.value"
        :step="speedScaleSlider.qSliderProps.step.value"
        :disable="speedScaleSlider.qSliderProps.disable.value"
        :model-value="speedScaleSlider.qSliderProps.modelValue.value"
        @update:model-value="
          speedScaleSlider.qSliderProps['onUpdate:modelValue']
        "
        @change="speedScaleSlider.qSliderProps.onChange"
        @wheel="speedScaleSlider.qSliderProps.onWheel"
        @pan="speedScaleSlider.qSliderProps.onPan"
      />
    </div>
    <div class="q-px-md">
      <q-input
        dense
        borderless
        maxlength="5"
        :class="{
          disabled: pitchScaleSlider.qSliderProps.disable.value,
        }"
        :disable="pitchScaleSlider.qSliderProps.disable.value"
        :model-value="
          pitchScaleSlider.state.currentValue.value != undefined
            ? pitchScaleSlider.state.currentValue.value.toFixed(2)
            : pitchScaleSlider.qSliderProps.min.value.toFixed(2)
        "
        @change="handleChangePitchScaleInput"
      >
        <template v-slot:before
          ><span class="text-body1 text-display">音高</span></template
        >
      </q-input>
      <q-slider
        dense
        snap
        color="primary-light"
        trackSize="2px"
        :min="pitchScaleSlider.qSliderProps.min.value"
        :max="pitchScaleSlider.qSliderProps.max.value"
        :step="pitchScaleSlider.qSliderProps.step.value"
        :disable="pitchScaleSlider.qSliderProps.disable.value"
        :model-value="pitchScaleSlider.qSliderProps.modelValue.value"
        @update:model-value="
          pitchScaleSlider.qSliderProps['onUpdate:modelValue']
        "
        @change="pitchScaleSlider.qSliderProps.onChange"
        @wheel="pitchScaleSlider.qSliderProps.onWheel"
        @pan="pitchScaleSlider.qSliderProps.onPan"
      />
    </div>
    <div class="q-px-md">
      <q-input
        dense
        borderless
        maxlength="5"
        :class="{
          disabled: intonationScaleSlider.qSliderProps.disable.value,
        }"
        :model-value="
          intonationScaleSlider.state.currentValue.value != undefined
            ? intonationScaleSlider.state.currentValue.value.toFixed(2)
            : intonationScaleSlider.qSliderProps.min.value.toFixed(2)
        "
        :disable="intonationScaleSlider.qSliderProps.disable.value"
        @change="handleChangeIntonationInput"
      >
        <template v-slot:before
          ><span class="text-body1 text-display">抑揚</span></template
        >
      </q-input>
      <q-slider
        dense
        snap
        color="primary-light"
        trackSize="2px"
        :min="intonationScaleSlider.qSliderProps.min.value"
        :max="intonationScaleSlider.qSliderProps.max.value"
        :step="intonationScaleSlider.qSliderProps.step.value"
        :disable="intonationScaleSlider.qSliderProps.disable.value"
        :model-value="intonationScaleSlider.qSliderProps.modelValue.value"
        @update:model-value="
          intonationScaleSlider.qSliderProps['onUpdate:modelValue']
        "
        @change="intonationScaleSlider.qSliderProps.onChange"
        @wheel="intonationScaleSlider.qSliderProps.onWheel"
        @pan="intonationScaleSlider.qSliderProps.onPan"
      />
    </div>
    <div class="q-px-md">
      <q-input
        dense
        borderless
        maxlength="5"
        :class="{
          disabled: volumeScaleSlider.qSliderProps.disable.value,
        }"
        :disable="volumeScaleSlider.qSliderProps.disable.value"
        :model-value="
          volumeScaleSlider.state.currentValue.value != undefined
            ? volumeScaleSlider.state.currentValue.value.toFixed(2)
            : volumeScaleSlider.qSliderProps.min.value.toFixed(2)
        "
        @change="handleChangeVolumeInput"
      >
        <template v-slot:before
          ><span class="text-body1 text-display">音量</span></template
        >
      </q-input>
      <q-slider
        dense
        snap
        color="primary-light"
        trackSize="2px"
        :min="volumeScaleSlider.qSliderProps.min.value"
        :max="volumeScaleSlider.qSliderProps.max.value"
        :step="volumeScaleSlider.qSliderProps.step.value"
        :disable="volumeScaleSlider.qSliderProps.disable.value"
        :model-value="volumeScaleSlider.qSliderProps.modelValue.value"
        @update:model-value="
          volumeScaleSlider.qSliderProps['onUpdate:modelValue']
        "
        @change="volumeScaleSlider.qSliderProps.onChange"
        @wheel="volumeScaleSlider.qSliderProps.onWheel"
        @pan="volumeScaleSlider.qSliderProps.onPan"
      />
    </div>
    <div class="q-px-md">
      <q-input
        dense
        borderless
        maxlength="5"
        :class="{
          disabled: prePhonemeLengthSlider.qSliderProps.disable.value,
        }"
        :disable="prePhonemeLengthSlider.qSliderProps.disable.value"
        :model-value="
          prePhonemeLengthSlider.state.currentValue.value != undefined
            ? prePhonemeLengthSlider.state.currentValue.value.toFixed(2)
            : prePhonemeLengthSlider.qSliderProps.min.value.toFixed(2)
        "
        @change="handleChangePrePhonemeLengthInput"
      >
        <template v-slot:before
          ><span class="text-body1 text-display">開始無音</span></template
        >
      </q-input>
      <q-slider
        dense
        snap
        color="primary-light"
        trackSize="2px"
        :min="prePhonemeLengthSlider.qSliderProps.min.value"
        :max="prePhonemeLengthSlider.qSliderProps.max.value"
        :step="prePhonemeLengthSlider.qSliderProps.step.value"
        :disable="prePhonemeLengthSlider.qSliderProps.disable.value"
        :model-value="prePhonemeLengthSlider.qSliderProps.modelValue.value"
        @update:model-value="
          prePhonemeLengthSlider.qSliderProps['onUpdate:modelValue']
        "
        @change="prePhonemeLengthSlider.qSliderProps.onChange"
        @wheel="prePhonemeLengthSlider.qSliderProps.onWheel"
        @pan="prePhonemeLengthSlider.qSliderProps.onPan"
      />
    </div>
    <div class="q-px-md">
      <q-input
        dense
        borderless
        maxlength="5"
        :class="{
          disabled: postPhonemeLengthSlider.qSliderProps.disable.value,
        }"
        :disable="postPhonemeLengthSlider.qSliderProps.disable.value"
        :model-value="
          postPhonemeLengthSlider.state.currentValue.value != undefined
            ? postPhonemeLengthSlider.state.currentValue.value.toFixed(2)
            : postPhonemeLengthSlider.qSliderProps.min.value.toFixed(2)
        "
        @change="handleChangePostPhonemeLengthInput"
      >
        <template v-slot:before
          ><span class="text-body1 text-display">終了無音</span></template
=======
    <div class="parameters q-px-md">
      <div v-for="parameter in parameters" :key="parameter.label">
        <q-input
          dense
          borderless
          maxlength="5"
          :class="{
            disabled: parameter.slider.qSliderProps.disable.value,
          }"
          :disable="parameter.slider.qSliderProps.disable.value"
          :model-value="
            parameter.slider.state.currentValue.value != undefined
              ? parameter.slider.state.currentValue.value.toFixed(2)
              : parameter.slider.qSliderProps.min.value.toFixed(2)
          "
          @update:model-value="handleParameterChange(parameter, $event)"
>>>>>>> d98abaea
        >
          <template v-slot:before
            ><span class="text-body1 text-display">{{
              parameter.label
            }}</span></template
          >
        </q-input>
        <q-slider
          dense
          snap
          color="primary-light"
          trackSize="2px"
          :min="parameter.slider.qSliderProps.min.value"
          :max="parameter.slider.qSliderProps.max.value"
          :step="parameter.slider.qSliderProps.step.value"
          :disable="parameter.slider.qSliderProps.disable.value"
          :model-value="parameter.slider.qSliderProps.modelValue.value"
          @update:model-value="
            parameter.slider.qSliderProps['onUpdate:modelValue']
          "
          @change="handleParameterChange(parameter, $event)"
          @wheel="parameter.slider.qSliderProps.onWheel"
          @pan="parameter.slider.qSliderProps.onPan"
        />
      </div>
    </div>
    <div
      v-if="shouldShowMorphing"
      class="q-px-md"
      :class="{
        disabled: uiLocked,
      }"
    >
      <q-separator class="q-my-md" />
      <span class="text-body1 q-mb-xs">モーフィング</span>
      <div class="row no-wrap items-center">
        <character-button
          class="q-my-xs"
          :character-infos="morphingTargetCharacters"
          :show-engine-info="morphingTargetEngines.length >= 2"
          :emptiable="true"
          :ui-locked="uiLocked"
          v-model:selected-voice="morphingTargetVoice"
        />
        <div class="q-pl-xs row overflow-hidden">
          <div class="text-body2 ellipsis overflow-hidden">
            {{
              morphingTargetCharacterInfo
                ? morphingTargetCharacterInfo.metas.speakerName
                : "未設定"
            }}
          </div>
          <div
            v-if="
              morphingTargetCharacterInfo &&
              morphingTargetCharacterInfo.metas.styles.length >= 2
            "
            class="text-body2 ellipsis overflow-hidden"
          >
            （{{
              morphingTargetStyleInfo
                ? morphingTargetStyleInfo.styleName
                : undefined
            }}）
          </div>
        </div>
      </div>
      <div
        v-if="!isSupportedMorphing"
        class="text-warning"
        style="font-size: 0.7rem"
      >
        非対応エンジンです
      </div>
      <div
        v-else-if="morphingTargetVoice && !isValidMorphingInfo"
        class="text-warning"
        style="font-size: 0.7rem"
      >
        無効な設定です
      </div>
      <div :class="{ disabled: morphingTargetStyleInfo == undefined }">
        <span class="text-body1 q-mb-xs"
          >割合
          {{
            morphingRateSlider.state.currentValue.value != undefined
              ? morphingRateSlider.state.currentValue.value.toFixed(2)
              : undefined
          }}</span
        >
        <q-slider
          dense
          snap
          color="primary-light"
          trackSize="2px"
          :min="morphingRateSlider.qSliderProps.min.value"
          :max="morphingRateSlider.qSliderProps.max.value"
          :step="morphingRateSlider.qSliderProps.step.value"
          :disable="
            morphingRateSlider.qSliderProps.disable.value ||
            morphingTargetStyleInfo == undefined
          "
          :model-value="morphingRateSlider.qSliderProps.modelValue.value"
          @update:model-value="
            morphingRateSlider.qSliderProps['onUpdate:modelValue']
          "
          @change="morphingRateSlider.qSliderProps.onChange"
          @wheel="morphingRateSlider.qSliderProps.onWheel"
          @pan="morphingRateSlider.qSliderProps.onPan"
        />
      </div>
    </div>
  </div>
</template>

<script setup lang="ts">
import { computed, ref, watchEffect } from "vue";
import { QSelectProps } from "quasar";
import CharacterButton from "./CharacterButton.vue";
import PresetManageDialog from "./PresetManageDialog.vue";
import { useStore } from "@/store";

import {
  AudioKey,
  CharacterInfo,
  MorphingInfo,
  Preset,
  PresetKey,
  Voice,
} from "@/type/preload";
import {
  PreviewSliderHelper,
  previewSliderHelper,
} from "@/helpers/previewSliderHelper";
import { EngineManifest } from "@/openapi";
import { useDefaultPreset } from "@/composables/useDefaultPreset";

const props =
  defineProps<{
    activeAudioKey: AudioKey;
  }>();

const store = useStore();

// accent phrase
const uiLocked = computed(() => store.getters.UI_LOCKED);

const audioItem = computed(() => store.state.audioItems[props.activeAudioKey]);
const query = computed(() => audioItem.value?.query);

const supportedFeatures = computed(
  () =>
    (store.state.engineIds.some(
      (id) => id === audioItem.value.voice.engineId
    ) &&
      store.state.engineManifests[audioItem.value.voice.engineId]
        .supportedFeatures) as EngineManifest["supportedFeatures"] | undefined
);

type Parameter = {
  label: string;
  slider: PreviewSliderHelper;
  action: Parameters<typeof store.dispatch>[0]["type"];
  key: keyof Omit<Preset, "name" | "morphingInfo">;
};
const parameters = computed<Parameter[]>(() => [
  {
    label: "話速",
    slider: previewSliderHelper({
      modelValue: () => query.value?.speedScale ?? null,
      disable: () =>
        uiLocked.value || supportedFeatures.value?.adjustSpeedScale === false,
      max: () => 2,
      min: () => 0.5,
      step: () => 0.01,
      scrollStep: () => 0.1,
      scrollMinStep: () => 0.01,
    }),
    action: "COMMAND_SET_AUDIO_SPEED_SCALE",
    key: "speedScale",
  },
  {
    label: "音高",
    slider: previewSliderHelper({
      modelValue: () => query.value?.pitchScale ?? null,
      disable: () =>
        uiLocked.value || supportedFeatures.value?.adjustPitchScale === false,
      max: () => 0.15,
      min: () => -0.15,
      step: () => 0.01,
      scrollStep: () => 0.01,
    }),
    action: "COMMAND_SET_AUDIO_PITCH_SCALE",
    key: "pitchScale",
  },
  {
    label: "抑揚",
    slider: previewSliderHelper({
      modelValue: () => query.value?.intonationScale ?? null,
      disable: () =>
        uiLocked.value ||
        supportedFeatures.value?.adjustIntonationScale === false,
      max: () => 2,
      min: () => 0,
      step: () => 0.01,
      scrollStep: () => 0.1,
      scrollMinStep: () => 0.01,
    }),
    action: "COMMAND_SET_AUDIO_INTONATION_SCALE",
    key: "intonationScale",
  },
  {
    label: "音量",
    slider: previewSliderHelper({
      modelValue: () => query.value?.volumeScale ?? null,
      disable: () =>
        uiLocked.value || supportedFeatures.value?.adjustVolumeScale === false,
      max: () => 2,
      min: () => 0,
      step: () => 0.01,
      scrollStep: () => 0.1,
      scrollMinStep: () => 0.01,
    }),
    action: "COMMAND_SET_AUDIO_VOLUME_SCALE",
    key: "volumeScale",
  },
  {
    label: "開始無音",
    slider: previewSliderHelper({
      modelValue: () => query.value?.prePhonemeLength ?? null,
      disable: () => uiLocked.value,
      max: () => 1.5,
      min: () => 0,
      step: () => 0.01,
      scrollStep: () => 0.1,
      scrollMinStep: () => 0.01,
    }),
    action: "COMMAND_SET_AUDIO_PRE_PHONEME_LENGTH",
    key: "prePhonemeLength",
  },
  {
    label: "終了無音",
    slider: previewSliderHelper({
      modelValue: () => query.value?.postPhonemeLength ?? null,
      disable: () => uiLocked.value,
      max: () => 1.5,
      min: () => 0,
      step: () => 0.01,
      scrollStep: () => 0.1,
      scrollMinStep: () => 0.01,
    }),
    action: "COMMAND_SET_AUDIO_POST_PHONEME_LENGTH",
    key: "postPhonemeLength",
  },
]);
const handleParameterChange = (
  parameter: Parameter,
  inputValue: string | number | null
) => {
  if (inputValue === null) throw new Error("inputValue is null");
  const value = adjustSliderValue(
    parameter.label + "入力",
    inputValue.toString(),
    parameter.slider.qSliderProps.min.value,
    parameter.slider.qSliderProps.max.value
  );
  store.dispatch(parameter.action, {
    audioKey: props.activeAudioKey,
    [parameter.key]: value,
  });
};

// モーフィング
const shouldShowMorphing = computed(
  () => store.state.experimentalSetting.enableMorphing
);

const isSupportedMorphing = computed(
  () => supportedFeatures.value?.synthesisMorphing
);

const isValidMorphingInfo = computed(() =>
  store.getters.VALID_MORPHING_INFO(audioItem.value)
);

const morphingTargetEngines = store.getters.MORPHING_SUPPORTED_ENGINES;

// モーフィング可能なターゲット一覧を取得
watchEffect(() => {
  if (audioItem.value != undefined) {
    store.dispatch("LOAD_MORPHABLE_TARGETS", {
      engineId: audioItem.value.voice.engineId,
      baseStyleId: audioItem.value.voice.styleId,
    });
  }
});

const morphingTargetCharacters = computed<CharacterInfo[]>(() => {
  const allCharacterInfos = store.getters.USER_ORDERED_CHARACTER_INFOS;
  if (allCharacterInfos == undefined)
    throw new Error("USER_ORDERED_CHARACTER_INFOS == undefined");

  const baseEngineId = audioItem.value.voice.engineId;
  const baseStyleId = audioItem.value.voice.styleId;

  // モーフィング対象リストを問い合わせていないときはとりあえず空欄を表示
  // FIXME: そもそもモーフィングUIを表示しないようにする
  const morphableTargets =
    store.state.morphableTargetsInfo[baseEngineId]?.[baseStyleId] ?? {};

  const morphableStyleIds = Object.entries(morphableTargets) // FIXME: Voiceにするべき
    .filter(([, value]) => value.isMorphable)
    .map(([styleId]) => parseInt(styleId));

  const characterInfos: CharacterInfo[] = allCharacterInfos
    // モーフィング可能なスタイルのみを残す
    .map((character) => {
      const styles = character.metas.styles.filter(
        (style) =>
          morphableStyleIds.includes(style.styleId) &&
          style.engineId == baseEngineId
      );
      return {
        ...character,
        metas: {
          ...character.metas,
          styles,
        },
      };
    })
    // スタイルが１つもないキャラクターは省く
    .filter((characters) => characters.metas.styles.length >= 1);

  // 選択中のキャラがいない場合は一番上に追加する
  if (
    morphingTargetVoice.value != undefined &&
    !characterInfos.some(
      (info) => info.metas.speakerUuid == morphingTargetVoice.value?.speakerId
    )
  ) {
    const info = allCharacterInfos.find(
      (info) => info.metas.speakerUuid == morphingTargetVoice.value?.speakerId
    );
    if (info == undefined) throw new Error("info == undefined");
    characterInfos.unshift(info);
  }

  return characterInfos;
});

const morphingTargetVoice = computed({
  get() {
    const morphingInfo = audioItem.value.morphingInfo;
    if (morphingInfo == undefined) return undefined;
    return {
      engineId: morphingInfo.targetEngineId,
      speakerId: morphingInfo.targetSpeakerId,
      styleId: morphingInfo.targetStyleId,
    };
  },
  set(voice: Voice | undefined) {
    const morphingInfo =
      voice != undefined
        ? {
            rate: audioItem.value.morphingInfo?.rate ?? 0.5,
            targetEngineId: voice.engineId,
            targetSpeakerId: voice.speakerId,
            targetStyleId: voice.styleId,
          }
        : undefined;
    store.dispatch("COMMAND_SET_MORPHING_INFO", {
      audioKey: props.activeAudioKey,
      morphingInfo,
    });
  },
});

const morphingTargetCharacterInfo = computed(() =>
  store.getters.USER_ORDERED_CHARACTER_INFOS?.find(
    (character) =>
      character.metas.speakerUuid === morphingTargetVoice.value?.speakerId
  )
);

const morphingTargetStyleInfo = computed(() => {
  const targetVoice = morphingTargetVoice.value;
  return morphingTargetCharacterInfo.value?.metas.styles.find(
    (style) =>
      style.engineId === targetVoice?.engineId &&
      style.styleId === targetVoice.styleId
  );
});

const setMorphingRate = (rate: number) => {
  const info = audioItem.value.morphingInfo;
  if (info == undefined) {
    throw new Error("audioItem.value.morphingInfo == undefined");
  }
  store.dispatch("COMMAND_SET_MORPHING_INFO", {
    audioKey: props.activeAudioKey,
    morphingInfo: {
      rate,
      targetEngineId: info.targetEngineId,
      targetSpeakerId: info.targetSpeakerId,
      targetStyleId: info.targetStyleId,
    },
  });
};
const morphingRateSlider = previewSliderHelper({
  modelValue: () => audioItem.value.morphingInfo?.rate ?? null,
  disable: () => uiLocked.value,
  onChange: setMorphingRate,
  max: () => 1,
  min: () => 0,
  step: () => 0.01,
  scrollStep: () => 0.1,
  scrollMinStep: () => 0.01,
});

// プリセット
const enablePreset = computed(
  () => store.state.experimentalSetting.enablePreset
);

const presetItems = computed(() => store.state.presetItems);
const presetKeys = computed(() => store.state.presetKeys);
const audioPresetKey = computed(() => audioItem.value?.presetKey);
const isRegisteredPreset = computed(
  () =>
    audioPresetKey.value != undefined &&
    presetItems.value[audioPresetKey.value] != undefined
);

const { isDefaultPresetKey, getDefaultPresetKeyForVoice } = useDefaultPreset();

const currentDefaultPresetKey = computed(() =>
  getDefaultPresetKeyForVoice(audioItem.value.voice)
);

// 入力パラメータがプリセットから変更されたか
const isChangedPreset = computed(() => {
  if (!isRegisteredPreset.value) return false;

  // プリセットの値を取得
  if (audioPresetKey.value == undefined)
    throw new Error("audioPresetKey is undefined"); // 次のコードが何故かコンパイルエラーになるチェック
  const preset = presetItems.value[audioPresetKey.value];
  const { name: _, morphingInfo, ...presetParts } = preset;

  // 入力パラメータと比較
  const keys = Object.keys(presetParts) as (keyof Omit<
    Preset,
    "name" | "morphingInfo"
  >)[];
  if (
    keys.some((key) => presetParts[key] !== presetPartsFromParameter.value[key])
  )
    return true;
  const morphingInfoFromParameter = presetPartsFromParameter.value.morphingInfo;
  if (morphingInfo && morphingInfoFromParameter) {
    const morphingInfoKeys = Object.keys(
      morphingInfo
    ) as (keyof MorphingInfo)[];
    return morphingInfoKeys.some(
      (key) => morphingInfo[key] !== morphingInfoFromParameter[key]
    );
  }
  return morphingInfo != morphingInfoFromParameter;
});

type PresetSelectModelType = {
  label: string;
  key: PresetKey | undefined;
};

// プリセットの変更
const changePreset = (presetKey: PresetKey | undefined): void => {
  store.dispatch("COMMAND_SET_AUDIO_PRESET", {
    audioKey: props.activeAudioKey,
    presetKey,
  });
};

const presetList = computed<{ label: string; key: PresetKey }[]>(() =>
  presetKeys.value
    .filter((key) => presetItems.value[key] != undefined)
    .map((key) => ({
      key,
      label: presetItems.value[key].name,
    }))
);

// セルへのプリセットの設定
const selectablePresetList = computed<PresetSelectModelType[]>(() => {
  const topPresetList: { key: PresetKey | undefined; label: string }[] = [];

  if (isRegisteredPreset.value) {
    topPresetList.push({
      key: undefined,
      label: "プリセット解除",
    });
  }

  // 選択中のstyleのデフォルトプリセットは常に一番上
  topPresetList.push(
    ...presetList.value.filter(
      (preset) => preset.key === currentDefaultPresetKey.value
    )
  );
  // 他のstyleのデフォルトプリセットを除外
  const commonPresets = presetList.value.filter(
    (preset) => !isDefaultPresetKey(preset.key)
  );

  return [...topPresetList, ...commonPresets];
});

const presetSelectModel = computed<PresetSelectModelType>({
  get: () => {
    if (!isRegisteredPreset.value)
      return {
        label: "プリセット選択",
        key: undefined,
      };
    if (audioPresetKey.value == undefined)
      throw new Error("audioPresetKey is undefined"); // 次のコードが何故かコンパイルエラーになるチェック

    return {
      label: presetItems.value[audioPresetKey.value].name,
      key: audioPresetKey.value,
    };
  },
  set: (newVal) => {
    changePreset(newVal.key);
  },
});

const setPresetByScroll = (event: WheelEvent) => {
  event.preventDefault();

  const presetNumber = selectablePresetList.value.length;
  if (presetNumber === 0 || presetNumber === undefined) return;

  const nowIndex = selectablePresetList.value.findIndex(
    (value) => value.key == presetSelectModel.value.key
  );

  const isUp = event.deltaY > 0;
  const newIndex = isUp ? nowIndex + 1 : nowIndex - 1;
  if (newIndex < 0 || presetNumber <= newIndex) return;

  if (selectablePresetList.value[newIndex] === undefined) return;

  changePreset(selectablePresetList.value[newIndex].key);
};

// プリセットの登録・再登録
const showsPresetNameDialog = ref(false);
const showsPresetRewriteDialog = ref(false);
const presetName = ref("");

const setPresetName = (name: string) => {
  presetName.value = name;
};

const closeAllDialog = () => {
  presetName.value = "";
  showsPresetNameDialog.value = false;
  showsPresetRewriteDialog.value = false;
};

// プリセットの登録
const registerPreset = ({ overwrite }: { overwrite: boolean }) => {
  // 既存の場合は名前をセット
  if (isRegisteredPreset.value) {
    if (audioPresetKey.value == undefined)
      throw new Error("audioPresetKey is undefined"); // 次のコードが何故かコンパイルエラーになるチェック
    presetName.value = presetItems.value[audioPresetKey.value].name;
  }

  // 既存で再登録する場合は再登録ダイアログを表示
  if (isRegisteredPreset.value && overwrite) {
    showsPresetRewriteDialog.value = true;
    return;
  }

  // それ以外はダイアログを表示
  showsPresetNameDialog.value = true;
};

const presetOptionsList = ref<string[]>([]);
const filterPresetOptionsList: QSelectProps["onFilter"] = (
  inputValue,
  doneFn
) => {
  const presetNames = presetKeys.value
    .filter((presetKey) => !isDefaultPresetKey(presetKey))
    .map((presetKey) => presetItems.value[presetKey]?.name)
    .filter((value) => value != undefined);
  doneFn(() => {
    presetOptionsList.value = presetNames.filter((name) =>
      name.startsWith(inputValue)
    );
  });
};

const checkRewritePreset = async () => {
  if (presetList.value.find((e) => e.label === presetName.value)) {
    showsPresetRewriteDialog.value = true;
  } else {
    const audioPresetKey = await addPreset();
    changePreset(audioPresetKey);
  }
};

// 入力パラメータから、name以外のPresetを取得
const presetPartsFromParameter = computed<Omit<Preset, "name">>(() => {
  if (
    parameters.value.some(
      (parameter) => parameter.slider.state.currentValue.value == undefined
    )
  )
    throw new Error("slider value is null");

  return {
    ...parameters.value.reduce(
      (acc, parameter) => ({
        ...acc,
        [parameter.key]: parameter.slider.state.currentValue.value,
      }),
      {} as {
        [K in typeof parameters.value[number]["key"]]: number;
      }
    ),
    morphingInfo:
      morphingTargetStyleInfo.value &&
      morphingTargetCharacterInfo.value &&
      morphingRateSlider.state.currentValue.value != undefined // FIXME: ifでチェックしてthrowする
        ? {
            rate: morphingRateSlider.state.currentValue.value,
            targetEngineId: morphingTargetStyleInfo.value.engineId,
            targetSpeakerId:
              morphingTargetCharacterInfo.value.metas.speakerUuid,
            targetStyleId: morphingTargetStyleInfo.value.styleId,
          }
        : undefined,
  };
});

const createPresetData = (name: string): Preset => {
  return { name, ...presetPartsFromParameter.value };
};

// プリセット新規追加
const addPreset = () => {
  const name = presetName.value;
  const newPreset = createPresetData(name);
  if (newPreset == undefined) throw Error("newPreset == undefined");

  closeAllDialog();

  return store.dispatch("ADD_PRESET", {
    presetData: newPreset,
  });
};

const updatePreset = async (fullApply: boolean) => {
  const key = presetList.value.find(
    (preset) => preset.label === presetName.value
  )?.key;
  if (key === undefined) return;

  const title = presetName.value;
  const newPreset = createPresetData(title);
  if (newPreset == undefined) return;

  await store.dispatch("UPDATE_PRESET", {
    presetData: newPreset,
    presetKey: key,
  });

  if (fullApply) {
    await store.dispatch("COMMAND_FULLY_APPLY_AUDIO_PRESET", {
      presetKey: key,
    });
  }

  closeAllDialog();
};

<<<<<<< HEAD
const handleChangeSpeedScaleInput = (inputValue: unknown) => {
  if (typeof inputValue !== "string")
    throw new Error("typeof inputValue !== 'string'");
  const speedScale = adjustSliderValue(
    "話速入力",
    inputValue,
    speedScaleSlider.qSliderProps.min.value,
    speedScaleSlider.qSliderProps.max.value
  );
  store.dispatch("COMMAND_SET_AUDIO_SPEED_SCALE", {
    audioKey: props.activeAudioKey,
    speedScale,
  });
};

const handleChangePitchScaleInput = (inputValue: unknown) => {
  if (typeof inputValue !== "string")
    throw new Error("typeof inputValue !== 'string'");
  const pitchScale = adjustSliderValue(
    "音高入力",
    inputValue,
    pitchScaleSlider.qSliderProps.min.value,
    pitchScaleSlider.qSliderProps.max.value
  );
  store.dispatch("COMMAND_SET_AUDIO_PITCH_SCALE", {
    audioKey: props.activeAudioKey,
    pitchScale,
  });
};

const handleChangeIntonationInput = (inputValue: unknown) => {
  if (typeof inputValue !== "string")
    throw new Error("typeof inputValue !== 'string'");
  const intonationScale = adjustSliderValue(
    "抑揚入力",
    inputValue,
    intonationScaleSlider.qSliderProps.min.value,
    intonationScaleSlider.qSliderProps.max.value
  );
  store.dispatch("COMMAND_SET_AUDIO_INTONATION_SCALE", {
    audioKey: props.activeAudioKey,
    intonationScale,
  });
};

const handleChangeVolumeInput = (inputValue: unknown) => {
  if (typeof inputValue !== "string")
    throw new Error("typeof inputValue !== 'string'");
  const volumeScale = adjustSliderValue(
    "音量入力",
    inputValue,
    volumeScaleSlider.qSliderProps.min.value,
    volumeScaleSlider.qSliderProps.max.value
  );
  store.dispatch("COMMAND_SET_AUDIO_VOLUME_SCALE", {
    audioKey: props.activeAudioKey,
    volumeScale,
  });
};

const handleChangePrePhonemeLengthInput = (inputValue: unknown) => {
  if (typeof inputValue !== "string")
    throw new Error("typeof inputValue !== 'string'");
  const prePhonemeLength = adjustSliderValue(
    "開始無音",
    inputValue,
    prePhonemeLengthSlider.qSliderProps.min.value,
    prePhonemeLengthSlider.qSliderProps.max.value
  );
  store.dispatch("COMMAND_SET_AUDIO_PRE_PHONEME_LENGTH", {
    audioKey: props.activeAudioKey,
    prePhonemeLength,
  });
};

const handleChangePostPhonemeLengthInput = (inputValue: unknown) => {
  if (typeof inputValue !== "string")
    throw new Error("typeof inputValue !== 'string'");
  const postPhonemeLength = adjustSliderValue(
    "終了無音",
    inputValue,
    postPhonemeLengthSlider.qSliderProps.min.value,
    postPhonemeLengthSlider.qSliderProps.max.value
  );
  store.dispatch("COMMAND_SET_AUDIO_POST_PHONEME_LENGTH", {
    audioKey: props.activeAudioKey,
    postPhonemeLength,
  });
};

=======
>>>>>>> d98abaea
// プリセットの編集
const showsPresetEditDialog = ref(false);

const adjustSliderValue = (
  inputItemName: string,
  inputStr: string,
  minimalVal: number,
  maximamVal: number
) => {
  const inputNum = Number(inputStr);

  store.dispatch("LOG_INFO", `${inputItemName}:${inputStr}`);

  if (isNaN(inputNum)) {
    return minimalVal;
  }
  if (inputNum < minimalVal) {
    return minimalVal;
  }
  if (maximamVal < inputNum) {
    return maximamVal;
  }

  return inputNum;
};
</script>

<style scoped lang="scss">
.root {
  display: flex;
  flex-direction: column;
  align-items: stretch;
  justify-content: flex-start;
  gap: 0px 0;
  overflow-y: scroll;
}

.parameters {
  display: flex;
  flex-direction: column;
  align-items: stretch;
}

.preset-select-label {
  white-space: nowrap;
  overflow: hidden;
  text-overflow: ellipsis;
  width: fit-content;
}
</style><|MERGE_RESOLUTION|>--- conflicted
+++ resolved
@@ -165,216 +165,6 @@
       <q-separator class="q-mt-md" />
     </div>
 
-<<<<<<< HEAD
-    <div class="q-mx-md">
-      <q-input
-        dense
-        borderless
-        maxlength="5"
-        :class="{
-          disabled: speedScaleSlider.qSliderProps.disable.value,
-        }"
-        :disable="speedScaleSlider.qSliderProps.disable.value"
-        :model-value="
-          speedScaleSlider.state.currentValue.value != undefined
-            ? speedScaleSlider.state.currentValue.value.toFixed(2)
-            : speedScaleSlider.qSliderProps.min.value.toFixed(2)
-        "
-        @change="handleChangeSpeedScaleInput"
-      >
-        <template v-slot:before
-          ><span class="text-body1 text-display">話速</span></template
-        >
-      </q-input>
-      <q-slider
-        dense
-        snap
-        color="primary-light"
-        trackSize="2px"
-        :min="speedScaleSlider.qSliderProps.min.value"
-        :max="speedScaleSlider.qSliderProps.max.value"
-        :step="speedScaleSlider.qSliderProps.step.value"
-        :disable="speedScaleSlider.qSliderProps.disable.value"
-        :model-value="speedScaleSlider.qSliderProps.modelValue.value"
-        @update:model-value="
-          speedScaleSlider.qSliderProps['onUpdate:modelValue']
-        "
-        @change="speedScaleSlider.qSliderProps.onChange"
-        @wheel="speedScaleSlider.qSliderProps.onWheel"
-        @pan="speedScaleSlider.qSliderProps.onPan"
-      />
-    </div>
-    <div class="q-px-md">
-      <q-input
-        dense
-        borderless
-        maxlength="5"
-        :class="{
-          disabled: pitchScaleSlider.qSliderProps.disable.value,
-        }"
-        :disable="pitchScaleSlider.qSliderProps.disable.value"
-        :model-value="
-          pitchScaleSlider.state.currentValue.value != undefined
-            ? pitchScaleSlider.state.currentValue.value.toFixed(2)
-            : pitchScaleSlider.qSliderProps.min.value.toFixed(2)
-        "
-        @change="handleChangePitchScaleInput"
-      >
-        <template v-slot:before
-          ><span class="text-body1 text-display">音高</span></template
-        >
-      </q-input>
-      <q-slider
-        dense
-        snap
-        color="primary-light"
-        trackSize="2px"
-        :min="pitchScaleSlider.qSliderProps.min.value"
-        :max="pitchScaleSlider.qSliderProps.max.value"
-        :step="pitchScaleSlider.qSliderProps.step.value"
-        :disable="pitchScaleSlider.qSliderProps.disable.value"
-        :model-value="pitchScaleSlider.qSliderProps.modelValue.value"
-        @update:model-value="
-          pitchScaleSlider.qSliderProps['onUpdate:modelValue']
-        "
-        @change="pitchScaleSlider.qSliderProps.onChange"
-        @wheel="pitchScaleSlider.qSliderProps.onWheel"
-        @pan="pitchScaleSlider.qSliderProps.onPan"
-      />
-    </div>
-    <div class="q-px-md">
-      <q-input
-        dense
-        borderless
-        maxlength="5"
-        :class="{
-          disabled: intonationScaleSlider.qSliderProps.disable.value,
-        }"
-        :model-value="
-          intonationScaleSlider.state.currentValue.value != undefined
-            ? intonationScaleSlider.state.currentValue.value.toFixed(2)
-            : intonationScaleSlider.qSliderProps.min.value.toFixed(2)
-        "
-        :disable="intonationScaleSlider.qSliderProps.disable.value"
-        @change="handleChangeIntonationInput"
-      >
-        <template v-slot:before
-          ><span class="text-body1 text-display">抑揚</span></template
-        >
-      </q-input>
-      <q-slider
-        dense
-        snap
-        color="primary-light"
-        trackSize="2px"
-        :min="intonationScaleSlider.qSliderProps.min.value"
-        :max="intonationScaleSlider.qSliderProps.max.value"
-        :step="intonationScaleSlider.qSliderProps.step.value"
-        :disable="intonationScaleSlider.qSliderProps.disable.value"
-        :model-value="intonationScaleSlider.qSliderProps.modelValue.value"
-        @update:model-value="
-          intonationScaleSlider.qSliderProps['onUpdate:modelValue']
-        "
-        @change="intonationScaleSlider.qSliderProps.onChange"
-        @wheel="intonationScaleSlider.qSliderProps.onWheel"
-        @pan="intonationScaleSlider.qSliderProps.onPan"
-      />
-    </div>
-    <div class="q-px-md">
-      <q-input
-        dense
-        borderless
-        maxlength="5"
-        :class="{
-          disabled: volumeScaleSlider.qSliderProps.disable.value,
-        }"
-        :disable="volumeScaleSlider.qSliderProps.disable.value"
-        :model-value="
-          volumeScaleSlider.state.currentValue.value != undefined
-            ? volumeScaleSlider.state.currentValue.value.toFixed(2)
-            : volumeScaleSlider.qSliderProps.min.value.toFixed(2)
-        "
-        @change="handleChangeVolumeInput"
-      >
-        <template v-slot:before
-          ><span class="text-body1 text-display">音量</span></template
-        >
-      </q-input>
-      <q-slider
-        dense
-        snap
-        color="primary-light"
-        trackSize="2px"
-        :min="volumeScaleSlider.qSliderProps.min.value"
-        :max="volumeScaleSlider.qSliderProps.max.value"
-        :step="volumeScaleSlider.qSliderProps.step.value"
-        :disable="volumeScaleSlider.qSliderProps.disable.value"
-        :model-value="volumeScaleSlider.qSliderProps.modelValue.value"
-        @update:model-value="
-          volumeScaleSlider.qSliderProps['onUpdate:modelValue']
-        "
-        @change="volumeScaleSlider.qSliderProps.onChange"
-        @wheel="volumeScaleSlider.qSliderProps.onWheel"
-        @pan="volumeScaleSlider.qSliderProps.onPan"
-      />
-    </div>
-    <div class="q-px-md">
-      <q-input
-        dense
-        borderless
-        maxlength="5"
-        :class="{
-          disabled: prePhonemeLengthSlider.qSliderProps.disable.value,
-        }"
-        :disable="prePhonemeLengthSlider.qSliderProps.disable.value"
-        :model-value="
-          prePhonemeLengthSlider.state.currentValue.value != undefined
-            ? prePhonemeLengthSlider.state.currentValue.value.toFixed(2)
-            : prePhonemeLengthSlider.qSliderProps.min.value.toFixed(2)
-        "
-        @change="handleChangePrePhonemeLengthInput"
-      >
-        <template v-slot:before
-          ><span class="text-body1 text-display">開始無音</span></template
-        >
-      </q-input>
-      <q-slider
-        dense
-        snap
-        color="primary-light"
-        trackSize="2px"
-        :min="prePhonemeLengthSlider.qSliderProps.min.value"
-        :max="prePhonemeLengthSlider.qSliderProps.max.value"
-        :step="prePhonemeLengthSlider.qSliderProps.step.value"
-        :disable="prePhonemeLengthSlider.qSliderProps.disable.value"
-        :model-value="prePhonemeLengthSlider.qSliderProps.modelValue.value"
-        @update:model-value="
-          prePhonemeLengthSlider.qSliderProps['onUpdate:modelValue']
-        "
-        @change="prePhonemeLengthSlider.qSliderProps.onChange"
-        @wheel="prePhonemeLengthSlider.qSliderProps.onWheel"
-        @pan="prePhonemeLengthSlider.qSliderProps.onPan"
-      />
-    </div>
-    <div class="q-px-md">
-      <q-input
-        dense
-        borderless
-        maxlength="5"
-        :class="{
-          disabled: postPhonemeLengthSlider.qSliderProps.disable.value,
-        }"
-        :disable="postPhonemeLengthSlider.qSliderProps.disable.value"
-        :model-value="
-          postPhonemeLengthSlider.state.currentValue.value != undefined
-            ? postPhonemeLengthSlider.state.currentValue.value.toFixed(2)
-            : postPhonemeLengthSlider.qSliderProps.min.value.toFixed(2)
-        "
-        @change="handleChangePostPhonemeLengthInput"
-      >
-        <template v-slot:before
-          ><span class="text-body1 text-display">終了無音</span></template
-=======
     <div class="parameters q-px-md">
       <div v-for="parameter in parameters" :key="parameter.label">
         <q-input
@@ -390,8 +180,7 @@
               ? parameter.slider.state.currentValue.value.toFixed(2)
               : parameter.slider.qSliderProps.min.value.toFixed(2)
           "
-          @update:model-value="handleParameterChange(parameter, $event)"
->>>>>>> d98abaea
+          @change="handleParameterChange(parameter, $event)"
         >
           <template v-slot:before
             ><span class="text-body1 text-display">{{
@@ -1082,99 +871,6 @@
   closeAllDialog();
 };
 
-<<<<<<< HEAD
-const handleChangeSpeedScaleInput = (inputValue: unknown) => {
-  if (typeof inputValue !== "string")
-    throw new Error("typeof inputValue !== 'string'");
-  const speedScale = adjustSliderValue(
-    "話速入力",
-    inputValue,
-    speedScaleSlider.qSliderProps.min.value,
-    speedScaleSlider.qSliderProps.max.value
-  );
-  store.dispatch("COMMAND_SET_AUDIO_SPEED_SCALE", {
-    audioKey: props.activeAudioKey,
-    speedScale,
-  });
-};
-
-const handleChangePitchScaleInput = (inputValue: unknown) => {
-  if (typeof inputValue !== "string")
-    throw new Error("typeof inputValue !== 'string'");
-  const pitchScale = adjustSliderValue(
-    "音高入力",
-    inputValue,
-    pitchScaleSlider.qSliderProps.min.value,
-    pitchScaleSlider.qSliderProps.max.value
-  );
-  store.dispatch("COMMAND_SET_AUDIO_PITCH_SCALE", {
-    audioKey: props.activeAudioKey,
-    pitchScale,
-  });
-};
-
-const handleChangeIntonationInput = (inputValue: unknown) => {
-  if (typeof inputValue !== "string")
-    throw new Error("typeof inputValue !== 'string'");
-  const intonationScale = adjustSliderValue(
-    "抑揚入力",
-    inputValue,
-    intonationScaleSlider.qSliderProps.min.value,
-    intonationScaleSlider.qSliderProps.max.value
-  );
-  store.dispatch("COMMAND_SET_AUDIO_INTONATION_SCALE", {
-    audioKey: props.activeAudioKey,
-    intonationScale,
-  });
-};
-
-const handleChangeVolumeInput = (inputValue: unknown) => {
-  if (typeof inputValue !== "string")
-    throw new Error("typeof inputValue !== 'string'");
-  const volumeScale = adjustSliderValue(
-    "音量入力",
-    inputValue,
-    volumeScaleSlider.qSliderProps.min.value,
-    volumeScaleSlider.qSliderProps.max.value
-  );
-  store.dispatch("COMMAND_SET_AUDIO_VOLUME_SCALE", {
-    audioKey: props.activeAudioKey,
-    volumeScale,
-  });
-};
-
-const handleChangePrePhonemeLengthInput = (inputValue: unknown) => {
-  if (typeof inputValue !== "string")
-    throw new Error("typeof inputValue !== 'string'");
-  const prePhonemeLength = adjustSliderValue(
-    "開始無音",
-    inputValue,
-    prePhonemeLengthSlider.qSliderProps.min.value,
-    prePhonemeLengthSlider.qSliderProps.max.value
-  );
-  store.dispatch("COMMAND_SET_AUDIO_PRE_PHONEME_LENGTH", {
-    audioKey: props.activeAudioKey,
-    prePhonemeLength,
-  });
-};
-
-const handleChangePostPhonemeLengthInput = (inputValue: unknown) => {
-  if (typeof inputValue !== "string")
-    throw new Error("typeof inputValue !== 'string'");
-  const postPhonemeLength = adjustSliderValue(
-    "終了無音",
-    inputValue,
-    postPhonemeLengthSlider.qSliderProps.min.value,
-    postPhonemeLengthSlider.qSliderProps.max.value
-  );
-  store.dispatch("COMMAND_SET_AUDIO_POST_PHONEME_LENGTH", {
-    audioKey: props.activeAudioKey,
-    postPhonemeLength,
-  });
-};
-
-=======
->>>>>>> d98abaea
 // プリセットの編集
 const showsPresetEditDialog = ref(false);
 
