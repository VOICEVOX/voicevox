--- conflicted
+++ resolved
@@ -237,7 +237,6 @@
 <script lang="ts">
 import { computed, defineComponent, ref } from "vue";
 import { useStore } from "@/store";
-<<<<<<< HEAD
 import {
   ACTIVE_AUDIO_KEY,
   COMMAND_SET_AUDIO_INTONATION_SCALE,
@@ -251,8 +250,6 @@
 import { UI_LOCKED } from "@/store/ui";
 import { Preset } from "@/type/preload";
 import { ADD_PRESET } from "@/store/preset";
-=======
->>>>>>> 769d2b27
 import { AudioQuery } from "@/openapi";
 import { PreviewableValue } from "@/helpers/previewableValue";
 import PresetDialog from "./PresetDialog.vue";
