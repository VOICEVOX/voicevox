<template>
  <div class="root full-height q-py-md" v-if="query">
    <div v-if="enablePreset" class="q-px-md">
      <div class="row items-center no-wrap q-mb-xs">
        <div class="text-body1">プリセット</div>
        <q-btn dense flat icon="more_vert">
          <q-menu transition-duration="100">
            <q-list>
              <q-item
                clickable
                v-close-popup
                @click="registerPreset({ overwrite: false })"
              >
                <q-item-section avatar>
                  <q-avatar
                    icon="add_circle_outline"
                    color="primary-light"
                    text-color="display-on-primary"
                  ></q-avatar>
                </q-item-section>
                <q-item-section>
                  <q-item-label>プリセット新規登録</q-item-label>
                </q-item-section>
              </q-item>
              <q-item
                clickable
                v-close-popup
                @click="showsPresetEditDialog = true"
              >
                <q-item-section avatar>
                  <q-avatar
                    icon="edit_note"
                    color="primary-light"
                    text-color="display-on-primary"
                  ></q-avatar>
                </q-item-section>
                <q-item-section>
                  <q-item-label>プリセット管理</q-item-label>
                </q-item-section>
              </q-item>
            </q-list>
          </q-menu>
        </q-btn>
      </div>

      <div class="full-width row" @wheel="setPresetByScroll($event)">
        <q-select
          v-model="presetSelectModel"
          :options="selectablePresetList"
          class="col overflow-hidden"
          color="primary-light"
          text-color="display-on-primary"
          outlined
          dense
          transition-show="none"
          transition-hide="none"
        >
          <template v-slot:selected-item="scope">
            <div class="preset-select-label">
              {{ scope.opt.label }}
            </div>
          </template>
          <template v-slot:no-option>
            <q-item>
              <q-item-section class="text-grey">
                プリセットはありません
              </q-item-section>
            </q-item>
          </template>
        </q-select>

        <q-btn
          dense
          outline
          class="col-auto q-ml-xs"
          size="sm"
          text-color="display"
          :label="isRegisteredPreset ? '再登録' : '登録'"
          v-show="!isRegisteredPreset || isChangedPreset"
          @click="registerPreset({ overwrite: isRegisteredPreset })"
        />
      </div>
      <!-- プリセット管理ダイアログ -->
      <preset-manage-dialog v-model:open-dialog="showsPresetEditDialog" />

      <!-- プリセット登録ダイアログ -->
      <q-dialog v-model="showsPresetNameDialog" @before-hide="closeAllDialog">
        <q-card style="min-width: 350px">
          <q-card-section>
            <div class="text-h6">プリセット登録</div>
          </q-card-section>

          <q-form @submit.prevent="checkRewritePreset">
            <q-card-section class="q-pt-none">
              <q-select
                fill-input
                autofocus
                hide-selected
                label="タイトル"
                color="primary-light"
                use-input
                input-debounce="0"
                :model-value="presetNameInDialog"
                :options="presetOptionsList"
                @input-value="setPresetName"
                @filter="filterPresetOptionsList"
              />
            </q-card-section>

            <q-card-actions align="right">
              <q-btn
                flat
                label="キャンセル"
                @click="closeAllDialog"
                v-close-popup
              />
              <q-btn flat type="submit" label="確定" />
            </q-card-actions>
          </q-form>
        </q-card>
      </q-dialog>

      <!-- プリセット再登録ダイアログ -->
      <q-dialog
        v-model="showsPresetRewriteDialog"
        @before-hide="closeAllDialog"
      >
        <q-card>
          <q-card-section>
            <div class="text-h6">プリセットの再登録</div>
          </q-card-section>
          <q-card-section>
            <q-list>
              <q-item clickable class="no-margin" @click="updatePreset(true)">
                <q-item-section avatar>
                  <q-avatar icon="arrow_forward" text-color="blue" />
                </q-item-section>
                <q-item-section>
                  プリセットを再登録し、このプリセットが設定されたテキスト欄全てに再適用する
                </q-item-section>
              </q-item>
              <q-item clickable class="no-margin" @click="updatePreset(false)">
                <q-item-section avatar>
                  <q-avatar icon="arrow_forward" text-color="blue" />
                </q-item-section>
                <q-item-section> プリセットの再登録のみ行う </q-item-section>
              </q-item>
              <q-item
                clickable
                class="no-margin"
                @click="closeAllDialog"
                v-close-popup
              >
                <q-item-section avatar>
                  <q-avatar icon="arrow_forward" text-color="blue" />
                </q-item-section>
                <q-item-section>キャンセル</q-item-section>
              </q-item>
            </q-list>
          </q-card-section>
        </q-card>
      </q-dialog>

      <q-separator class="q-mt-md" />
    </div>

    <div class="q-mx-md">
      <q-input
        dense
        borderless
        maxlength="5"
        :class="{
          disabled: speedScaleSlider.qSliderProps.disable.value,
        }"
        :disable="speedScaleSlider.qSliderProps.disable.value"
        :model-value="
          speedScaleSlider.state.currentValue.value != undefined
            ? speedScaleSlider.state.currentValue.value.toFixed(2)
            : speedScaleSlider.qSliderProps.min.value.toFixed(2)
        "
        @change="handleChangeSpeedScaleInput"
      >
        <template v-slot:before
          ><span class="text-body1 text-display">話速</span></template
        >
      </q-input>
      <q-slider
        dense
        snap
        color="primary-light"
        trackSize="2px"
        :min="speedScaleSlider.qSliderProps.min.value"
        :max="speedScaleSlider.qSliderProps.max.value"
        :step="speedScaleSlider.qSliderProps.step.value"
        :disable="speedScaleSlider.qSliderProps.disable.value"
        :model-value="speedScaleSlider.qSliderProps.modelValue.value"
        @update:model-value="
          speedScaleSlider.qSliderProps['onUpdate:modelValue']
        "
        @change="speedScaleSlider.qSliderProps.onChange"
        @wheel="speedScaleSlider.qSliderProps.onWheel"
        @pan="speedScaleSlider.qSliderProps.onPan"
      />
    </div>
    <div class="q-px-md">
      <q-input
        dense
        borderless
        maxlength="5"
        :class="{
          disabled: pitchScaleSlider.qSliderProps.disable.value,
        }"
        :disable="pitchScaleSlider.qSliderProps.disable.value"
        :model-value="
          pitchScaleSlider.state.currentValue.value != undefined
            ? pitchScaleSlider.state.currentValue.value.toFixed(2)
            : pitchScaleSlider.qSliderProps.min.value.toFixed(2)
        "
        @change="handleChangePitchScaleInput"
      >
        <template v-slot:before
          ><span class="text-body1 text-display">音高</span></template
        >
      </q-input>
      <q-slider
        dense
        snap
        color="primary-light"
        trackSize="2px"
        :min="pitchScaleSlider.qSliderProps.min.value"
        :max="pitchScaleSlider.qSliderProps.max.value"
        :step="pitchScaleSlider.qSliderProps.step.value"
        :disable="pitchScaleSlider.qSliderProps.disable.value"
        :model-value="pitchScaleSlider.qSliderProps.modelValue.value"
        @update:model-value="
          pitchScaleSlider.qSliderProps['onUpdate:modelValue']
        "
        @change="pitchScaleSlider.qSliderProps.onChange"
        @wheel="pitchScaleSlider.qSliderProps.onWheel"
        @pan="pitchScaleSlider.qSliderProps.onPan"
      />
    </div>
    <div class="q-px-md">
      <q-input
        dense
        borderless
        maxlength="5"
        :class="{
          disabled: intonationScaleSlider.qSliderProps.disable.value,
        }"
        :model-value="
          intonationScaleSlider.state.currentValue.value != undefined
            ? intonationScaleSlider.state.currentValue.value.toFixed(2)
            : intonationScaleSlider.qSliderProps.min.value.toFixed(2)
        "
        :disable="intonationScaleSlider.qSliderProps.disable.value"
        @change="handleChangeIntonationInput"
      >
        <template v-slot:before
          ><span class="text-body1 text-display">抑揚</span></template
        >
      </q-input>
      <q-slider
        dense
        snap
        color="primary-light"
        trackSize="2px"
        :min="intonationScaleSlider.qSliderProps.min.value"
        :max="intonationScaleSlider.qSliderProps.max.value"
        :step="intonationScaleSlider.qSliderProps.step.value"
        :disable="intonationScaleSlider.qSliderProps.disable.value"
        :model-value="intonationScaleSlider.qSliderProps.modelValue.value"
        @update:model-value="
          intonationScaleSlider.qSliderProps['onUpdate:modelValue']
        "
        @change="intonationScaleSlider.qSliderProps.onChange"
        @wheel="intonationScaleSlider.qSliderProps.onWheel"
        @pan="intonationScaleSlider.qSliderProps.onPan"
      />
    </div>
    <div class="q-px-md">
      <q-input
        dense
        borderless
        maxlength="5"
        :class="{
          disabled: volumeScaleSlider.qSliderProps.disable.value,
        }"
        :disable="volumeScaleSlider.qSliderProps.disable.value"
        :model-value="
          volumeScaleSlider.state.currentValue.value != undefined
            ? volumeScaleSlider.state.currentValue.value.toFixed(2)
            : volumeScaleSlider.qSliderProps.min.value.toFixed(2)
        "
        @change="handleChangeVolumeInput"
      >
        <template v-slot:before
          ><span class="text-body1 text-display">音量</span></template
        >
      </q-input>
      <q-slider
        dense
        snap
        color="primary-light"
        trackSize="2px"
        :min="volumeScaleSlider.qSliderProps.min.value"
        :max="volumeScaleSlider.qSliderProps.max.value"
        :step="volumeScaleSlider.qSliderProps.step.value"
        :disable="volumeScaleSlider.qSliderProps.disable.value"
        :model-value="volumeScaleSlider.qSliderProps.modelValue.value"
        @update:model-value="
          volumeScaleSlider.qSliderProps['onUpdate:modelValue']
        "
        @change="volumeScaleSlider.qSliderProps.onChange"
        @wheel="volumeScaleSlider.qSliderProps.onWheel"
        @pan="volumeScaleSlider.qSliderProps.onPan"
      />
    </div>
    <div class="q-px-md">
      <q-input
        dense
        borderless
        maxlength="5"
        :class="{
          disabled: prePhonemeLengthSlider.qSliderProps.disable.value,
        }"
        :disable="prePhonemeLengthSlider.qSliderProps.disable.value"
        :model-value="
          prePhonemeLengthSlider.state.currentValue.value != undefined
            ? prePhonemeLengthSlider.state.currentValue.value.toFixed(2)
            : prePhonemeLengthSlider.qSliderProps.min.value.toFixed(2)
        "
        @change="handleChangePrePhonemeLengthInput"
      >
        <template v-slot:before
          ><span class="text-body1 text-display">開始無音</span></template
        >
      </q-input>
      <q-slider
        dense
        snap
        color="primary-light"
        trackSize="2px"
        :min="prePhonemeLengthSlider.qSliderProps.min.value"
        :max="prePhonemeLengthSlider.qSliderProps.max.value"
        :step="prePhonemeLengthSlider.qSliderProps.step.value"
        :disable="prePhonemeLengthSlider.qSliderProps.disable.value"
        :model-value="prePhonemeLengthSlider.qSliderProps.modelValue.value"
        @update:model-value="
          prePhonemeLengthSlider.qSliderProps['onUpdate:modelValue']
        "
        @change="prePhonemeLengthSlider.qSliderProps.onChange"
        @wheel="prePhonemeLengthSlider.qSliderProps.onWheel"
        @pan="prePhonemeLengthSlider.qSliderProps.onPan"
      />
    </div>
    <div class="q-px-md">
      <q-input
        dense
        borderless
        maxlength="5"
        :class="{
          disabled: postPhonemeLengthSlider.qSliderProps.disable.value,
        }"
        :disable="postPhonemeLengthSlider.qSliderProps.disable.value"
        :model-value="
          postPhonemeLengthSlider.state.currentValue.value != undefined
            ? postPhonemeLengthSlider.state.currentValue.value.toFixed(2)
            : postPhonemeLengthSlider.qSliderProps.min.value.toFixed(2)
        "
        @change="handleChangePostPhonemeLengthInput"
      >
        <template v-slot:before
          ><span class="text-body1 text-display">終了無音</span></template
        >
      </q-input>
      <q-slider
        dense
        snap
        color="primary-light"
        trackSize="2px"
        :min="postPhonemeLengthSlider.qSliderProps.min.value"
        :max="postPhonemeLengthSlider.qSliderProps.max.value"
        :step="postPhonemeLengthSlider.qSliderProps.step.value"
        :disable="postPhonemeLengthSlider.qSliderProps.disable.value"
        :model-value="postPhonemeLengthSlider.qSliderProps.modelValue.value"
        @update:model-value="
          postPhonemeLengthSlider.qSliderProps['onUpdate:modelValue']
        "
        @change="postPhonemeLengthSlider.qSliderProps.onChange"
        @wheel="postPhonemeLengthSlider.qSliderProps.onWheel"
        @pan="postPhonemeLengthSlider.qSliderProps.onPan"
      />
    </div>
    <div
      v-if="shouldShowMorphing"
      class="q-px-md"
      :class="{
        disabled: uiLocked,
      }"
    >
      <q-separator class="q-mb-md" />
      <span class="text-body1 q-mb-xs">モーフィング</span>
      <div class="row no-wrap items-center">
        <character-button
          class="q-my-xs"
          :character-infos="mophingTargetCharacters"
          :show-engine-info="mophingTargetEngines.length >= 2"
          :emptiable="true"
          :ui-locked="uiLocked"
          v-model:selected-voice="morphingTargetVoice"
        />
        <div class="q-pl-xs overflow-hidden">
          <div class="text-body2 text-no-wrap ellipsis overflow-hidden">
            {{
              morphingTargetCharacterInfo
                ? morphingTargetCharacterInfo.metas.speakerName
                : "未設定"
            }}
          </div>
          <div
            v-if="
              morphingTargetCharacterInfo &&
              morphingTargetCharacterInfo.metas.styles.length >= 2
            "
            class="text-body2 text-no-wrap ellipsis overflow-hidden"
          >
            ({{
              morphingTargetStyleInfo
                ? morphingTargetStyleInfo.styleName
                : undefined
            }})
          </div>
        </div>
      </div>
      <div
        v-if="!isSupportedMorphing"
        class="text-warning"
        style="font-size: 0.7rem"
      >
        非対応エンジンです
      </div>
      <div
        v-else-if="isValidMorphingInfo"
        class="text-warning"
        style="font-size: 0.7rem"
      >
        無効な設定です
      </div>
      <div :class="{ disabled: morphingTargetStyleInfo == undefined }">
        <span class="text-body1 q-mb-xs"
          >割合
          {{
            morphingRateSlider.state.currentValue.value != undefined
              ? morphingRateSlider.state.currentValue.value.toFixed(2)
              : undefined
          }}</span
        >
        <q-slider
          dense
          snap
          color="primary-light"
          trackSize="2px"
          :min="morphingRateSlider.qSliderProps.min.value"
          :max="morphingRateSlider.qSliderProps.max.value"
          :step="morphingRateSlider.qSliderProps.step.value"
          :disable="
            morphingRateSlider.qSliderProps.disable.value ||
            morphingTargetStyleInfo == undefined
          "
          :model-value="morphingRateSlider.qSliderProps.modelValue.value"
          @update:model-value="
            morphingRateSlider.qSliderProps['onUpdate:modelValue']
          "
          @change="morphingRateSlider.qSliderProps.onChange"
          @wheel="morphingRateSlider.qSliderProps.onWheel"
          @pan="morphingRateSlider.qSliderProps.onPan"
        />
      </div>
    </div>
  </div>
</template>

<script setup lang="ts">
import { computed, ref } from "vue";
import { QSelectProps } from "quasar";
import { useStore } from "@/store";

import { MorphingInfo, Preset, Voice } from "@/type/preload";
import { previewSliderHelper } from "@/helpers/previewSliderHelper";
import CharacterButton from "./CharacterButton.vue";
import PresetManageDialog from "./PresetManageDialog.vue";
import { EngineManifest } from "@/openapi";

<<<<<<< HEAD
const props = defineProps<{ activeAudioKey: string }>();

const store = useStore();

// accent phrase
const uiLocked = computed(() => store.getters.UI_LOCKED);

const audioItem = computed(() => store.state.audioItems[props.activeAudioKey]);
const query = computed(() => audioItem.value?.query);

const supportedFeatures = computed(
  () =>
    (audioItem.value?.engineId &&
      store.state.engineIds.some((id) => id === audioItem.value.engineId) &&
      store.state.engineManifests[audioItem.value?.engineId]
        .supportedFeatures) as EngineManifest["supportedFeatures"] | undefined
);

const setAudioSpeedScale = (speedScale: number) => {
  store.dispatch("COMMAND_SET_AUDIO_SPEED_SCALE", {
    audioKey: props.activeAudioKey,
    speedScale,
  });
};

const setAudioPitchScale = (pitchScale: number) => {
  store.dispatch("COMMAND_SET_AUDIO_PITCH_SCALE", {
    audioKey: props.activeAudioKey,
    pitchScale,
  });
};

const setAudioIntonationScale = (intonationScale: number) => {
  store.dispatch("COMMAND_SET_AUDIO_INTONATION_SCALE", {
    audioKey: props.activeAudioKey,
    intonationScale,
  });
};

const setAudioVolumeScale = (volumeScale: number) => {
  store.dispatch("COMMAND_SET_AUDIO_VOLUME_SCALE", {
    audioKey: props.activeAudioKey,
    volumeScale,
  });
};

const setAudioPrePhonemeLength = (prePhonemeLength: number) => {
  store.dispatch("COMMAND_SET_AUDIO_PRE_PHONEME_LENGTH", {
    audioKey: props.activeAudioKey,
    prePhonemeLength,
  });
};

const setAudioPostPhonemeLength = (postPhonemeLength: number) => {
  store.dispatch("COMMAND_SET_AUDIO_POST_PHONEME_LENGTH", {
    audioKey: props.activeAudioKey,
    postPhonemeLength,
  });
};

const speedScaleSlider = previewSliderHelper({
  modelValue: () => query.value?.speedScale ?? null,
  disable: () =>
    uiLocked.value || supportedFeatures.value?.adjustSpeedScale === false,
  onChange: setAudioSpeedScale,
  max: () => 2,
  min: () => 0.5,
  step: () => 0.01,
  scrollStep: () => 0.1,
  scrollMinStep: () => 0.01,
});
const pitchScaleSlider = previewSliderHelper({
  modelValue: () => query.value?.pitchScale ?? null,
  disable: () =>
    uiLocked.value || supportedFeatures.value?.adjustPitchScale === false,
  onChange: setAudioPitchScale,
  max: () => 0.15,
  min: () => -0.15,
  step: () => 0.01,
  scrollStep: () => 0.01,
});
const intonationScaleSlider = previewSliderHelper({
  modelValue: () => query.value?.intonationScale ?? null,
  disable: () =>
    uiLocked.value || supportedFeatures.value?.adjustIntonationScale === false,
  onChange: setAudioIntonationScale,
  max: () => 2,
  min: () => 0,
  step: () => 0.01,
  scrollStep: () => 0.1,
  scrollMinStep: () => 0.01,
});
const volumeScaleSlider = previewSliderHelper({
  modelValue: () => query.value?.volumeScale ?? null,
  disable: () =>
    uiLocked.value || supportedFeatures.value?.adjustVolumeScale === false,
  onChange: setAudioVolumeScale,
  max: () => 2,
  min: () => 0,
  step: () => 0.01,
  scrollStep: () => 0.1,
  scrollMinStep: () => 0.01,
});
const prePhonemeLengthSlider = previewSliderHelper({
  modelValue: () => query.value?.prePhonemeLength ?? null,
  disable: () => uiLocked.value,
  onChange: setAudioPrePhonemeLength,
  max: () => 1.5,
  min: () => 0,
  step: () => 0.01,
  scrollStep: () => 0.1,
  scrollMinStep: () => 0.01,
});
const postPhonemeLengthSlider = previewSliderHelper({
  modelValue: () => query.value?.postPhonemeLength ?? null,
  disable: () => uiLocked.value,
  onChange: setAudioPostPhonemeLength,
  max: () => 1.5,
  min: () => 0,
  step: () => 0.01,
  scrollStep: () => 0.1,
  scrollMinStep: () => 0.01,
});
=======
export default defineComponent({
  name: "AudioInfo",

  components: {
    CharacterButton,
    PresetManageDialog,
  },

  props: {
    activeAudioKey: { type: String, required: true },
  },

  setup(props) {
    const store = useStore();

    // accent phrase
    const uiLocked = computed(() => store.getters.UI_LOCKED);

    const audioItem = computed(
      () => store.state.audioItems[props.activeAudioKey]
    );
    const query = computed(() => audioItem.value?.query);

    const supportedFeatures = computed(
      () =>
        (audioItem.value?.engineId &&
          store.state.engineIds.some((id) => id === audioItem.value.engineId) &&
          store.state.engineManifests[audioItem.value?.engineId]
            .supportedFeatures) as
          | EngineManifest["supportedFeatures"]
          | undefined
    );

    const applyPreset = () => {
      store.dispatch("COMMAND_APPLY_AUDIO_PRESET", {
        audioKey: props.activeAudioKey,
      });
    };

    const setAudioSpeedScale = (speedScale: number) => {
      store.dispatch("COMMAND_SET_AUDIO_SPEED_SCALE", {
        audioKey: props.activeAudioKey,
        speedScale,
      });
    };

    const setAudioPitchScale = (pitchScale: number) => {
      store.dispatch("COMMAND_SET_AUDIO_PITCH_SCALE", {
        audioKey: props.activeAudioKey,
        pitchScale,
      });
    };

    const setAudioIntonationScale = (intonationScale: number) => {
      store.dispatch("COMMAND_SET_AUDIO_INTONATION_SCALE", {
        audioKey: props.activeAudioKey,
        intonationScale,
      });
    };

    const setAudioVolumeScale = (volumeScale: number) => {
      store.dispatch("COMMAND_SET_AUDIO_VOLUME_SCALE", {
        audioKey: props.activeAudioKey,
        volumeScale,
      });
    };

    const setAudioPrePhonemeLength = (prePhonemeLength: number) => {
      store.dispatch("COMMAND_SET_AUDIO_PRE_PHONEME_LENGTH", {
        audioKey: props.activeAudioKey,
        prePhonemeLength,
      });
    };

    const setAudioPostPhonemeLength = (postPhonemeLength: number) => {
      store.dispatch("COMMAND_SET_AUDIO_POST_PHONEME_LENGTH", {
        audioKey: props.activeAudioKey,
        postPhonemeLength,
      });
    };

    const setMorphingRate = (rate: number) => {
      const info = audioItem.value.morphingInfo;
      if (info == undefined) {
        throw new Error("audioItem.value.morphingInfo == undefined");
      }
      store.dispatch("COMMAND_SET_MORPHING_INFO", {
        audioKey: props.activeAudioKey,
        morphingInfo: {
          rate,
          targetEngineId: info.targetEngineId,
          targetSpeakerId: info.targetSpeakerId,
          targetStyleId: info.targetStyleId,
        },
      });
    };

    const speedScaleSlider = previewSliderHelper({
      modelValue: () => query.value?.speedScale ?? null,
      disable: () =>
        uiLocked.value || supportedFeatures.value?.adjustSpeedScale === false,
      onChange: setAudioSpeedScale,
      max: () => 2,
      min: () => 0.5,
      step: () => 0.01,
      scrollStep: () => 0.1,
      scrollMinStep: () => 0.01,
    });
    const pitchScaleSlider = previewSliderHelper({
      modelValue: () => query.value?.pitchScale ?? null,
      disable: () =>
        uiLocked.value || supportedFeatures.value?.adjustPitchScale === false,
      onChange: setAudioPitchScale,
      max: () => 0.15,
      min: () => -0.15,
      step: () => 0.01,
      scrollStep: () => 0.01,
    });
    const intonationScaleSlider = previewSliderHelper({
      modelValue: () => query.value?.intonationScale ?? null,
      disable: () =>
        uiLocked.value ||
        supportedFeatures.value?.adjustIntonationScale === false,
      onChange: setAudioIntonationScale,
      max: () => 2,
      min: () => 0,
      step: () => 0.01,
      scrollStep: () => 0.1,
      scrollMinStep: () => 0.01,
    });
    const volumeScaleSlider = previewSliderHelper({
      modelValue: () => query.value?.volumeScale ?? null,
      disable: () =>
        uiLocked.value || supportedFeatures.value?.adjustVolumeScale === false,
      onChange: setAudioVolumeScale,
      max: () => 2,
      min: () => 0,
      step: () => 0.01,
      scrollStep: () => 0.1,
      scrollMinStep: () => 0.01,
    });
    const prePhonemeLengthSlider = previewSliderHelper({
      modelValue: () => query.value?.prePhonemeLength ?? null,
      disable: () => uiLocked.value,
      onChange: setAudioPrePhonemeLength,
      max: () => 1.5,
      min: () => 0,
      step: () => 0.01,
      scrollStep: () => 0.1,
      scrollMinStep: () => 0.01,
    });
    const postPhonemeLengthSlider = previewSliderHelper({
      modelValue: () => query.value?.postPhonemeLength ?? null,
      disable: () => uiLocked.value,
      onChange: setAudioPostPhonemeLength,
      max: () => 1.5,
      min: () => 0,
      step: () => 0.01,
      scrollStep: () => 0.1,
      scrollMinStep: () => 0.01,
    });

    // モーフィング
    const shouldShowMorphing = computed(
      () => store.state.experimentalSetting.enableMorphing
    );

    const isSupportedMorphing = computed(
      () => supportedFeatures.value?.synthesisMorphing
    );

    const isValidMorphingInfo = computed(() => {
      if (audioItem.value.morphingInfo == undefined) return false;
      return !store.getters.VALID_MOPHING_INFO(audioItem.value);
    });

    const mophingTargetEngines = store.getters.MORPHING_SUPPORTED_ENGINES;

    const mophingTargetCharacters = computed(() => {
      const allCharacters = store.getters.GET_ORDERED_ALL_CHARACTER_INFOS;
      return allCharacters
        .map((character) => {
          const targetStyles = character.metas.styles.filter((style) =>
            mophingTargetEngines.includes(style.engineId)
          );
          character.metas.styles = targetStyles;
          return character;
        })
        .filter((characters) => characters.metas.styles.length >= 1);
    });

    const morphingTargetVoice = computed({
      get() {
        const morphingInfo = audioItem.value.morphingInfo;
        if (morphingInfo == undefined) return undefined;
        return {
          engineId: morphingInfo.targetEngineId,
          speakerId: morphingInfo.targetSpeakerId,
          styleId: morphingInfo.targetStyleId,
        };
      },
      set(voice: Voice | undefined) {
        const morphingInfo =
          voice != undefined
            ? {
                rate: audioItem.value.morphingInfo?.rate ?? 0.5,
                targetEngineId: voice.engineId,
                targetSpeakerId: voice.speakerId,
                targetStyleId: voice.styleId,
              }
            : undefined;
        store.dispatch("COMMAND_SET_MORPHING_INFO", {
          audioKey: props.activeAudioKey,
          morphingInfo,
        });
      },
    });

    const morphingTargetCharacterInfo = computed(() =>
      mophingTargetCharacters.value.find(
        (character) =>
          character.metas.speakerUuid === morphingTargetVoice.value?.speakerId
      )
    );

    const morphingTargetStyleInfo = computed(() => {
      const targetVoice = morphingTargetVoice.value;
      return morphingTargetCharacterInfo.value?.metas.styles.find(
        (style) =>
          style.engineId === targetVoice?.engineId &&
          style.styleId === targetVoice.styleId
      );
    });

    const morphingRateSlider = previewSliderHelper({
      modelValue: () => audioItem.value.morphingInfo?.rate ?? null,
      disable: () => uiLocked.value,
      onChange: setMorphingRate,
      max: () => 1,
      min: () => 0,
      step: () => 0.01,
      scrollStep: () => 0.1,
      scrollMinStep: () => 0.01,
    });

    // プリセット
    const enablePreset = computed(
      () => store.state.experimentalSetting.enablePreset
    );

    const presetItems = computed(() => store.state.presetItems);
    const presetKeys = computed(() => store.state.presetKeys);
    const audioPresetKey = computed(() => audioItem.value?.presetKey);
    const isRegisteredPreset = computed(
      () =>
        audioPresetKey.value != undefined &&
        presetItems.value[audioPresetKey.value] != undefined
    );

    // 入力パラメータがプリセットから変更されたか
    const isChangedPreset = computed(() => {
      if (!isRegisteredPreset.value) return false;

      // プリセットの値を取得
      if (audioPresetKey.value == undefined)
        throw new Error("audioPresetKey is undefined"); // 次のコードが何故かコンパイルエラーになるチェック
      const preset = presetItems.value[audioPresetKey.value];
      const { name: _, morphingInfo, ...presetParts } = preset;

      // 入力パラメータと比較
      const keys = Object.keys(presetParts) as (keyof Omit<
        Preset,
        "name" | "morphingInfo"
      >)[];
      if (
        keys.some(
          (key) => presetParts[key] !== presetPartsFromParameter.value[key]
        )
      )
        return true;
      const morphingInfoFromParameter =
        presetPartsFromParameter.value.morphingInfo;
      if (morphingInfo && morphingInfoFromParameter) {
        const morphingInfoKeys = Object.keys(
          morphingInfo
        ) as (keyof MorphingInfo)[];
        return morphingInfoKeys.some(
          (key) => morphingInfo[key] !== morphingInfoFromParameter[key]
        );
      }
      return morphingInfo != morphingInfoFromParameter;
    });

    type PresetSelectModelType = {
      label: string;
      key: string | undefined;
    };

    // プリセットの変更
    const changePreset = (
      presetOrPresetKey: PresetSelectModelType | string
    ): void => {
      const presetKey =
        typeof presetOrPresetKey === "string"
          ? presetOrPresetKey
          : presetOrPresetKey.key;
      store.dispatch("COMMAND_SET_AUDIO_PRESET", {
        audioKey: props.activeAudioKey,
        presetKey,
      });
    };

    const presetList = computed<{ label: string; key: string }[]>(() =>
      presetKeys.value
        .filter((key) => presetItems.value[key] != undefined)
        .map((key) => ({
          key,
          label: presetItems.value[key].name,
        }))
    );
>>>>>>> 45a9f888

// プリセット
const enablePreset = computed(
  () => store.state.experimentalSetting.enablePreset
);

const presetItems = computed(() => store.state.presetItems);
const presetKeys = computed(() => store.state.presetKeys);
const audioPresetKey = computed(() => audioItem.value?.presetKey);
const isRegisteredPreset = computed(
  () =>
    audioPresetKey.value != undefined &&
    presetItems.value[audioPresetKey.value] != undefined
);

// 入力パラメータがプリセットから変更されたか
const isChangedPreset = computed(() => {
  if (!isRegisteredPreset.value) return false;

  // プリセットの値を取得
  if (audioPresetKey.value == undefined)
    throw new Error("audioPresetKey is undefined"); // 次のコードが何故かコンパイルエラーになるチェック
  const preset = presetItems.value[audioPresetKey.value];
  const { name: _, ...presetParts } = preset;

  // 入力パラメータと比較
  const keys = Object.keys(presetParts) as (keyof Omit<Preset, "name">)[];
  return keys.some(
    (key) => presetParts[key] !== presetPartsFromParameter.value[key]
  );
});

type PresetSelectModelType = {
  label: string;
  key: string | undefined;
};

// プリセットの変更
const changePreset = (
  presetOrPresetKey: PresetSelectModelType | string
): void => {
  const presetKey =
    typeof presetOrPresetKey === "string"
      ? presetOrPresetKey
      : presetOrPresetKey.key;
  store.dispatch("COMMAND_SET_AUDIO_PRESET", {
    audioKey: props.activeAudioKey,
    presetKey,
  });
};

const presetList = computed<{ label: string; key: string }[]>(() =>
  presetKeys.value
    .filter((key) => presetItems.value[key] != undefined)
    .map((key) => ({
      key,
      label: presetItems.value[key].name,
    }))
);

// セルへのプリセットの設定
const selectablePresetList = computed<PresetSelectModelType[]>(() => {
  const restPresetList = [];
  if (isRegisteredPreset.value) {
    restPresetList.push({
      key: undefined,
      label: "プリセット解除",
    });
  }
  return [...restPresetList, ...presetList.value];
});

const presetSelectModel = computed<PresetSelectModelType>({
  get: () => {
    if (!isRegisteredPreset.value)
      return {
<<<<<<< HEAD
        label: "プリセット選択",
        key: undefined,
=======
        speedScale: speedScaleSlider.state.currentValue.value,
        pitchScale: pitchScaleSlider.state.currentValue.value,
        intonationScale: intonationScaleSlider.state.currentValue.value,
        volumeScale: volumeScaleSlider.state.currentValue.value,
        prePhonemeLength: prePhonemeLengthSlider.state.currentValue.value,
        postPhonemeLength: postPhonemeLengthSlider.state.currentValue.value,
        morphingInfo:
          morphingTargetStyleInfo.value &&
          morphingTargetCharacterInfo.value &&
          morphingRateSlider.state.currentValue.value != undefined // FIXME: ifでチェックしてthrowする
            ? {
                rate: morphingRateSlider.state.currentValue.value,
                targetEngineId: morphingTargetStyleInfo.value.engineId,
                targetSpeakerId:
                  morphingTargetCharacterInfo.value.metas.speakerUuid,
                targetStyleId: morphingTargetStyleInfo.value.styleId,
              }
            : undefined,
>>>>>>> 45a9f888
      };

    if (audioPresetKey.value == undefined)
      throw new Error("audioPresetKey is undefined"); // 次のコードが何故かコンパイルエラーになるチェック
    return {
<<<<<<< HEAD
      label: presetItems.value[audioPresetKey.value].name,
      key: audioPresetKey.value,
=======
      uiLocked,
      audioItem,
      query,
      setAudioSpeedScale,
      setAudioPitchScale,
      setAudioIntonationScale,
      setAudioVolumeScale,
      setAudioPrePhonemeLength,
      setAudioPostPhonemeLength,
      setMorphingRate,
      applyPreset,
      enablePreset,
      isRegisteredPreset,
      isChangedPreset,
      presetList,
      selectablePresetList,
      presetOptionsList,
      filterPresetOptionsList,
      presetSelectModel,
      setPresetByScroll,
      checkRewritePreset,
      updatePreset,
      registerPreset,
      showsPresetNameDialog,
      presetName: presetNameInDialog,
      closeAllDialog,
      showsPresetEditDialog,
      showsPresetRewriteDialog,
      setPresetName,
      speedScaleSlider,
      pitchScaleSlider,
      intonationScaleSlider,
      volumeScaleSlider,
      prePhonemeLengthSlider,
      postPhonemeLengthSlider,
      mophingTargetEngines,
      shouldShowMorphing,
      isSupportedMorphing,
      isValidMorphingInfo,
      mophingTargetCharacters,
      morphingTargetVoice,
      morphingTargetCharacterInfo,
      morphingTargetStyleInfo,
      morphingRateSlider,
      handleChangeSpeedScaleInput,
      handleChangePitchScaleInput,
      handleChangeIntonationInput,
      handleChangeVolumeInput,
      handleChangePrePhonemeLengthInput,
      handleChangePostPhonemeLengthInput,
>>>>>>> 45a9f888
    };
  },
  set: (newVal) => {
    changePreset(newVal);
  },
});

const setPresetByScroll = (event: WheelEvent) => {
  event.preventDefault();

  const presetNumber = selectablePresetList.value.length;
  if (presetNumber === 0 || presetNumber === undefined) return;

  const nowIndex = selectablePresetList.value.findIndex(
    (value) => value.key == presetSelectModel.value.key
  );

  const isUp = event.deltaY > 0;
  const newIndex = isUp ? nowIndex + 1 : nowIndex - 1;
  if (newIndex < 0 || presetNumber <= newIndex) return;

  if (selectablePresetList.value[newIndex] === undefined) return;

  changePreset(selectablePresetList.value[newIndex]);
};

// プリセットの登録・再登録
const showsPresetNameDialog = ref(false);
const showsPresetRewriteDialog = ref(false);
const presetNameInDialog = ref("");

const setPresetName = (name: string) => {
  presetNameInDialog.value = name;
};

const closeAllDialog = () => {
  presetNameInDialog.value = "";
  showsPresetNameDialog.value = false;
  showsPresetRewriteDialog.value = false;
};

// プリセットの登録
const registerPreset = ({ overwrite }: { overwrite: boolean }) => {
  // 既存の場合は名前をセット
  if (isRegisteredPreset.value) {
    if (audioPresetKey.value == undefined)
      throw new Error("audioPresetKey is undefined"); // 次のコードが何故かコンパイルエラーになるチェック
    presetNameInDialog.value = presetItems.value[audioPresetKey.value].name;
  }

  // 既存で再登録する場合は再登録ダイアログを表示
  if (isRegisteredPreset.value && overwrite) {
    showsPresetRewriteDialog.value = true;
    return;
  }

  // それ以外はダイアログを表示
  showsPresetNameDialog.value = true;
};

const presetOptionsList = ref<string[]>([]);
const filterPresetOptionsList: QSelectProps["onFilter"] = (
  inputValue,
  doneFn
) => {
  const presetNames = presetKeys.value
    .map((presetKey) => presetItems.value[presetKey]?.name)
    .filter((value) => value != undefined);
  doneFn(() => {
    presetOptionsList.value = presetNames.filter((name) =>
      name.startsWith(inputValue)
    );
  });
};

const checkRewritePreset = async () => {
  if (presetList.value.find((e) => e.label === presetNameInDialog.value)) {
    showsPresetRewriteDialog.value = true;
  } else {
    const audioPresetKey = await addPreset();
    changePreset(audioPresetKey);
  }
};

// 入力パラメータから、name以外のPresetを取得
const presetPartsFromParameter = computed<Omit<Preset, "name">>(() => {
  if (
    speedScaleSlider.state.currentValue.value == null ||
    pitchScaleSlider.state.currentValue.value == null ||
    intonationScaleSlider.state.currentValue.value == null ||
    volumeScaleSlider.state.currentValue.value == null ||
    prePhonemeLengthSlider.state.currentValue.value == null ||
    postPhonemeLengthSlider.state.currentValue.value == null
  )
    throw new Error("slider value is null");

  return {
    speedScale: speedScaleSlider.state.currentValue.value,
    pitchScale: pitchScaleSlider.state.currentValue.value,
    intonationScale: intonationScaleSlider.state.currentValue.value,
    volumeScale: volumeScaleSlider.state.currentValue.value,
    prePhonemeLength: prePhonemeLengthSlider.state.currentValue.value,
    postPhonemeLength: postPhonemeLengthSlider.state.currentValue.value,
  };
});

const createPresetData = (name: string): Preset => {
  return { name, ...presetPartsFromParameter.value };
};

// プリセット新規追加
const addPreset = () => {
  const name = presetNameInDialog.value;
  const newPreset = createPresetData(name);
  if (newPreset == undefined) throw Error("newPreset == undefined");

  closeAllDialog();

  return store.dispatch("ADD_PRESET", {
    presetData: newPreset,
  });
};

const updatePreset = async (fullApply: boolean) => {
  const key = presetList.value.find(
    (preset) => preset.label === presetNameInDialog.value
  )?.key;
  if (key === undefined) return;

  const title = presetNameInDialog.value;
  const newPreset = createPresetData(title);
  if (newPreset == undefined) return;

  await store.dispatch("UPDATE_PRESET", {
    presetData: newPreset,
    presetKey: key,
  });

  if (fullApply) {
    await store.dispatch("COMMAND_FULLY_APPLY_AUDIO_PRESET", {
      presetKey: key,
    });
  }

  closeAllDialog();
};

const handleChangeSpeedScaleInput = (inputValue: string) => {
  const speedScale = adjustSliderValue(
    "話速入力",
    inputValue,
    speedScaleSlider.qSliderProps.min.value,
    speedScaleSlider.qSliderProps.max.value
  );
  store.dispatch("COMMAND_SET_AUDIO_SPEED_SCALE", {
    audioKey: props.activeAudioKey,
    speedScale,
  });
};

const handleChangePitchScaleInput = (inputValue: string) => {
  const pitchScale = adjustSliderValue(
    "音高入力",
    inputValue,
    pitchScaleSlider.qSliderProps.min.value,
    pitchScaleSlider.qSliderProps.max.value
  );
  store.dispatch("COMMAND_SET_AUDIO_PITCH_SCALE", {
    audioKey: props.activeAudioKey,
    pitchScale,
  });
};

const handleChangeIntonationInput = (inputValue: string) => {
  const intonationScale = adjustSliderValue(
    "抑揚入力",
    inputValue,
    intonationScaleSlider.qSliderProps.min.value,
    intonationScaleSlider.qSliderProps.max.value
  );
  store.dispatch("COMMAND_SET_AUDIO_INTONATION_SCALE", {
    audioKey: props.activeAudioKey,
    intonationScale,
  });
};

const handleChangeVolumeInput = (inputValue: string) => {
  const volumeScale = adjustSliderValue(
    "音量入力",
    inputValue,
    volumeScaleSlider.qSliderProps.min.value,
    volumeScaleSlider.qSliderProps.max.value
  );
  store.dispatch("COMMAND_SET_AUDIO_VOLUME_SCALE", {
    audioKey: props.activeAudioKey,
    volumeScale,
  });
};

const handleChangePrePhonemeLengthInput = (inputValue: string) => {
  const prePhonemeLength = adjustSliderValue(
    "開始無音",
    inputValue,
    prePhonemeLengthSlider.qSliderProps.min.value,
    prePhonemeLengthSlider.qSliderProps.max.value
  );
  store.dispatch("COMMAND_SET_AUDIO_PRE_PHONEME_LENGTH", {
    audioKey: props.activeAudioKey,
    prePhonemeLength,
  });
};

const handleChangePostPhonemeLengthInput = (inputValue: string) => {
  const postPhonemeLength = adjustSliderValue(
    "終了無音",
    inputValue,
    postPhonemeLengthSlider.qSliderProps.min.value,
    postPhonemeLengthSlider.qSliderProps.max.value
  );
  store.dispatch("COMMAND_SET_AUDIO_POST_PHONEME_LENGTH", {
    audioKey: props.activeAudioKey,
    postPhonemeLength,
  });
};

// プリセットの編集
const showsPresetEditDialog = ref(false);

const adjustSliderValue = (
  inputItemName: string,
  inputStr: string,
  minimalVal: number,
  maximamVal: number
) => {
  const inputNum = Number(inputStr);

  store.dispatch("LOG_INFO", `${inputItemName}:${inputStr}`);

  if (isNaN(inputNum)) {
    return minimalVal;
  }
  if (inputNum < minimalVal) {
    return minimalVal;
  }
  if (maximamVal < inputNum) {
    return maximamVal;
  }

  return inputNum;
};
</script>

<style scoped lang="scss">
.root {
  display: flex;
  flex-direction: column;
  align-items: stretch;
  justify-content: flex-start;
  gap: 0px 0;
  overflow-y: scroll;
}

.preset-select-label {
  white-space: nowrap;
  overflow: hidden;
  text-overflow: ellipsis;
  width: fit-content;
  max-width: 8rem;
}
</style><|MERGE_RESOLUTION|>--- conflicted
+++ resolved
@@ -100,7 +100,7 @@
                 color="primary-light"
                 use-input
                 input-debounce="0"
-                :model-value="presetNameInDialog"
+                :model-value="presetName"
                 :options="presetOptionsList"
                 @input-value="setPresetName"
                 @filter="filterPresetOptionsList"
@@ -492,8 +492,10 @@
 import PresetManageDialog from "./PresetManageDialog.vue";
 import { EngineManifest } from "@/openapi";
 
-<<<<<<< HEAD
-const props = defineProps<{ activeAudioKey: string }>();
+const props =
+  defineProps<{
+    activeAudioKey: string;
+  }>();
 
 const store = useStore();
 
@@ -550,6 +552,22 @@
   store.dispatch("COMMAND_SET_AUDIO_POST_PHONEME_LENGTH", {
     audioKey: props.activeAudioKey,
     postPhonemeLength,
+  });
+};
+
+const setMorphingRate = (rate: number) => {
+  const info = audioItem.value.morphingInfo;
+  if (info == undefined) {
+    throw new Error("audioItem.value.morphingInfo == undefined");
+  }
+  store.dispatch("COMMAND_SET_MORPHING_INFO", {
+    audioKey: props.activeAudioKey,
+    morphingInfo: {
+      rate,
+      targetEngineId: info.targetEngineId,
+      targetSpeakerId: info.targetSpeakerId,
+      targetStyleId: info.targetStyleId,
+    },
   });
 };
 
@@ -616,328 +634,89 @@
   scrollStep: () => 0.1,
   scrollMinStep: () => 0.01,
 });
-=======
-export default defineComponent({
-  name: "AudioInfo",
-
-  components: {
-    CharacterButton,
-    PresetManageDialog,
+
+// モーフィング
+const shouldShowMorphing = computed(
+  () => store.state.experimentalSetting.enableMorphing
+);
+
+const isSupportedMorphing = computed(
+  () => supportedFeatures.value?.synthesisMorphing
+);
+
+const isValidMorphingInfo = computed(() => {
+  if (audioItem.value.morphingInfo == undefined) return false;
+  return !store.getters.VALID_MOPHING_INFO(audioItem.value);
+});
+
+const mophingTargetEngines = store.getters.MORPHING_SUPPORTED_ENGINES;
+
+const mophingTargetCharacters = computed(() => {
+  const allCharacters = store.getters.GET_ORDERED_ALL_CHARACTER_INFOS;
+  return allCharacters
+    .map((character) => {
+      const targetStyles = character.metas.styles.filter((style) =>
+        mophingTargetEngines.includes(style.engineId)
+      );
+      character.metas.styles = targetStyles;
+      return character;
+    })
+    .filter((characters) => characters.metas.styles.length >= 1);
+});
+
+const morphingTargetVoice = computed({
+  get() {
+    const morphingInfo = audioItem.value.morphingInfo;
+    if (morphingInfo == undefined) return undefined;
+    return {
+      engineId: morphingInfo.targetEngineId,
+      speakerId: morphingInfo.targetSpeakerId,
+      styleId: morphingInfo.targetStyleId,
+    };
   },
-
-  props: {
-    activeAudioKey: { type: String, required: true },
+  set(voice: Voice | undefined) {
+    const morphingInfo =
+      voice != undefined
+        ? {
+            rate: audioItem.value.morphingInfo?.rate ?? 0.5,
+            targetEngineId: voice.engineId,
+            targetSpeakerId: voice.speakerId,
+            targetStyleId: voice.styleId,
+          }
+        : undefined;
+    store.dispatch("COMMAND_SET_MORPHING_INFO", {
+      audioKey: props.activeAudioKey,
+      morphingInfo,
+    });
   },
-
-  setup(props) {
-    const store = useStore();
-
-    // accent phrase
-    const uiLocked = computed(() => store.getters.UI_LOCKED);
-
-    const audioItem = computed(
-      () => store.state.audioItems[props.activeAudioKey]
-    );
-    const query = computed(() => audioItem.value?.query);
-
-    const supportedFeatures = computed(
-      () =>
-        (audioItem.value?.engineId &&
-          store.state.engineIds.some((id) => id === audioItem.value.engineId) &&
-          store.state.engineManifests[audioItem.value?.engineId]
-            .supportedFeatures) as
-          | EngineManifest["supportedFeatures"]
-          | undefined
-    );
-
-    const applyPreset = () => {
-      store.dispatch("COMMAND_APPLY_AUDIO_PRESET", {
-        audioKey: props.activeAudioKey,
-      });
-    };
-
-    const setAudioSpeedScale = (speedScale: number) => {
-      store.dispatch("COMMAND_SET_AUDIO_SPEED_SCALE", {
-        audioKey: props.activeAudioKey,
-        speedScale,
-      });
-    };
-
-    const setAudioPitchScale = (pitchScale: number) => {
-      store.dispatch("COMMAND_SET_AUDIO_PITCH_SCALE", {
-        audioKey: props.activeAudioKey,
-        pitchScale,
-      });
-    };
-
-    const setAudioIntonationScale = (intonationScale: number) => {
-      store.dispatch("COMMAND_SET_AUDIO_INTONATION_SCALE", {
-        audioKey: props.activeAudioKey,
-        intonationScale,
-      });
-    };
-
-    const setAudioVolumeScale = (volumeScale: number) => {
-      store.dispatch("COMMAND_SET_AUDIO_VOLUME_SCALE", {
-        audioKey: props.activeAudioKey,
-        volumeScale,
-      });
-    };
-
-    const setAudioPrePhonemeLength = (prePhonemeLength: number) => {
-      store.dispatch("COMMAND_SET_AUDIO_PRE_PHONEME_LENGTH", {
-        audioKey: props.activeAudioKey,
-        prePhonemeLength,
-      });
-    };
-
-    const setAudioPostPhonemeLength = (postPhonemeLength: number) => {
-      store.dispatch("COMMAND_SET_AUDIO_POST_PHONEME_LENGTH", {
-        audioKey: props.activeAudioKey,
-        postPhonemeLength,
-      });
-    };
-
-    const setMorphingRate = (rate: number) => {
-      const info = audioItem.value.morphingInfo;
-      if (info == undefined) {
-        throw new Error("audioItem.value.morphingInfo == undefined");
-      }
-      store.dispatch("COMMAND_SET_MORPHING_INFO", {
-        audioKey: props.activeAudioKey,
-        morphingInfo: {
-          rate,
-          targetEngineId: info.targetEngineId,
-          targetSpeakerId: info.targetSpeakerId,
-          targetStyleId: info.targetStyleId,
-        },
-      });
-    };
-
-    const speedScaleSlider = previewSliderHelper({
-      modelValue: () => query.value?.speedScale ?? null,
-      disable: () =>
-        uiLocked.value || supportedFeatures.value?.adjustSpeedScale === false,
-      onChange: setAudioSpeedScale,
-      max: () => 2,
-      min: () => 0.5,
-      step: () => 0.01,
-      scrollStep: () => 0.1,
-      scrollMinStep: () => 0.01,
-    });
-    const pitchScaleSlider = previewSliderHelper({
-      modelValue: () => query.value?.pitchScale ?? null,
-      disable: () =>
-        uiLocked.value || supportedFeatures.value?.adjustPitchScale === false,
-      onChange: setAudioPitchScale,
-      max: () => 0.15,
-      min: () => -0.15,
-      step: () => 0.01,
-      scrollStep: () => 0.01,
-    });
-    const intonationScaleSlider = previewSliderHelper({
-      modelValue: () => query.value?.intonationScale ?? null,
-      disable: () =>
-        uiLocked.value ||
-        supportedFeatures.value?.adjustIntonationScale === false,
-      onChange: setAudioIntonationScale,
-      max: () => 2,
-      min: () => 0,
-      step: () => 0.01,
-      scrollStep: () => 0.1,
-      scrollMinStep: () => 0.01,
-    });
-    const volumeScaleSlider = previewSliderHelper({
-      modelValue: () => query.value?.volumeScale ?? null,
-      disable: () =>
-        uiLocked.value || supportedFeatures.value?.adjustVolumeScale === false,
-      onChange: setAudioVolumeScale,
-      max: () => 2,
-      min: () => 0,
-      step: () => 0.01,
-      scrollStep: () => 0.1,
-      scrollMinStep: () => 0.01,
-    });
-    const prePhonemeLengthSlider = previewSliderHelper({
-      modelValue: () => query.value?.prePhonemeLength ?? null,
-      disable: () => uiLocked.value,
-      onChange: setAudioPrePhonemeLength,
-      max: () => 1.5,
-      min: () => 0,
-      step: () => 0.01,
-      scrollStep: () => 0.1,
-      scrollMinStep: () => 0.01,
-    });
-    const postPhonemeLengthSlider = previewSliderHelper({
-      modelValue: () => query.value?.postPhonemeLength ?? null,
-      disable: () => uiLocked.value,
-      onChange: setAudioPostPhonemeLength,
-      max: () => 1.5,
-      min: () => 0,
-      step: () => 0.01,
-      scrollStep: () => 0.1,
-      scrollMinStep: () => 0.01,
-    });
-
-    // モーフィング
-    const shouldShowMorphing = computed(
-      () => store.state.experimentalSetting.enableMorphing
-    );
-
-    const isSupportedMorphing = computed(
-      () => supportedFeatures.value?.synthesisMorphing
-    );
-
-    const isValidMorphingInfo = computed(() => {
-      if (audioItem.value.morphingInfo == undefined) return false;
-      return !store.getters.VALID_MOPHING_INFO(audioItem.value);
-    });
-
-    const mophingTargetEngines = store.getters.MORPHING_SUPPORTED_ENGINES;
-
-    const mophingTargetCharacters = computed(() => {
-      const allCharacters = store.getters.GET_ORDERED_ALL_CHARACTER_INFOS;
-      return allCharacters
-        .map((character) => {
-          const targetStyles = character.metas.styles.filter((style) =>
-            mophingTargetEngines.includes(style.engineId)
-          );
-          character.metas.styles = targetStyles;
-          return character;
-        })
-        .filter((characters) => characters.metas.styles.length >= 1);
-    });
-
-    const morphingTargetVoice = computed({
-      get() {
-        const morphingInfo = audioItem.value.morphingInfo;
-        if (morphingInfo == undefined) return undefined;
-        return {
-          engineId: morphingInfo.targetEngineId,
-          speakerId: morphingInfo.targetSpeakerId,
-          styleId: morphingInfo.targetStyleId,
-        };
-      },
-      set(voice: Voice | undefined) {
-        const morphingInfo =
-          voice != undefined
-            ? {
-                rate: audioItem.value.morphingInfo?.rate ?? 0.5,
-                targetEngineId: voice.engineId,
-                targetSpeakerId: voice.speakerId,
-                targetStyleId: voice.styleId,
-              }
-            : undefined;
-        store.dispatch("COMMAND_SET_MORPHING_INFO", {
-          audioKey: props.activeAudioKey,
-          morphingInfo,
-        });
-      },
-    });
-
-    const morphingTargetCharacterInfo = computed(() =>
-      mophingTargetCharacters.value.find(
-        (character) =>
-          character.metas.speakerUuid === morphingTargetVoice.value?.speakerId
-      )
-    );
-
-    const morphingTargetStyleInfo = computed(() => {
-      const targetVoice = morphingTargetVoice.value;
-      return morphingTargetCharacterInfo.value?.metas.styles.find(
-        (style) =>
-          style.engineId === targetVoice?.engineId &&
-          style.styleId === targetVoice.styleId
-      );
-    });
-
-    const morphingRateSlider = previewSliderHelper({
-      modelValue: () => audioItem.value.morphingInfo?.rate ?? null,
-      disable: () => uiLocked.value,
-      onChange: setMorphingRate,
-      max: () => 1,
-      min: () => 0,
-      step: () => 0.01,
-      scrollStep: () => 0.1,
-      scrollMinStep: () => 0.01,
-    });
-
-    // プリセット
-    const enablePreset = computed(
-      () => store.state.experimentalSetting.enablePreset
-    );
-
-    const presetItems = computed(() => store.state.presetItems);
-    const presetKeys = computed(() => store.state.presetKeys);
-    const audioPresetKey = computed(() => audioItem.value?.presetKey);
-    const isRegisteredPreset = computed(
-      () =>
-        audioPresetKey.value != undefined &&
-        presetItems.value[audioPresetKey.value] != undefined
-    );
-
-    // 入力パラメータがプリセットから変更されたか
-    const isChangedPreset = computed(() => {
-      if (!isRegisteredPreset.value) return false;
-
-      // プリセットの値を取得
-      if (audioPresetKey.value == undefined)
-        throw new Error("audioPresetKey is undefined"); // 次のコードが何故かコンパイルエラーになるチェック
-      const preset = presetItems.value[audioPresetKey.value];
-      const { name: _, morphingInfo, ...presetParts } = preset;
-
-      // 入力パラメータと比較
-      const keys = Object.keys(presetParts) as (keyof Omit<
-        Preset,
-        "name" | "morphingInfo"
-      >)[];
-      if (
-        keys.some(
-          (key) => presetParts[key] !== presetPartsFromParameter.value[key]
-        )
-      )
-        return true;
-      const morphingInfoFromParameter =
-        presetPartsFromParameter.value.morphingInfo;
-      if (morphingInfo && morphingInfoFromParameter) {
-        const morphingInfoKeys = Object.keys(
-          morphingInfo
-        ) as (keyof MorphingInfo)[];
-        return morphingInfoKeys.some(
-          (key) => morphingInfo[key] !== morphingInfoFromParameter[key]
-        );
-      }
-      return morphingInfo != morphingInfoFromParameter;
-    });
-
-    type PresetSelectModelType = {
-      label: string;
-      key: string | undefined;
-    };
-
-    // プリセットの変更
-    const changePreset = (
-      presetOrPresetKey: PresetSelectModelType | string
-    ): void => {
-      const presetKey =
-        typeof presetOrPresetKey === "string"
-          ? presetOrPresetKey
-          : presetOrPresetKey.key;
-      store.dispatch("COMMAND_SET_AUDIO_PRESET", {
-        audioKey: props.activeAudioKey,
-        presetKey,
-      });
-    };
-
-    const presetList = computed<{ label: string; key: string }[]>(() =>
-      presetKeys.value
-        .filter((key) => presetItems.value[key] != undefined)
-        .map((key) => ({
-          key,
-          label: presetItems.value[key].name,
-        }))
-    );
->>>>>>> 45a9f888
+});
+
+const morphingTargetCharacterInfo = computed(() =>
+  mophingTargetCharacters.value.find(
+    (character) =>
+      character.metas.speakerUuid === morphingTargetVoice.value?.speakerId
+  )
+);
+
+const morphingTargetStyleInfo = computed(() => {
+  const targetVoice = morphingTargetVoice.value;
+  return morphingTargetCharacterInfo.value?.metas.styles.find(
+    (style) =>
+      style.engineId === targetVoice?.engineId &&
+      style.styleId === targetVoice.styleId
+  );
+});
+
+const morphingRateSlider = previewSliderHelper({
+  modelValue: () => audioItem.value.morphingInfo?.rate ?? null,
+  disable: () => uiLocked.value,
+  onChange: setMorphingRate,
+  max: () => 1,
+  min: () => 0,
+  step: () => 0.01,
+  scrollStep: () => 0.1,
+  scrollMinStep: () => 0.01,
+});
 
 // プリセット
 const enablePreset = computed(
@@ -961,13 +740,27 @@
   if (audioPresetKey.value == undefined)
     throw new Error("audioPresetKey is undefined"); // 次のコードが何故かコンパイルエラーになるチェック
   const preset = presetItems.value[audioPresetKey.value];
-  const { name: _, ...presetParts } = preset;
+  const { name: _, morphingInfo, ...presetParts } = preset;
 
   // 入力パラメータと比較
-  const keys = Object.keys(presetParts) as (keyof Omit<Preset, "name">)[];
-  return keys.some(
-    (key) => presetParts[key] !== presetPartsFromParameter.value[key]
-  );
+  const keys = Object.keys(presetParts) as (keyof Omit<
+    Preset,
+    "name" | "morphingInfo"
+  >)[];
+  if (
+    keys.some((key) => presetParts[key] !== presetPartsFromParameter.value[key])
+  )
+    return true;
+  const morphingInfoFromParameter = presetPartsFromParameter.value.morphingInfo;
+  if (morphingInfo && morphingInfoFromParameter) {
+    const morphingInfoKeys = Object.keys(
+      morphingInfo
+    ) as (keyof MorphingInfo)[];
+    return morphingInfoKeys.some(
+      (key) => morphingInfo[key] !== morphingInfoFromParameter[key]
+    );
+  }
+  return morphingInfo != morphingInfoFromParameter;
 });
 
 type PresetSelectModelType = {
@@ -1014,89 +807,15 @@
   get: () => {
     if (!isRegisteredPreset.value)
       return {
-<<<<<<< HEAD
         label: "プリセット選択",
         key: undefined,
-=======
-        speedScale: speedScaleSlider.state.currentValue.value,
-        pitchScale: pitchScaleSlider.state.currentValue.value,
-        intonationScale: intonationScaleSlider.state.currentValue.value,
-        volumeScale: volumeScaleSlider.state.currentValue.value,
-        prePhonemeLength: prePhonemeLengthSlider.state.currentValue.value,
-        postPhonemeLength: postPhonemeLengthSlider.state.currentValue.value,
-        morphingInfo:
-          morphingTargetStyleInfo.value &&
-          morphingTargetCharacterInfo.value &&
-          morphingRateSlider.state.currentValue.value != undefined // FIXME: ifでチェックしてthrowする
-            ? {
-                rate: morphingRateSlider.state.currentValue.value,
-                targetEngineId: morphingTargetStyleInfo.value.engineId,
-                targetSpeakerId:
-                  morphingTargetCharacterInfo.value.metas.speakerUuid,
-                targetStyleId: morphingTargetStyleInfo.value.styleId,
-              }
-            : undefined,
->>>>>>> 45a9f888
       };
 
     if (audioPresetKey.value == undefined)
       throw new Error("audioPresetKey is undefined"); // 次のコードが何故かコンパイルエラーになるチェック
     return {
-<<<<<<< HEAD
       label: presetItems.value[audioPresetKey.value].name,
       key: audioPresetKey.value,
-=======
-      uiLocked,
-      audioItem,
-      query,
-      setAudioSpeedScale,
-      setAudioPitchScale,
-      setAudioIntonationScale,
-      setAudioVolumeScale,
-      setAudioPrePhonemeLength,
-      setAudioPostPhonemeLength,
-      setMorphingRate,
-      applyPreset,
-      enablePreset,
-      isRegisteredPreset,
-      isChangedPreset,
-      presetList,
-      selectablePresetList,
-      presetOptionsList,
-      filterPresetOptionsList,
-      presetSelectModel,
-      setPresetByScroll,
-      checkRewritePreset,
-      updatePreset,
-      registerPreset,
-      showsPresetNameDialog,
-      presetName: presetNameInDialog,
-      closeAllDialog,
-      showsPresetEditDialog,
-      showsPresetRewriteDialog,
-      setPresetName,
-      speedScaleSlider,
-      pitchScaleSlider,
-      intonationScaleSlider,
-      volumeScaleSlider,
-      prePhonemeLengthSlider,
-      postPhonemeLengthSlider,
-      mophingTargetEngines,
-      shouldShowMorphing,
-      isSupportedMorphing,
-      isValidMorphingInfo,
-      mophingTargetCharacters,
-      morphingTargetVoice,
-      morphingTargetCharacterInfo,
-      morphingTargetStyleInfo,
-      morphingRateSlider,
-      handleChangeSpeedScaleInput,
-      handleChangePitchScaleInput,
-      handleChangeIntonationInput,
-      handleChangeVolumeInput,
-      handleChangePrePhonemeLengthInput,
-      handleChangePostPhonemeLengthInput,
->>>>>>> 45a9f888
     };
   },
   set: (newVal) => {
@@ -1126,14 +845,14 @@
 // プリセットの登録・再登録
 const showsPresetNameDialog = ref(false);
 const showsPresetRewriteDialog = ref(false);
-const presetNameInDialog = ref("");
+const presetName = ref("");
 
 const setPresetName = (name: string) => {
-  presetNameInDialog.value = name;
+  presetName.value = name;
 };
 
 const closeAllDialog = () => {
-  presetNameInDialog.value = "";
+  presetName.value = "";
   showsPresetNameDialog.value = false;
   showsPresetRewriteDialog.value = false;
 };
@@ -1144,7 +863,7 @@
   if (isRegisteredPreset.value) {
     if (audioPresetKey.value == undefined)
       throw new Error("audioPresetKey is undefined"); // 次のコードが何故かコンパイルエラーになるチェック
-    presetNameInDialog.value = presetItems.value[audioPresetKey.value].name;
+    presetName.value = presetItems.value[audioPresetKey.value].name;
   }
 
   // 既存で再登録する場合は再登録ダイアログを表示
@@ -1173,7 +892,7 @@
 };
 
 const checkRewritePreset = async () => {
-  if (presetList.value.find((e) => e.label === presetNameInDialog.value)) {
+  if (presetList.value.find((e) => e.label === presetName.value)) {
     showsPresetRewriteDialog.value = true;
   } else {
     const audioPresetKey = await addPreset();
@@ -1200,6 +919,18 @@
     volumeScale: volumeScaleSlider.state.currentValue.value,
     prePhonemeLength: prePhonemeLengthSlider.state.currentValue.value,
     postPhonemeLength: postPhonemeLengthSlider.state.currentValue.value,
+    morphingInfo:
+      morphingTargetStyleInfo.value &&
+      morphingTargetCharacterInfo.value &&
+      morphingRateSlider.state.currentValue.value != undefined // FIXME: ifでチェックしてthrowする
+        ? {
+            rate: morphingRateSlider.state.currentValue.value,
+            targetEngineId: morphingTargetStyleInfo.value.engineId,
+            targetSpeakerId:
+              morphingTargetCharacterInfo.value.metas.speakerUuid,
+            targetStyleId: morphingTargetStyleInfo.value.styleId,
+          }
+        : undefined,
   };
 });
 
@@ -1209,7 +940,7 @@
 
 // プリセット新規追加
 const addPreset = () => {
-  const name = presetNameInDialog.value;
+  const name = presetName.value;
   const newPreset = createPresetData(name);
   if (newPreset == undefined) throw Error("newPreset == undefined");
 
@@ -1222,11 +953,11 @@
 
 const updatePreset = async (fullApply: boolean) => {
   const key = presetList.value.find(
-    (preset) => preset.label === presetNameInDialog.value
+    (preset) => preset.label === presetName.value
   )?.key;
   if (key === undefined) return;
 
-  const title = presetNameInDialog.value;
+  const title = presetName.value;
   const newPreset = createPresetData(title);
   if (newPreset == undefined) return;
 
