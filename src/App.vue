<template>
  <error-boundary>
    <router-view />
  </error-boundary>
</template>

<script type="ts">
import { useStore } from "@/store";
import ErrorBoundary from "@/components/ErrorBoundary.vue";
import { defineComponent } from "vue";

export default defineComponent({
  name: "App",

  components: {
    ErrorBoundary
  },

  setup() {
    const store = useStore();

<<<<<<< HEAD
    store.dispatch("START_WAITING_ENGINE", undefined);
    store.dispatch("GET_USE_GPU", undefined);
    store.dispatch("GET_PRESET_CONFIG", undefined);
    store.dispatch("GET_SAVING_SETTING", undefined);
    store.dispatch("GET_HOTKEY_SETTINGS", undefined);
    store.dispatch("GET_USE_VOICING", undefined);
=======
    store.dispatch("START_WAITING_ENGINE");
    store.dispatch("GET_USE_GPU");
    store.dispatch("GET_INHERIT_AUDIOINFO");
    store.dispatch("GET_SAVING_SETTING");
    store.dispatch("GET_HOTKEY_SETTINGS");
    store.dispatch("GET_USE_VOICING");
>>>>>>> ed585bc5
  }
});
</script>

<style lang="scss">
@use '@/styles' as global;

#app {
  display: flex;
  flex-direction: column;
}

img {
  pointer-events: none;
}

// ホバー色
.q-hoverable {
  &:hover > .q-focus-helper {
    background-color: global.$primary !important;
    opacity: 0.3 !important;
  }
  &.bg-primary:hover > .q-focus-helper {
    background-color: white !important;
    opacity: 0.2 !important;
  }
}

// リプル色
.q-ripple > .q-ripple__inner {
  background-color: global.$primary;
}
.bg-primary > .q-ripple > .q-ripple__inner {
  background-color: white;
}

.q-dialog,
#q-loading {
  .q-dialog__backdrop,
  .q-dialog__inner,
  .q-loading,
  .q-loading__backdrop {
    top: global.$menubar-height;
    left: global.$window-border-width;
    right: global.$window-border-width;
    bottom: global.$window-border-width;
  }
  .q-layout-container {
    box-shadow: none;
  }
}

.markdown {
  // h1-h6のスタイルをデフォルトに戻す
  // https://www.w3schools.com/tags/tag_hn.asp
  h1,
  h2,
  h3,
  h4,
  h5,
  h6 {
    display: block;
    margin-left: 0;
    margin-right: 0;
    font-weight: bold;
  }
  h1 {
    font-size: 2rem;
    margin-top: 0.67rem;
    margin-bottom: 0.67rem;
  }
  h2 {
    font-size: 1.5rem;
    margin-top: 0.83rem;
    margin-bottom: 0.83rem;
  }
  h3 {
    font-size: 1.17rem;
    margin-top: 1rem;
    margin-bottom: 1rem;
  }
  h4 {
    font-size: 1rem;
    margin-top: 1.33rem;
    margin-bottom: 1.33rem;
  }
  h5 {
    font-size: 0.83rem;
    margin-top: 1.67rem;
    margin-bottom: 1.67rem;
  }
  h6 {
    font-size: 0.67rem;
    margin-top: 2.33rem;
    margin-bottom: 2.33rem;
  }
}

// スクロールバーのデザイン
::-webkit-scrollbar {
  width: 15px;
  height: 15px;
  background-color: rgba(global.$primary, 0.2);
  border-radius: 5px;
}
::-webkit-scrollbar-thumb {
  background-color: rgba(global.$primary, 0.5);
  border-radius: 5px;
  &:hover {
    background-color: rgba(global.$primary, 0.6);
  }
  &:active {
    background-color: rgba(global.$primary, 0.8);
  }
}
</style><|MERGE_RESOLUTION|>--- conflicted
+++ resolved
@@ -19,21 +19,13 @@
   setup() {
     const store = useStore();
 
-<<<<<<< HEAD
-    store.dispatch("START_WAITING_ENGINE", undefined);
-    store.dispatch("GET_USE_GPU", undefined);
-    store.dispatch("GET_PRESET_CONFIG", undefined);
-    store.dispatch("GET_SAVING_SETTING", undefined);
-    store.dispatch("GET_HOTKEY_SETTINGS", undefined);
-    store.dispatch("GET_USE_VOICING", undefined);
-=======
     store.dispatch("START_WAITING_ENGINE");
     store.dispatch("GET_USE_GPU");
+    store.dispatch("GET_PRESET_CONFIG");
     store.dispatch("GET_INHERIT_AUDIOINFO");
     store.dispatch("GET_SAVING_SETTING");
     store.dispatch("GET_HOTKEY_SETTINGS");
     store.dispatch("GET_USE_VOICING");
->>>>>>> ed585bc5
   }
 });
 </script>
