--- conflicted
+++ resolved
@@ -21,14 +21,10 @@
 
     store.dispatch("START_WAITING_ENGINE", undefined);
     store.dispatch("GET_USE_GPU", undefined);
-<<<<<<< HEAD
-    store.dispatch("GET_SAVING_SETTING_DATA", undefined);
     store.dispatch("GET_PRESET_CONFIG", undefined);
-=======
     store.dispatch("GET_SAVING_SETTING", undefined);
     store.dispatch("GET_HOTKEY_SETTINGS", undefined);
     store.dispatch("GET_USE_VOICING", undefined);
->>>>>>> e607a0aa
   }
 });
 </script>
