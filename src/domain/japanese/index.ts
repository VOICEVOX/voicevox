/**
 * 日本語のひらがなやカタカナなどを扱う
 */

/** 読み仮名を検出するための正規表現を生成する */
export const createKanaRegex = (includeSeparation?: boolean): RegExp => {
  // 以下の文字のみで構成される場合、「読み仮名」としてこれを処理する
  // includeSeparationがtrueの時は、読点(U+3001)とクエスチョン(U+FF1F)も含む
  //  * ひらがな(U+3041~U+3094)
  //  * カタカナ(U+30A1~U+30F4)
  //  * 全角長音(U+30FC)
  if (includeSeparation) {
    return /^[\u3041-\u3094\u30A1-\u30F4\u30FC\u3001\uFF1F]+$/;
  }
  return /^[\u3041-\u3094\u30A1-\u30F4\u30FC]+$/;
};

/** ひらがなをカタカナにする */
export const convertHiraToKana = (text: string): string => {
  return text.replace(/[\u3041-\u3094]/g, (s) => {
    return String.fromCharCode(s.charCodeAt(0) + 0x60);
  });
};

/** ひらがなやカタカナに含まれる長音を母音に変換する */
export const convertLongVowel = (text: string): string => {
  return text
    .replace(/(?<=[アカサタナハマヤラワャァガザダバパ]ー*)ー/g, "ア")
    .replace(/(?<=[イキシチニヒミリィギジヂビピ]ー*)ー/g, "イ")
    .replace(/(?<=[ウクスツヌフムユルュゥヴグズヅブプ]ー*)ー/g, "ウ")
    .replace(/(?<=[エケセテネヘメレェゲゼデベペ]ー*)ー/g, "エ")
    .replace(/(?<=[オコソトノホモヨロヲョォゴゾドボポ]ー*)ー/g, "オ")
    .replace(/(?<=[ン]ー*)ー/g, "ン")
    .replace(/(?<=[ッ]ー*)ー/g, "ッ")
    .replace(/(?<=[あかさたなはまやらわゃぁがざだばぱ]ー*)ー/g, "あ")
    .replace(/(?<=[いきしちにひみりぃぎじぢびぴ]ー*)ー/g, "い")
    .replace(/(?<=[うくすつぬふむゆるゅぅぐずづぶぷ]ー*)ー/g, "う")
    .replace(/(?<=[えけせてねへめれぇげぜでべぺ]ー*)ー/g, "え")
    .replace(/(?<=[おこそとのほもよろをょぉごぞどぼぽ]ー*)ー/g, "お")
    .replace(/(?<=[ん]ー*)ー/g, "ん")
    .replace(/(?<=[っ]ー*)ー/g, "っ");
};

// 参考：https://github.com/VOICEVOX/voicevox_core/blob/0848630d81ae3e917c6ff2038f0b15bbd4270702/crates/voicevox_core/src/user_dict/word.rs#L83-L90
export const moraPattern = new RegExp(
  "(?:" +
<<<<<<< HEAD
    "[イ][ェ]|[ヴ][ャュョ]|[トド][ゥ]|[テデ][ィャュョ]|[デ][ェ]|[クグ][ヮ]|" + // rule_others
    "[キシチニヒミリギジビピ][ェャュョ]|" + // rule_line_i
    "[ツフヴ][ァ]|[ウスツフヴズ][ィ]|[ウツフヴ][ェォ]|" + // rule_line_u
    "[ァ-ヴー]|" + // rule_one_mora
    "[い][ぇ]|[ゃゅょ]|[とど][ぅ]|[てで][ぃゃゅょ]|[で][ぇ]|[くぐ][ゎ]|" + // rule_others
    "[きしちにひみりぎじびぴ][ぇゃゅょ]|" + // rule_line_i
    "[つふゔ][ぁ]|[うすつふゔず][ぃ]|[うつふゔ][ぇぉ]|" + // rule_line_u
=======
    "[イ][ェ]|[ヴ][ャュョ]|[ウクグトド][ゥ]|[テデ][ィェャュョ]|[クグ][ヮ]|" + // rule_others
    "[キシチニヒミリギジヂビピ][ェャュョ]|[キニヒミリギビピ][ィ]|" + // rule_line_i
    "[クツフヴグ][ァ]|[ウクスツフヴグズ][ィ]|[ウクツフヴグ][ェォ]|" + // rule_line_u
    "[ァ-ヴー]|" + // rule_one_mora
    "[い][ぇ]|[ゔ][ゃゅょ]|[うくぐとど][ぅ]|[てで][ぃぇゃゅょ]|[くぐ][わ]|" + // rule_others
    "[きしちにひみりぎじぢびぴ][ぇゃゅょ]|[きにひみりぎびぴ][ぃ]|" + // rule_line_i
    "[くつふゔぐ][ぁ]|[うくすつふゔぐず][ぃ]|[うくつふゔぐ][ぇぉ]|" + // rule_line_u
>>>>>>> 8990841b
    "[ぁ-ゔー]" + // rule_one_mora
    ")",
  "g",
);<|MERGE_RESOLUTION|>--- conflicted
+++ resolved
@@ -44,15 +44,6 @@
 // 参考：https://github.com/VOICEVOX/voicevox_core/blob/0848630d81ae3e917c6ff2038f0b15bbd4270702/crates/voicevox_core/src/user_dict/word.rs#L83-L90
 export const moraPattern = new RegExp(
   "(?:" +
-<<<<<<< HEAD
-    "[イ][ェ]|[ヴ][ャュョ]|[トド][ゥ]|[テデ][ィャュョ]|[デ][ェ]|[クグ][ヮ]|" + // rule_others
-    "[キシチニヒミリギジビピ][ェャュョ]|" + // rule_line_i
-    "[ツフヴ][ァ]|[ウスツフヴズ][ィ]|[ウツフヴ][ェォ]|" + // rule_line_u
-    "[ァ-ヴー]|" + // rule_one_mora
-    "[い][ぇ]|[ゃゅょ]|[とど][ぅ]|[てで][ぃゃゅょ]|[で][ぇ]|[くぐ][ゎ]|" + // rule_others
-    "[きしちにひみりぎじびぴ][ぇゃゅょ]|" + // rule_line_i
-    "[つふゔ][ぁ]|[うすつふゔず][ぃ]|[うつふゔ][ぇぉ]|" + // rule_line_u
-=======
     "[イ][ェ]|[ヴ][ャュョ]|[ウクグトド][ゥ]|[テデ][ィェャュョ]|[クグ][ヮ]|" + // rule_others
     "[キシチニヒミリギジヂビピ][ェャュョ]|[キニヒミリギビピ][ィ]|" + // rule_line_i
     "[クツフヴグ][ァ]|[ウクスツフヴグズ][ィ]|[ウクツフヴグ][ェォ]|" + // rule_line_u
@@ -60,7 +51,6 @@
     "[い][ぇ]|[ゔ][ゃゅょ]|[うくぐとど][ぅ]|[てで][ぃぇゃゅょ]|[くぐ][わ]|" + // rule_others
     "[きしちにひみりぎじぢびぴ][ぇゃゅょ]|[きにひみりぎびぴ][ぃ]|" + // rule_line_i
     "[くつふゔぐ][ぁ]|[うくすつふゔぐず][ぃ]|[うくつふゔぐ][ぇぉ]|" + // rule_line_u
->>>>>>> 8990841b
     "[ぁ-ゔー]" + // rule_one_mora
     ")",
   "g",
