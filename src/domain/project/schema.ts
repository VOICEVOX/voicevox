import { z } from "zod";

import {
  audioKeySchema,
  engineIdSchema,
  presetKeySchema,
  speakerIdSchema,
  styleIdSchema,
  trackIdSchema,
} from "@/type/preload";

// トーク系のスキーマ
const moraSchema = z.object({
  text: z.string(),
  vowel: z.string(),
  vowelLength: z.number(),
  pitch: z.number(),
  consonant: z.string().optional(),
  consonantLength: z.number().optional(),
});

const accentPhraseSchema = z.object({
  moras: z.array(moraSchema),
  accent: z.number(),
  pauseMora: moraSchema.optional(),
  isInterrogative: z.boolean().optional(),
});

const audioQuerySchema = z.object({
  accentPhrases: z.array(accentPhraseSchema),
  speedScale: z.number(),
  pitchScale: z.number(),
  intonationScale: z.number(),
  volumeScale: z.number(),
  prePhonemeLength: z.number(),
  postPhonemeLength: z.number(),
  outputSamplingRate: z.union([z.number(), z.literal("engineDefault")]),
  outputStereo: z.boolean(),
  kana: z.string().optional(),
});

const morphingInfoSchema = z.object({
  rate: z.number(),
  targetEngineId: engineIdSchema,
  targetSpeakerId: speakerIdSchema,
  targetStyleId: styleIdSchema,
});

const audioItemSchema = z.object({
  text: z.string(),
  voice: z.object({
    engineId: engineIdSchema,
    speakerId: speakerIdSchema,
    styleId: styleIdSchema,
  }),
  query: audioQuerySchema.optional(),
  presetKey: presetKeySchema.optional(),
  morphingInfo: morphingInfoSchema.optional(),
});

// ソング系のスキーマ
export const tempoSchema = z.object({
  position: z.number(),
  bpm: z.number(),
});

export const timeSignatureSchema = z.object({
  measureNumber: z.number(),
  beats: z.number(),
  beatType: z.number(),
});

export const noteSchema = z.object({
  id: z.string(),
  position: z.number(),
  duration: z.number(),
  noteNumber: z.number(),
  lyric: z.string(),
});

export const singerSchema = z.object({
  engineId: engineIdSchema,
  styleId: styleIdSchema,
});

export const trackSchema = z.object({
  id: trackIdSchema,
  singer: singerSchema.optional(),
  keyRangeAdjustment: z.number(), // 音域調整量
  volumeRangeAdjustment: z.number(), // 声量調整量
  notes: z.array(noteSchema),
<<<<<<< HEAD
  name: z.string(),
  pan: z.number(),
  volume: z.number(),
  mute: z.boolean(),
  solo: z.boolean(),
=======
  pitchEditData: z.array(z.number()), // 値の単位はHzで、データが無いところはVALUE_INDICATING_NO_DATAの値
>>>>>>> 2106181f
});

// プロジェクトファイルのスキーマ
export const projectSchema = z.object({
  appVersion: z.string(),
  talk: z.object({
    // description: "Attribute keys of audioItems.",
    audioKeys: z.array(audioKeySchema),
    // description: "VOICEVOX states per cell",
    audioItems: z.record(audioKeySchema, audioItemSchema),
  }),
  song: z.object({
    tpqn: z.number(),
    tempos: z.array(tempoSchema),
    timeSignatures: z.array(timeSignatureSchema),
    tracks: z.array(trackSchema),
  }),
});

export type LatestProjectType = z.infer<typeof projectSchema>;<|MERGE_RESOLUTION|>--- conflicted
+++ resolved
@@ -89,15 +89,12 @@
   keyRangeAdjustment: z.number(), // 音域調整量
   volumeRangeAdjustment: z.number(), // 声量調整量
   notes: z.array(noteSchema),
-<<<<<<< HEAD
+  pitchEditData: z.array(z.number()), // 値の単位はHzで、データが無いところはVALUE_INDICATING_NO_DATAの値
   name: z.string(),
   pan: z.number(),
   volume: z.number(),
   mute: z.boolean(),
   solo: z.boolean(),
-=======
-  pitchEditData: z.array(z.number()), // 値の単位はHzで、データが無いところはVALUE_INDICATING_NO_DATAの値
->>>>>>> 2106181f
 });
 
 // プロジェクトファイルのスキーマ
