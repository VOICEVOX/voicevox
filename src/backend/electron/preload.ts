import { contextBridge, ipcRenderer } from "electron";

import { IpcRendererInvoke } from "./ipc";
import { Sandbox, ConfigType, EngineId, SandboxKey } from "@/type/preload";

const ipcRendererInvokeProxy = new Proxy(
  {},
  {
    get:
      (_, channel: string) =>
      (...args: unknown[]) =>
        ipcRenderer.invoke(channel, ...args),
  },
) as IpcRendererInvoke;

const api: Sandbox = {
  getAppInfos: async () => {
    return await ipcRendererInvokeProxy.GET_APP_INFOS();
  },

  getHowToUseText: async () => {
    return await ipcRendererInvokeProxy.GET_HOW_TO_USE_TEXT();
  },

  getPolicyText: async () => {
    return await ipcRendererInvokeProxy.GET_POLICY_TEXT();
  },

  getOssLicenses: async () => {
    return await ipcRendererInvokeProxy.GET_OSS_LICENSES();
  },

  getUpdateInfos: async () => {
    return await ipcRendererInvokeProxy.GET_UPDATE_INFOS();
  },

  getContactText: async () => {
    return await ipcRendererInvokeProxy.GET_CONTACT_TEXT();
  },

  getQAndAText: async () => {
    return await ipcRendererInvokeProxy.GET_Q_AND_A_TEXT();
  },

  getOssCommunityInfos: async () => {
    return await ipcRendererInvokeProxy.GET_OSS_COMMUNITY_INFOS();
  },

  getPrivacyPolicyText: async () => {
    return await ipcRendererInvokeProxy.GET_PRIVACY_POLICY_TEXT();
  },

  getAltPortInfos: async () => {
    return await ipcRendererInvokeProxy.GET_ALT_PORT_INFOS();
  },

  showAudioSaveDialog: ({ title, defaultPath }) => {
    return ipcRendererInvokeProxy.SHOW_AUDIO_SAVE_DIALOG({
      title,
      defaultPath,
    });
  },

  showTextSaveDialog: ({ title, defaultPath }) => {
    return ipcRendererInvokeProxy.SHOW_TEXT_SAVE_DIALOG({ title, defaultPath });
  },

  showSaveDirectoryDialog: ({ title }) => {
    return ipcRendererInvokeProxy.SHOW_SAVE_DIRECTORY_DIALOG({ title });
  },

  showVvppOpenDialog: ({ title, defaultPath }) => {
    return ipcRendererInvokeProxy.SHOW_VVPP_OPEN_DIALOG({ title, defaultPath });
  },

  showOpenDirectoryDialog: ({ title }) => {
    return ipcRendererInvokeProxy.SHOW_OPEN_DIRECTORY_DIALOG({ title });
  },

  showProjectSaveDialog: ({ title, defaultPath }) => {
    return ipcRendererInvokeProxy.SHOW_PROJECT_SAVE_DIALOG({
      title,
      defaultPath,
    });
  },

  showProjectLoadDialog: ({ title }) => {
    return ipcRendererInvokeProxy.SHOW_PROJECT_LOAD_DIALOG({ title });
  },

  showMessageDialog: ({ type, title, message }) => {
    return ipcRendererInvokeProxy.SHOW_MESSAGE_DIALOG({ type, title, message });
  },

  showQuestionDialog: ({
    type,
    title,
    message,
    buttons,
    cancelId,
    defaultId,
  }) => {
    return ipcRendererInvokeProxy.SHOW_QUESTION_DIALOG({
      type,
      title,
      message,
      buttons,
      cancelId,
      defaultId,
    });
  },

  showImportFileDialog: ({ title, name, extensions }) => {
    return ipcRendererInvokeProxy.SHOW_IMPORT_FILE_DIALOG({
      title,
      name,
      extensions,
    });
  },

  writeFile: async ({ filePath, buffer }) => {
    return await ipcRendererInvokeProxy.WRITE_FILE({ filePath, buffer });
  },

  readFile: async ({ filePath }) => {
    return await ipcRendererInvokeProxy.READ_FILE({ filePath });
  },

  isAvailableGPUMode: () => {
    return ipcRendererInvokeProxy.IS_AVAILABLE_GPU_MODE();
  },

  isMaximizedWindow: () => {
    return ipcRendererInvokeProxy.IS_MAXIMIZED_WINDOW();
  },

  onReceivedIPCMsg: (listeners) => {
    Object.entries(listeners).forEach(([channel, listener]) => {
      ipcRenderer.on(channel, listener);
    });
  },

  closeWindow: () => {
    void ipcRendererInvokeProxy.CLOSE_WINDOW();
  },

  minimizeWindow: () => {
    void ipcRendererInvokeProxy.MINIMIZE_WINDOW();
  },

  maximizeWindow: () => {
    void ipcRendererInvokeProxy.MAXIMIZE_WINDOW();
  },

  logError: (...params) => {
    console.error(...params);
    // 経緯 https://github.com/VOICEVOX/voicevox/pull/1620#discussion_r1371804569
    ipcRenderer.send("__ELECTRON_LOG__", {
      data: [...params],
      level: "error",
    });
  },

  logWarn: (...params) => {
    console.warn(...params);
    ipcRenderer.send("__ELECTRON_LOG__", {
      data: [...params],
      level: "warn",
    });
  },

  logInfo: (...params) => {
    console.info(...params);
    ipcRenderer.send("__ELECTRON_LOG__", {
      data: [...params],
      level: "info",
    });
  },

  openLogDirectory: () => {
    void ipcRendererInvokeProxy.OPEN_LOG_DIRECTORY();
  },

  engineInfos: () => {
    return ipcRendererInvokeProxy.ENGINE_INFOS();
  },

  restartEngine: (engineId: EngineId) => {
    return ipcRendererInvokeProxy.RESTART_ENGINE({ engineId });
  },

  openEngineDirectory: (engineId: EngineId) => {
    return ipcRendererInvokeProxy.OPEN_ENGINE_DIRECTORY({ engineId });
  },

  checkFileExists: (file) => {
    return ipcRendererInvokeProxy.CHECK_FILE_EXISTS({ file });
  },

  changePinWindow: () => {
    void ipcRendererInvokeProxy.CHANGE_PIN_WINDOW();
  },

  hotkeySettings: (newData) => {
    return ipcRendererInvokeProxy.HOTKEY_SETTINGS({ newData });
  },

  getDefaultHotkeySettings: async () => {
    return await ipcRendererInvokeProxy.GET_DEFAULT_HOTKEY_SETTINGS();
  },

  getDefaultToolbarSetting: async () => {
    return await ipcRendererInvokeProxy.GET_DEFAULT_TOOLBAR_SETTING();
  },

  setNativeTheme: (source) => {
    void ipcRendererInvokeProxy.SET_NATIVE_THEME(source);
  },

<<<<<<< HEAD
  getAvailableThemes: () => {
    return ipcRenderer.invoke("GET_AVAILABLE_THEMES");
=======
  theme: (newData) => {
    return ipcRendererInvokeProxy.THEME({ newData });
>>>>>>> 7706768f
  },

  vuexReady: () => {
    void ipcRendererInvokeProxy.ON_VUEX_READY();
  },

  /**
   * 設定情報を取得する
   */
  getSetting: async (key) => {
    return (await ipcRendererInvokeProxy.GET_SETTING(
      key,
    )) as ConfigType[typeof key];
  },

  /**
   * 設定情報を保存する
   */
  setSetting: async (key, newValue) => {
    return (await ipcRendererInvokeProxy.SET_SETTING(
      key,
      newValue,
    )) as typeof newValue;
  },

  setEngineSetting: async (engineId, engineSetting) => {
    await ipcRendererInvokeProxy.SET_ENGINE_SETTING(engineId, engineSetting);
  },

  installVvppEngine: async (filePath) => {
    return await ipcRendererInvokeProxy.INSTALL_VVPP_ENGINE(filePath);
  },

  uninstallVvppEngine: async (engineId) => {
    return await ipcRendererInvokeProxy.UNINSTALL_VVPP_ENGINE(engineId);
  },

  validateEngineDir: async (engineDir) => {
    return await ipcRendererInvokeProxy.VALIDATE_ENGINE_DIR({ engineDir });
  },

  /**
   * アプリを再読み込みする。
   * 画面以外の情報を刷新する。
   */
  reloadApp: async ({ isMultiEngineOffMode }) => {
    await ipcRendererInvokeProxy.RELOAD_APP({ isMultiEngineOffMode });
  },
};

contextBridge.exposeInMainWorld(SandboxKey, api);<|MERGE_RESOLUTION|>--- conflicted
+++ resolved
@@ -217,13 +217,8 @@
     void ipcRendererInvokeProxy.SET_NATIVE_THEME(source);
   },
 
-<<<<<<< HEAD
   getAvailableThemes: () => {
-    return ipcRenderer.invoke("GET_AVAILABLE_THEMES");
-=======
-  theme: (newData) => {
-    return ipcRendererInvokeProxy.THEME({ newData });
->>>>>>> 7706768f
+    return ipcRendererInvokeProxy.GET_AVAILABLE_THEMES();
   },
 
   vuexReady: () => {
