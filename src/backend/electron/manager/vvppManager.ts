<<<<<<< HEAD
import fs from "node:fs";
import path from "node:path";
import log from "electron-log/main";
=======
import fs from "fs";
import path from "path";
import { spawn } from "child_process";
>>>>>>> 7b1f36d0
import { moveFile } from "move-file";
import { dialog } from "electron";
import AsyncLock from "async-lock";
import {
  EngineId,
  EngineInfo,
  MinimumEngineManifestType,
} from "@/type/preload";
import { errorToMessage } from "@/helpers/errorHelper";
<<<<<<< HEAD
import { extractVvpp } from "@/backend/electron/vvppFile";
import { ProgressCallback } from "@/helpers/progressHelper";
=======
import { createLogger } from "@/helpers/log";

const log = createLogger("VvppManager");
>>>>>>> 7b1f36d0

const isNotWin = process.platform !== "win32";

export const isVvppFile = (filePath: string) => {
  return (
    path.extname(filePath) === ".vvpp" || path.extname(filePath) === ".vvppp"
  );
};

const lockKey = "lock-key-for-vvpp-manager";

<<<<<<< HEAD
=======
/** VVPPファイルが分割されている場合、それらのファイルを取得する */
async function getArchiveFileParts(
  vvppLikeFilePath: string,
): Promise<string[]> {
  let archiveFileParts: string[];
  // 名前.数値.vvpppの場合は分割されているとみなして連結する
  if (vvppLikeFilePath.match(/\.[0-9]+\.vvppp$/)) {
    log.info("vvpp is split, finding other parts...");
    const vvpppPathGlob = vvppLikeFilePath
      .replace(/\.[0-9]+\.vvppp$/, ".*.vvppp")
      .replace(/\\/g, "/"); // node-globはバックスラッシュを使えないので、スラッシュに置換する
    const filePaths: string[] = [];
    for (const p of await glob(vvpppPathGlob)) {
      if (!p.match(/\.[0-9]+\.vvppp$/)) {
        continue;
      }
      log.info(`found ${p}`);
      filePaths.push(p);
    }
    filePaths.sort((a, b) => {
      const aMatch = a.match(/\.([0-9]+)\.vvppp$/);
      const bMatch = b.match(/\.([0-9]+)\.vvppp$/);
      if (aMatch == null || bMatch == null) {
        throw new Error(`match is null: a=${a}, b=${b}`);
      }
      return parseInt(aMatch[1]) - parseInt(bMatch[1]);
    });
    archiveFileParts = filePaths;
  } else {
    log.info("Not a split file");
    archiveFileParts = [vvppLikeFilePath];
  }
  return archiveFileParts;
}

/** 分割されているVVPPファイルを連結して返す */
async function concatenateVvppFiles(
  format: "zip" | "7z",
  archiveFileParts: string[],
) {
  // -siオプションでの7z解凍はサポートされていないため、
  // ファイルを連結した一次ファイルを作成し、それを7zで解凍する。
  log.info(`Concatenating ${archiveFileParts.length} files...`);
  const tmpConcatenatedFile = path.join(
    app.getPath("temp"),
    `vvpp-${new Date().getTime()}.${format}`,
  );
  log.info("Temporary file:", tmpConcatenatedFile);
  await new Promise<void>((resolve, reject) => {
    if (!tmpConcatenatedFile) throw new Error("tmpFile is undefined");
    const inputStreams = archiveFileParts.map((f) => fs.createReadStream(f));
    const outputStream = fs.createWriteStream(tmpConcatenatedFile);
    new MultiStream(inputStreams)
      .pipe(outputStream)
      .on("close", () => {
        outputStream.close();
        resolve();
      })
      .on("error", reject);
  });
  log.info("Concatenated");
  return tmpConcatenatedFile;
}

/** 7zでファイルを解凍する */
async function unarchive(
  payload: {
    archiveFile: string;
    outputDir: string;
    format: "zip" | "7z";
  },
  callbacks?: { onProgress?: ProgressCallback },
) {
  const { archiveFile, outputDir, format } = payload;

  const args = [
    "x",
    "-o" + outputDir,
    archiveFile,
    "-t" + format,
    "-bsp1", // 進捗出力
  ];

  let sevenZipPath = import.meta.env.VITE_7Z_BIN_NAME;
  if (!sevenZipPath) {
    throw new Error("7z path is not defined");
  }
  if (import.meta.env.PROD) {
    sevenZipPath = path.join(path.dirname(app.getPath("exe")), sevenZipPath);
  }
  log.info("Spawning 7z:", sevenZipPath, args.join(" "));
  await new Promise<void>((resolve, reject) => {
    const child = spawn(sevenZipPath, args, {
      stdio: ["pipe", "pipe", "pipe"],
    });

    child.stdout?.on("data", (data: Buffer) => {
      const output = data.toString("utf-8");
      log.info(`7z STDOUT: ${output}`);

      // 進捗を取得
      // NOTE: ` 75% 106 - pyopenjtalk\open_jtalk_dic_utf_8-1.11\sys.dic` のような出力が来る
      // TODO: 出力が変わるかもしれないのでテストが必要
      const progressMatch = output.match(
        / *(?<percent>\d+)% ?(?<fileCount>\d+)? ?(?<file>.*)/,
      );
      if (progressMatch?.groups?.percent) {
        callbacks?.onProgress?.({
          progress: parseInt(progressMatch.groups.percent),
        });
      }
    });

    child.stderr?.on("data", (data: Buffer) => {
      log.error(`7z STDERR: ${data.toString("utf-8")}`);
    });

    child.on("exit", (code) => {
      if (code === 0) {
        callbacks?.onProgress?.({ progress: 100 });
        resolve();
      } else {
        reject(new Error(`7z exited with code ${code}`));
      }
    });
    // FIXME: rejectが2回呼ばれることがある
    child.on("error", reject);
  });
}

>>>>>>> 7b1f36d0
// # 軽い概要
//
// フォルダ名："エンジン名+UUID"
// エンジン名にフォルダ名に使用できない文字が含まれている場合は"_"に置換する。連続する"_"は1つにする。
// 拡張子は".vvpp"または".vvppp"。".vvppp"は分割されているファイルであることを示す。
// engine.0.vvppp、engine.1.vvppp、engine.2.vvppp、...というように分割されている。
// UUIDはengine_manifest.jsonのuuidを使用し、同一エンジンの判定にはこれを使用する。
//
// 追加：
// * エンジンを仮フォルダ（vvpp-engines/.tmp/現在の時刻）に展開する
// * エンジンが既に存在しているか確認する
//   - 存在していた場合：上書き処理を行う
//   - 存在していなかった場合：仮フォルダをvvpp-engines/エンジン名+UUIDに移動する
//
// 上書き：
// * アプリ終了時に古いVVPPディレクトリを消去するように予約する
// * アプリ終了時に新しいVVPPディレクトリをリネームするように予約する
// * アプリ終了時、予約されていた処理を行う
//
// 削除：
// * アプリ終了時にVVPPディレクトリを消去するように予約する
// * アプリ終了時、予約されていた処理を行う
//
// エンジンを停止してからではないとディレクトリを削除できないため、このような実装になっている。
export class VvppManager {
  vvppEngineDir: string;

  willDeleteEngineIds: Set<EngineId>;
  willReplaceEngineDirs: { from: string; to: string }[];

  private lock = new AsyncLock();

  constructor({ vvppEngineDir }: { vvppEngineDir: string }) {
    this.vvppEngineDir = vvppEngineDir;
    this.willDeleteEngineIds = new Set();
    this.willReplaceEngineDirs = [];
  }

  markWillMove(from: string, to: string) {
    this.willReplaceEngineDirs.push({
      from,
      to: path.join(this.vvppEngineDir, to),
    });
  }

  markWillDelete(engineId: EngineId) {
    this.willDeleteEngineIds.add(engineId);
  }

  toValidDirName(manifest: MinimumEngineManifestType) {
    // フォルダに使用できない文字が含まれている場合は置換する
    return `${manifest.name.replace(/[\s<>:"/\\|?*]+/g, "_")}+${manifest.uuid}`;
  }

  isEngineDirName(dir: string, manifest: MinimumEngineManifestType) {
    return dir.endsWith(`+${manifest.uuid}`);
  }

  canUninstall(engineInfo: EngineInfo) {
    const engineId = engineInfo.uuid;

    if (engineInfo.type !== "vvpp") {
      log.error(`engineInfo.type is not vvpp: engineId == ${engineId}`);
      return false;
    }

    const engineDirectory = engineInfo.path;
    if (engineDirectory == null) {
      log.error(`engineDirectory is null: engineId == ${engineId}`);
      return false;
    }

    return true;
  }

<<<<<<< HEAD
=======
  private async extractVvpp(
    vvppLikeFilePath: string,
    callbacks?: { onProgress?: ProgressCallback },
  ): Promise<{ outputDir: string; manifest: MinimumEngineManifestType }> {
    callbacks?.onProgress?.({ progress: 0 });

    const nonce = new Date().getTime().toString();
    const outputDir = path.join(this.vvppEngineDir, ".tmp", nonce);

    const archiveFileParts = await getArchiveFileParts(vvppLikeFilePath);

    const format = await this.detectFileFormat(archiveFileParts[0]);
    if (!format) {
      throw new Error(`Unknown file format: ${archiveFileParts[0]}`);
    }
    log.info("Format:", format);
    log.info("Extracting vvpp to", outputDir);
    try {
      let tmpConcatenatedFile: string | undefined;
      let archiveFile: string;
      try {
        if (archiveFileParts.length > 1) {
          tmpConcatenatedFile = await concatenateVvppFiles(
            format,
            archiveFileParts,
          );
          archiveFile = tmpConcatenatedFile;
        } else {
          archiveFile = archiveFileParts[0];
          log.info("Single file, not concatenating");
        }

        await unarchive({ archiveFile, outputDir, format }, callbacks);
      } finally {
        if (tmpConcatenatedFile) {
          log.info("Removing temporary file", tmpConcatenatedFile);
          await fs.promises.rm(tmpConcatenatedFile);
        }
      }
      const manifest: MinimumEngineManifestType =
        minimumEngineManifestSchema.parse(
          JSON.parse(
            await fs.promises.readFile(
              path.join(outputDir, "engine_manifest.json"),
              "utf-8",
            ),
          ),
        );
      return {
        outputDir,
        manifest,
      };
    } catch (e) {
      if (fs.existsSync(outputDir)) {
        log.info("Failed to extract vvpp, removing", outputDir);
        await fs.promises.rm(outputDir, { recursive: true });
      }
      throw e;
    }
  }

>>>>>>> 7b1f36d0
  /**
   * 追加
   */
  async install(
    vvppPath: string,
    callbacks?: { onProgress?: ProgressCallback },
  ) {
    await this.lock.acquire(lockKey, () => this._install(vvppPath, callbacks));
  }
  private async _install(
    vvppPath: string,
    callbacks?: { onProgress?: ProgressCallback },
  ) {
    const { outputDir, manifest } = await extractVvpp(
      vvppPath,
      this.vvppEngineDir,
      callbacks,
    );

    const dirName = this.toValidDirName(manifest);
    const engineDirectory = path.join(this.vvppEngineDir, dirName);
    const oldEngineDirName = (
      await fs.promises.readdir(this.vvppEngineDir)
    ).find((dir) => {
      return this.isEngineDirName(dir, manifest);
    });
    if (oldEngineDirName) {
      this.markWillMove(outputDir, dirName);
    } else {
      await moveFile(outputDir, engineDirectory);
    }
    if (isNotWin) {
      await fs.promises.chmod(
        path.join(engineDirectory, manifest.command),
        "755",
      );
    }
  }

  async handleMarkedEngineDirs() {
    await this.lock.acquire(lockKey, () => this._handleMarkedEngineDirs());
  }
  private async _handleMarkedEngineDirs() {
    await Promise.all(
      [...this.willDeleteEngineIds].map(async (engineId) => {
        let deletingEngineDir: string | undefined = undefined;
        for (const engineDir of await fs.promises.readdir(this.vvppEngineDir)) {
          if (engineDir.endsWith("+" + engineId)) {
            deletingEngineDir = path.join(this.vvppEngineDir, engineDir);
            break;
          }
        }
        if (deletingEngineDir == null) {
          throw new Error("エンジンが見つかりませんでした。");
        }

        for (let i = 0; i < 5; i++) {
          try {
            await fs.promises.rm(deletingEngineDir, {
              recursive: true,
              force: true,
            });
            log.info(`Engine ${engineId} deleted successfully.`);
            break;
          } catch (e) {
            if (i === 4) {
              log.error(e);
              dialog.showErrorBox(
                "エンジン削除エラー",
                `エンジンの削除に失敗しました。エンジンのフォルダを手動で削除してください。\n${deletingEngineDir}\nエラー内容: ${errorToMessage(e)}`,
              );
            } else {
              log.error("Failed to delete engine directory: ", e, ", retrying");
              await new Promise((resolve) => setTimeout(resolve, 1000));
            }
          }
        }
      }),
    );
    this.willDeleteEngineIds.clear();
    await Promise.all(
      [...this.willReplaceEngineDirs].map(async ({ from, to }) => {
        for (let i = 0; i < 5; i++) {
          try {
            await fs.promises.rm(to, { recursive: true });
            await moveFile(from, to);
            log.info(`Renamed ${from} to ${to}`);
            break;
          } catch (e) {
            if (i === 4) {
              log.error(e);
              dialog.showErrorBox(
                "エンジン追加エラー",
                `エンジンの追加に失敗しました。エンジンのフォルダを手動で移動してください。\n${from}\nエラー内容: ${errorToMessage(e)}`,
              );
            } else {
              log.error("Failed to rename engine directory: ", e, ", retrying");
              await new Promise((resolve) => setTimeout(resolve, 1000));
            }
          }
        }
      }),
    );
    this.willReplaceEngineDirs = [];
  }

  hasMarkedEngineDirs() {
    return (
      this.willReplaceEngineDirs.length > 0 || this.willDeleteEngineIds.size > 0
    );
  }
}

export default VvppManager;

let manager: VvppManager | undefined;

export function initializeVvppManager(payload: { vvppEngineDir: string }) {
  manager = new VvppManager(payload);
}

export function getVvppManager() {
  if (manager == undefined) {
    throw new Error("EngineInfoManager is not initialized");
  }
  return manager;
}<|MERGE_RESOLUTION|>--- conflicted
+++ resolved
@@ -1,12 +1,5 @@
-<<<<<<< HEAD
 import fs from "node:fs";
 import path from "node:path";
-import log from "electron-log/main";
-=======
-import fs from "fs";
-import path from "path";
-import { spawn } from "child_process";
->>>>>>> 7b1f36d0
 import { moveFile } from "move-file";
 import { dialog } from "electron";
 import AsyncLock from "async-lock";
@@ -16,14 +9,11 @@
   MinimumEngineManifestType,
 } from "@/type/preload";
 import { errorToMessage } from "@/helpers/errorHelper";
-<<<<<<< HEAD
 import { extractVvpp } from "@/backend/electron/vvppFile";
 import { ProgressCallback } from "@/helpers/progressHelper";
-=======
 import { createLogger } from "@/helpers/log";
 
 const log = createLogger("VvppManager");
->>>>>>> 7b1f36d0
 
 const isNotWin = process.platform !== "win32";
 
@@ -35,139 +25,6 @@
 
 const lockKey = "lock-key-for-vvpp-manager";
 
-<<<<<<< HEAD
-=======
-/** VVPPファイルが分割されている場合、それらのファイルを取得する */
-async function getArchiveFileParts(
-  vvppLikeFilePath: string,
-): Promise<string[]> {
-  let archiveFileParts: string[];
-  // 名前.数値.vvpppの場合は分割されているとみなして連結する
-  if (vvppLikeFilePath.match(/\.[0-9]+\.vvppp$/)) {
-    log.info("vvpp is split, finding other parts...");
-    const vvpppPathGlob = vvppLikeFilePath
-      .replace(/\.[0-9]+\.vvppp$/, ".*.vvppp")
-      .replace(/\\/g, "/"); // node-globはバックスラッシュを使えないので、スラッシュに置換する
-    const filePaths: string[] = [];
-    for (const p of await glob(vvpppPathGlob)) {
-      if (!p.match(/\.[0-9]+\.vvppp$/)) {
-        continue;
-      }
-      log.info(`found ${p}`);
-      filePaths.push(p);
-    }
-    filePaths.sort((a, b) => {
-      const aMatch = a.match(/\.([0-9]+)\.vvppp$/);
-      const bMatch = b.match(/\.([0-9]+)\.vvppp$/);
-      if (aMatch == null || bMatch == null) {
-        throw new Error(`match is null: a=${a}, b=${b}`);
-      }
-      return parseInt(aMatch[1]) - parseInt(bMatch[1]);
-    });
-    archiveFileParts = filePaths;
-  } else {
-    log.info("Not a split file");
-    archiveFileParts = [vvppLikeFilePath];
-  }
-  return archiveFileParts;
-}
-
-/** 分割されているVVPPファイルを連結して返す */
-async function concatenateVvppFiles(
-  format: "zip" | "7z",
-  archiveFileParts: string[],
-) {
-  // -siオプションでの7z解凍はサポートされていないため、
-  // ファイルを連結した一次ファイルを作成し、それを7zで解凍する。
-  log.info(`Concatenating ${archiveFileParts.length} files...`);
-  const tmpConcatenatedFile = path.join(
-    app.getPath("temp"),
-    `vvpp-${new Date().getTime()}.${format}`,
-  );
-  log.info("Temporary file:", tmpConcatenatedFile);
-  await new Promise<void>((resolve, reject) => {
-    if (!tmpConcatenatedFile) throw new Error("tmpFile is undefined");
-    const inputStreams = archiveFileParts.map((f) => fs.createReadStream(f));
-    const outputStream = fs.createWriteStream(tmpConcatenatedFile);
-    new MultiStream(inputStreams)
-      .pipe(outputStream)
-      .on("close", () => {
-        outputStream.close();
-        resolve();
-      })
-      .on("error", reject);
-  });
-  log.info("Concatenated");
-  return tmpConcatenatedFile;
-}
-
-/** 7zでファイルを解凍する */
-async function unarchive(
-  payload: {
-    archiveFile: string;
-    outputDir: string;
-    format: "zip" | "7z";
-  },
-  callbacks?: { onProgress?: ProgressCallback },
-) {
-  const { archiveFile, outputDir, format } = payload;
-
-  const args = [
-    "x",
-    "-o" + outputDir,
-    archiveFile,
-    "-t" + format,
-    "-bsp1", // 進捗出力
-  ];
-
-  let sevenZipPath = import.meta.env.VITE_7Z_BIN_NAME;
-  if (!sevenZipPath) {
-    throw new Error("7z path is not defined");
-  }
-  if (import.meta.env.PROD) {
-    sevenZipPath = path.join(path.dirname(app.getPath("exe")), sevenZipPath);
-  }
-  log.info("Spawning 7z:", sevenZipPath, args.join(" "));
-  await new Promise<void>((resolve, reject) => {
-    const child = spawn(sevenZipPath, args, {
-      stdio: ["pipe", "pipe", "pipe"],
-    });
-
-    child.stdout?.on("data", (data: Buffer) => {
-      const output = data.toString("utf-8");
-      log.info(`7z STDOUT: ${output}`);
-
-      // 進捗を取得
-      // NOTE: ` 75% 106 - pyopenjtalk\open_jtalk_dic_utf_8-1.11\sys.dic` のような出力が来る
-      // TODO: 出力が変わるかもしれないのでテストが必要
-      const progressMatch = output.match(
-        / *(?<percent>\d+)% ?(?<fileCount>\d+)? ?(?<file>.*)/,
-      );
-      if (progressMatch?.groups?.percent) {
-        callbacks?.onProgress?.({
-          progress: parseInt(progressMatch.groups.percent),
-        });
-      }
-    });
-
-    child.stderr?.on("data", (data: Buffer) => {
-      log.error(`7z STDERR: ${data.toString("utf-8")}`);
-    });
-
-    child.on("exit", (code) => {
-      if (code === 0) {
-        callbacks?.onProgress?.({ progress: 100 });
-        resolve();
-      } else {
-        reject(new Error(`7z exited with code ${code}`));
-      }
-    });
-    // FIXME: rejectが2回呼ばれることがある
-    child.on("error", reject);
-  });
-}
-
->>>>>>> 7b1f36d0
 // # 軽い概要
 //
 // フォルダ名："エンジン名+UUID"
@@ -243,70 +100,6 @@
     return true;
   }
 
-<<<<<<< HEAD
-=======
-  private async extractVvpp(
-    vvppLikeFilePath: string,
-    callbacks?: { onProgress?: ProgressCallback },
-  ): Promise<{ outputDir: string; manifest: MinimumEngineManifestType }> {
-    callbacks?.onProgress?.({ progress: 0 });
-
-    const nonce = new Date().getTime().toString();
-    const outputDir = path.join(this.vvppEngineDir, ".tmp", nonce);
-
-    const archiveFileParts = await getArchiveFileParts(vvppLikeFilePath);
-
-    const format = await this.detectFileFormat(archiveFileParts[0]);
-    if (!format) {
-      throw new Error(`Unknown file format: ${archiveFileParts[0]}`);
-    }
-    log.info("Format:", format);
-    log.info("Extracting vvpp to", outputDir);
-    try {
-      let tmpConcatenatedFile: string | undefined;
-      let archiveFile: string;
-      try {
-        if (archiveFileParts.length > 1) {
-          tmpConcatenatedFile = await concatenateVvppFiles(
-            format,
-            archiveFileParts,
-          );
-          archiveFile = tmpConcatenatedFile;
-        } else {
-          archiveFile = archiveFileParts[0];
-          log.info("Single file, not concatenating");
-        }
-
-        await unarchive({ archiveFile, outputDir, format }, callbacks);
-      } finally {
-        if (tmpConcatenatedFile) {
-          log.info("Removing temporary file", tmpConcatenatedFile);
-          await fs.promises.rm(tmpConcatenatedFile);
-        }
-      }
-      const manifest: MinimumEngineManifestType =
-        minimumEngineManifestSchema.parse(
-          JSON.parse(
-            await fs.promises.readFile(
-              path.join(outputDir, "engine_manifest.json"),
-              "utf-8",
-            ),
-          ),
-        );
-      return {
-        outputDir,
-        manifest,
-      };
-    } catch (e) {
-      if (fs.existsSync(outputDir)) {
-        log.info("Failed to extract vvpp, removing", outputDir);
-        await fs.promises.rm(outputDir, { recursive: true });
-      }
-      throw e;
-    }
-  }
-
->>>>>>> 7b1f36d0
   /**
    * 追加
    */
