--- conflicted
+++ resolved
@@ -7,11 +7,8 @@
 import log from "electron-log/main";
 import type { AltPortInfos } from "@/store/type";
 import { EngineId, EngineInfo } from "@/type/preload";
-<<<<<<< HEAD
 import { convertToUrlString } from "@/domain/url";
-=======
 import { writeFileSafely } from "@/backend/electron/fileHelper";
->>>>>>> e1304cce
 
 /**
  * ランタイム情報書き出しに必要なEngineInfo
