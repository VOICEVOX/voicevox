--- conflicted
+++ resolved
@@ -19,11 +19,7 @@
 import { loadEnvEngineInfos } from "@/domain/defaultEngine/envEngineInfo";
 import { failure, Result, success } from "@/type/result";
 
-<<<<<<< HEAD
 /** 利用可能なエンジンの情報を管理するクラス */
-=======
-/** エンジンの情報を管理するクラス */
->>>>>>> 7043359b
 export class EngineInfoManager {
   defaultEngineDir: string;
   vvppEngineDir: string;
@@ -38,12 +34,9 @@
     this.vvppEngineDir = payload.vvppEngineDir;
   }
 
-  /** デフォルトエンジンかどうかを判定する */
-  private isDefaultEngine(engineId: EngineId): boolean {
-    return this.envEngineInfos.some((e) => e.uuid === engineId);
-  }
-
-  /** エンジンディレクトリからエンジン情報を読み込む */
+  /**
+   * エンジンディレクトリのエンジンマニフェストからエンジンの情報を読み込む。
+   */
   private loadEngineInfo(
     engineDir: string,
     type: "vvpp" | "path",
@@ -66,7 +59,7 @@
 
     const [command, ...args] = shlex.split(manifest.command);
 
-    const engineInfo = {
+    return success({
       uuid: manifest.uuid,
       protocol: "http:",
       hostname: "127.0.0.1",
@@ -78,13 +71,11 @@
       executionFilePath: path.join(engineDir, command),
       executionArgs: args,
       type,
-      isDefault: this.isDefaultEngine(manifest.uuid),
-    } satisfies EngineInfo;
-    return success(engineInfo);
-  }
-
-  /**
-<<<<<<< HEAD
+      isDefault: false,
+    } satisfies EngineInfo);
+  }
+
+  /**
    * .envにあるエンジンの情報を取得する。
    * ダウンロードが必要なものは除外されている。
    */
@@ -110,72 +101,6 @@
               : path.resolve(this.defaultEngineDir, engineInfo.path),
         } satisfies EngineInfo;
       });
-=======
-   * エンジンディレクトリのエンジンマニフェストからエンジンの情報を読み込む。
-   */
-  private loadEngineInfo(
-    engineDir: string,
-    type: "vvpp" | "path",
-  ): Result<EngineInfo, "manifestNotFound" | "manifestParseError"> {
-    const manifestPath = path.join(engineDir, "engine_manifest.json");
-    if (!fs.existsSync(manifestPath)) {
-      return failure("manifestNotFound", new Error("manifest not found"));
-    }
-    let manifest: MinimumEngineManifestType;
-    try {
-      manifest = minimumEngineManifestSchema.parse(
-        JSON.parse(fs.readFileSync(manifestPath, { encoding: "utf8" })),
-      );
-    } catch (e) {
-      return failure(
-        "manifestParseError",
-        e instanceof Error ? e : new Error("manifest parse error"),
-      );
-    }
-
-    const [command, ...args] = shlex.split(manifest.command);
-
-    return success({
-      uuid: manifest.uuid,
-      protocol: "http:",
-      hostname: "127.0.0.1",
-      defaultPort: manifest.port.toString(),
-      pathname: "",
-      name: manifest.name,
-      path: engineDir,
-      executionEnabled: true,
-      executionFilePath: path.join(engineDir, command),
-      executionArgs: args,
-      type,
-      isDefault: false,
-    } satisfies EngineInfo);
-  }
-
-  /**
-   * .envにあるエンジンの情報を取得する。
-   */
-  private fetchEnvEngineInfos(): EngineInfo[] {
-    // TODO: envから直接ではなく、envに書いたengine_manifest.jsonから情報を得るようにする
-    const engines = loadEnvEngineInfos();
-
-    return engines.map((engineInfo) => {
-      const { protocol, hostname, port, pathname } = new URL(engineInfo.host);
-      return {
-        ...engineInfo,
-        protocol,
-        hostname,
-        defaultPort: port,
-        pathname: pathname === "/" ? "" : pathname,
-        isDefault: true,
-        type: "path",
-        executionFilePath: path.resolve(engineInfo.executionFilePath),
-        path:
-          engineInfo.path == undefined
-            ? undefined
-            : path.resolve(this.defaultEngineDir, engineInfo.path),
-      } satisfies EngineInfo;
-    });
->>>>>>> 7043359b
   }
 
   /**
