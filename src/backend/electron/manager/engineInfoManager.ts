import path from "path";
import fs from "fs";
import shlex from "shlex";

import { dialog } from "electron"; // FIXME: ここでelectronをimportするのは良くない

import log from "electron-log/main";

import { getConfigManager } from "../electronConfig";
import {
  EngineInfo,
  EngineDirValidationResult,
  MinimumEngineManifestType,
  EngineId,
  minimumEngineManifestSchema,
} from "@/type/preload";
import { AltPortInfos } from "@/store/type";
import { UnreachableError } from "@/type/utility";
import { loadEnvEngineInfos } from "@/domain/defaultEngine/envEngineInfo";
import { failure, Result, success } from "@/type/result";

<<<<<<< HEAD
/** 利用可能なエンジンの情報を管理するクラス */
=======
/** エンジンの情報を管理するクラス */
>>>>>>> e9030752
export class EngineInfoManager {
  defaultEngineDir: string;
  vvppEngineDir: string;

  /** 代替ポート情報 */
  public altPortInfos: AltPortInfos = {};

  private envEngineInfos = loadEnvEngineInfos();

  constructor(payload: { defaultEngineDir: string; vvppEngineDir: string }) {
    this.defaultEngineDir = payload.defaultEngineDir;
    this.vvppEngineDir = payload.vvppEngineDir;
  }

<<<<<<< HEAD
  /** デフォルトエンジンかどうかを判定する */
  private isDefaultEngine(engineId: EngineId): boolean {
    return this.envEngineInfos.some((e) => e.uuid === engineId);
  }

=======
>>>>>>> e9030752
  /** エンジンディレクトリからエンジン情報を読み込む */
  private loadEngineInfo(
    engineDir: string,
    type: "vvpp" | "path",
  ): Result<EngineInfo, "manifestNotFound" | "manifestParseError"> {
    const manifestPath = path.join(engineDir, "engine_manifest.json");
    if (!fs.existsSync(manifestPath)) {
      return failure("manifestNotFound", new Error("manifest not found"));
    }
    let manifest: MinimumEngineManifestType;
    try {
      manifest = minimumEngineManifestSchema.parse(
        JSON.parse(fs.readFileSync(manifestPath, { encoding: "utf8" })),
      );
    } catch (e) {
<<<<<<< HEAD
      if (e instanceof Error) {
        return failure("manifestParseError", e);
      } else {
        throw new UnreachableError();
      }
=======
      return failure(
        "manifestParseError",
        e instanceof Error ? e : new Error("manifest parse error"),
      );
>>>>>>> e9030752
    }

    const [command, ...args] = shlex.split(manifest.command);

    const engineInfo = {
      uuid: manifest.uuid,
      protocol: "http:",
      hostname: "127.0.0.1",
      defaultPort: manifest.port.toString(),
      pathname: "",
      name: manifest.name,
      path: engineDir,
      executionEnabled: true,
      executionFilePath: path.join(engineDir, command),
      executionArgs: args,
      type,
<<<<<<< HEAD
      isDefault: this.isDefaultEngine(manifest.uuid),
=======
      isDefault: false,
>>>>>>> e9030752
    } satisfies EngineInfo;
    return success(engineInfo);
  }

  /**
   * .envにあるエンジンの情報を取得する。
   * ダウンロードが必要なものは除外されている。
   */
  private fetchEnvEngineInfos(): EngineInfo[] {
    // TODO: envから直接ではなく、envに書いたengine_manifest.jsonから情報を得るようにする
<<<<<<< HEAD
    return this.envEngineInfos
      .filter((engineInfo) => engineInfo.type != "downloadVvpp")
      .map((engineInfo) => {
        if (engineInfo.type == "downloadVvpp") throw new UnreachableError();
        const { protocol, hostname, port, pathname } = new URL(engineInfo.host);
        return {
          ...engineInfo,
          protocol,
          hostname,
          defaultPort: port,
          pathname: pathname === "/" ? "" : pathname,
          isDefault: true,
          type: engineInfo.type,
          executionFilePath: path.resolve(engineInfo.executionFilePath),
          path:
            engineInfo.path == undefined
              ? undefined
              : path.resolve(this.defaultEngineDir, engineInfo.path),
        } satisfies EngineInfo;
      });
  }

  /**
   * VVPPエンジン情報の一覧を取得する。
=======
    const engines = loadEnvEngineInfos();

    return engines.map((engineInfo) => {
      const { protocol, hostname, port, pathname } = new URL(engineInfo.host);
      return {
        ...engineInfo,
        protocol,
        hostname,
        defaultPort: port,
        pathname: pathname === "/" ? "" : pathname,
        isDefault: true,
        type: "path",
        executionFilePath: path.resolve(engineInfo.executionFilePath),
        path:
          engineInfo.path == undefined
            ? undefined
            : path.resolve(this.defaultEngineDir, engineInfo.path),
      } satisfies EngineInfo;
    });
  }

  /**
   * VVPPエンジンの情報を取得する。
>>>>>>> e9030752
   */
  private fetchVvppEngineInfos(): EngineInfo[] {
    const engineInfos: EngineInfo[] = [];
    for (const dirName of fs.readdirSync(this.vvppEngineDir)) {
      const engineDir = path.join(this.vvppEngineDir, dirName);
      if (!fs.statSync(engineDir).isDirectory()) {
        log.log(`${engineDir} is not directory`);
        continue;
      }
      if (dirName === ".tmp") {
        continue;
      }
      const result = this.loadEngineInfo(engineDir, "vvpp");
      if (!result.ok) {
        log.log(`Failed to load engine: ${result.code}, ${engineDir}`);
        continue;
      }
      engineInfos.push(result.value);
    }
    return engineInfos;
  }

  /**
<<<<<<< HEAD
   * 設定で登録したエンジン情報を取得する。
   * FIXME: store.get("registeredEngineDirs")への副作用をEngineManager外に移動する
=======
   * 設定で登録したエンジンの情報を取得する。
>>>>>>> e9030752
   */
  private fetchRegisteredEngineInfos(): EngineInfo[] {
    const configManager = getConfigManager();

    const engineInfos: EngineInfo[] = [];
    for (const engineDir of configManager.get("registeredEngineDirs")) {
      const result = this.loadEngineInfo(engineDir, "path");
      if (!result.ok) {
        log.log(`Failed to load engine: ${result.code}, ${engineDir}`);
        // 動かないエンジンは追加できないので削除
        // FIXME: エンジン管理UIで削除可能にする
        dialog.showErrorBox(
          "エンジンの読み込みに失敗しました。",
          `${engineDir}を読み込めませんでした。このエンジンは削除されます。`,
        );
        configManager.set(
          "registeredEngineDirs",
          configManager
            .get("registeredEngineDirs")
            .filter((p) => p !== engineDir),
        );
        continue;
      }
      engineInfos.push(result.value);
    }
    return engineInfos;
  }

  /**
<<<<<<< HEAD
   * 全てのエンジンの一覧を取得する。
=======
   * 全てのエンジンの情報を取得する。
>>>>>>> e9030752
   */
  fetchEngineInfos(): EngineInfo[] {
    const engineInfos = [
      ...this.fetchEnvEngineInfos(),
      ...this.fetchVvppEngineInfos(),
      ...this.fetchRegisteredEngineInfos(),
    ];
    return engineInfos;
  }

  /**
   * エンジンの情報を取得する。存在しない場合はエラーを返す。
   */
  fetchEngineInfo(engineId: EngineId): EngineInfo {
    const engineInfos = this.fetchEngineInfos();
    const engineInfo = engineInfos.find(
      (engineInfo) => engineInfo.uuid === engineId,
    );
    if (!engineInfo) {
      throw new Error(`No such engineInfo registered: engineId == ${engineId}`);
    }
    return engineInfo;
  }

  /**
   * 指定したエンジンの情報が存在するかどうかを判定する。
   */
  hasEngineInfo(engineId: EngineId): boolean {
    const engineInfos = this.fetchEngineInfos();
    return engineInfos.some((engineInfo) => engineInfo.uuid === engineId);
  }

  /**
   * エンジンのディレクトリを取得する。存在しない場合はエラーを返す。
   */
  fetchEngineDirectory(engineId: EngineId): string {
    const engineInfo = this.fetchEngineInfo(engineId);
    const engineDirectory = engineInfo.path;
    if (engineDirectory == undefined) {
      throw new Error(`engineDirectory is undefined: engineId == ${engineId}`);
    }

    return engineDirectory;
  }

  /**
   * AltPortInfoを初期化する。
   */
  initializeAltPortInfo() {
    this.altPortInfos = {};
  }

  /**
   * 代替ポート情報を更新する。
   * エンジン起動時にポートが競合して代替ポートを使う場合に使用する。
   */
  updateAltPort(engineId: EngineId, port: number) {
    this.altPortInfos[engineId] = port.toString();
  }

  /**
   * ディレクトリがエンジンとして正しいかどうかを判定する
   */
  validateEngineDir(engineDir: string): EngineDirValidationResult {
    if (!fs.existsSync(engineDir)) {
      return "directoryNotFound";
    } else if (!fs.statSync(engineDir).isDirectory()) {
      return "notADirectory";
    } else if (!fs.existsSync(path.join(engineDir, "engine_manifest.json"))) {
      return "manifestNotFound";
    }
    const manifest = fs.readFileSync(
      path.join(engineDir, "engine_manifest.json"),
      "utf-8",
    );
    let manifestContent: MinimumEngineManifestType;
    try {
      manifestContent = minimumEngineManifestSchema.parse(JSON.parse(manifest));
    } catch (e) {
      return "invalidManifest";
    }

    const engineInfos = this.fetchEngineInfos();
    if (
      engineInfos.some((engineInfo) => engineInfo.uuid === manifestContent.uuid)
    ) {
      return "alreadyExists";
    }
    return "ok";
  }
}

let manager: EngineInfoManager | undefined;

export function initializeEngineInfoManager(payload: {
  defaultEngineDir: string;
  vvppEngineDir: string;
}) {
  manager = new EngineInfoManager(payload);
}

export function getEngineInfoManager() {
  if (manager == undefined) {
    throw new Error("EngineInfoManager is not initialized");
  }
  return manager;
}<|MERGE_RESOLUTION|>--- conflicted
+++ resolved
@@ -19,11 +19,7 @@
 import { loadEnvEngineInfos } from "@/domain/defaultEngine/envEngineInfo";
 import { failure, Result, success } from "@/type/result";
 
-<<<<<<< HEAD
 /** 利用可能なエンジンの情報を管理するクラス */
-=======
-/** エンジンの情報を管理するクラス */
->>>>>>> e9030752
 export class EngineInfoManager {
   defaultEngineDir: string;
   vvppEngineDir: string;
@@ -38,14 +34,11 @@
     this.vvppEngineDir = payload.vvppEngineDir;
   }
 
-<<<<<<< HEAD
   /** デフォルトエンジンかどうかを判定する */
   private isDefaultEngine(engineId: EngineId): boolean {
     return this.envEngineInfos.some((e) => e.uuid === engineId);
   }
 
-=======
->>>>>>> e9030752
   /** エンジンディレクトリからエンジン情報を読み込む */
   private loadEngineInfo(
     engineDir: string,
@@ -61,18 +54,11 @@
         JSON.parse(fs.readFileSync(manifestPath, { encoding: "utf8" })),
       );
     } catch (e) {
-<<<<<<< HEAD
       if (e instanceof Error) {
         return failure("manifestParseError", e);
       } else {
         throw new UnreachableError();
       }
-=======
-      return failure(
-        "manifestParseError",
-        e instanceof Error ? e : new Error("manifest parse error"),
-      );
->>>>>>> e9030752
     }
 
     const [command, ...args] = shlex.split(manifest.command);
@@ -89,11 +75,7 @@
       executionFilePath: path.join(engineDir, command),
       executionArgs: args,
       type,
-<<<<<<< HEAD
       isDefault: this.isDefaultEngine(manifest.uuid),
-=======
-      isDefault: false,
->>>>>>> e9030752
     } satisfies EngineInfo;
     return success(engineInfo);
   }
@@ -104,7 +86,6 @@
    */
   private fetchEnvEngineInfos(): EngineInfo[] {
     // TODO: envから直接ではなく、envに書いたengine_manifest.jsonから情報を得るようにする
-<<<<<<< HEAD
     return this.envEngineInfos
       .filter((engineInfo) => engineInfo.type != "downloadVvpp")
       .map((engineInfo) => {
@@ -128,32 +109,7 @@
   }
 
   /**
-   * VVPPエンジン情報の一覧を取得する。
-=======
-    const engines = loadEnvEngineInfos();
-
-    return engines.map((engineInfo) => {
-      const { protocol, hostname, port, pathname } = new URL(engineInfo.host);
-      return {
-        ...engineInfo,
-        protocol,
-        hostname,
-        defaultPort: port,
-        pathname: pathname === "/" ? "" : pathname,
-        isDefault: true,
-        type: "path",
-        executionFilePath: path.resolve(engineInfo.executionFilePath),
-        path:
-          engineInfo.path == undefined
-            ? undefined
-            : path.resolve(this.defaultEngineDir, engineInfo.path),
-      } satisfies EngineInfo;
-    });
-  }
-
-  /**
    * VVPPエンジンの情報を取得する。
->>>>>>> e9030752
    */
   private fetchVvppEngineInfos(): EngineInfo[] {
     const engineInfos: EngineInfo[] = [];
@@ -177,12 +133,7 @@
   }
 
   /**
-<<<<<<< HEAD
-   * 設定で登録したエンジン情報を取得する。
-   * FIXME: store.get("registeredEngineDirs")への副作用をEngineManager外に移動する
-=======
    * 設定で登録したエンジンの情報を取得する。
->>>>>>> e9030752
    */
   private fetchRegisteredEngineInfos(): EngineInfo[] {
     const configManager = getConfigManager();
@@ -212,11 +163,7 @@
   }
 
   /**
-<<<<<<< HEAD
-   * 全てのエンジンの一覧を取得する。
-=======
    * 全てのエンジンの情報を取得する。
->>>>>>> e9030752
    */
   fetchEngineInfos(): EngineInfo[] {
     const engineInfos = [
