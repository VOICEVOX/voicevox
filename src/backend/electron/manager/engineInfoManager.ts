--- conflicted
+++ resolved
@@ -15,17 +15,12 @@
   minimumEngineManifestSchema,
 } from "@/type/preload";
 import { AltPortInfos } from "@/store/type";
-<<<<<<< HEAD
-import { BaseConfigManager } from "@/backend/common/ConfigManager";
 import { UnreachableError } from "@/type/utility";
 import {
   EnvEngineInfoType,
   loadEnvEngineInfos,
 } from "@/domain/defaultEngine/envEngineInfo";
 import { failure, Result, success } from "@/type/result";
-=======
-import { loadEnvEngineInfos } from "@/domain/defaultEngine/envEngineInfo";
->>>>>>> 3b6bd195
 
 /**
  * デフォルトエンジンの情報を取得する
@@ -106,18 +101,9 @@
   /** 代替ポート情報 */
   public altPortInfos: AltPortInfos = {};
 
-<<<<<<< HEAD
   private envEngineInfos = loadEnvEngineInfos();
 
-  constructor(payload: {
-    configManager: BaseConfigManager;
-    defaultEngineDir: string;
-    vvppEngineDir: string;
-  }) {
-    this.configManager = payload.configManager;
-=======
   constructor(payload: { defaultEngineDir: string; vvppEngineDir: string }) {
->>>>>>> 3b6bd195
     this.defaultEngineDir = payload.defaultEngineDir;
     this.vvppEngineDir = payload.vvppEngineDir;
   }
@@ -143,7 +129,6 @@
       }
       engineInfos.push(result.value);
     }
-<<<<<<< HEAD
     return engineInfos;
   }
 
@@ -152,19 +137,13 @@
    * FIXME: store.get("registeredEngineDirs")への副作用をEngineManager外に移動する
    */
   private fetchRegisteredEngineInfos(): EngineInfo[] {
+    const configManager = getConfigManager();
+
     const engineInfos: EngineInfo[] = [];
-    for (const engineDir of this.configManager.get("registeredEngineDirs")) {
+    for (const engineDir of configManager.get("registeredEngineDirs")) {
       const result = loadEngineInfo(engineDir, "path");
       if (!result.ok) {
         log.log(`Failed to load engine: ${result.code}, ${engineDir}`);
-=======
-    const configManager = getConfigManager();
-    // FIXME: この関数の引数でregisteredEngineDirsを受け取り、動かないエンジンをreturnして、EngineManager外でconfig.setする
-    for (const engineDir of configManager.get("registeredEngineDirs")) {
-      const result = addEngine(engineDir, "path");
-      if (result !== "ok") {
-        log.log(`Failed to load engine: ${result}, ${engineDir}`);
->>>>>>> 3b6bd195
         // 動かないエンジンは追加できないので削除
         // FIXME: エンジン管理UIで削除可能にする
         dialog.showErrorBox(
