--- conflicted
+++ resolved
@@ -57,7 +57,6 @@
     callbacks?: { onProgress?: ProgressCallback },
   ) {
     try {
-<<<<<<< HEAD
       const tempEngineFiles = await this.vvppManager.extract(
         vvppPath,
         callbacks,
@@ -72,10 +71,6 @@
       }
 
       await this.vvppManager.install(tempEngineFiles);
-      return true;
-=======
-      await this.vvppManager.install(vvppPath, callbacks);
->>>>>>> 4f2ac31d
     } catch (e) {
       throw new DisplayableError(
         `${vvppPath} をインストールできませんでした。`,
