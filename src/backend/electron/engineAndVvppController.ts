--- conflicted
+++ resolved
@@ -332,23 +332,8 @@
     }
   }
 
-<<<<<<< HEAD
-  /** エンジンの設定を更新し、保存する */
-  updateEngineSetting(engineId: EngineId, engineSetting: EngineSettingType) {
-    const engineSettings = this.configManager.get("engineSettings");
-    engineSettings[engineId] = engineSetting;
-    this.configManager.set(`engineSettings`, engineSettings);
-  }
-
   /** 各エンジンの設定を初期化する */
   private initializeEngineSettings() {
-=======
-  // エンジンの準備と起動
-  async launchEngines() {
-    // AltPortInfosを再生成する。
-    this.engineInfoManager.initializeAltPortInfo();
-
->>>>>>> 48f23781
     // TODO: デフォルトエンジンの処理をConfigManagerに移してブラウザ版と共通化する
     const engineInfos = this.engineInfoManager.fetchEngineInfos();
     const engineSettings = this.configManager.get("engineSettings");
