--- conflicted
+++ resolved
@@ -225,71 +225,6 @@
   }
   return enabled;
 }
-
-<<<<<<< HEAD
-// 使い方テキストの読み込み
-const howToUseText = fs.readFileSync(
-  path.join(__static, HowToUseTextFileName),
-  "utf-8",
-);
-
-// OSSコミュニティ情報の読み込み
-const ossCommunityInfos = fs.readFileSync(
-  path.join(__static, OssCommunityInfosFileName),
-  "utf-8",
-);
-
-// 利用規約テキストの読み込み
-const policyText = fs.readFileSync(
-  path.join(__static, PolicyTextFileName),
-  "utf-8",
-);
-
-// OSSライセンス情報の読み込み
-const ossLicenses = JSON.parse(
-  fs.readFileSync(path.join(__static, OssLicensesJsonFileName), {
-    encoding: "utf-8",
-  }),
-) as Record<string, string>[];
-
-// 問い合わせの読み込み
-const contactText = fs.readFileSync(
-  path.join(__static, ContactTextFileName),
-  "utf-8",
-);
-
-// Q&Aの読み込み
-const qAndAText = fs.readFileSync(
-  path.join(__static, QAndATextFileName),
-  "utf-8",
-);
-
-// アップデート情報の読み込み
-const updateInfos = JSON.parse(
-  fs.readFileSync(path.join(__static, UpdateInfosJsonFileName), {
-    encoding: "utf-8",
-  }),
-) as UpdateInfo[];
-
-const privacyPolicyText = fs.readFileSync(
-  path.join(__static, PrivacyPolicyTextFileName),
-  "utf-8",
-);
-=======
-// テーマの読み込み
-const themes = readThemeFiles();
-function readThemeFiles() {
-  const themes: ThemeConf[] = [];
-  const dir = path.join(__static, "themes");
-  for (const file of fs.readdirSync(dir)) {
-    const theme = JSON.parse(
-      fs.readFileSync(path.join(dir, file)).toString(),
-    ) as ThemeConf;
-    themes.push(theme);
-  }
-  return themes;
-}
->>>>>>> 421aa964
 
 const appState = {
   willQuit: false,
