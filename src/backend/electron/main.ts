--- conflicted
+++ resolved
@@ -296,12 +296,7 @@
 // プロセス間通信
 registerIpcMainHandle<IpcMainHandle>(
   getIpcMainHandle({
-<<<<<<< HEAD
-    staticDirPath: __static,
-=======
-    appStateGetter: () => appState,
     staticDirPath: staticDir,
->>>>>>> c8524a54
     appDirPath,
     initialFilePathGetter: () => initialFilePath,
   }),
