import semver from "semver";
import {
  AcceptTermsStatus,
  ConfigType,
  getConfigSchema,
  DefaultStyleId,
  ExperimentalSettingType,
  VoiceId,
  PresetKey,
  EngineId,
} from "@/type/preload";
import { ensureNotNullish } from "@/helpers/errorHelper";
import { loadEnvEngineInfos } from "@/domain/defaultEngine/envEngineInfo";
import {
  HotkeyCombination,
  getDefaultHotkeySettings,
  HotkeySettingType,
} from "@/domain/hotkeyAction";
<<<<<<< HEAD
import { createLogger } from "@/helpers/log";

const lockKey = "save";
=======
import { Mutex } from "@/helpers/mutex";
>>>>>>> 5515c3cd

const log = createLogger("ConfigManager");

const migrations: [string, (store: Record<string, unknown>) => unknown][] = [
  [
    ">=0.13",
    (config) => {
      // acceptTems -> acceptTerms
      const prevIdentifier = "acceptTems";
      const prevValue = config[prevIdentifier] as AcceptTermsStatus | undefined;
      if (prevValue) {
        delete config[prevIdentifier];
        config.acceptTerms = prevValue;
      }

      return config;
    },
  ],
  [
    ">=0.14",
    (config) => {
      // FIXME: できるならEngineManagerからEngineIDを取得したい
      if (import.meta.env.VITE_DEFAULT_ENGINE_INFOS == undefined) {
        throw new Error("VITE_DEFAULT_ENGINE_INFOS == undefined");
      }
      const engineId = loadEnvEngineInfos()[0].uuid;
      if (engineId == undefined)
        throw new Error("VITE_DEFAULT_ENGINE_INFOS[0].uuid == undefined");
      const prevDefaultStyleIds = config.defaultStyleIds as DefaultStyleId[];
      config.defaultStyleIds = prevDefaultStyleIds.map((defaultStyle) => ({
        engineId,
        speakerUuid: defaultStyle.speakerUuid,
        defaultStyleId: defaultStyle.defaultStyleId,
      }));

      const outputSamplingRate: number = (
        config.savingSetting as { outputSamplingRate: number }
      ).outputSamplingRate;
      const engineSettings: Record<
        EngineId,
        {
          useGpu: boolean;
          outputSamplingRate: "engineDefault" | number;
        }
      > = {};
      engineSettings[engineId] = {
        useGpu: config.useGpu as boolean,
        outputSamplingRate:
          outputSamplingRate === 24000 ? "engineDefault" : outputSamplingRate,
      };
      config.engineSettings = engineSettings;

      const savingSetting = config.savingSetting as ConfigType["savingSetting"];
      // @ts-expect-error 削除されたパラメータ。
      delete savingSetting.outputSamplingRate;
      config.savingSetting = savingSetting;

      delete config.useGpu;

      return config;
    },
  ],
  [
    ">=0.14.9",
    (config) => {
      // マルチエンジン機能を実験的機能から通常機能に
      const experimentalSetting =
        config.experimentalSetting as ExperimentalSettingType; // FIXME: parseするかasをやめる
      if (
        Object.prototype.hasOwnProperty.call(
          experimentalSetting,
          "enableMultiEngine",
        )
      ) {
        // eslint-disable-next-line @typescript-eslint/no-unsafe-assignment
        const enableMultiEngine: boolean =
          // @ts-expect-error 削除されたパラメータ。
          config.experimentalSetting.enableMultiEngine;
        config.enableMultiEngine = enableMultiEngine;
        // @ts-expect-error 削除されたパラメータ。
        delete config.experimentalSetting.enableMultiEngine;
      }
    },
  ],
  [
    ">=0.15",
    (config) => {
      // 一つだけ書き出し → 選択音声を書き出し
      const hotkeySettings =
        config.hotkeySettings as ConfigType["hotkeySettings"];
      const newHotkeySettings: ConfigType["hotkeySettings"] =
        hotkeySettings.map((hotkeySetting) => {
          /// @ts-expect-error 名前変更なので合わない。
          if (hotkeySetting.action === "一つだけ書き出し") {
            return {
              ...hotkeySetting,
              action: "選択音声を書き出し",
            };
          }
          return hotkeySetting;
        });
      config.hotkeySettings = newHotkeySettings;

      const toolbarSetting =
        config.toolbarSetting as ConfigType["toolbarSetting"];
      const newToolbarSetting: ConfigType["toolbarSetting"] =
        toolbarSetting.map((toolbarSetting) =>
          // @ts-expect-error 名前変更なので合わない。
          toolbarSetting === "EXPORT_AUDIO_ONE"
            ? "EXPORT_AUDIO_SELECTED"
            : toolbarSetting,
        );
      config.toolbarSetting = newToolbarSetting;

      return config;
    },
  ],
  [
    ">=0.17",
    (config) => {
      // 書き出し先のディレクトリが空文字の場合書き出し先固定を無効化する
      // FIXME: 勝手に書き換えるのは少し不親切なので、ダイアログで書き換えたことを案内する
      const savingSetting = config.savingSetting as ConfigType["savingSetting"];
      if (
        savingSetting.fixedExportEnabled &&
        savingSetting.fixedExportDir === ""
      ) {
        savingSetting.fixedExportEnabled = false;
      }
    },
  ],
  [
    ">=0.19",
    (config) => {
      // ピッチ表示機能の設定をピッチ編集機能に引き継ぐ
      const experimentalSetting =
        config.experimentalSetting as ExperimentalSettingType;
      if (
        "showPitchInSongEditor" in experimentalSetting &&
        typeof experimentalSetting.showPitchInSongEditor === "boolean"
      ) {
        // @ts-expect-error 削除されたパラメータ。
        experimentalSetting.enablePitchEditInSongEditor =
          experimentalSetting.showPitchInSongEditor;
        delete experimentalSetting.showPitchInSongEditor;
      }
    },
  ],
  [
    ">=0.20",
    (config) => {
      // プロジェクト読み込み → プロジェクトを読み込む
      const hotkeySettings =
        config.hotkeySettings as ConfigType["hotkeySettings"];
      const newHotkeySettings: ConfigType["hotkeySettings"] =
        hotkeySettings.map((hotkeySetting) => {
          /// @ts-expect-error 名前変更なので合わない。
          if (hotkeySetting.action === "プロジェクト読み込み") {
            return {
              ...hotkeySetting,
              action: "プロジェクトを読み込む",
            };
          }
          /// @ts-expect-error 名前変更なので合わない。
          if (hotkeySetting.action === "テキスト読み込む") {
            return {
              ...hotkeySetting,
              action: "テキストを読み込む",
            };
          }
          return hotkeySetting;
        });
      config.hotkeySettings = newHotkeySettings;

      // バグで追加されたソング・ハミングスタイルのデフォルトプリセットを削除する
      (() => {
        const defaultPresetKeys = config.defaultPresetKeys as
          | ConfigType["defaultPresetKeys"]
          | undefined;
        if (
          defaultPresetKeys == undefined ||
          Object.keys(defaultPresetKeys).length == 0
        )
          return;

        const singStyleVoiceId: VoiceId[] = Object.keys(
          defaultPresetKeys,
        ).filter((voiceId) => {
          // VoiceIdの3番目はスタイルIDなので、それが3000以上3085以下または6000のものをソング・ハミングスタイルとみなす
          const splited = voiceId.split(":");
          if (splited.length < 3) return false;

          const styleId = parseInt(splited[2]);
          return (styleId >= 3000 && styleId <= 3085) || styleId === 6000;
        }) as VoiceId[];

        const presets = config.presets as ConfigType["presets"];
        const singerPresetKeys: PresetKey[] = [];
        for (const voiceId of singStyleVoiceId) {
          const defaultPresetKey = defaultPresetKeys[voiceId];
          if (defaultPresetKey == undefined) continue;
          singerPresetKeys.push(defaultPresetKey);
          delete presets.items[defaultPresetKey];
          delete defaultPresetKeys[voiceId];
        }

        if (singerPresetKeys.length === 0) return;
        const newPresetKeys = presets.keys.filter(
          (key) => !singerPresetKeys.includes(key),
        );
        presets.keys = newPresetKeys;
      })();

      // ピッチ編集機能を実験的機能から通常機能に
      const experimentalSetting =
        config.experimentalSetting as ExperimentalSettingType;
      if (
        "enablePitchEditInSongEditor" in experimentalSetting &&
        typeof experimentalSetting.enablePitchEditInSongEditor === "boolean"
      ) {
        delete experimentalSetting.enablePitchEditInSongEditor;
      }

      return config;
    },
  ],
  [
    ">=0.21",
    (config) => {
      // プリセット機能を実験的機能から通常機能に
      const experimentalSetting =
        config.experimentalSetting as ExperimentalSettingType;
      if ("enablePreset" in experimentalSetting) {
        config.enablePreset = experimentalSetting.enablePreset;
        delete experimentalSetting.enablePreset;
      }
      if ("shouldApplyDefaultPresetOnVoiceChanged" in experimentalSetting) {
        config.shouldApplyDefaultPresetOnVoiceChanged =
          experimentalSetting.shouldApplyDefaultPresetOnVoiceChanged;
        delete experimentalSetting.shouldApplyDefaultPresetOnVoiceChanged;
      }

      // 書き出しテンプレートから拡張子を削除
      const savingSetting = config.savingSetting as { fileNamePattern: string };
      savingSetting.fileNamePattern = savingSetting.fileNamePattern.replace(
        ".wav",
        "",
      );

      // マルチトラック機能を実験的機能じゃなくす
      if ("enableMultiTrack" in experimentalSetting) {
        delete experimentalSetting.enableMultiTrack;
      }

      return config;
    },
  ],
  [
    ">=0.22",
    (config) => {
      // プリセットに文内無音倍率を追加
      const presets = config.presets as ConfigType["presets"];
      for (const preset of Object.values(presets.items)) {
        if (preset == undefined) throw new Error("preset == undefined");
        preset.pauseLengthScale = 1;
      }
    },
  ],
];

export type Metadata = {
  __internal__: {
    migrations: {
      version: string;
    };
  };
};

/**
 * 設定管理の基底クラス
 *
 * # ロジックメモ
 * 保存呼び出しのカウンターを用意する。
 * set（save）が呼ばれる度、カウンターをインクリメントし、保存のPromiseをspawnする。
 *
 * 必ず保存されることを保証したい時（アプリ終了時など）は、await ensureSaved()を呼ぶ。
 */
export abstract class BaseConfigManager {
  protected config: ConfigType | undefined;
  protected isMac: boolean;

  private lock = new Mutex();

  protected abstract exists(): Promise<boolean>;
  protected abstract load(): Promise<Record<string, unknown> & Metadata>;
  protected abstract save(config: ConfigType & Metadata): Promise<void>;

  protected abstract getAppVersion(): string;

  constructor({ isMac }: { isMac: boolean }) {
    this.isMac = isMac;
  }

  public reset() {
    this.config = this.getDefaultConfig();
    void this._save();
  }

  public async initialize(): Promise<this> {
    if (await this.exists()) {
      log.info("Config file exists. Loading...");
      const data = await this.load();
      const version = data.__internal__.migrations.version;
      for (const [versionRange, migration] of migrations) {
        if (!semver.satisfies(version, versionRange)) {
          log.info(`Applying migration for version range ${versionRange}...`);
          migration(data);
        }
      }
      this.config = this.migrateHotkeySettings(
        getConfigSchema({ isMac: this.isMac }).parse(data),
      );
      void this._save();
    } else {
      log.info("Config file does not exist. Creating default config...");
      this.reset();
    }
    await this.ensureSaved();

    return this;
  }

  public get<K extends keyof ConfigType>(key: K): ConfigType[K] {
    if (!this.config) throw new Error("Config is not initialized");
    return this.config[key];
  }

  public set<K extends keyof ConfigType>(key: K, value: ConfigType[K]) {
    if (!this.config) throw new Error("Config is not initialized");
    this.config[key] = value;
    void this._save();
  }

  /** 全ての設定を取得する。テスト用。 */
  public getAll(): ConfigType {
    if (!this.config) throw new Error("Config is not initialized");
    return this.config;
  }

<<<<<<< HEAD
  private _save() {
    void this.lock.acquire(lockKey, async () => {
      log.info("Saving config...");
      await this.save({
        ...getConfigSchema({ isMac: this.isMac }).parse({
          ...this.config,
        }),
        __internal__: {
          migrations: {
            version: this.getAppVersion(),
          },
=======
  private async _save() {
    await using _lock = await this.lock.acquire();
    await this.save({
      ...getConfigSchema({ isMac: this.isMac }).parse({
        ...this.config,
      }),
      __internal__: {
        migrations: {
          version: this.getAppVersion(),
>>>>>>> 5515c3cd
        },
      },
    });
  }

<<<<<<< HEAD
  async ensureSaved(): Promise<void> {
=======
  ensureSaved(): Promise<void> | "alreadySaved" {
    if (!this.lock.isLocked()) {
      return "alreadySaved";
    }

    return this._ensureSaved();
  }

  private async _ensureSaved(): Promise<void> {
>>>>>>> 5515c3cd
    // 10秒待っても保存が終わらなかったら諦める
    for (let i = 0; i < 100; i++) {
      // 他のスレッドに処理を譲る
      await new Promise((resolve) => setTimeout(resolve, 100));
      if (!this.lock.isLocked()) {
        return;
      }
    }
    log.warn("Config save timeout exceeded");
  }

  private migrateHotkeySettings(data: ConfigType): ConfigType {
    log.info("Migrating hotkey settings...");
    const COMBINATION_IS_NONE = HotkeyCombination("####");
    const loadedHotkeys = structuredClone(data.hotkeySettings);
    const hotkeysWithoutNewCombination = getDefaultHotkeySettings({
      isMac: this.isMac,
    }).map((defaultHotkey) => {
      const loadedHotkey = loadedHotkeys.find(
        (loadedHotkey) => loadedHotkey.action === defaultHotkey.action,
      );
      const hotkeyWithoutCombination: HotkeySettingType = {
        action: defaultHotkey.action,
        combination: COMBINATION_IS_NONE,
      };
      return loadedHotkey ?? hotkeyWithoutCombination;
    });
    const migratedHotkeys = hotkeysWithoutNewCombination.map((hotkey) => {
      if (hotkey.combination === COMBINATION_IS_NONE) {
        const newHotkey = ensureNotNullish(
          getDefaultHotkeySettings({ isMac: this.isMac }).find(
            (defaultHotkey) => defaultHotkey.action === hotkey.action,
          ),
        );
        const combinationExists = hotkeysWithoutNewCombination.some(
          (hotkey) => hotkey.combination === newHotkey.combination,
        );
        if (combinationExists) {
          const emptyHotkey: HotkeySettingType = {
            action: newHotkey.action,
            combination: HotkeyCombination(""),
          };
          return emptyHotkey;
        } else {
          return newHotkey;
        }
      } else {
        return hotkey;
      }
    });
    return {
      ...data,
      hotkeySettings: migratedHotkeys,
    };
  }

  protected getDefaultConfig(): ConfigType {
    return getConfigSchema({ isMac: this.isMac }).parse({});
  }
}<|MERGE_RESOLUTION|>--- conflicted
+++ resolved
@@ -16,13 +16,8 @@
   getDefaultHotkeySettings,
   HotkeySettingType,
 } from "@/domain/hotkeyAction";
-<<<<<<< HEAD
+import { Mutex } from "@/helpers/mutex";
 import { createLogger } from "@/helpers/log";
-
-const lockKey = "save";
-=======
-import { Mutex } from "@/helpers/mutex";
->>>>>>> 5515c3cd
 
 const log = createLogger("ConfigManager");
 
@@ -372,21 +367,9 @@
     return this.config;
   }
 
-<<<<<<< HEAD
-  private _save() {
-    void this.lock.acquire(lockKey, async () => {
-      log.info("Saving config...");
-      await this.save({
-        ...getConfigSchema({ isMac: this.isMac }).parse({
-          ...this.config,
-        }),
-        __internal__: {
-          migrations: {
-            version: this.getAppVersion(),
-          },
-=======
   private async _save() {
     await using _lock = await this.lock.acquire();
+    log.info("Saving config...");
     await this.save({
       ...getConfigSchema({ isMac: this.isMac }).parse({
         ...this.config,
@@ -394,25 +377,12 @@
       __internal__: {
         migrations: {
           version: this.getAppVersion(),
->>>>>>> 5515c3cd
         },
       },
     });
   }
 
-<<<<<<< HEAD
   async ensureSaved(): Promise<void> {
-=======
-  ensureSaved(): Promise<void> | "alreadySaved" {
-    if (!this.lock.isLocked()) {
-      return "alreadySaved";
-    }
-
-    return this._ensureSaved();
-  }
-
-  private async _ensureSaved(): Promise<void> {
->>>>>>> 5515c3cd
     // 10秒待っても保存が終わらなかったら諦める
     for (let i = 0; i < 100; i++) {
       // 他のスレッドに処理を譲る
