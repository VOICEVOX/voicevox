--- conflicted
+++ resolved
@@ -4,11 +4,7 @@
 import { SandboxKey } from "@/type/preload";
 import { failure, success } from "@/type/result";
 import { createLogger } from "@/domain/frontend/log";
-<<<<<<< HEAD
-import { errorIfNullish } from "@/helpers/errorIfNullish";
-=======
 import { uuid4 } from "@/helpers/random";
->>>>>>> 563bd3e4
 
 const log = createLogger("fileImpl");
 
@@ -24,7 +20,7 @@
       resolve();
     };
     request.onerror = () => {
-      reject(errorIfNullish(request.error));
+      reject(request.error);
     };
   });
 };
@@ -37,11 +33,10 @@
       const store = transaction.objectStore(directoryHandleStoreKey);
       const request = store.get(maybeDirectoryHandleName);
       request.onsuccess = () => {
-        // eslint-disable-next-line @typescript-eslint/no-unsafe-argument
         resolve(request.result);
       };
       request.onerror = () => {
-        reject(errorIfNullish(request.error));
+        reject(request.error);
       };
     },
   );
@@ -50,7 +45,7 @@
 // ディレクトリ名をキーとして、Write権限を持ったFileSystemDirectoryHandleを保持する
 // writeFileに`ディレクトリ名/ファイル名`の形式でfilePathが渡ってくるため、
 // `/`で区切ってディレクトリ名を取得し、そのディレクトリ名をキーとしてdirectoryHandleMapからハンドラを取得し、fileWriteを可能にする
-const directoryHandleMap = new Map<string, FileSystemDirectoryHandle>();
+const directoryHandleMap: Map<string, FileSystemDirectoryHandle> = new Map();
 
 const showWritableDirectoryPicker = async (): Promise<
   FileSystemDirectoryHandle | undefined
@@ -151,8 +146,8 @@
         return writable.close();
       })
       .then(() => success(undefined))
-      .catch((e: unknown) => {
-        return failure(e as Error);
+      .catch((e) => {
+        return failure(e);
       });
   };
 
@@ -187,7 +182,7 @@
   };
 
 // FileSystemFileHandleを保持するMap。キーは生成した疑似パス。
-const fileHandleMap = new Map<string, FileSystemFileHandle>();
+const fileHandleMap: Map<string, FileSystemFileHandle> = new Map();
 
 // ファイル選択ダイアログを開く
 // 返り値はファイルパスではなく、疑似パスを返す
