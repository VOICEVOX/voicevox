import { defaultEngine } from "./contract";
import {
  checkFileExistsImpl,
  readFileImpl,
  showExportFilePickerImpl,
  showOpenDirectoryDialogImpl,
  showOpenFilePickerImpl,
  WritableFilePath,
  writeFileImpl,
} from "./fileImpl";
import { getConfigManager } from "./browserConfig";
import { isFakePath } from "./fakePath";
import { IpcSOData } from "@/type/ipc";
import {
  defaultToolbarButtonSetting,
  EngineId,
  EngineSettingType,
  EngineSettings,
<<<<<<< HEAD
  HotkeySettingType,
  ShowImportFileDialogOptions,
=======
>>>>>>> bd4cfbd5
  Sandbox,
} from "@/type/preload";
import { AssetTextFileNames } from "@/type/staticResources";
import { HotkeySettingType } from "@/domain/hotkeyAction";
import path from "@/helpers/path";

const toStaticPath = (fileName: string) =>
  `${import.meta.env.BASE_URL}/${fileName}`.replaceAll(/\/\/+/g, "/");

// FIXME: asを使わないようオーバーロードにした。オーバーロードも使わない書き方にしたい。
function onReceivedIPCMsg<
  T extends {
    [K in keyof IpcSOData]: (
      event: unknown,
      ...args: IpcSOData[K]["args"]
    ) => Promise<IpcSOData[K]["return"]> | IpcSOData[K]["return"];
  },
>(listeners: T): void;
function onReceivedIPCMsg(listeners: {
  [key: string]: (event: unknown, ...args: unknown[]) => unknown;
}) {
  // NOTE: もしブラウザ本体からレンダラへのメッセージを実装するならこんな感じ
  window.addEventListener(
    "message",
    ({
      data,
    }: MessageEvent<{
      channel: keyof IpcSOData;
      args: IpcSOData[keyof IpcSOData]["args"];
    }>) => {
      listeners[data.channel]?.({}, ...data.args);
    },
  );
}

/**
 * Browser版のSandBox実装
 * src/type/preload.tsのSandboxを変更した場合は、interfaceに追従した変更が必要
 * まだ開発中のため、Browser版の実装も同時に行えない場合は、メソッドを追加して throw new Error() する
 */
export const api: Sandbox = {
  getAppInfos() {
    const appInfo = {
      name: import.meta.env.VITE_APP_NAME,
      version: import.meta.env.VITE_APP_VERSION,
    };
    return Promise.resolve(appInfo);
  },
  async getTextAsset(textType) {
    const fileName = AssetTextFileNames[textType];
    const v = await fetch(toStaticPath(fileName));
    if (textType === "OssLicenses" || textType === "UpdateInfos") {
      return v.json();
    }
    return v.text();
  },
  getAltPortInfos() {
    // NOTE: ブラウザ版ではサポートされていません
    return Promise.resolve({});
  },
  showSaveDirectoryDialog(obj: { title: string }) {
    return showOpenDirectoryDialogImpl(obj);
  },
  showVvppOpenDialog(obj: { title: string; defaultPath?: string }) {
    // NOTE: 今後接続先を変える手段としてVvppが使われるかもしれないので、そのタイミングで実装する
    throw new Error(
      `not implemented: showVvppOpenDialog, request: ${JSON.stringify(obj)}`,
    );
  },
  showOpenDirectoryDialog(obj: { title: string }) {
    return showOpenDirectoryDialogImpl(obj);
  },
  showProjectSaveDialog(obj: { title: string; defaultPath?: string }) {
    return new Promise((resolve, reject) => {
      if (obj.defaultPath == undefined) {
        reject(
          // storeやvue componentからdefaultPathを設定していなかったらrejectされる
          new Error(
            "ブラウザ版ではファイルの保存機能が一部サポートされていません。",
          ),
        );
      } else {
        resolve(obj.defaultPath);
      }
    });
  },
  async showProjectLoadDialog() {
    return showOpenFilePickerImpl({
      multiple: false,
      fileTypes: [
        {
          description: "Voicevox Project File",
          accept: {
            "application/json": [".vvproj"],
          },
        },
      ],
    });
  },
  async showImportFileDialog(obj: ShowImportFileDialogOptions) {
    const fileHandle = await showOpenFilePickerImpl({
      multiple: false,
      fileTypes: [
        {
          description: obj.name ?? "Text",
          accept: obj.extensions
            ? {
                "application/octet-stream": obj.extensions.map(
                  (ext) => `.${ext}`,
                ),
              }
            : {
                "plain/text": [".txt"],
              },
        },
      ],
    });
    return fileHandle?.[0];
  },
  async showExportFileDialog(obj: {
    defaultPath?: string;
    extensionName: string;
    extensions: string[];
    title: string;
  }) {
    const fileHandle = await showExportFilePickerImpl(obj);
    return fileHandle;
  },
  writeFile(obj: { filePath: string; buffer: ArrayBuffer }) {
    let filePath: WritableFilePath;
    if (isFakePath(obj.filePath)) {
      filePath = { type: "fake", path: obj.filePath };
    } else if (obj.filePath.includes(path.SEPARATOR)) {
      filePath = { type: "child", path: obj.filePath };
    } else {
      filePath = { type: "nameOnly", path: obj.filePath };
    }

    return writeFileImpl({ filePath, buffer: obj.buffer });
  },
  readFile(obj: { filePath: string }) {
    return readFileImpl(obj.filePath);
  },
  isAvailableGPUMode() {
    // TODO: WebAssembly版をサポートする時に実装する
    // FIXME: canvasでWebGLから調べたり、WebGPUがサポートされているかを調べたりで判断は出来そう
    return Promise.resolve(false);
  },
  isMaximizedWindow() {
    // NOTE: UIの表示状態の制御のためだけなので固定値を返している
    return Promise.resolve(true);
  },
  onReceivedIPCMsg,
  closeWindow() {
    throw new Error(`Not supported on Browser version: closeWindow`);
  },
  minimizeWindow() {
    throw new Error(`Not supported on Browser version: minimizeWindow`);
  },
  toggleMaximizeWindow() {
    throw new Error(`Not supported on Browser version: toggleMaximizeWindow`);
  },
  toggleFullScreen() {
    throw new Error(`Not supported on Browser version: toggleFullScreen`);
  },
  zoomIn() {
    throw new Error(`Not supported on Browser version: zoomIn`);
  },
  zoomOut() {
    throw new Error(`Not supported on Browser version: zoomOut`);
  },
  zoomReset() {
    throw new Error(`Not supported on Browser version: zoomReset`);
  },

  /* eslint-disable no-console */ // ログの吐き出し先は console ぐらいしかないので、ここでは特例で許可している
  logError(...params: unknown[]) {
    console.error(...params);
    return;
  },
  logWarn(...params: unknown[]) {
    console.warn(...params);
    return;
  },
  logInfo(...params: unknown[]) {
    console.info(...params);
    return;
  },
  openLogDirectory() {
    throw new Error(`Not supported on Browser version: openLogDirectory`);
  },
  /* eslint-enable no-console */
  engineInfos() {
    return Promise.resolve([defaultEngine]);
  },
  restartEngine(/* engineId: EngineId */) {
    throw new Error(`Not supported on Browser version: restartEngine`);
  },
  openEngineDirectory(/* engineId: EngineId */) {
    throw new Error(`Not supported on Browser version: openEngineDirectory`);
  },
  async hotkeySettings(newData?: HotkeySettingType) {
    if (newData != undefined) {
      const hotkeySettings = await this.getSetting("hotkeySettings");
      const hotkeySetting = hotkeySettings.find(
        (hotkey) => hotkey.action == newData.action,
      );
      if (hotkeySetting != undefined) {
        hotkeySetting.combination = newData.combination;
      }
      await this.setSetting("hotkeySettings", hotkeySettings);
    }
    return this.getSetting("hotkeySettings");
  },
  checkFileExists(file: string) {
    return checkFileExistsImpl(file);
  },
  changePinWindow() {
    throw new Error(`Not supported on Browser version: changePinWindow`);
  },
  getDefaultToolbarSetting() {
    return Promise.resolve(defaultToolbarButtonSetting);
  },
  setNativeTheme(/* source: NativeThemeType */) {
    // TODO: Impl
    return;
  },
  vuexReady() {
    // NOTE: 何もしなくて良さそう
    return Promise.resolve();
  },
  async getSetting(key) {
    const configManager = await getConfigManager();
    return configManager.get(key);
  },
  async setSetting(key, newValue) {
    const configManager = await getConfigManager();
    configManager.set(key, newValue);
    return newValue;
  },
  async setEngineSetting(engineId: EngineId, engineSetting: EngineSettingType) {
    const engineSettings = (await this.getSetting(
      "engineSettings",
    )) as EngineSettings;
    engineSettings[engineId] = engineSetting;
    await this.setSetting("engineSettings", engineSettings);
    return;
  },
  installVvppEngine(/* path: string */) {
    throw new Error(`Not supported on Browser version: installVvppEngine`);
  },
  uninstallVvppEngine(/* engineId: EngineId */) {
    throw new Error(`Not supported on Browser version: uninstallVvppEngine`);
  },
  validateEngineDir(/* engineDir: string */) {
    throw new Error(`Not supported on Browser version: validateEngineDir`);
  },
  reloadApp(/* obj: { isMultiEngineOffMode: boolean } */) {
    throw new Error(`Not supported on Browser version: reloadApp`);
  },
  getPathForFile(/* file: File */) {
    throw new Error(`Not supported on Browser version: getPathForFile`);
  },
};<|MERGE_RESOLUTION|>--- conflicted
+++ resolved
@@ -16,11 +16,7 @@
   EngineId,
   EngineSettingType,
   EngineSettings,
-<<<<<<< HEAD
-  HotkeySettingType,
   ShowImportFileDialogOptions,
-=======
->>>>>>> bd4cfbd5
   Sandbox,
 } from "@/type/preload";
 import { AssetTextFileNames } from "@/type/staticResources";
