<template>
  <menu-bar />
  <tool-bar />
  <div class="sing-main">
    <!-- TODO: 複数エンジン対応 -->
    <!-- TODO: allEngineStateが "ERROR" のときエラーになったエンジンを探してトーストで案内 -->
    <div v-if="allEngineState === 'FAILED_STARTING'" class="waiting-engine">
      <div>
        エンジンの起動に失敗しました。エンジンの再起動をお試しください。
      </div>
    </div>
    <div v-else-if="allEngineState === 'STARTING'" class="waiting-engine">
      <div>
        <q-spinner color="primary" size="2.5rem" />
        <div class="q-mt-xs">
          {{
            allEngineState === "STARTING"
              ? "エンジン起動中・・・"
              : "データ準備中・・・"
          }}
        </div>
      </div>
    </div>
    <div v-if="nowAudioExporting" class="exporting-dialog">
      <div>
        <q-spinner color="primary" size="2.5rem" />
        <div class="q-mt-xs">
          {{ nowRendering ? "レンダリング中・・・" : "音声を書き出し中・・・" }}
        </div>
        <q-btn
          v-if="nowRendering"
          padding="xs md"
          label="音声の書き出しをキャンセル"
          color="surface"
          text-color="display"
          class="q-mt-sm"
          @click="cancelExport"
        />
      </div>
    </div>
    <score-sequencer />
  </div>
</template>

<script setup lang="ts">
import { computed, onMounted, watch } from "vue";
import { useStore } from "@/store";
import {
  DEFAULT_BEATS,
  DEFAULT_BEAT_TYPE,
  DEFAULT_BPM,
  DEFAULT_TPQN,
} from "@/sing/storeHelper";
import MenuBar from "@/components/Sing/MenuBar.vue";
import ToolBar from "@/components/Sing/ToolBar.vue";
import ScoreSequencer from "@/components/Sing/ScoreSequencer.vue";
import { EngineState } from "@/store/type";

const props = withDefaults(
  defineProps<{
    projectFilePath?: string;
    isEnginesReady: boolean;
  }>(),
  {
    projectFilePath: undefined,
    isEnginesReady: false,
  }
);

const store = useStore();
//const $q = useQuasar();

<<<<<<< HEAD
    // TODO: Talk側のEditorHome.vueと共通化する
    const allEngineState = computed(() => {
      const engineStates = store.state.engineStates;

      let lastEngineState: EngineState | undefined = undefined;

      // 登録されているすべてのエンジンについて状態を確認する
      for (const engineId of store.state.engineIds) {
        const engineState: EngineState | undefined = engineStates[engineId];
        if (engineState == undefined)
          throw new Error(`No such engineState set: engineId == ${engineId}`);

        // FIXME: 1つでも接続テストに成功していないエンジンがあれば、暫定的に起動中とする
        if (engineState === "STARTING") {
          return engineState;
        }

        lastEngineState = engineState;
      }

      return lastEngineState; // FIXME: 暫定的に1つのエンジンの状態を返す
    });

    const nowRendering = computed(() => {
      return store.state.nowRendering;
    });
    const nowAudioExporting = computed(() => {
      return store.state.nowAudioExporting;
    });
=======
const nowRendering = computed(() => {
  return store.state.nowRendering;
});
const nowAudioExporting = computed(() => {
  return store.state.nowAudioExporting;
});
>>>>>>> 23fe2593

const cancelExport = () => {
  store.dispatch("CANCEL_AUDIO_EXPORT");
};

// 歌声合成エディターの初期化
onMounted(async () => {
  await store.dispatch("SET_SCORE", {
    score: {
      tpqn: DEFAULT_TPQN,
      tempos: [
        {
          position: 0,
          bpm: DEFAULT_BPM,
        },
      ],
      timeSignatures: [
        {
          measureNumber: 1,
          beats: DEFAULT_BEATS,
          beatType: DEFAULT_BEAT_TYPE,
        },
      ],
      notes: [],
    },
  });

  await store.dispatch("SET_VOLUME", { volume: 0.6 });
  await store.dispatch("SET_PLAYHEAD_POSITION", { position: 0 });
  await store.dispatch("SET_LEFT_LOCATOR_POSITION", {
    position: 0,
  });
  await store.dispatch("SET_RIGHT_LOCATOR_POSITION", {
    position: 480 * 4 * 16,
  });
  return {};
});

// エンジン初期化後の処理
const unwatchIsEnginesReady = watch(
  // TODO: 最初に１度だけ実行している。Vueっぽくないので解体する
  () => props.isEnginesReady,
  async (isEnginesReady) => {
    if (!isEnginesReady) return;

    await store.dispatch("SET_SINGER", {});

<<<<<<< HEAD
    return {
      nowRendering,
      nowAudioExporting,
      cancelExport,
      allEngineState,
    };
=======
    unwatchIsEnginesReady();
>>>>>>> 23fe2593
  },
  {
    immediate: true,
  }
);
</script>

<style scoped lang="scss">
@use '@/styles/variables' as vars;
@use '@/styles/colors' as colors;

.layout-container {
  min-height: calc(100vh - #{vars.$menubar-height});
}
.sing-main {
  display: flex;
  overflow: hidden;
}

.exporting-dialog {
  background-color: rgba(colors.$display-rgb, 0.15);
  position: absolute;
  inset: 0;
  z-index: 10;
  display: flex;
  text-align: center;
  align-items: center;
  justify-content: center;

  > div {
    color: colors.$display;
    background: colors.$surface;
    border-radius: 6px;
    padding: 14px;
  }
}

.waiting-engine {
  background-color: rgba(colors.$display-rgb, 0.15);
  position: absolute;
  inset: 0;
  top: vars.$menubar-height;
  z-index: 10;
  display: flex;
  text-align: center;
  align-items: center;
  justify-content: center;

  > div {
    color: colors.$display;
    background: colors.$surface;
    border-radius: 6px;
    padding: 14px;
  }
}
</style><|MERGE_RESOLUTION|>--- conflicted
+++ resolved
@@ -70,44 +70,35 @@
 const store = useStore();
 //const $q = useQuasar();
 
-<<<<<<< HEAD
-    // TODO: Talk側のEditorHome.vueと共通化する
-    const allEngineState = computed(() => {
-      const engineStates = store.state.engineStates;
-
-      let lastEngineState: EngineState | undefined = undefined;
-
-      // 登録されているすべてのエンジンについて状態を確認する
-      for (const engineId of store.state.engineIds) {
-        const engineState: EngineState | undefined = engineStates[engineId];
-        if (engineState == undefined)
-          throw new Error(`No such engineState set: engineId == ${engineId}`);
-
-        // FIXME: 1つでも接続テストに成功していないエンジンがあれば、暫定的に起動中とする
-        if (engineState === "STARTING") {
-          return engineState;
-        }
-
-        lastEngineState = engineState;
-      }
-
-      return lastEngineState; // FIXME: 暫定的に1つのエンジンの状態を返す
-    });
-
-    const nowRendering = computed(() => {
-      return store.state.nowRendering;
-    });
-    const nowAudioExporting = computed(() => {
-      return store.state.nowAudioExporting;
-    });
-=======
+// TODO: Talk側のEditorHome.vueと共通化する
+const allEngineState = computed(() => {
+  const engineStates = store.state.engineStates;
+
+  let lastEngineState: EngineState | undefined = undefined;
+
+  // 登録されているすべてのエンジンについて状態を確認する
+  for (const engineId of store.state.engineIds) {
+    const engineState: EngineState | undefined = engineStates[engineId];
+    if (engineState == undefined)
+      throw new Error(`No such engineState set: engineId == ${engineId}`);
+
+    // FIXME: 1つでも接続テストに成功していないエンジンがあれば、暫定的に起動中とする
+    if (engineState === "STARTING") {
+      return engineState;
+    }
+
+    lastEngineState = engineState;
+  }
+
+  return lastEngineState; // FIXME: 暫定的に1つのエンジンの状態を返す
+});
+
 const nowRendering = computed(() => {
   return store.state.nowRendering;
 });
 const nowAudioExporting = computed(() => {
   return store.state.nowAudioExporting;
 });
->>>>>>> 23fe2593
 
 const cancelExport = () => {
   store.dispatch("CANCEL_AUDIO_EXPORT");
@@ -155,16 +146,7 @@
 
     await store.dispatch("SET_SINGER", {});
 
-<<<<<<< HEAD
-    return {
-      nowRendering,
-      nowAudioExporting,
-      cancelExport,
-      allEngineState,
-    };
-=======
     unwatchIsEnginesReady();
->>>>>>> 23fe2593
   },
   {
     immediate: true,
