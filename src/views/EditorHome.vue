<template>
  <menu-bar />

  <q-layout reveal elevated container class="layout-container">
    <header-bar />

    <q-page-container>
      <q-page class="main-row-panes">
        <progress-dialog />

        <!-- TODO: 複数エンジン対応 -->
        <div
          v-if="!isCompletedInitialStartup || allEngineState === 'STARTING'"
          class="waiting-engine"
        >
          <div>
            <q-spinner color="primary" size="2.5rem" />
            <div class="q-mt-xs">
              {{
                allEngineState === "STARTING"
                  ? "エンジン起動中・・・"
                  : "データ準備中・・・"
              }}
            </div>

            <template v-if="isEngineWaitingLong">
              <q-separator spaced />
              エンジン起動に時間がかかっています。<br />
              <q-btn
                outline
                @click="restartAppWithMultiEngineOffMode"
                v-if="isMultipleEngine"
              >
                マルチエンジンをオフにして再起動する</q-btn
              >
              <q-btn outline @click="openFaq" v-else>FAQを見る</q-btn>
            </template>
          </div>
        </div>
        <q-splitter
          horizontal
          reverse
          unit="px"
          :limits="[audioDetailPaneMinHeight, audioDetailPaneMaxHeight]"
          separator-class="home-splitter"
          :separator-style="{ height: shouldShowPanes ? '3px' : '0' }"
          class="full-width"
          before-class="overflow-hidden"
          :disable="!shouldShowPanes"
          :model-value="audioDetailPaneHeight"
          @update:model-value="updateAudioDetailPane"
        >
          <template #before>
            <q-splitter
              :limits="[MIN_PORTRAIT_PANE_WIDTH, MAX_PORTRAIT_PANE_WIDTH]"
              separator-class="home-splitter"
              :separator-style="{ width: shouldShowPanes ? '3px' : '0' }"
              before-class="overflow-hidden"
              :disable="!shouldShowPanes"
              :model-value="portraitPaneWidth"
              @update:model-value="updatePortraitPane"
            >
              <template #before>
                <character-portrait />
              </template>
              <template #after>
                <q-splitter
                  reverse
                  unit="px"
                  :limits="[audioInfoPaneMinWidth, audioInfoPaneMaxWidth]"
                  separator-class="home-splitter"
                  :separator-style="{ width: shouldShowPanes ? '3px' : '0' }"
                  class="full-width overflow-hidden"
                  :disable="!shouldShowPanes"
                  :model-value="audioInfoPaneWidth"
                  @update:model-value="updateAudioInfoPane"
                >
                  <template #before>
                    <div
                      class="audio-cell-pane"
                      :class="{ 'is-dragging': dragEventCounter > 0 }"
                      @dragenter="dragEventCounter++"
                      @dragleave="dragEventCounter--"
                      @dragover.prevent
                      @drop.prevent="
                        dragEventCounter = 0;
                        loadDraggedFile($event);
                      "
                    >
                      <draggable
                        class="audio-cells"
                        :modelValue="audioKeys"
                        @update:modelValue="updateAudioKeys"
                        :itemKey="itemKey"
                        ghost-class="ghost"
                        filter="input"
                        :preventOnFilter="false"
                      >
                        <template v-slot:item="{ element }">
                          <audio-cell
                            class="draggable-cursor"
                            :audioKey="element"
                            :ref="addAudioCellRef"
                            @focusCell="focusCell"
                          />
                        </template>
                      </draggable>
                      <div class="add-button-wrapper">
                        <q-btn
                          fab
                          icon="add"
                          color="primary-light"
                          text-color="display-on-primary"
                          :disable="uiLocked"
                          @click="addAudioItem"
                        ></q-btn>
                      </div>
                    </div>
                  </template>
                  <template #after>
                    <audio-info
                      v-if="activeAudioKey != undefined"
                      :activeAudioKey="activeAudioKey"
                    />
                  </template>
                </q-splitter>
              </template>
            </q-splitter>
          </template>
          <template #after>
            <audio-detail
              v-if="activeAudioKey != undefined"
              :activeAudioKey="activeAudioKey"
            />
          </template>
        </q-splitter>

        <q-resize-observer
          ref="resizeObserverRef"
          @resize="({ height }) => changeAudioDetailPaneMaxHeight(height)"
        />
      </q-page>
    </q-page-container>
  </q-layout>
  <help-dialog v-model="isHelpDialogOpenComputed" />
  <setting-dialog v-model="isSettingDialogOpenComputed" />
  <hotkey-setting-dialog v-model="isHotkeySettingDialogOpenComputed" />
  <header-bar-custom-dialog v-model="isToolbarSettingDialogOpenComputed" />
  <character-order-dialog
    v-if="orderedAllCharacterInfos.length > 0"
    :characterInfos="orderedAllCharacterInfos"
    v-model="isCharacterOrderDialogOpenComputed"
  />
  <default-style-list-dialog
    v-if="orderedAllCharacterInfos.length > 0"
    :characterInfos="orderedAllCharacterInfos"
    v-model="isDefaultStyleSelectDialogOpenComputed"
  />
  <dictionary-manage-dialog v-model="isDictionaryManageDialogOpenComputed" />
  <engine-manage-dialog v-model="isEngineManageDialogOpenComputed" />
  <accept-retrieve-telemetry-dialog
    v-model="isAcceptRetrieveTelemetryDialogOpenComputed"
  />
  <accept-terms-dialog v-model="isAcceptTermsDialogOpenComputed" />
</template>

<script setup lang="ts">
import path from "path";
import { computed, onBeforeUpdate, onMounted, ref, watch } from "vue";
import draggable from "vuedraggable";
import { QResizeObserver, useQuasar } from "quasar";
import cloneDeep from "clone-deep";
import { useStore } from "@/store";
import HeaderBar from "@/components/HeaderBar.vue";
import AudioCell from "@/components/AudioCell.vue";
import AudioDetail from "@/components/AudioDetail.vue";
import AudioInfo from "@/components/AudioInfo.vue";
import MenuBar from "@/components/MenuBar.vue";
import HelpDialog from "@/components/HelpDialog.vue";
import SettingDialog from "@/components/SettingDialog.vue";
import HotkeySettingDialog from "@/components/HotkeySettingDialog.vue";
import HeaderBarCustomDialog from "@/components/HeaderBarCustomDialog.vue";
import CharacterPortrait from "@/components/CharacterPortrait.vue";
import DefaultStyleListDialog from "@/components/DefaultStyleListDialog.vue";
import CharacterOrderDialog from "@/components/CharacterOrderDialog.vue";
import AcceptRetrieveTelemetryDialog from "@/components/AcceptRetrieveTelemetryDialog.vue";
import AcceptTermsDialog from "@/components/AcceptTermsDialog.vue";
import DictionaryManageDialog from "@/components/DictionaryManageDialog.vue";
import EngineManageDialog from "@/components/EngineManageDialog.vue";
import ProgressDialog from "@/components/ProgressDialog.vue";
import { AudioItem, EngineState } from "@/store/type";
import {
  AudioKey,
  EngineId,
  HotkeyAction,
  HotkeyReturnType,
  SplitterPosition,
  Voice,
} from "@/type/preload";
import { parseCombo, setHotkeyFunctions } from "@/store/setting";
<<<<<<< HEAD
import cloneDeep from "clone-deep";
import { voiceToVoiceId } from "@/lib/voice";
=======
>>>>>>> 382753da

const props =
  defineProps<{
    projectFilePath: string;
  }>();

const store = useStore();
const $q = useQuasar();

const audioKeys = computed(() => store.state.audioKeys);
const uiLocked = computed(() => store.getters.UI_LOCKED);

const isMultipleEngine = computed(() => store.state.engineIds.length > 1);

// hotkeys handled by Mousetrap
const hotkeyMap = new Map<HotkeyAction, () => HotkeyReturnType>([
  [
    "テキスト欄にフォーカスを戻す",
    () => {
      if (activeAudioKey.value !== undefined) {
        focusCell({ audioKey: activeAudioKey.value });
      }
      return false; // this is the same with event.preventDefault()
    },
  ],
  [
    // FIXME: テキスト欄にフォーカスがある状態でも実行できるようにする
    // https://github.com/VOICEVOX/voicevox/pull/1096#issuecomment-1378651920
    "テキスト欄を複製",
    () => {
      if (activeAudioKey.value != undefined) {
        duplicateAudioItem();
      }
      return false;
    },
  ],
]);

setHotkeyFunctions(hotkeyMap);

const removeAudioItem = async () => {
  if (activeAudioKey.value == undefined) throw new Error();
  audioCellRefs[activeAudioKey.value].removeCell();
};

// convert the hotkey array to Map to get value with keys easier
// this only happens here where we deal with native methods
const hotkeySettingsMap = computed(
  () =>
    new Map(
      store.state.hotkeySettings.map((obj) => [obj.action, obj.combination])
    )
);

// hotkeys handled by native, for they are made to be working while focusing input elements
const hotkeyActionsNative = [
  (event: KeyboardEvent) => {
    if (
      !event.isComposing &&
      !uiLocked.value &&
      parseCombo(event) == hotkeySettingsMap.value.get("テキスト欄を追加")
    ) {
      addAudioItem();
      event.preventDefault();
    }
  },
  (event: KeyboardEvent) => {
    if (
      !event.isComposing &&
      !uiLocked.value &&
      parseCombo(event) == hotkeySettingsMap.value.get("テキスト欄を削除")
    ) {
      removeAudioItem();
      event.preventDefault();
    }
  },
  (event: KeyboardEvent) => {
    if (
      !event.isComposing &&
      !uiLocked.value &&
      parseCombo(event) ==
        hotkeySettingsMap.value.get("テキスト欄からフォーカスを外す")
    ) {
      if (document.activeElement instanceof HTMLInputElement) {
        document.activeElement.blur();
      }
      event.preventDefault();
    }
  },
];

// view
const DEFAULT_PORTRAIT_PANE_WIDTH = 25; // %
const MIN_PORTRAIT_PANE_WIDTH = 0;
const MAX_PORTRAIT_PANE_WIDTH = 40;
const MIN_AUDIO_INFO_PANE_WIDTH = 160; // px
const MAX_AUDIO_INFO_PANE_WIDTH = 250;
const MIN_AUDIO_DETAIL_PANE_HEIGHT = 185; // px
const MAX_AUDIO_DETAIL_PANE_HEIGHT = 500;

const portraitPaneWidth = ref(0);
const audioInfoPaneWidth = ref(0);
const audioInfoPaneMinWidth = ref(0);
const audioInfoPaneMaxWidth = ref(0);
const audioDetailPaneHeight = ref(0);
const audioDetailPaneMinHeight = ref(0);
const audioDetailPaneMaxHeight = ref(0);

const changeAudioDetailPaneMaxHeight = (height: number) => {
  if (!activeAudioKey.value) return;

  const maxHeight = height - 200;
  if (maxHeight > MAX_AUDIO_DETAIL_PANE_HEIGHT) {
    // 最大値以上なら最大値に設定
    audioDetailPaneMaxHeight.value = MAX_AUDIO_DETAIL_PANE_HEIGHT;
  } else if (height < 200 + MIN_AUDIO_DETAIL_PANE_HEIGHT) {
    // 最低値以下になってしまう場合は無制限に
    audioDetailPaneMaxHeight.value = Infinity;
  } else {
    audioDetailPaneMaxHeight.value = maxHeight;
  }
};

const splitterPosition = computed<SplitterPosition>(
  () => store.state.splitterPosition
);

const updateSplitterPosition = async (
  propertyName: keyof SplitterPosition,
  newValue: number
) => {
  const newSplitterPosition = {
    ...splitterPosition.value,
    [propertyName]: newValue,
  };
  store.dispatch("SET_SPLITTER_POSITION", {
    splitterPosition: newSplitterPosition,
  });
};

const updatePortraitPane = async (width: number) => {
  portraitPaneWidth.value = width;
  await updateSplitterPosition("portraitPaneWidth", width);
};

const updateAudioInfoPane = async (width: number) => {
  audioInfoPaneWidth.value = width;
  await updateSplitterPosition("audioInfoPaneWidth", width);
};

const updateAudioDetailPane = async (height: number) => {
  audioDetailPaneHeight.value = height;
  await updateSplitterPosition("audioDetailPaneHeight", height);
};

// component
let audioCellRefs: Record<AudioKey, typeof AudioCell> = {};
const addAudioCellRef = (audioCellRef: typeof AudioCell) => {
  if (audioCellRef) {
    audioCellRefs[audioCellRef.audioKey] = audioCellRef;
  }
};
onBeforeUpdate(() => {
  audioCellRefs = {};
});

const resizeObserverRef = ref<QResizeObserver>();

// DaD
const updateAudioKeys = (audioKeys: AudioKey[]) =>
  store.dispatch("COMMAND_SET_AUDIO_KEYS", { audioKeys });
const itemKey = (key: string) => key;

// セルを追加
const activeAudioKey = computed<AudioKey | undefined>(
  () => store.getters.ACTIVE_AUDIO_KEY
);
const addAudioItem = async () => {
  const prevAudioKey = activeAudioKey.value;
  let voice: Voice | undefined = undefined;
  let presetKey: string | undefined = undefined;
  if (prevAudioKey !== undefined) {
    voice = store.state.audioItems[prevAudioKey].voice;
    presetKey = store.state.audioItems[prevAudioKey].presetKey;
  }
  let baseAudioItem: AudioItem | undefined = undefined;
  if (store.state.inheritAudioInfo) {
    baseAudioItem = prevAudioKey
      ? store.state.audioItems[prevAudioKey]
      : undefined;
  }
  //パラメータ引き継ぎがONの場合は話速等のパラメータを引き継いでテキスト欄を作成する
  //パラメータ引き継ぎがOFFの場合、baseAudioItemがundefinedになっているのでパラメータ引き継ぎは行われない
  const audioItem = await store.dispatch("GENERATE_AUDIO_ITEM", {
    voice,
    presetKey,
    baseAudioItem,
  });

  const newAudioKey = await store.dispatch("COMMAND_REGISTER_AUDIO_ITEM", {
    audioItem,
    prevAudioKey: activeAudioKey.value,
    applyPreset: true,
  });
  audioCellRefs[newAudioKey].focusTextField();
};
const duplicateAudioItem = async () => {
  const prevAudioKey = activeAudioKey.value;

  // audioItemが選択されていない状態で押されたら何もしない
  if (prevAudioKey == undefined) return;

  const prevAudioItem = store.state.audioItems[prevAudioKey];

  const newAudioKey = await store.dispatch("COMMAND_REGISTER_AUDIO_ITEM", {
    audioItem: cloneDeep(prevAudioItem),
    prevAudioKey: activeAudioKey.value,
    applyPreset: false,
  });
  audioCellRefs[newAudioKey].focusTextField();
};

// Pane
const shouldShowPanes = computed<boolean>(
  () => store.getters.SHOULD_SHOW_PANES
);
watch(shouldShowPanes, (val, old) => {
  if (val === old) return;

  if (val) {
    const clamp = (value: number, min: number, max: number) =>
      Math.max(Math.min(value, max), min);

    // 設定ファイルを書き換えれば異常な値が入り得るのですべてclampしておく
    portraitPaneWidth.value = clamp(
      splitterPosition.value.portraitPaneWidth ?? DEFAULT_PORTRAIT_PANE_WIDTH,
      MIN_PORTRAIT_PANE_WIDTH,
      MAX_PORTRAIT_PANE_WIDTH
    );

    audioInfoPaneWidth.value = clamp(
      splitterPosition.value.audioInfoPaneWidth ?? MIN_AUDIO_INFO_PANE_WIDTH,
      MIN_AUDIO_INFO_PANE_WIDTH,
      MAX_AUDIO_INFO_PANE_WIDTH
    );
    audioInfoPaneMinWidth.value = MIN_AUDIO_INFO_PANE_WIDTH;
    audioInfoPaneMaxWidth.value = MAX_AUDIO_INFO_PANE_WIDTH;

    audioDetailPaneMinHeight.value = MIN_AUDIO_DETAIL_PANE_HEIGHT;
    changeAudioDetailPaneMaxHeight(
      resizeObserverRef.value?.$el.parentElement.clientHeight
    );

    audioDetailPaneHeight.value = clamp(
      splitterPosition.value.audioDetailPaneHeight ??
        MIN_AUDIO_DETAIL_PANE_HEIGHT,
      audioDetailPaneMinHeight.value,
      audioDetailPaneMaxHeight.value
    );
  } else {
    portraitPaneWidth.value = 0;
    audioInfoPaneWidth.value = 0;
    audioInfoPaneMinWidth.value = 0;
    audioInfoPaneMaxWidth.value = 0;
    audioDetailPaneHeight.value = 0;
    audioDetailPaneMinHeight.value = 0;
    audioDetailPaneMaxHeight.value = 0;
  }
});

// セルをフォーカス
const focusCell = ({ audioKey }: { audioKey: AudioKey }) => {
  audioCellRefs[audioKey].focusTextField();
};

// Electronのデフォルトのundo/redoを無効化
const disableDefaultUndoRedo = (event: KeyboardEvent) => {
  // ctrl+z, ctrl+shift+z, ctrl+y
  if (
    event.ctrlKey &&
    (event.key == "z" || (!event.shiftKey && event.key == "y"))
  ) {
    event.preventDefault();
  }
};

// ソフトウェアを初期化
const isCompletedInitialStartup = ref(false);
onMounted(async () => {
  await store.dispatch("GET_ENGINE_INFOS");

  let engineIds: EngineId[];
  if (store.state.isMultiEngineOffMode) {
    // デフォルトエンジンだけを含める
    const main = Object.values(store.state.engineInfos).find(
      (engine) => engine.type === "default"
    );
    if (!main) {
      throw new Error("No main engine found");
    }
    engineIds = [main.uuid];
  } else {
    engineIds = store.state.engineIds;
  }
  await store.dispatch("LOAD_USER_CHARACTER_ORDER");
  await store.dispatch("POST_ENGINE_START", {
    engineIds,
  });

  // 辞書を同期
  await store.dispatch("SYNC_ALL_USER_DICT");

  // プロジェクトファイルが指定されていればロード
  let projectFileLoaded = false;
  if (props.projectFilePath != undefined && props.projectFilePath !== "") {
    projectFileLoaded = await store.dispatch("LOAD_PROJECT_FILE", {
      filePath: props.projectFilePath,
    });
  }

  if (!projectFileLoaded) {
    // 最初のAudioCellを作成
    const audioItem = await store.dispatch("GENERATE_AUDIO_ITEM", {});
    const newAudioKey = await store.dispatch("REGISTER_AUDIO_ITEM", {
      audioItem,
    });
    focusCell({ audioKey: newAudioKey });

    // 最初の話者を初期化
    store.dispatch("SETUP_SPEAKER", {
      audioKey: newAudioKey,
      engineId: audioItem.voice.engineId,
      styleId: audioItem.voice.styleId,
    });

    await store.dispatch("APPLY_DEFAULT_PRESET", {
      voice: audioItem.voice,
      audioKey: newAudioKey,
    });
  }

  // ショートカットキーの設定
  document.addEventListener("keydown", disableDefaultUndoRedo);

  hotkeyActionsNative.forEach((item) => {
    document.addEventListener("keyup", item);
  });

  isAcceptRetrieveTelemetryDialogOpenComputed.value =
    store.state.acceptRetrieveTelemetry === "Unconfirmed";

  isAcceptTermsDialogOpenComputed.value =
    import.meta.env.MODE !== "development" &&
    store.state.acceptTerms !== "Accepted";

  isCompletedInitialStartup.value = true;
});

// エンジン待機
// TODO: 個別のエンジンの状態をUIで確認できるようにする
const allEngineState = computed(() => {
  const engineStates = store.state.engineStates;

  let lastEngineState: EngineState | undefined = undefined;

  // 登録されているすべてのエンジンについて状態を確認する
  for (const engineId of store.state.engineIds) {
    const engineState: EngineState | undefined = engineStates[engineId];
    if (engineState === undefined)
      throw new Error(`No such engineState set: engineId == ${engineId}`);

    // FIXME: 1つでも接続テストに成功していないエンジンがあれば、暫定的に起動中とする
    if (engineState === "STARTING") {
      return engineState;
    }

    lastEngineState = engineState;
  }

  return lastEngineState; // FIXME: 暫定的に1つのエンジンの状態を返す
});

const isEngineWaitingLong = ref<boolean>(false);
let engineTimer: number | undefined = undefined;
watch(allEngineState, (newEngineState) => {
  if (engineTimer !== undefined) {
    clearTimeout(engineTimer);
    engineTimer = undefined;
  }
  if (newEngineState === "STARTING") {
    isEngineWaitingLong.value = false;
    engineTimer = window.setTimeout(() => {
      isEngineWaitingLong.value = true;
    }, 30000);
  } else {
    isEngineWaitingLong.value = false;
  }
});
const restartAppWithMultiEngineOffMode = () => {
  store.dispatch("RESTART_APP", { isMultiEngineOffMode: true });
};

const openFaq = () => {
  window.open("https://voicevox.hiroshiba.jp/qa/", "_blank");
};

// ライセンス表示
const isHelpDialogOpenComputed = computed({
  get: () => store.state.isHelpDialogOpen,
  set: (val) => store.dispatch("SET_DIALOG_OPEN", { isHelpDialogOpen: val }),
});

// 設定
const isSettingDialogOpenComputed = computed({
  get: () => store.state.isSettingDialogOpen,
  set: (val) => store.dispatch("SET_DIALOG_OPEN", { isSettingDialogOpen: val }),
});

// ショートカットキー設定
const isHotkeySettingDialogOpenComputed = computed({
  get: () => store.state.isHotkeySettingDialogOpen,
  set: (val) =>
    store.dispatch("SET_DIALOG_OPEN", {
      isHotkeySettingDialogOpen: val,
    }),
});

// ツールバーのカスタム設定
const isToolbarSettingDialogOpenComputed = computed({
  get: () => store.state.isToolbarSettingDialogOpen,
  set: (val) =>
    store.dispatch("SET_DIALOG_OPEN", {
      isToolbarSettingDialogOpen: val,
    }),
});

// 利用規約表示
const isAcceptTermsDialogOpenComputed = computed({
  get: () => store.state.isAcceptTermsDialogOpen,
  set: (val) =>
    store.dispatch("SET_DIALOG_OPEN", {
      isAcceptTermsDialogOpen: val,
    }),
});

// キャラクター並び替え
const orderedAllCharacterInfos = computed(
  () => store.getters.GET_ORDERED_ALL_CHARACTER_INFOS
);
const isCharacterOrderDialogOpenComputed = computed({
  get: () =>
    !store.state.isAcceptTermsDialogOpen &&
    store.state.isCharacterOrderDialogOpen,
  set: (val) =>
    store.dispatch("SET_DIALOG_OPEN", {
      isCharacterOrderDialogOpen: val,
    }),
});

// デフォルトスタイル選択
const isDefaultStyleSelectDialogOpenComputed = computed({
  get: () =>
    !store.state.isAcceptTermsDialogOpen &&
    !store.state.isCharacterOrderDialogOpen &&
    store.state.isDefaultStyleSelectDialogOpen,
  set: (val) =>
    store.dispatch("SET_DIALOG_OPEN", {
      isDefaultStyleSelectDialogOpen: val,
    }),
});

// エンジン管理
const isEngineManageDialogOpenComputed = computed({
  get: () => store.state.isEngineManageDialogOpen,
  set: (val) =>
    store.dispatch("SET_DIALOG_OPEN", {
      isEngineManageDialogOpen: val,
    }),
});

// 読み方＆アクセント辞書
const isDictionaryManageDialogOpenComputed = computed({
  get: () => store.state.isDictionaryManageDialogOpen,
  set: (val) =>
    store.dispatch("SET_DIALOG_OPEN", {
      isDictionaryManageDialogOpen: val,
    }),
});

const isAcceptRetrieveTelemetryDialogOpenComputed = computed({
  get: () =>
    !store.state.isAcceptTermsDialogOpen &&
    !store.state.isCharacterOrderDialogOpen &&
    !store.state.isDefaultStyleSelectDialogOpen &&
    store.state.isAcceptRetrieveTelemetryDialogOpen,
  set: (val) =>
    store.dispatch("SET_DIALOG_OPEN", {
      isAcceptRetrieveTelemetryDialogOpen: val,
    }),
});

// ドラッグ＆ドロップ
const dragEventCounter = ref(0);
const loadDraggedFile = (event?: { dataTransfer: DataTransfer }) => {
  if (!event || event.dataTransfer.files.length === 0) return;
  const file = event.dataTransfer.files[0];
  switch (path.extname(file.name)) {
    case ".txt":
      store.dispatch("COMMAND_IMPORT_FROM_FILE", { filePath: file.path });
      break;
    case ".vvproj":
      store.dispatch("LOAD_PROJECT_FILE", { filePath: file.path });
      break;
    default:
      $q.dialog({
        title: "対応していないファイルです",
        message:
          "テキストファイル (.txt) とVOICEVOXプロジェクトファイル (.vvproj) に対応しています。",
        ok: {
          label: "閉じる",
          flat: true,
          textColor: "display",
        },
      });
  }
};
</script>

<style scoped lang="scss">
@use '@/styles/variables' as vars;
@use '@/styles/colors' as colors;

.q-header {
  height: vars.$header-height;
}

.layout-container {
  min-height: calc(100vh - #{vars.$menubar-height});
}

.q-layout-container > :deep(.absolute-full) {
  right: 0 !important;
  > .scroll {
    width: unset !important;
    overflow: hidden;
  }
}

.waiting-engine {
  background-color: rgba(colors.$display-rgb, 0.15);
  position: absolute;
  inset: 0;
  z-index: 10;
  display: flex;
  text-align: center;
  align-items: center;
  justify-content: center;

  > div {
    color: colors.$display;
    background: colors.$surface;
    border-radius: 6px;
    padding: 14px;
  }
}

.main-row-panes {
  flex-grow: 1;
  flex-shrink: 1;
  flex-basis: 0;

  display: flex;

  .q-splitter--horizontal {
    height: calc(
      100vh - #{vars.$menubar-height + vars.$header-height +
        vars.$window-border-width}
    );
  }
}

.ghost {
  background-color: rgba(colors.$display-rgb, 0.15);
}

.audio-cell-pane {
  flex-grow: 1;
  flex-shrink: 1;
  flex-basis: 0;

  position: relative;
  height: 100%;

  &.is-dragging {
    background-color: rgba(colors.$display-rgb, 0.15);
  }

  .audio-cells {
    overflow-x: hidden;
    overflow-y: scroll;

    position: absolute;
    top: 0;
    bottom: 0;
    left: 0;
    right: 0;

    padding-bottom: 70px;
  }

  .draggable-cursor {
    cursor: grab;
  }

  .add-button-wrapper {
    position: absolute;
    right: 0px;
    bottom: 0px;

    margin-right: 26px;
    margin-bottom: 10px;
  }
}

.q-splitter > :deep(.home-splitter) {
  background: colors.$splitter !important;
}
</style><|MERGE_RESOLUTION|>--- conflicted
+++ resolved
@@ -198,11 +198,8 @@
   Voice,
 } from "@/type/preload";
 import { parseCombo, setHotkeyFunctions } from "@/store/setting";
-<<<<<<< HEAD
 import cloneDeep from "clone-deep";
 import { voiceToVoiceId } from "@/lib/voice";
-=======
->>>>>>> 382753da
 
 const props =
   defineProps<{
