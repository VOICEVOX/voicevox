--- conflicted
+++ resolved
@@ -199,11 +199,7 @@
   HotkeyAction,
   HotkeyReturnType,
   SplitterPosition,
-<<<<<<< HEAD
-  EngineId,
-=======
   Voice,
->>>>>>> a22046c7
 } from "@/type/preload";
 import { parseCombo, setHotkeyFunctions } from "@/store/setting";
 import cloneDeep from "clone-deep";
@@ -411,12 +407,7 @@
     );
     const addAudioItem = async () => {
       const prevAudioKey = activeAudioKey.value;
-<<<<<<< HEAD
-      let engineId: EngineId | undefined = undefined;
-      let styleId: number | undefined = undefined;
-=======
       let voice: Voice | undefined = undefined;
->>>>>>> a22046c7
       let presetKey: string | undefined = undefined;
       if (prevAudioKey !== undefined) {
         voice = store.state.audioItems[prevAudioKey].voice;
