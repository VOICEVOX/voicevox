--- conflicted
+++ resolved
@@ -547,37 +547,12 @@
       // 辞書を同期
       await store.dispatch("SYNC_ALL_USER_DICT");
 
-<<<<<<< HEAD
-      // 新キャラが追加されている場合はキャラ並び替えダイアログを表示
-      const newCharacters = await store.dispatch("GET_NEW_CHARACTERS");
-      isCharacterOrderDialogOpenComputed.value = newCharacters.length > 0;
-
-      const filePath = store.state.projectFilePath;
-      if (filePath != undefined) {
-        await store.dispatch("LOAD_PROJECT_FILE", { filePath });
-      } else {
-        // 最初のAudioCellを作成
-        const audioItem = await store.dispatch("GENERATE_AUDIO_ITEM", {});
-        const newAudioKey = await store.dispatch("REGISTER_AUDIO_ITEM", {
-          audioItem,
-=======
       // プロジェクトファイルが指定されていればロード
       let projectFileLoaded = false;
       if (props.projectFilePath != undefined && props.projectFilePath !== "") {
         projectFileLoaded = await store.dispatch("LOAD_PROJECT_FILE", {
           filePath: props.projectFilePath,
->>>>>>> 351dc8c0
         });
-        focusCell({ audioKey: newAudioKey });
-
-        // 最初の話者を初期化
-        if (audioItem.engineId != undefined && audioItem.styleId != undefined) {
-          store.dispatch("SETUP_SPEAKER", {
-            audioKey: newAudioKey,
-            engineId: audioItem.engineId,
-            styleId: audioItem.styleId,
-          });
-        }
       }
 
       if (!projectFileLoaded) {
