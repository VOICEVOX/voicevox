<template>
  <menu-bar />

  <q-layout reveal elevated container class="layout-container">
    <header-bar />

    <q-page-container>
      <q-page class="main-row-panes">
        <progress-dialog />

        <!-- TODO: 複数エンジン対応 -->
        <div
          v-if="!isCompletedInitialStartup || allEngineState === 'STARTING'"
          class="waiting-engine"
        >
          <div>
            <q-spinner color="primary" size="2.5rem" />
            <div class="q-mt-xs">
              {{
                allEngineState === "STARTING"
                  ? "エンジン起動中・・・"
                  : "データ準備中・・・"
              }}
            </div>

            <template v-if="isEngineWaitingLong">
              <q-separator spaced />
              エンジン起動に時間がかかっています。<br />
              <q-btn
                outline
                @click="restartAppWithSafeMode"
                v-if="isMultipleEngine"
              >
                セーフモードで起動する</q-btn
              >
              <q-btn outline @click="openFaq" v-else>FAQを見る</q-btn>
            </template>
          </div>
        </div>
        <q-splitter
          horizontal
          reverse
          unit="px"
          :limits="[audioDetailPaneMinHeight, audioDetailPaneMaxHeight]"
          separator-class="home-splitter"
          :separator-style="{ height: shouldShowPanes ? '3px' : 0 }"
          class="full-width"
          before-class="overflow-hidden"
          :disable="!shouldShowPanes"
          :model-value="audioDetailPaneHeight"
          @update:model-value="updateAudioDetailPane"
        >
          <template #before>
            <q-splitter
              :limits="[MIN_PORTRAIT_PANE_WIDTH, MAX_PORTRAIT_PANE_WIDTH]"
              separator-class="home-splitter"
              :separator-style="{ width: shouldShowPanes ? '3px' : 0 }"
              before-class="overflow-hidden"
              :disable="!shouldShowPanes"
              :model-value="portraitPaneWidth"
              @update:model-value="updatePortraitPane"
            >
              <template #before>
                <character-portrait />
              </template>
              <template #after>
                <q-splitter
                  reverse
                  unit="px"
                  :limits="[audioInfoPaneMinWidth, audioInfoPaneMaxWidth]"
                  separator-class="home-splitter"
                  :separator-style="{ width: shouldShowPanes ? '3px' : 0 }"
                  class="full-width overflow-hidden"
                  :disable="!shouldShowPanes"
                  :model-value="audioInfoPaneWidth"
                  @update:model-value="updateAudioInfoPane"
                >
                  <template #before>
                    <div
                      class="audio-cell-pane"
                      :class="{ 'is-dragging': dragEventCounter > 0 }"
                      @dragenter="dragEventCounter++"
                      @dragleave="dragEventCounter--"
                      @dragover.prevent
                      @drop.prevent="
                        dragEventCounter = 0;
                        loadDraggedFile($event);
                      "
                    >
                      <draggable
                        class="audio-cells"
                        :modelValue="audioKeys"
                        @update:modelValue="updateAudioKeys"
                        :itemKey="itemKey"
                        ghost-class="ghost"
                        filter="input"
                        :preventOnFilter="false"
                      >
                        <template v-slot:item="{ element }">
                          <audio-cell
                            class="draggable-cursor"
                            :audioKey="element"
                            :ref="addAudioCellRef"
                            @focusCell="focusCell"
                          />
                        </template>
                      </draggable>
                      <div class="add-button-wrapper">
                        <q-btn
                          fab
                          icon="add"
                          color="primary-light"
                          text-color="display-on-primary"
                          :disable="uiLocked"
                          @click="addAudioItem"
                        ></q-btn>
                      </div>
                    </div>
                  </template>
                  <template #after>
                    <audio-info
                      v-if="activeAudioKey != undefined"
                      :activeAudioKey="activeAudioKey"
                    />
                  </template>
                </q-splitter>
              </template>
            </q-splitter>
          </template>
          <template #after>
            <audio-detail
              v-if="activeAudioKey != undefined"
              :activeAudioKey="activeAudioKey"
            />
          </template>
        </q-splitter>

        <q-resize-observer
          ref="resizeObserverRef"
          @resize="({ height }) => changeAudioDetailPaneMaxHeight(height)"
        />
      </q-page>
    </q-page-container>
  </q-layout>
  <help-dialog v-model="isHelpDialogOpenComputed" />
  <setting-dialog v-model="isSettingDialogOpenComputed" />
  <hotkey-setting-dialog v-model="isHotkeySettingDialogOpenComputed" />
  <header-bar-custom-dialog v-model="isToolbarSettingDialogOpenComputed" />
  <character-order-dialog
    v-if="orderedAllCharacterInfos.length > 0"
    :characterInfos="orderedAllCharacterInfos"
    v-model="isCharacterOrderDialogOpenComputed"
  />
  <default-style-list-dialog
    v-if="orderedAllCharacterInfos.length > 0"
    :characterInfos="orderedAllCharacterInfos"
    v-model="isDefaultStyleSelectDialogOpenComputed"
  />
  <dictionary-manage-dialog v-model="isDictionaryManageDialogOpenComputed" />
  <engine-manage-dialog v-model="isEngineManageDialogOpenComputed" />
  <accept-retrieve-telemetry-dialog
    v-model="isAcceptRetrieveTelemetryDialogOpenComputed"
  />
  <accept-terms-dialog v-model="isAcceptTermsDialogOpenComputed" />
</template>

<script lang="ts">
import {
  computed,
  defineComponent,
  onBeforeUpdate,
  onMounted,
  ref,
  watch,
} from "vue";
import { useStore } from "@/store";
import draggable from "vuedraggable";
import HeaderBar from "@/components/HeaderBar.vue";
import AudioCell from "@/components/AudioCell.vue";
import AudioDetail from "@/components/AudioDetail.vue";
import AudioInfo from "@/components/AudioInfo.vue";
import MenuBar from "@/components/MenuBar.vue";
import HelpDialog from "@/components/HelpDialog.vue";
import SettingDialog from "@/components/SettingDialog.vue";
import HotkeySettingDialog from "@/components/HotkeySettingDialog.vue";
import HeaderBarCustomDialog from "@/components/HeaderBarCustomDialog.vue";
import CharacterPortrait from "@/components/CharacterPortrait.vue";
import DefaultStyleListDialog from "@/components/DefaultStyleListDialog.vue";
import CharacterOrderDialog from "@/components/CharacterOrderDialog.vue";
import AcceptRetrieveTelemetryDialog from "@/components/AcceptRetrieveTelemetryDialog.vue";
import AcceptTermsDialog from "@/components/AcceptTermsDialog.vue";
import DictionaryManageDialog from "@/components/DictionaryManageDialog.vue";
import EngineManageDialog from "@/components/EngineManageDialog.vue";
import ProgressDialog from "@/components/ProgressDialog.vue";
import { AudioItem, EngineState } from "@/store/type";
import { QResizeObserver, useQuasar } from "quasar";
import path from "path";
import {
  HotkeyAction,
  HotkeyReturnType,
  SplitterPosition,
} from "@/type/preload";
import { parseCombo, setHotkeyFunctions } from "@/store/setting";
import cloneDeep from "clone-deep";

export default defineComponent({
  name: "EditorHome",

  components: {
    draggable,
    MenuBar,
    HeaderBar,
    AudioCell,
    AudioDetail,
    AudioInfo,
    HelpDialog,
    SettingDialog,
    HotkeySettingDialog,
    HeaderBarCustomDialog,
    CharacterPortrait,
    DefaultStyleListDialog,
    CharacterOrderDialog,
    AcceptRetrieveTelemetryDialog,
    AcceptTermsDialog,
    DictionaryManageDialog,
    EngineManageDialog,
    ProgressDialog,
  },

  setup() {
    const store = useStore();
    const $q = useQuasar();

    const audioItems = computed(() => store.state.audioItems);
    const audioKeys = computed(() => store.state.audioKeys);
    const uiLocked = computed(() => store.getters.UI_LOCKED);

    const isMultipleEngine = computed(() => store.state.engineIds.length > 1);

    // hotkeys handled by Mousetrap
    const hotkeyMap = new Map<HotkeyAction, () => HotkeyReturnType>([
      [
        "テキスト欄にフォーカスを戻す",
        () => {
          if (activeAudioKey.value !== undefined) {
            focusCell({ audioKey: activeAudioKey.value });
          }
          return false; // this is the same with event.preventDefault()
        },
      ],
      [
        // FIXME: テキスト欄にフォーカスがある状態でも実行できるようにする
        // https://github.com/VOICEVOX/voicevox/pull/1096#issuecomment-1378651920
        "テキスト欄を複製",
        () => {
          if (activeAudioKey.value != undefined) {
            duplicateAudioItem();
          }
          return false;
        },
      ],
    ]);

    setHotkeyFunctions(hotkeyMap);

    const removeAudioItem = async () => {
      if (activeAudioKey.value == undefined) throw new Error();
      audioCellRefs[activeAudioKey.value].removeCell();
    };

    // convert the hotkey array to Map to get value with keys easier
    // this only happens here where we deal with native methods
    const hotkeySettingsMap = computed(
      () =>
        new Map(
          store.state.hotkeySettings.map((obj) => [obj.action, obj.combination])
        )
    );

    // hotkeys handled by native, for they are made to be working while focusing input elements
    const hotkeyActionsNative = [
      (event: KeyboardEvent) => {
        if (
          !event.isComposing &&
          !uiLocked.value &&
          parseCombo(event) == hotkeySettingsMap.value.get("テキスト欄を追加")
        ) {
          addAudioItem();
          event.preventDefault();
        }
      },
      (event: KeyboardEvent) => {
        if (
          !event.isComposing &&
          !uiLocked.value &&
          parseCombo(event) == hotkeySettingsMap.value.get("テキスト欄を削除")
        ) {
          removeAudioItem();
          event.preventDefault();
        }
      },
      (event: KeyboardEvent) => {
        if (
          !event.isComposing &&
          !uiLocked.value &&
          parseCombo(event) ==
            hotkeySettingsMap.value.get("テキスト欄からフォーカスを外す")
        ) {
          if (document.activeElement instanceof HTMLInputElement) {
            document.activeElement.blur();
          }
          event.preventDefault();
        }
      },
    ];

    // view
    const DEFAULT_PORTRAIT_PANE_WIDTH = 25; // %
    const MIN_PORTRAIT_PANE_WIDTH = 0;
    const MAX_PORTRAIT_PANE_WIDTH = 40;
    const MIN_AUDIO_INFO_PANE_WIDTH = 160; // px
    const MAX_AUDIO_INFO_PANE_WIDTH = 250;
    const MIN_AUDIO_DETAIL_PANE_HEIGHT = 185; // px
    const MAX_AUDIO_DETAIL_PANE_HEIGHT = 500;

    const portraitPaneWidth = ref(0);
    const audioInfoPaneWidth = ref(0);
    const audioInfoPaneMinWidth = ref(0);
    const audioInfoPaneMaxWidth = ref(0);
    const audioDetailPaneHeight = ref(0);
    const audioDetailPaneMinHeight = ref(0);
    const audioDetailPaneMaxHeight = ref(0);

    const changeAudioDetailPaneMaxHeight = (height: number) => {
      if (!activeAudioKey.value) return;

      const maxHeight = height - 200;
      if (maxHeight > MAX_AUDIO_DETAIL_PANE_HEIGHT) {
        // 最大値以上なら最大値に設定
        audioDetailPaneMaxHeight.value = MAX_AUDIO_DETAIL_PANE_HEIGHT;
      } else if (height < 200 + MIN_AUDIO_DETAIL_PANE_HEIGHT) {
        // 最低値以下になってしまう場合は無制限に
        audioDetailPaneMaxHeight.value = Infinity;
      } else {
        audioDetailPaneMaxHeight.value = maxHeight;
      }
    };

    const splitterPosition = computed<SplitterPosition>(
      () => store.state.splitterPosition
    );

    const updateSplitterPosition = async (
      propertyName: keyof SplitterPosition,
      newValue: number
    ) => {
      const newSplitterPosition = {
        ...splitterPosition.value,
        [propertyName]: newValue,
      };
      store.dispatch("SET_SPLITTER_POSITION", {
        splitterPosition: newSplitterPosition,
      });
    };

    const updatePortraitPane = async (width: number) => {
      portraitPaneWidth.value = width;
      await updateSplitterPosition("portraitPaneWidth", width);
    };

    const updateAudioInfoPane = async (width: number) => {
      audioInfoPaneWidth.value = width;
      await updateSplitterPosition("audioInfoPaneWidth", width);
    };

    const updateAudioDetailPane = async (height: number) => {
      audioDetailPaneHeight.value = height;
      await updateSplitterPosition("audioDetailPaneHeight", height);
    };

    // component
    let audioCellRefs: Record<string, typeof AudioCell> = {};
    const addAudioCellRef = (audioCellRef: typeof AudioCell) => {
      if (audioCellRef) {
        audioCellRefs[audioCellRef.audioKey] = audioCellRef;
      }
    };
    onBeforeUpdate(() => {
      audioCellRefs = {};
    });

    const resizeObserverRef = ref<QResizeObserver>();

    // DaD
    const updateAudioKeys = (audioKeys: string[]) =>
      store.dispatch("COMMAND_SET_AUDIO_KEYS", { audioKeys });
    const itemKey = (key: string) => key;

    // セルを追加
    const activeAudioKey = computed<string | undefined>(
      () => store.getters.ACTIVE_AUDIO_KEY
    );
    const addAudioItem = async () => {
      const prevAudioKey = activeAudioKey.value;
      let engineId: string | undefined = undefined;
      let speakerId: string | undefined = undefined;
      let styleId: number | undefined = undefined;
      let presetKey: string | undefined = undefined;
      if (prevAudioKey !== undefined) {
        engineId = store.state.audioItems[prevAudioKey].engineId;
        speakerId = store.state.audioItems[prevAudioKey].speakerId;
        styleId = store.state.audioItems[prevAudioKey].styleId;
        presetKey = store.state.audioItems[prevAudioKey].presetKey;
      }
      let baseAudioItem: AudioItem | undefined = undefined;
      if (store.state.inheritAudioInfo) {
        baseAudioItem = prevAudioKey
          ? store.state.audioItems[prevAudioKey]
          : undefined;
      }
      //パラメータ引き継ぎがONの場合は話速等のパラメータを引き継いでテキスト欄を作成する
      //パラメータ引き継ぎがOFFの場合、baseAudioItemがundefinedになっているのでパラメータ引き継ぎは行われない
      const audioItem = await store.dispatch("GENERATE_AUDIO_ITEM", {
        engineId,
        speakerId,
        styleId,
        presetKey,
        baseAudioItem,
      });

      const newAudioKey = await store.dispatch("COMMAND_REGISTER_AUDIO_ITEM", {
        audioItem,
        prevAudioKey: activeAudioKey.value,
        applyPreset: true,
      });
      audioCellRefs[newAudioKey].focusTextField();
    };
    const duplicateAudioItem = async () => {
      const prevAudioKey = activeAudioKey.value;

      // audioItemが選択されていない状態で押されたら何もしない
      if (prevAudioKey == undefined) return;

      const prevAudioItem = store.state.audioItems[prevAudioKey];

      const newAudioKey = await store.dispatch("COMMAND_REGISTER_AUDIO_ITEM", {
        audioItem: cloneDeep(prevAudioItem),
        prevAudioKey: activeAudioKey.value,
        applyPreset: false,
      });
      audioCellRefs[newAudioKey].focusTextField();
    };

    // Pane
    const shouldShowPanes = computed<boolean>(
      () => store.getters.SHOULD_SHOW_PANES
    );
    watch(shouldShowPanes, (val, old) => {
      if (val === old) return;

      if (val) {
        const clamp = (value: number, min: number, max: number) =>
          Math.max(Math.min(value, max), min);

        // 設定ファイルを書き換えれば異常な値が入り得るのですべてclampしておく
        portraitPaneWidth.value = clamp(
          splitterPosition.value.portraitPaneWidth ??
            DEFAULT_PORTRAIT_PANE_WIDTH,
          MIN_PORTRAIT_PANE_WIDTH,
          MAX_PORTRAIT_PANE_WIDTH
        );

        audioInfoPaneWidth.value = clamp(
          splitterPosition.value.audioInfoPaneWidth ??
            MIN_AUDIO_INFO_PANE_WIDTH,
          MIN_AUDIO_INFO_PANE_WIDTH,
          MAX_AUDIO_INFO_PANE_WIDTH
        );
        audioInfoPaneMinWidth.value = MIN_AUDIO_INFO_PANE_WIDTH;
        audioInfoPaneMaxWidth.value = MAX_AUDIO_INFO_PANE_WIDTH;

        audioDetailPaneMinHeight.value = MIN_AUDIO_DETAIL_PANE_HEIGHT;
        changeAudioDetailPaneMaxHeight(
          resizeObserverRef.value?.$el.parentElement.clientHeight
        );

        audioDetailPaneHeight.value = clamp(
          splitterPosition.value.audioDetailPaneHeight ??
            MIN_AUDIO_DETAIL_PANE_HEIGHT,
          audioDetailPaneMinHeight.value,
          audioDetailPaneMaxHeight.value
        );
      } else {
        portraitPaneWidth.value = 0;
        audioInfoPaneWidth.value = 0;
        audioInfoPaneMinWidth.value = 0;
        audioInfoPaneMaxWidth.value = 0;
        audioDetailPaneHeight.value = 0;
        audioDetailPaneMinHeight.value = 0;
        audioDetailPaneMaxHeight.value = 0;
      }
    });

    // セルをフォーカス
    const focusCell = ({ audioKey }: { audioKey: string }) => {
      audioCellRefs[audioKey].focusTextField();
    };

    // Electronのデフォルトのundo/redoを無効化
    const disableDefaultUndoRedo = (event: KeyboardEvent) => {
      // ctrl+z, ctrl+shift+z, ctrl+y
      if (
        event.ctrlKey &&
        (event.key == "z" || (!event.shiftKey && event.key == "y"))
      ) {
        event.preventDefault();
      }
    };

    // ソフトウェアを初期化
    const isCompletedInitialStartup = ref(false);
    onMounted(async () => {
      await store.dispatch("GET_ENGINE_INFOS");

      let engineIds: string[];
      if (store.state.isSafeMode) {
        // デフォルトエンジンだけを含める
        const main = Object.values(store.state.engineInfos).find(
          (engine) => engine.type === "default"
        );
        if (!main) {
          throw new Error("No main engine found");
        }
        engineIds = [main.uuid];
      } else {
        engineIds = store.state.engineIds;
      }
      await store.dispatch("LOAD_USER_CHARACTER_ORDER");
      await store.dispatch("POST_ENGINE_START", {
        engineIds,
      });

      // 辞書を同期
      await store.dispatch("SYNC_ALL_USER_DICT");

<<<<<<< HEAD
      // 新キャラが追加されている場合はキャラ並び替えダイアログを表示
      const newCharacters = await store.dispatch("GET_NEW_CHARACTERS");
      isCharacterOrderDialogOpenComputed.value = newCharacters.length > 0;

      const filePath = store.state.projectFilePath;
      if (filePath != undefined) {
        await store.dispatch("LOAD_PROJECT_FILE", { filePath });
      } else {
        // 最初のAudioCellを作成
        const audioItem = await store.dispatch("GENERATE_AUDIO_ITEM", {});
        const audioKey = await store.dispatch("REGISTER_AUDIO_ITEM", {
          audioItem,
=======
      // 最初のAudioCellを作成
      const audioItem: AudioItem = await store.dispatch(
        "GENERATE_AUDIO_ITEM",
        {}
      );
      const newAudioKey = await store.dispatch("REGISTER_AUDIO_ITEM", {
        audioItem,
      });
      focusCell({ audioKey: newAudioKey });

      // 最初の話者を初期化
      if (audioItem.engineId != undefined && audioItem.styleId != undefined) {
        store.dispatch("SETUP_SPEAKER", {
          audioKey: newAudioKey,
          engineId: audioItem.engineId,
          styleId: audioItem.styleId,
>>>>>>> a5a475ec
        });
        focusCell({ audioKey });

        // 最初の話者を初期化
        if (audioItem.engineId != undefined && audioItem.styleId != undefined) {
          store.dispatch("SETUP_SPEAKER", {
            audioKey: audioKey,
            engineId: audioItem.engineId,
            styleId: audioItem.styleId,
          });
        }
      }

      // ショートカットキーの設定
      document.addEventListener("keydown", disableDefaultUndoRedo);

      hotkeyActionsNative.forEach((item) => {
        document.addEventListener("keyup", item);
      });

      isAcceptRetrieveTelemetryDialogOpenComputed.value =
        store.state.acceptRetrieveTelemetry === "Unconfirmed";

      isAcceptTermsDialogOpenComputed.value =
        process.env.NODE_ENV == "production" &&
        store.state.acceptTerms !== "Accepted";

      isCompletedInitialStartup.value = true;
    });

    // エンジン待機
    // TODO: 個別のエンジンの状態をUIで確認できるようにする
    const allEngineState = computed(() => {
      const engineStates = store.state.engineStates;

      let lastEngineState: EngineState | undefined = undefined;

      // 登録されているすべてのエンジンについて状態を確認する
      for (const engineId of store.state.engineIds) {
        const engineState: EngineState | undefined = engineStates[engineId];
        if (engineState === undefined)
          throw new Error(`No such engineState set: engineId == ${engineId}`);

        // FIXME: 1つでも接続テストに成功していないエンジンがあれば、暫定的に起動中とする
        if (engineState === "STARTING") {
          return engineState;
        }

        lastEngineState = engineState;
      }

      return lastEngineState; // FIXME: 暫定的に1つのエンジンの状態を返す
    });

    const isEngineWaitingLong = ref<boolean>(false);
    let engineTimer: number | undefined = undefined;
    watch(allEngineState, (newEngineState) => {
      if (engineTimer !== undefined) {
        clearTimeout(engineTimer);
        engineTimer = undefined;
      }
      if (newEngineState === "STARTING") {
        isEngineWaitingLong.value = false;
        engineTimer = window.setTimeout(() => {
          isEngineWaitingLong.value = true;
        }, 60000);
      } else {
        isEngineWaitingLong.value = false;
      }
    });
    const restartAppWithSafeMode = () => {
      store.dispatch("RESTART_APP", { isSafeMode: true });
    };

    const openFaq = () => {
      window.open("https://voicevox.hiroshiba.jp/qa/", "_blank");
    };

    // ライセンス表示
    const isHelpDialogOpenComputed = computed({
      get: () => store.state.isHelpDialogOpen,
      set: (val) =>
        store.dispatch("SET_DIALOG_OPEN", { isHelpDialogOpen: val }),
    });

    // 設定
    const isSettingDialogOpenComputed = computed({
      get: () => store.state.isSettingDialogOpen,
      set: (val) =>
        store.dispatch("SET_DIALOG_OPEN", { isSettingDialogOpen: val }),
    });

    // ショートカットキー設定
    const isHotkeySettingDialogOpenComputed = computed({
      get: () => store.state.isHotkeySettingDialogOpen,
      set: (val) =>
        store.dispatch("SET_DIALOG_OPEN", {
          isHotkeySettingDialogOpen: val,
        }),
    });

    // ツールバーのカスタム設定
    const isToolbarSettingDialogOpenComputed = computed({
      get: () => store.state.isToolbarSettingDialogOpen,
      set: (val) =>
        store.dispatch("SET_DIALOG_OPEN", {
          isToolbarSettingDialogOpen: val,
        }),
    });

    // 利用規約表示
    const isAcceptTermsDialogOpenComputed = computed({
      get: () => store.state.isAcceptTermsDialogOpen,
      set: (val) =>
        store.dispatch("SET_DIALOG_OPEN", {
          isAcceptTermsDialogOpen: val,
        }),
    });

    // キャラクター並び替え
    const orderedAllCharacterInfos = computed(
      () => store.getters.GET_ORDERED_ALL_CHARACTER_INFOS
    );
    const isCharacterOrderDialogOpenComputed = computed({
      get: () =>
        !store.state.isAcceptTermsDialogOpen &&
        store.state.isCharacterOrderDialogOpen,
      set: (val) =>
        store.dispatch("SET_DIALOG_OPEN", {
          isCharacterOrderDialogOpen: val,
        }),
    });

    // デフォルトスタイル選択
    const isDefaultStyleSelectDialogOpenComputed = computed({
      get: () =>
        !store.state.isAcceptTermsDialogOpen &&
        !store.state.isCharacterOrderDialogOpen &&
        store.state.isDefaultStyleSelectDialogOpen,
      set: (val) =>
        store.dispatch("SET_DIALOG_OPEN", {
          isDefaultStyleSelectDialogOpen: val,
        }),
    });

    // エンジン管理
    const isEngineManageDialogOpenComputed = computed({
      get: () => store.state.isEngineManageDialogOpen,
      set: (val) =>
        store.dispatch("SET_DIALOG_OPEN", {
          isEngineManageDialogOpen: val,
        }),
    });

    // 読み方＆アクセント辞書
    const isDictionaryManageDialogOpenComputed = computed({
      get: () => store.state.isDictionaryManageDialogOpen,
      set: (val) =>
        store.dispatch("SET_DIALOG_OPEN", {
          isDictionaryManageDialogOpen: val,
        }),
    });

    const isAcceptRetrieveTelemetryDialogOpenComputed = computed({
      get: () =>
        !store.state.isAcceptTermsDialogOpen &&
        !store.state.isCharacterOrderDialogOpen &&
        !store.state.isDefaultStyleSelectDialogOpen &&
        store.state.isAcceptRetrieveTelemetryDialogOpen,
      set: (val) =>
        store.dispatch("SET_DIALOG_OPEN", {
          isAcceptRetrieveTelemetryDialogOpen: val,
        }),
    });

    // ドラッグ＆ドロップ
    const dragEventCounter = ref(0);
    const loadDraggedFile = (event?: { dataTransfer: DataTransfer }) => {
      if (!event || event.dataTransfer.files.length === 0) return;
      const file = event.dataTransfer.files[0];
      switch (path.extname(file.name)) {
        case ".txt":
          store.dispatch("COMMAND_IMPORT_FROM_FILE", { filePath: file.path });
          break;
        case ".vvproj":
          store.dispatch("LOAD_PROJECT_FILE", { filePath: file.path });
          break;
        default:
          $q.dialog({
            title: "対応していないファイルです",
            message:
              "テキストファイル (.txt) とVOICEVOXプロジェクトファイル (.vvproj) に対応しています。",
            ok: {
              label: "閉じる",
              flat: true,
              textColor: "display",
            },
          });
      }
    };

    return {
      audioItems,
      audioKeys,
      uiLocked,
      addAudioCellRef,
      activeAudioKey,
      itemKey,
      updateAudioKeys,
      addAudioItem,
      shouldShowPanes,
      focusCell,
      changeAudioDetailPaneMaxHeight,
      resizeObserverRef,
      MIN_PORTRAIT_PANE_WIDTH,
      MAX_PORTRAIT_PANE_WIDTH,
      portraitPaneWidth,
      audioInfoPaneWidth,
      audioInfoPaneMinWidth,
      audioInfoPaneMaxWidth,
      audioDetailPaneHeight,
      audioDetailPaneMinHeight,
      audioDetailPaneMaxHeight,
      updatePortraitPane,
      updateAudioInfoPane,
      updateAudioDetailPane,
      isCompletedInitialStartup,
      allEngineState,
      isEngineWaitingLong,
      isMultipleEngine,
      restartAppWithSafeMode,
      openFaq,
      isHelpDialogOpenComputed,
      isSettingDialogOpenComputed,
      isHotkeySettingDialogOpenComputed,
      isToolbarSettingDialogOpenComputed,
      orderedAllCharacterInfos,
      isCharacterOrderDialogOpenComputed,
      isDefaultStyleSelectDialogOpenComputed,
      isEngineManageDialogOpenComputed,
      isDictionaryManageDialogOpenComputed,
      isAcceptRetrieveTelemetryDialogOpenComputed,
      isAcceptTermsDialogOpenComputed,
      dragEventCounter,
      loadDraggedFile,
    };
  },
});
</script>

<style scoped lang="scss">
@use '@/styles/variables' as vars;
@use '@/styles/colors' as colors;

.q-header {
  height: vars.$header-height;
}

.layout-container {
  min-height: calc(100vh - #{vars.$menubar-height});
}

.q-layout-container > :deep(.absolute-full) {
  right: 0 !important;
  > .scroll {
    width: unset !important;
    overflow: hidden;
  }
}

.waiting-engine {
  background-color: rgba(colors.$display-rgb, 0.15);
  position: absolute;
  inset: 0;
  z-index: 10;
  display: flex;
  text-align: center;
  align-items: center;
  justify-content: center;

  > div {
    color: colors.$display;
    background: colors.$surface;
    border-radius: 6px;
    padding: 14px;
  }
}

.main-row-panes {
  flex-grow: 1;
  flex-shrink: 1;
  flex-basis: 0;

  display: flex;

  .q-splitter--horizontal {
    height: calc(
      100vh - #{vars.$menubar-height + vars.$header-height +
        vars.$window-border-width}
    );
  }
}

.ghost {
  background-color: rgba(colors.$display-rgb, 0.15);
}

.audio-cell-pane {
  flex-grow: 1;
  flex-shrink: 1;
  flex-basis: 0;

  position: relative;
  height: 100%;

  &.is-dragging {
    background-color: rgba(colors.$display-rgb, 0.15);
  }

  .audio-cells {
    overflow-x: hidden;
    overflow-y: scroll;

    position: absolute;
    top: 0;
    bottom: 0;
    left: 0;
    right: 0;

    padding-bottom: 70px;
  }

  .draggable-cursor {
    cursor: grab;
  }

  .add-button-wrapper {
    position: absolute;
    right: 0px;
    bottom: 0px;

    margin-right: 26px;
    margin-bottom: 10px;
  }
}

.q-splitter > :deep(.home-splitter) {
  background: colors.$splitter !important;
}
</style><|MERGE_RESOLUTION|>--- conflicted
+++ resolved
@@ -543,7 +543,6 @@
       // 辞書を同期
       await store.dispatch("SYNC_ALL_USER_DICT");
 
-<<<<<<< HEAD
       // 新キャラが追加されている場合はキャラ並び替えダイアログを表示
       const newCharacters = await store.dispatch("GET_NEW_CHARACTERS");
       isCharacterOrderDialogOpenComputed.value = newCharacters.length > 0;
@@ -554,33 +553,15 @@
       } else {
         // 最初のAudioCellを作成
         const audioItem = await store.dispatch("GENERATE_AUDIO_ITEM", {});
-        const audioKey = await store.dispatch("REGISTER_AUDIO_ITEM", {
+        const newAudioKey = await store.dispatch("REGISTER_AUDIO_ITEM", {
           audioItem,
-=======
-      // 最初のAudioCellを作成
-      const audioItem: AudioItem = await store.dispatch(
-        "GENERATE_AUDIO_ITEM",
-        {}
-      );
-      const newAudioKey = await store.dispatch("REGISTER_AUDIO_ITEM", {
-        audioItem,
-      });
-      focusCell({ audioKey: newAudioKey });
-
-      // 最初の話者を初期化
-      if (audioItem.engineId != undefined && audioItem.styleId != undefined) {
-        store.dispatch("SETUP_SPEAKER", {
-          audioKey: newAudioKey,
-          engineId: audioItem.engineId,
-          styleId: audioItem.styleId,
->>>>>>> a5a475ec
         });
-        focusCell({ audioKey });
+        focusCell({ audioKey: newAudioKey });
 
         // 最初の話者を初期化
         if (audioItem.engineId != undefined && audioItem.styleId != undefined) {
           store.dispatch("SETUP_SPEAKER", {
-            audioKey: audioKey,
+            audioKey: newAudioKey,
             engineId: audioItem.engineId,
             styleId: audioItem.styleId,
           });
