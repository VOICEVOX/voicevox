--- conflicted
+++ resolved
@@ -165,10 +165,7 @@
   <dictionary-manage-dialog v-model="isDictionaryManageDialogOpenComputed" />
   <engine-manage-dialog v-model="isEngineManageDialogOpenComputed" />
   <library-manage-dialog v-model="isLibraryManageDialogOpenComputed" />
-<<<<<<< HEAD
   <library-install-dialog v-model="isLibraryInstallDialogOpenComputed" />
-=======
->>>>>>> fb98a358
   <accept-retrieve-telemetry-dialog
     v-model="isAcceptRetrieveTelemetryDialogOpenComputed"
   />
@@ -201,10 +198,7 @@
 import EngineManageDialog from "@/components/EngineManageDialog.vue";
 import ProgressDialog from "@/components/ProgressDialog.vue";
 import LibraryManageDialog from "@/components/LibraryManageDialog.vue";
-<<<<<<< HEAD
 import LibraryInstallDialog from "@/components/LibraryInstallDialog.vue";
-=======
->>>>>>> fb98a358
 
 import { AudioItem, EngineState } from "@/store/type";
 import {
@@ -778,11 +772,7 @@
     }),
 });
 
-<<<<<<< HEAD
 // 音声ライブラリの管理
-=======
-// 音声ライブラリのダウンロード
->>>>>>> fb98a358
 const isLibraryManageDialogOpenComputed = computed({
   get: () => store.state.isLibraryManageDialogOpen,
   set: (val) =>
@@ -791,7 +781,6 @@
     }),
 });
 
-<<<<<<< HEAD
 // 音声ライブラリのインストール
 const isLibraryInstallDialogOpenComputed = computed({
   get: () => store.state.isLibraryInstallDialogOpen,
@@ -801,8 +790,6 @@
     }),
 });
 
-=======
->>>>>>> fb98a358
 const isAcceptRetrieveTelemetryDialogOpenComputed = computed({
   get: () =>
     !store.state.isAcceptTermsDialogOpen &&
