--- conflicted
+++ resolved
@@ -184,12 +184,8 @@
   START_WAITING_ENGINE,
   STOP_CONTINUOUSLY_AUDIO,
 } from "@/store/audio";
-<<<<<<< HEAD
 import { UI_LOCKED, CREATE_HELP_WINDOW, UPDATE_MENU } from "@/store/ui";
-=======
-import { UI_LOCKED, CREATE_HELP_WINDOW } from "@/store/ui";
 import Mousetrap from "mousetrap";
->>>>>>> 774bcb26
 
 export default defineComponent({
   name: "Home",
