<template>
  <menu-bar />

  <q-layout reveal elevated>
    <header-bar />

    <q-page-container>
      <q-page class="main-row-panes">
        <div v-if="engineState === 'STARTING'" class="waiting-engine">
          <div>
            <q-spinner color="primary" size="2.5rem" />
            <div>エンジン起動中・・・</div>
          </div>
        </div>
        <q-splitter
          horizontal
          reverse
          unit="px"
          :limits="[audioDetailPaneMinHeight, audioDetailPaneMaxHeight]"
          separator-class="bg-primary"
          :separator-style="{ height: shouldShowPanes ? '3px' : 0 }"
          class="full-width"
          before-class="overflow-hidden"
          :disable="!shouldShowPanes"
          v-model="audioDetailPaneHeight"
        >
          <template #before>
            <q-splitter
              :limits="[MIN_PORTRAIT_PANE_WIDTH, MAX_PORTRAIT_PANE_WIDTH]"
              separator-class="bg-primary"
              :separator-style="{ width: shouldShowPanes ? '3px' : 0 }"
              before-class="overflow-hidden"
              :disable="!shouldShowPanes"
              v-model="portraitPaneWidth"
            >
              <template #before>
                <character-portrait />
              </template>
              <template #after>
                <q-splitter
                  reverse
                  unit="px"
                  :limits="[audioInfoPaneMinWidth, audioInfoPaneMaxWidth]"
                  separator-class="bg-primary"
                  :separator-style="{ width: shouldShowPanes ? '3px' : 0 }"
                  class="full-width overflow-hidden"
                  :disable="!shouldShowPanes"
                  v-model="audioInfoPaneWidth"
                >
                  <template #before>
                    <div
                      class="audio-cell-pane"
                      :class="{ 'is-dragging': dragEventCounter > 0 }"
                      @dragenter="dragEventCounter++"
                      @dragleave="dragEventCounter--"
                      @dragover.prevent
                      @drop.prevent="
                        dragEventCounter = 0;
                        loadDraggedFile($event);
                      "
                    >
                      <draggable
                        class="audio-cells"
                        :modelValue="audioKeys"
                        @update:modelValue="updateAudioKeys"
                        :itemKey="itemKey"
                        ghost-class="ghost"
                        handle=".item-handle"
                      >
                        <template v-slot:item="{ element }">
                          <audio-cell
                            :audioKey="element"
                            :ref="addAudioCellRef"
                            @focusCell="focusCell"
                          />
                        </template>
                      </draggable>
                      <div class="add-button-wrapper">
                        <q-btn
                          fab
                          icon="add"
                          color="primary-light"
                          text-color="display-dark"
                          :disable="uiLocked"
                          @click="addAudioItem"
                        ></q-btn>
                      </div>
                    </div>
                  </template>
                  <template #after>
                    <audio-info
                      v-if="activeAudioKey != undefined"
                      :activeAudioKey="activeAudioKey"
                    />
                  </template>
                </q-splitter>
              </template>
            </q-splitter>
          </template>
          <template #after>
            <audio-detail
              v-if="activeAudioKey != undefined"
              :activeAudioKey="activeAudioKey"
            />
          </template>
        </q-splitter>

        <q-resize-observer
          ref="resizeObserverRef"
          @resize="({ height }) => changeAudioDetailPaneMaxHeight(height)"
        />
      </q-page>
    </q-page-container>
  </q-layout>
  <dialog-container />
</template>

<script lang="ts">
import {
  computed,
  defineComponent,
  onBeforeUpdate,
  onMounted,
  ref,
  watch,
} from "vue";
import { useStore } from "@/store";
import draggable from "vuedraggable";
import HeaderBar from "@/components/HeaderBar.vue";
import AudioCell from "@/components/AudioCell.vue";
import AudioDetail from "@/components/AudioDetail.vue";
import AudioInfo from "@/components/AudioInfo.vue";
import MenuBar from "@/components/MenuBar.vue";
import CharacterPortrait from "@/components/CharacterPortrait.vue";
import DialogContainer from "@/components/DialogContainer.vue";
import { AudioItem } from "@/store/type";
import { QResizeObserver } from "quasar";
import path from "path";
import { HotkeyAction, HotkeyReturnType } from "@/type/preload";
import { parseCombo, setHotkeyFunctions } from "@/store/setting";
import { useGtm } from "@gtm-support/vue-gtm";

export default defineComponent({
  name: "Home",

  components: {
    draggable,
    MenuBar,
    HeaderBar,
    AudioCell,
    AudioDetail,
    AudioInfo,
    CharacterPortrait,
    DialogContainer,
  },

  setup() {
    const store = useStore();

    const audioKeys = computed(() => store.state.audioKeys);
    const uiLocked = computed(() => store.getters.UI_LOCKED);

    // hotkeys handled by Mousetrap
    const hotkeyMap = new Map<HotkeyAction, () => HotkeyReturnType>([
      [
        "テキスト欄にフォーカスを戻す",
        () => {
          if (activeAudioKey.value !== undefined) {
            focusCell({ audioKey: activeAudioKey.value });
          }
          return false; // this is the same with event.preventDefault()
        },
      ],
    ]);

    setHotkeyFunctions(hotkeyMap);

    const removeAudioItem = async () => {
      if (activeAudioKey.value == undefined) throw new Error();
      audioCellRefs[activeAudioKey.value].removeCell();
    };

    // convert the hotkey array to Map to get value with keys easier
    // this only happens here where we deal with native methods
    const hotkeySettingsMap = computed(
      () =>
        new Map(
          store.state.hotkeySettings.map((obj) => [obj.action, obj.combination])
        )
    );

    // hotkeys handled by native, for they are made to be working while focusing input elements
    const hotkeyActionsNative = [
      (event: KeyboardEvent) => {
        if (
          !event.isComposing &&
          !uiLocked.value &&
          parseCombo(event) == hotkeySettingsMap.value.get("テキスト欄を追加")
        ) {
          addAudioItem();
          event.preventDefault();
        }
      },
      (event: KeyboardEvent) => {
        if (
          !event.isComposing &&
          !uiLocked.value &&
          parseCombo(event) == hotkeySettingsMap.value.get("テキスト欄を削除")
        ) {
          removeAudioItem();
          event.preventDefault();
        }
      },
      (event: KeyboardEvent) => {
        if (
          !event.isComposing &&
          !uiLocked.value &&
          parseCombo(event) ==
            hotkeySettingsMap.value.get("テキスト欄からフォーカスを外す")
        ) {
          if (document.activeElement instanceof HTMLInputElement) {
            document.activeElement.blur();
          }
          event.preventDefault();
        }
      },
    ];

    // view
    const DEFAULT_PORTRAIT_PANE_WIDTH = 25; // %
    const MIN_PORTRAIT_PANE_WIDTH = 0;
    const MAX_PORTRAIT_PANE_WIDTH = 40;
    const MIN_AUDIO_INFO_PANE_WIDTH = 160; // px
    const MAX_AUDIO_INFO_PANE_WIDTH = 250;
    const MIN_AUDIO_DETAIL_PANE_HEIGHT = 185; // px
    const MAX_AUDIO_DETAIL_PANE_HEIGHT = 500;

    const portraitPaneWidth = ref(0);
    const audioInfoPaneWidth = ref(0);
    const audioInfoPaneMinWidth = ref(0);
    const audioInfoPaneMaxWidth = ref(0);
    const audioDetailPaneHeight = ref(0);
    const audioDetailPaneMinHeight = ref(0);
    const audioDetailPaneMaxHeight = ref(0);

    const changeAudioDetailPaneMaxHeight = (height: number) => {
      if (!activeAudioKey.value) return;

      const maxHeight = height - 200;
      if (maxHeight > MAX_AUDIO_DETAIL_PANE_HEIGHT) {
        // 最大値以上なら最大値に設定
        audioDetailPaneMaxHeight.value = MAX_AUDIO_DETAIL_PANE_HEIGHT;
      } else if (height < 200 + MIN_AUDIO_DETAIL_PANE_HEIGHT) {
        // 最低値以下になってしまう場合は無制限に
        audioDetailPaneMaxHeight.value = Infinity;
      } else {
        audioDetailPaneMaxHeight.value = maxHeight;
      }
    };

    // component
    let audioCellRefs: Record<string, typeof AudioCell> = {};
    const addAudioCellRef = (audioCellRef: typeof AudioCell) => {
      if (audioCellRef) {
        audioCellRefs[audioCellRef.audioKey] = audioCellRef;
      }
    };
    onBeforeUpdate(() => {
      audioCellRefs = {};
    });

    const resizeObserverRef = ref<QResizeObserver>();

    // DaD
    const updateAudioKeys = (audioKeys: string[]) =>
      store.dispatch("COMMAND_SET_AUDIO_KEYS", { audioKeys });
    const itemKey = (key: string) => key;

    // セルを追加
    const activeAudioKey = computed<string | undefined>(
      () => store.getters.ACTIVE_AUDIO_KEY
    );
    const addAudioItem = async () => {
      const prevAudioKey = activeAudioKey.value;
      let styleId: number | undefined = undefined;
      let presetKey: string | undefined = undefined;
      if (prevAudioKey !== undefined) {
        styleId = store.state.audioItems[prevAudioKey].styleId;
        presetKey = store.state.audioItems[prevAudioKey].presetKey;
      }
      let audioItem: AudioItem;
      let baseAudioItem: AudioItem | undefined = undefined;
      if (store.state.inheritAudioInfo) {
        baseAudioItem = prevAudioKey
          ? store.state.audioItems[prevAudioKey]
          : undefined;
      }
      //パラメータ引き継ぎがONの場合は話速等のパラメータを引き継いでテキスト欄を作成する
      //パラメータ引き継ぎがOFFの場合、baseAudioItemがundefinedになっているのでパラメータ引き継ぎは行われない
      audioItem = await store.dispatch("GENERATE_AUDIO_ITEM", {
        styleId,
        presetKey,
        baseAudioItem,
      });

      const newAudioKey = await store.dispatch("COMMAND_REGISTER_AUDIO_ITEM", {
        audioItem,
        prevAudioKey: activeAudioKey.value,
      });
      audioCellRefs[newAudioKey].focusTextField();
    };

    // Pane
    const shouldShowPanes = computed<boolean>(
      () => store.getters.SHOULD_SHOW_PANES
    );
    watch(shouldShowPanes, (val, old) => {
      if (val === old) return;

      if (val) {
        portraitPaneWidth.value = DEFAULT_PORTRAIT_PANE_WIDTH;
        audioInfoPaneWidth.value = MIN_AUDIO_INFO_PANE_WIDTH;
        audioInfoPaneMinWidth.value = MIN_AUDIO_INFO_PANE_WIDTH;
        audioInfoPaneMaxWidth.value = MAX_AUDIO_INFO_PANE_WIDTH;
        audioDetailPaneHeight.value = MIN_AUDIO_DETAIL_PANE_HEIGHT;
        audioDetailPaneMinHeight.value = MIN_AUDIO_DETAIL_PANE_HEIGHT;
        changeAudioDetailPaneMaxHeight(
          resizeObserverRef.value?.$el.parentElement.clientHeight
        );
      } else {
        portraitPaneWidth.value = 0;
        audioInfoPaneWidth.value = 0;
        audioInfoPaneMinWidth.value = 0;
        audioInfoPaneMaxWidth.value = 0;
        audioDetailPaneHeight.value = 0;
        audioDetailPaneMinHeight.value = 0;
        audioDetailPaneMaxHeight.value = 0;
      }
    });

    // セルをフォーカス
    const focusCell = ({ audioKey }: { audioKey: string }) => {
      audioCellRefs[audioKey].focusTextField();
    };

    const disableDefaultUndoRedo = (event: KeyboardEvent) => {
      // ctrl+z, ctrl+shift+z, ctrl+y
      if (
        event.ctrlKey &&
        (event.key == "z" || (!event.shiftKey && event.key == "y"))
      ) {
        event.preventDefault();
      }
    };

    const characterInfos = computed(() => store.state.characterInfos);

    // プロジェクトを初期化
    onMounted(async () => {
<<<<<<< HEAD
      await Promise.all([
        store.dispatch("LOAD_CHARACTER"),
        store.dispatch("LOAD_DEFAULT_STYLE_IDS"),
      ]);
=======
      await store.dispatch("START_WAITING_ENGINE");
      await store.dispatch("LOAD_CHARACTER");
      await store.dispatch("LOAD_DEFAULT_STYLE_IDS");
>>>>>>> 9c73c8a5

      let isUnsetDefaultStyleIds = false;
      if (characterInfos.value == undefined) throw new Error();

      for (const info of characterInfos.value) {
        isUnsetDefaultStyleIds ||= await store.dispatch(
          "IS_UNSET_DEFAULT_STYLE_ID",
          { speakerUuid: info.metas.speakerUuid }
        );
      }
      if (store.state.acceptRetrieveTelemetry === "Unconfirmed") {
        await store.dispatch("OPEN_ACCEPT_RETRIEVE_TELEMETRY_DIALOG");
      }
      const gtm = useGtm();
      gtm?.enable(store.state.acceptRetrieveTelemetry === "Accepted");

      if (isUnsetDefaultStyleIds)
        store.dispatch("OPEN_DEFAULT_STYLE_SELECT_DIALOG", {
          characterInfos: characterInfos.value,
        });

      const audioItem: AudioItem = await store.dispatch(
        "GENERATE_AUDIO_ITEM",
        {}
      );
      const newAudioKey = await store.dispatch("REGISTER_AUDIO_ITEM", {
        audioItem,
      });
      focusCell({ audioKey: newAudioKey });

      document.addEventListener("keydown", disableDefaultUndoRedo);

      hotkeyActionsNative.forEach((item) => {
        document.addEventListener("keyup", item);
      });
    });

    // エンジン待機
    const engineState = computed(() => store.state.engineState);

    // ドラッグ＆ドロップ
    const dragEventCounter = ref(0);
    const loadDraggedFile = (event?: { dataTransfer: DataTransfer }) => {
      if (!event || event.dataTransfer.files.length === 0) return;
      const file = event.dataTransfer.files[0];
      switch (path.extname(file.name)) {
        case ".txt":
          store.dispatch("COMMAND_IMPORT_FROM_FILE", { filePath: file.path });
          break;
        case ".vvproj":
          store.dispatch("LOAD_PROJECT_FILE", { filePath: file.path });
          break;
        default:
          store.dispatch("OPEN_COMMON_DIALOG", {
            title: "対応していないファイルです",
            message:
              "テキストファイル (.txt) とVOICEVOXプロジェクトファイル (.vvproj) に対応しています。",
          });
      }
    };

    return {
      audioKeys,
      uiLocked,
      addAudioCellRef,
      activeAudioKey,
      itemKey,
      updateAudioKeys,
      addAudioItem,
      shouldShowPanes,
      focusCell,
      changeAudioDetailPaneMaxHeight,
      resizeObserverRef,
      MIN_PORTRAIT_PANE_WIDTH,
      MAX_PORTRAIT_PANE_WIDTH,
      portraitPaneWidth,
      audioInfoPaneWidth,
      audioInfoPaneMinWidth,
      audioInfoPaneMaxWidth,
      audioDetailPaneHeight,
      audioDetailPaneMinHeight,
      audioDetailPaneMaxHeight,
      engineState,
      dragEventCounter,
      loadDraggedFile,
    };
  },
});
</script>

<style scoped lang="scss">
@use '@/styles/variables' as vars;
@use '@/styles/colors' as colors;

.q-header {
  height: vars.$header-height;
}

.waiting-engine {
  background-color: rgba(colors.$display-dark-rgb, 0.15);
  position: absolute;
  inset: 0;
  z-index: 10;
  display: flex;
  text-align: center;
  align-items: center;
  justify-content: center;

  > div {
    color: colors.$display-dark;
    background: colors.$background-light;
    border-radius: 6px;
    padding: 14px;
  }
}

.main-row-panes {
  flex-grow: 1;
  flex-shrink: 1;
  flex-basis: 0;

  display: flex;

  .q-splitter--horizontal {
    height: calc(
      100vh - #{vars.$menubar-height + vars.$header-height +
        vars.$window-border-width}
    );
  }
}

.ghost {
  background-color: rgba(colors.$display-dark-rgb, 0.15);
}

.audio-cell-pane {
  flex-grow: 1;
  flex-shrink: 1;
  flex-basis: 0;

  position: relative;
  height: 100%;

  &.is-dragging {
    background-color: rgba(colors.$display-dark-rgb, 0.15);
  }

  .audio-cells {
    overflow-x: hidden;
    overflow-y: scroll;

    position: absolute;
    top: 0;
    bottom: 0;
    left: 0;
    right: 0;

    padding-bottom: 70px;
  }
  .add-button-wrapper {
    position: absolute;
    right: 0px;
    bottom: 0px;

    margin-right: 26px;
    margin-bottom: 10px;
  }
}
</style><|MERGE_RESOLUTION|>--- conflicted
+++ resolved
@@ -357,16 +357,9 @@
 
     // プロジェクトを初期化
     onMounted(async () => {
-<<<<<<< HEAD
-      await Promise.all([
-        store.dispatch("LOAD_CHARACTER"),
-        store.dispatch("LOAD_DEFAULT_STYLE_IDS"),
-      ]);
-=======
       await store.dispatch("START_WAITING_ENGINE");
       await store.dispatch("LOAD_CHARACTER");
       await store.dispatch("LOAD_DEFAULT_STYLE_IDS");
->>>>>>> 9c73c8a5
 
       let isUnsetDefaultStyleIds = false;
       if (characterInfos.value == undefined) throw new Error();
