<template>
  <div v-if="!isEngineReady" class="waiting-engine">
    <div>
      <mcw-circular-progress indeterminate></mcw-circular-progress>
      <div>エンジン起動中・・・</div>
    </div>
  </div>
  <mcw-top-app-bar>
    <div class="mdc-top-app-bar__row">
      <section
        class="mdc-top-app-bar__section mdc-top-app-bar__section--align-start"
      >
        <mcw-button @click="playContinuously" :disabled="uiLocked" unelevated
          >連続再生</mcw-button
        >
        <mcw-button
          @click="stopContinuously"
          :disabled="!nowPlayingContinuously"
          unelevated
          >停止</mcw-button
        >
        <mcw-button
          @click="generateAndSaveAllAudio"
          :disabled="uiLocked"
          unelevated
          >書き出し</mcw-button
        >
<<<<<<< HEAD

        <mcw-button @click="saveProjectFile" :disabled="uiLocked" unelevated
          >プロジェクト保存</mcw-button
        >

        <mcw-button @click="loadProjectFile" :disabled="uiLocked" unelevated
          >プロジェクト読込</mcw-button
=======
        <mcw-button @click="importFromFile" :disabled="uiLocked" unelevated
          >読み込み</mcw-button
>>>>>>> f8eb60ce
        >
      </section>

      <section
        class="mdc-top-app-bar__section mdc-top-app-bar__section--align-end"
      >
        <!-- 
        <mcw-button @click="undo" :disabled="!canUndo || uiLocked" unelevated
          >元に戻す</mcw-button
        >
        <mcw-button @click="redo" :disabled="!canRedo || uiLocked" unelevated
          >やり直す</mcw-button
        > -->
        <mcw-button @click="createHelpWindow" :disabled="uiLocked" unelevated
          >ヘルプ</mcw-button
        >
      </section>
    </div>
  </mcw-top-app-bar>
  <div class="mdc-top-app-bar--fixed-adjust relarive-absolute-wrapper">
    <div>
      <div class="main-row-panes">
        <div id="audio-cell-pane">
          <div class="audio-cells">
            <audio-cell
              v-for="audioKey in audioKeys"
              :key="audioKey"
              :audioKey="audioKey"
              @focusCell="focusCell"
              :ref="addAudioCellRef"
            />
          </div>
          <div class="add-button-wrapper">
            <mcw-fab
              v-if="!uiLocked"
              icon="add"
              @click="addAudioItem"
            ></mcw-fab>
          </div>
        </div>
        <audio-info-pane-separator />
        <audio-info
          id="audio-info-pane"
          :style="{
            width:
              audioInfoPaneWidth !== undefined
                ? `${audioInfoPaneWidth}px`
                : '100px',
          }"
        />
      </div>
      <audio-detail-pane-separator />
      <audio-detail
        id="audio-detail-pane"
        :style="{
          height:
            audioDetailPaneHeight !== undefined
              ? `${audioDetailPaneHeight}px`
              : '100px',
        }"
      />
    </div>
  </div>
</template>

<script lang="ts">
import { computed, defineComponent, onBeforeUpdate, onMounted } from "vue";
import { useStore, SAVE_PROJECT_FILE, LOAD_PROJECT_FILE } from "@/store";
import AudioCell from "@/components/AudioCell.vue";
import AudioDetail from "@/components/AudioDetail.vue";
import AudioDetailPaneSeparator from "@/components/AudioDetailPaneSeparator.vue";
import AudioInfo from "@/components/AudioInfo.vue";
import AudioInfoPaneSeparator from "@/components/AudioInfoPaneSeparator.vue";
import { CAN_REDO, CAN_UNDO, REDO, UNDO } from "@/store/command";
import { AudioItem } from "@/store/type";
import {
  ACTIVE_AUDIO_KEY,
  GENERATE_AND_SAVE_ALL_AUDIO,
  IMPORT_FROM_FILE,
  LOAD_CHARACTOR,
  PLAY_CONTINUOUSLY_AUDIO,
  REGISTER_AUDIO_ITEM,
  START_WAITING_ENGINE,
  STOP_CONTINUOUSLY_AUDIO,
} from "@/store/audio";
import { UI_LOCKED } from "@/store/ui";
import { CREATE_HELP_WINDOW } from "@/electron/ipc";

export default defineComponent({
  name: "Home",

  components: {
    AudioCell,
    AudioDetail,
    AudioDetailPaneSeparator,
    AudioInfo,
    AudioInfoPaneSeparator,
  },

  setup() {
    const store = useStore();
    const audioItems = computed(() => store.state.audioItems);
    const audioKeys = computed(() => store.state.audioKeys);
    const nowPlayingContinuously = computed(
      () => store.state.nowPlayingContinuously
    );

    const uiLocked = computed(() => store.getters[UI_LOCKED]);
    const canUndo = computed(() => store.getters[CAN_UNDO]);
    const canRedo = computed(() => store.getters[CAN_REDO]);

    const undo = () => {
      store.dispatch(UNDO);
    };
    const redo = () => {
      store.dispatch(REDO);
    };
    const playContinuously = () => {
      store.dispatch(PLAY_CONTINUOUSLY_AUDIO, {});
    };
    const stopContinuously = () => {
      store.dispatch(STOP_CONTINUOUSLY_AUDIO, {});
    };
    const generateAndSaveAllAudio = () => {
      store.dispatch(GENERATE_AND_SAVE_ALL_AUDIO, {});
    };
<<<<<<< HEAD
    const saveProjectFile = () => {
      store.dispatch(SAVE_PROJECT_FILE, {});
    };
    const loadProjectFile = () => {
      store.dispatch(LOAD_PROJECT_FILE, {});
=======
    const importFromFile = () => {
      store.dispatch(IMPORT_FROM_FILE, {});
>>>>>>> f8eb60ce
    };

    // view
    const audioInfoPaneWidth = computed(() => {
      return store.state.audioInfoPaneOffset !== undefined
        ? document.body.clientWidth - store.state.audioInfoPaneOffset
        : undefined;
    });
    const audioDetailPaneHeight = computed(() => {
      return store.state.audioDetailPaneOffset !== undefined
        ? document.body.clientHeight - store.state.audioDetailPaneOffset
        : undefined;
    });

    // component
    let audioCellRefs: Record<string, typeof AudioCell> = {};
    const addAudioCellRef = (audioCellRef: typeof AudioCell) => {
      if (audioCellRef) {
        audioCellRefs[audioCellRef.audioKey] = audioCellRef;
      }
    };
    onBeforeUpdate(() => {
      audioCellRefs = {};
    });

    // セルを追加
    const activeAudioKey = computed<string | undefined>(
      () => store.getters[ACTIVE_AUDIO_KEY]
    );
    const addAudioItem = async () => {
      const audioItem: AudioItem = { text: "", charactorIndex: 0 };
      const newAudioKey = await store.dispatch(REGISTER_AUDIO_ITEM, {
        audioItem,
        prevAudioKey: activeAudioKey.value,
      });
      audioCellRefs[newAudioKey].focusTextField();
    };

    // セルを追加して移動
    const addAndMoveCell = async ({
      prevAudioKey,
    }: {
      prevAudioKey: string;
    }) => {
      const audioItem: AudioItem = {
        text: "",
        charactorIndex: audioItems.value[prevAudioKey].charactorIndex,
      };
      const newAudioKey = await store.dispatch(REGISTER_AUDIO_ITEM, {
        audioItem,
        prevAudioKey,
      });
      audioCellRefs[newAudioKey].focusTextField();
    };

    // セルをフォーカス
    const focusCell = ({ audioKey }: { audioKey: string }) => {
      audioCellRefs[audioKey].focusTextField();
    };

    // プロジェクトを初期化
    onMounted(async () => {
      await store.dispatch(LOAD_CHARACTOR);
      addAudioItem();
    });

    // エンジン待機
    const isEngineReady = computed(() => store.state.isEngineReady);
    store.dispatch(START_WAITING_ENGINE);

    // ライセンス表示
    const createHelpWindow = () => {
      store.dispatch(CREATE_HELP_WINDOW);
    };

    return {
      audioItems,
      audioKeys,
      nowPlayingContinuously,
      uiLocked,
      canUndo,
      canRedo,
      undo,
      redo,
      addAudioCellRef,
      addAudioItem,
      addAndMoveCell,
      focusCell,
      playContinuously,
      stopContinuously,
      generateAndSaveAllAudio,
<<<<<<< HEAD
      saveProjectFile,
      loadProjectFile,
=======
      importFromFile,
>>>>>>> f8eb60ce
      audioInfoPaneWidth,
      audioDetailPaneHeight,
      isEngineReady,
      createHelpWindow,
    };
  },
});
</script>

<style lang="scss">
body {
  user-select: none;
}

.relarive-absolute-wrapper {
  position: relative;
  > div {
    position: absolute;
    inset: 0;
  }
}
</style>

<style lang="scss">
@use '@/styles' as global;

@use '@material/theme' with (
  $primary: global.$primary,
  $on-primary: #212121,
);

@use '@material/button';
@use "@material/fab";
@use "@material/top-app-bar/mdc-top-app-bar";

.waiting-engine {
  background-color: #0002;
  position: absolute;
  inset: 0;
  z-index: 10;
  display: flex;
  text-align: center;
  align-items: center;
  justify-content: center;

  > div {
    background: white;
    border-radius: 6px;
    padding: 14px;
  }
}

.mdc-top-app-bar__section--align-start,
.mdc-top-app-bar__section--align-end {
  button {
    @include button.filled-accessible(white);

    @extend .mdc-top-app-bar__action-item;
    font-weight: bold;
    margin-right: 0.5rem;
  }
}

.mdc-top-app-bar {
  position: static !important;
}

.mdc-top-app-bar--fixed-adjust {
  flex-grow: 1;
  padding-top: 0 !important;
  > div {
    display: flex;
    flex-direction: column;
  }
}

.main-row-panes {
  flex-grow: 1;
  flex-shrink: 1;
  flex-basis: 0;

  display: flex;
}

#audio-cell-pane {
  flex-grow: 1;
  flex-shrink: 1;
  flex-basis: 0;

  position: relative;
  height: 100%;

  .audio-cells {
    overflow-x: hidden;
    overflow-y: scroll;

    position: absolute;
    top: 0;
    bottom: 0;
    left: 0;
    right: 0;
  }
  .add-button-wrapper {
    position: absolute;
    right: 0px;
    bottom: 0px;

    margin-right: 26px;
    margin-bottom: 10px;

    .mdc-fab {
      @include fab.accessible(global.$primary);
    }
  }
}

#audio-info-pane {
  max-width: 250px;
  min-width: 130px;
}

#audio-detail-pane {
  max-height: 500px;
  min-height: 170px;
}
</style><|MERGE_RESOLUTION|>--- conflicted
+++ resolved
@@ -25,18 +25,16 @@
           unelevated
           >書き出し</mcw-button
         >
-<<<<<<< HEAD
+
+        <mcw-button @click="importFromFile" :disabled="uiLocked" unelevated
+          >読み込み</mcw-button
+        >
 
         <mcw-button @click="saveProjectFile" :disabled="uiLocked" unelevated
           >プロジェクト保存</mcw-button
         >
-
         <mcw-button @click="loadProjectFile" :disabled="uiLocked" unelevated
           >プロジェクト読込</mcw-button
-=======
-        <mcw-button @click="importFromFile" :disabled="uiLocked" unelevated
-          >読み込み</mcw-button
->>>>>>> f8eb60ce
         >
       </section>
 
@@ -163,16 +161,14 @@
     const generateAndSaveAllAudio = () => {
       store.dispatch(GENERATE_AND_SAVE_ALL_AUDIO, {});
     };
-<<<<<<< HEAD
     const saveProjectFile = () => {
       store.dispatch(SAVE_PROJECT_FILE, {});
     };
     const loadProjectFile = () => {
       store.dispatch(LOAD_PROJECT_FILE, {});
-=======
+    };
     const importFromFile = () => {
       store.dispatch(IMPORT_FROM_FILE, {});
->>>>>>> f8eb60ce
     };
 
     // view
@@ -264,12 +260,9 @@
       playContinuously,
       stopContinuously,
       generateAndSaveAllAudio,
-<<<<<<< HEAD
       saveProjectFile,
       loadProjectFile,
-=======
       importFromFile,
->>>>>>> f8eb60ce
       audioInfoPaneWidth,
       audioDetailPaneHeight,
       isEngineReady,
