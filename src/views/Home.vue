<template>
  <menu-bar />

  <q-layout reveal elevated>
    <header-bar />

    <q-page-container>
      <q-page class="main-row-panes">
        <div v-if="engineState === 'STARTING'" class="waiting-engine">
          <div>
            <q-spinner color="primary" size="2.5rem" />
            <div>エンジン起動中・・・</div>
          </div>
        </div>
        <q-splitter
          horizontal
          reverse
          unit="px"
          :limits="[audioDetailPaneMinHeight, audioDetailPaneMaxHeight]"
          separator-class="bg-primary"
          :separator-style="{ height: shouldShowPanes ? '3px' : 0 }"
          class="full-width"
          before-class="overflow-hidden"
          :disable="!shouldShowPanes"
          v-model="audioDetailPaneHeight"
        >
          <template #before>
            <q-splitter
              :limits="[MIN_PORTRAIT_PANE_WIDTH, MAX_PORTRAIT_PANE_WIDTH]"
              separator-class="bg-primary"
              :separator-style="{ width: shouldShowPanes ? '3px' : 0 }"
              before-class="overflow-hidden"
              :disable="!shouldShowPanes"
              v-model="portraitPaneWidth"
            >
              <template #before>
                <character-portrait />
              </template>
              <template #after>
                <q-splitter
                  reverse
                  unit="px"
                  :limits="[audioInfoPaneMinWidth, audioInfoPaneMaxWidth]"
                  separator-class="bg-primary"
                  :separator-style="{ width: shouldShowPanes ? '3px' : 0 }"
                  class="full-width overflow-hidden"
                  :disable="!shouldShowPanes"
                  v-model="audioInfoPaneWidth"
                >
                  <template #before>
                    <div
                      class="audio-cell-pane"
                      :class="{ 'is-dragging': dragEventCounter > 0 }"
                      @dragenter="dragEventCounter++"
                      @dragleave="dragEventCounter--"
                      @dragover.prevent
                      @drop.prevent="
                        dragEventCounter = 0;
                        loadDraggedFile($event);
                      "
                    >
                      <div class="audio-cells">
                        <audio-cell
                          v-for="audioKey in audioKeys"
                          :key="audioKey"
                          :audioKey="audioKey"
                          :ref="addAudioCellRef"
                          @focusCell="focusCell"
                        />
                      </div>
                      <div class="add-button-wrapper">
                        <q-btn
                          fab
                          icon="add"
                          color="primary"
                          text-color="secondary"
                          :disable="uiLocked"
                          @click="addAudioItem"
                        ></q-btn>
                      </div>
                    </div>
                  </template>
                  <template #after>
                    <audio-info />
                  </template>
                </q-splitter>
              </template>
            </q-splitter>
          </template>
          <template #after>
            <audio-detail />
          </template>
        </q-splitter>

        <q-resize-observer
          ref="resizeObserverRef"
          @resize="({ height }) => changeAudioDetailPaneMaxHeight(height)"
        />
      </q-page>
    </q-page-container>
  </q-layout>
  <help-dialog v-model="isHelpDialogOpenComputed" />
</template>

<script lang="ts">
import {
  computed,
  defineComponent,
  onBeforeUpdate,
  onMounted,
  ref,
  watch,
} from "vue";
import { useStore, SHOW_WARNING_DIALOG } from "@/store";
import HeaderBar from "@/components/HeaderBar.vue";
import AudioCell from "@/components/AudioCell.vue";
import AudioDetail from "@/components/AudioDetail.vue";
import AudioInfo from "@/components/AudioInfo.vue";
import MenuBar from "@/components/MenuBar.vue";
import HelpDialog from "@/components/HelpDialog.vue";
import CharacterPortrait from "@/components/CharacterPortrait.vue";
import { AudioItem } from "@/store/type";
import { LOAD_PROJECT_FILE } from "@/store/project";
import {
  ACTIVE_AUDIO_KEY,
  GENERATE_AND_SAVE_ALL_AUDIO,
  IMPORT_FROM_FILE,
  LOAD_CHARACTER,
  REGISTER_AUDIO_ITEM,
<<<<<<< HEAD
  START_WAITING_ENGINE,
=======
  STOP_CONTINUOUSLY_AUDIO,
>>>>>>> 021bbcdd
} from "@/store/audio";
import { UI_LOCKED, IS_HELP_DIALOG_OPEN, SHOULD_SHOW_PANES } from "@/store/ui";
import Mousetrap from "mousetrap";
import { QResizeObserver } from "quasar";
import path from "path";

export default defineComponent({
  name: "Home",

  components: {
    MenuBar,
    HeaderBar,
    AudioCell,
    AudioDetail,
    AudioInfo,
    HelpDialog,
    CharacterPortrait,
  },

  setup() {
    const store = useStore();

    const audioItems = computed(() => store.state.audioItems);
    const audioKeys = computed(() => store.state.audioKeys);
    const uiLocked = computed(() => store.getters[UI_LOCKED]);

    // add hotkeys
    Mousetrap.bind(["ctrl+e"], () => {
      generateAndSaveAllAudio();
    });

    Mousetrap.bind("shift+enter", () => {
      addAudioItem();
    });

    const generateAndSaveAllAudio = () => {
      store.dispatch(GENERATE_AND_SAVE_ALL_AUDIO, {});
    };

    // view
    const DEFAULT_PORTRAIT_PANE_WIDTH = 25; // %
    const MIN_PORTRAIT_PANE_WIDTH = 0;
    const MAX_PORTRAIT_PANE_WIDTH = 40;
    const MIN_AUDIO_INFO_PANE_WIDTH = 130; // px
    const MAX_AUDIO_INFO_PANE_WIDTH = 250;
    const MIN_AUDIO_DETAIL_PANE_HEIGHT = 170; // px
    const MAX_AUDIO_DETAIL_PANE_HEIGHT = 500;

    const portraitPaneWidth = ref(0);
    const audioInfoPaneWidth = ref(0);
    const audioInfoPaneMinWidth = ref(0);
    const audioInfoPaneMaxWidth = ref(0);
    const audioDetailPaneHeight = ref(0);
    const audioDetailPaneMinHeight = ref(0);
    const audioDetailPaneMaxHeight = ref(0);

    const changeAudioDetailPaneMaxHeight = (height: number) => {
      if (!activeAudioKey.value) return;

      const maxHeight = height - 200;
      if (maxHeight > MAX_AUDIO_DETAIL_PANE_HEIGHT) {
        // 最大値以上なら最大値に設定
        audioDetailPaneMaxHeight.value = MAX_AUDIO_DETAIL_PANE_HEIGHT;
      } else if (height < 200 + MIN_AUDIO_DETAIL_PANE_HEIGHT) {
        // 最低値以下になってしまう場合は無制限に
        audioDetailPaneMaxHeight.value = Infinity;
      } else {
        audioDetailPaneMaxHeight.value = maxHeight;
      }
    };

    // component
    let audioCellRefs: Record<string, typeof AudioCell> = {};
    const addAudioCellRef = (audioCellRef: typeof AudioCell) => {
      if (audioCellRef) {
        audioCellRefs[audioCellRef.audioKey] = audioCellRef;
      }
    };
    onBeforeUpdate(() => {
      audioCellRefs = {};
    });

    const resizeObserverRef = ref<QResizeObserver>();

    // セルを追加
    const activeAudioKey = computed<string | undefined>(
      () => store.getters[ACTIVE_AUDIO_KEY]
    );
    const addAudioItem = async () => {
      const prevAudioKey = activeAudioKey.value!;
      const characterIndex =
        store.state.audioItems[prevAudioKey].characterIndex;
      const audioItem: AudioItem = { text: "", characterIndex: characterIndex };
      const newAudioKey = await store.dispatch(REGISTER_AUDIO_ITEM, {
        audioItem,
        prevAudioKey: activeAudioKey.value,
      });
      audioCellRefs[newAudioKey].focusTextField();
    };

    // Pane
    const shouldShowPanes = computed<boolean>(
      () => store.getters[SHOULD_SHOW_PANES]
    );
    watch(shouldShowPanes, (val, old) => {
      if (val === old) return;

      if (val) {
        portraitPaneWidth.value = DEFAULT_PORTRAIT_PANE_WIDTH;
        audioInfoPaneWidth.value = MIN_AUDIO_INFO_PANE_WIDTH;
        audioInfoPaneMinWidth.value = MIN_AUDIO_INFO_PANE_WIDTH;
        audioInfoPaneMaxWidth.value = MAX_AUDIO_INFO_PANE_WIDTH;
        audioDetailPaneHeight.value = MIN_AUDIO_DETAIL_PANE_HEIGHT;
        audioDetailPaneMinHeight.value = MIN_AUDIO_DETAIL_PANE_HEIGHT;
        changeAudioDetailPaneMaxHeight(
          resizeObserverRef.value?.$el.parentElement.clientHeight
        );
      } else {
        audioInfoPaneWidth.value = 0;
        audioInfoPaneMinWidth.value = 0;
        audioInfoPaneMaxWidth.value = 0;
        audioDetailPaneHeight.value = 0;
        audioDetailPaneMinHeight.value = 0;
        audioDetailPaneMaxHeight.value = 0;
      }
    });

    // セルをフォーカス
    const focusCell = ({ audioKey }: { audioKey: string }) => {
      audioCellRefs[audioKey].focusTextField();
    };

    // プロジェクトを初期化
    onMounted(async () => {
      await store.dispatch(LOAD_CHARACTER);
      const audioItem: AudioItem = { text: "", characterIndex: 0 };
      const newAudioKey = await store.dispatch(REGISTER_AUDIO_ITEM, {
        audioItem,
      });
      focusCell({ audioKey: newAudioKey });
    });

    // エンジン待機
    const engineState = computed(() => store.state.engineState);

    // ライセンス表示
    const isHelpDialogOpenComputed = computed({
      get: () => store.state.isHelpDialogOpen,
      set: (val) =>
        store.dispatch(IS_HELP_DIALOG_OPEN, { isHelpDialogOpen: val }),
    });

    // ドラッグ＆ドロップ
    const dragEventCounter = ref(0);
    const loadDraggedFile = (event?: { dataTransfer: DataTransfer }) => {
      if (!event || event.dataTransfer.files.length === 0) return;
      const file = event.dataTransfer.files[0];
      switch (path.extname(file.name)) {
        case ".txt":
          store.dispatch(IMPORT_FROM_FILE, { filePath: file.path });
          break;
        case ".vvproj":
          store.dispatch(LOAD_PROJECT_FILE, { filePath: file.path });
          break;
        default:
          store.dispatch(SHOW_WARNING_DIALOG, {
            title: "対応していないファイルです",
            message:
              "テキストファイル (.txt) とVOICEVOXプロジェクトファイル (.vvproj) に対応しています。",
          });
      }
    };

    return {
      audioItems,
      audioKeys,
      uiLocked,
      addAudioCellRef,
      addAudioItem,
      shouldShowPanes,
      focusCell,
      changeAudioDetailPaneMaxHeight,
      resizeObserverRef,
      generateAndSaveAllAudio,
      MIN_PORTRAIT_PANE_WIDTH,
      MAX_PORTRAIT_PANE_WIDTH,
      portraitPaneWidth,
      audioInfoPaneWidth,
      audioInfoPaneMinWidth,
      audioInfoPaneMaxWidth,
      audioDetailPaneHeight,
      audioDetailPaneMinHeight,
      audioDetailPaneMaxHeight,
      engineState,
      isHelpDialogOpenComputed,
      dragEventCounter,
      loadDraggedFile,
    };
  },
});
</script>

<style lang="scss">
@use '@/styles' as global;
body {
  user-select: none;
  border-left: solid #{global.$window-border-width} #{global.$primary};
  border-right: solid #{global.$window-border-width} #{global.$primary};
  border-bottom: solid #{global.$window-border-width} #{global.$primary};
}

.relarive-absolute-wrapper {
  position: relative;
  > div {
    position: absolute;
    inset: 0;
  }
}
</style>

<style lang="scss">
@use '@/styles' as global;

.q-header {
  height: global.$header-height;
}

.waiting-engine {
  background-color: #0002;
  position: absolute;
  inset: 0;
  z-index: 10;
  display: flex;
  text-align: center;
  align-items: center;
  justify-content: center;

  > div {
    background: white;
    border-radius: 6px;
    padding: 14px;
  }
}

.main-row-panes {
  flex-grow: 1;
  flex-shrink: 1;
  flex-basis: 0;

  display: flex;

  .q-splitter--horizontal {
    height: calc(
      100vh - #{global.$menubar-height + global.$header-height +
        global.$window-border-width}
    );
  }
}

.audio-cell-pane {
  flex-grow: 1;
  flex-shrink: 1;
  flex-basis: 0;

  position: relative;
  height: 100%;

  &.is-dragging {
    background-color: #0002;
  }

  .audio-cells {
    overflow-x: hidden;
    overflow-y: scroll;

    position: absolute;
    top: 0;
    bottom: 0;
    left: 0;
    right: 0;
  }
  .add-button-wrapper {
    position: absolute;
    right: 0px;
    bottom: 0px;

    margin-right: 26px;
    margin-bottom: 10px;
  }
}
</style><|MERGE_RESOLUTION|>--- conflicted
+++ resolved
@@ -127,11 +127,6 @@
   IMPORT_FROM_FILE,
   LOAD_CHARACTER,
   REGISTER_AUDIO_ITEM,
-<<<<<<< HEAD
-  START_WAITING_ENGINE,
-=======
-  STOP_CONTINUOUSLY_AUDIO,
->>>>>>> 021bbcdd
 } from "@/store/audio";
 import { UI_LOCKED, IS_HELP_DIALOG_OPEN, SHOULD_SHOW_PANES } from "@/store/ui";
 import Mousetrap from "mousetrap";
