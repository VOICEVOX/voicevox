<template>
  <menu-bar />
  <div v-if="!isEngineReady" class="waiting-engine">
    <div>
      <q-spinner color="primary" size="2.5rem" />
      <div>エンジン起動中・・・</div>
    </div>
  </div>
  <q-layout reveal elevated>
    <q-header class="q-py-sm">
      <q-toolbar>
        <q-btn
          unelevated
          color="white"
          text-color="secondary"
          class="text-no-wrap text-bold q-mr-sm"
          :disable="uiLocked"
          @click="playContinuously"
          >連続再生</q-btn
        >
        <q-btn
          unelevated
          color="white"
          text-color="secondary"
          class="text-no-wrap text-bold q-mr-sm"
          :disable="!nowPlayingContinuously"
          @click="stopContinuously"
          >停止</q-btn
        >

        <q-space />

        <!-- <q-btn
          unelevated
          color="white"
          text-color="secondary"
          class="text-no-wrap text-bold q-mr-sm"
          :disable="!canUndo || uiLocked"
          @click="undo"
          >元に戻す</q-btn
        >
        <q-btn
          unelevated
          color="white"
          text-color="secondary"
          class="text-no-wrap text-bold q-mr-sm"
          :disable="!canRedo || uiLocked"
          @click="redo"
          >やり直す</q-btn
        > -->
        <q-btn
          unelevated
          color="white"
          text-color="secondary"
          class="text-no-wrap text-bold"
          :disable="uiLocked"
          @click="createHelpWindow"
          >ヘルプ</q-btn
        >
      </q-toolbar>
    </q-header>

    <q-page-container>
      <q-page class="main-row-panes">
        <q-splitter
          horizontal
          reverse
          unit="px"
          :limits="[audioDetailPaneMinHeight, audioDetailPaneMaxHeight]"
          separator-class="bg-primary"
          separator-style="height: 3px"
          class="full-width"
          before-class="overflow-hidden"
          v-model="audioDetailPaneHeight"
        >
          <template #before>
            <q-splitter
              reverse
              unit="px"
              :limits="[audioInfoPaneMinWidth, audioInfoPaneMaxWidth]"
              separator-class="bg-primary"
              separator-style="width: 3px"
              class="full-width"
              v-model="audioInfoPaneWidth"
            >
              <template #before>
                <div
                  id="audio-cell-pane"
                  @dragenter="dragEventCounter++"
                  @dragleave="dragEventCounter--"
                  @dragover.prevent
                  @drop.prevent="
                    dragEventCounter = 0;
                    loadDraggedFile($event);
                  "
                  :class="{ 'is-dragging': dragEventCounter > 0 }"
                >
                  <div class="audio-cells">
                    <audio-cell
                      v-for="audioKey in audioKeys"
                      :key="audioKey"
                      :audioKey="audioKey"
                      @focusCell="focusCell"
                      :ref="addAudioCellRef"
                    />
                  </div>
                  <div class="add-button-wrapper">
                    <q-btn
                      fab
                      icon="add"
                      color="primary"
                      text-color="secondary"
                      :disable="uiLocked"
                      @click="addAudioItem"
                    ></q-btn>
                  </div>
                </div>
              </template>
              <template #after>
                <audio-info id="audio-info-pane" />
              </template>
            </q-splitter>
          </template>
          <template #after>
            <audio-detail id="audio-detail-pane" />
          </template>
        </q-splitter>

        <q-resize-observer ref="resizeObserverRef" @resize="pageOnResize" />
      </q-page>
    </q-page-container>
  </q-layout>
</template>

<script lang="ts">
import {
  computed,
  defineComponent,
  onBeforeUpdate,
  onMounted,
  ref,
  watch,
} from "vue";
<<<<<<< HEAD
import { useStore } from "@/store";
=======
import {
  useStore,
  SAVE_PROJECT_FILE,
  LOAD_PROJECT_FILE,
  SHOW_WARNING_DIALOG,
} from "@/store";
>>>>>>> 630569e2
import AudioCell from "@/components/AudioCell.vue";
import AudioDetail from "@/components/AudioDetail.vue";
import AudioInfo from "@/components/AudioInfo.vue";
import MenuBar from "@/components/MenuBar.vue";
import { CAN_REDO, CAN_UNDO, REDO, UNDO } from "@/store/command";
import { AudioItem } from "@/store/type";
import { LOAD_PROJECT_FILE, SAVE_PROJECT_FILE } from "@/store/project";
import {
  ACTIVE_AUDIO_KEY,
  GENERATE_AND_SAVE_ALL_AUDIO,
  IMPORT_FROM_FILE,
  LOAD_CHARACTER,
  PLAY_CONTINUOUSLY_AUDIO,
  REGISTER_AUDIO_ITEM,
  START_WAITING_ENGINE,
  STOP_CONTINUOUSLY_AUDIO,
} from "@/store/audio";
import { UI_LOCKED, CREATE_HELP_WINDOW } from "@/store/ui";
import Mousetrap from "mousetrap";
import { QResizeObserver } from "quasar";
import path from "path";

export default defineComponent({
  name: "Home",

  components: {
    MenuBar,
    AudioCell,
    AudioDetail,
    AudioInfo,
  },

  setup() {
    const store = useStore();
    const audioItems = computed(() => store.state.audioItems);
    const audioKeys = computed(() => store.state.audioKeys);
    const nowPlayingContinuously = computed(
      () => store.state.nowPlayingContinuously
    );

    const uiLocked = computed(() => store.getters[UI_LOCKED]);
    const canUndo = computed(() => store.getters[CAN_UNDO]);
    const canRedo = computed(() => store.getters[CAN_REDO]);

    // add hotkeys
    Mousetrap.bind(["ctrl+e"], () => {
      generateAndSaveAllAudio();
    });

    Mousetrap.bind("shift+enter", () => {
      addAudioItem();
    });

    const undo = () => {
      store.dispatch(UNDO);
    };
    const redo = () => {
      store.dispatch(REDO);
    };
    const playContinuously = () => {
      store.dispatch(PLAY_CONTINUOUSLY_AUDIO, {});
    };
    const stopContinuously = () => {
      store.dispatch(STOP_CONTINUOUSLY_AUDIO, {});
    };
    const generateAndSaveAllAudio = () => {
      store.dispatch(GENERATE_AND_SAVE_ALL_AUDIO, {});
    };
    const saveProjectFile = () => {
      store.dispatch(SAVE_PROJECT_FILE, {});
    };
    const loadProjectFile = () => {
      store.dispatch(LOAD_PROJECT_FILE, {});
    };
    const importFromFile = () => {
      store.dispatch(IMPORT_FROM_FILE, {});
    };

    // view
    const MIN_AUDIO_INFO_PANE_WIDTH = 130;
    const MAX_AUDIO_INFO_PANE_WIDTH = 250;
    const MIN_AUDIO_DETAIL_PANE_HEIGHT = 170;
    const MAX_AUDIO_DETAIL_PANE_HEIGHT = 500;

    const audioInfoPaneWidth = ref(0);
    const audioInfoPaneMinWidth = ref(0);
    const audioInfoPaneMaxWidth = ref(0);
    const audioDetailPaneHeight = ref(0);
    const audioDetailPaneMinHeight = ref(0);
    const audioDetailPaneMaxHeight = ref(0);

    const pageOnResize = ({ height }: { height: number }) => {
      if (!activeAudioKey.value) return;

      const maxHeight = height - 200;
      if (maxHeight > MAX_AUDIO_DETAIL_PANE_HEIGHT) {
        // 最大値以上なら最大値に設定
        audioDetailPaneMaxHeight.value = MAX_AUDIO_DETAIL_PANE_HEIGHT;
      } else if (height < 200 + MIN_AUDIO_DETAIL_PANE_HEIGHT) {
        // 最低値以下になってしまう場合は無制限に
        audioDetailPaneMaxHeight.value = Infinity;
      } else {
        audioDetailPaneMaxHeight.value = maxHeight;
      }
    };

    // component
    let audioCellRefs: Record<string, typeof AudioCell> = {};
    const addAudioCellRef = (audioCellRef: typeof AudioCell) => {
      if (audioCellRef) {
        audioCellRefs[audioCellRef.audioKey] = audioCellRef;
      }
    };
    onBeforeUpdate(() => {
      audioCellRefs = {};
    });

    const resizeObserverRef = ref<QResizeObserver>();

    // セルを追加
    const activeAudioKey = computed<string | undefined>(
      () => store.getters[ACTIVE_AUDIO_KEY]
    );
    const addAudioItem = async () => {
      const audioItem: AudioItem = { text: "", characterIndex: 0 };
      const newAudioKey = await store.dispatch(REGISTER_AUDIO_ITEM, {
        audioItem,
        prevAudioKey: activeAudioKey.value,
      });
      audioCellRefs[newAudioKey].focusTextField();
    };

    watch(activeAudioKey, (val, old) => {
      if (!!val === !!old) return;

      if (val) {
        audioInfoPaneWidth.value = MIN_AUDIO_INFO_PANE_WIDTH;
        audioInfoPaneMinWidth.value = MIN_AUDIO_INFO_PANE_WIDTH;
        audioInfoPaneMaxWidth.value = MAX_AUDIO_INFO_PANE_WIDTH;
        audioDetailPaneHeight.value = MIN_AUDIO_DETAIL_PANE_HEIGHT;
        audioDetailPaneMinHeight.value = MIN_AUDIO_DETAIL_PANE_HEIGHT;
        pageOnResize({
          height: resizeObserverRef.value?.$el.parentElement.clientHeight,
        });
      } else {
        audioInfoPaneWidth.value = 0;
        audioInfoPaneMinWidth.value = 0;
        audioInfoPaneMaxWidth.value = 0;
        audioDetailPaneHeight.value = 0;
        audioDetailPaneMinHeight.value = 0;
        audioDetailPaneMaxHeight.value = 0;
      }
    });

    // セルを追加して移動
    const addAndMoveCell = async ({
      prevAudioKey,
    }: {
      prevAudioKey: string;
    }) => {
      const audioItem: AudioItem = {
        text: "",
        characterIndex: audioItems.value[prevAudioKey].characterIndex,
      };
      const newAudioKey = await store.dispatch(REGISTER_AUDIO_ITEM, {
        audioItem,
        prevAudioKey,
      });
      audioCellRefs[newAudioKey].focusTextField();
    };

    // セルをフォーカス
    const focusCell = ({ audioKey }: { audioKey: string }) => {
      audioCellRefs[audioKey].focusTextField();
    };

    // プロジェクトを初期化
    onMounted(async () => {
      await store.dispatch(LOAD_CHARACTER);
      addAudioItem();
    });

    // エンジン待機
    const isEngineReady = computed(() => store.state.isEngineReady);
    store.dispatch(START_WAITING_ENGINE);

    // ライセンス表示
    const createHelpWindow = () => {
      store.dispatch(CREATE_HELP_WINDOW);
    };

    const dragEventCounter = ref(0);
    const loadDraggedFile = (event?: { dataTransfer: DataTransfer }) => {
      if (!event || event.dataTransfer.files.length === 0) return;
      const file = event.dataTransfer.files[0];
      switch (path.extname(file.name)) {
        case ".txt":
          store.dispatch(IMPORT_FROM_FILE, { filePath: file.path });
          break;
        case ".vvproj":
          store.dispatch(LOAD_PROJECT_FILE, { filePath: file.path });
          break;
        default:
          store.dispatch(SHOW_WARNING_DIALOG, {
            title: "対応していないファイルです",
            message:
              "テキストファイル (.txt) とVOICEVOXプロジェクトファイル (.vvproj) に対応しています。",
          });
      }
    };

    return {
      audioItems,
      audioKeys,
      nowPlayingContinuously,
      uiLocked,
      canUndo,
      canRedo,
      undo,
      redo,
      addAudioCellRef,
      addAudioItem,
      addAndMoveCell,
      focusCell,
      pageOnResize,
      resizeObserverRef,
      playContinuously,
      stopContinuously,
      generateAndSaveAllAudio,
      saveProjectFile,
      loadProjectFile,
      importFromFile,
      audioInfoPaneWidth,
      audioInfoPaneMinWidth,
      audioInfoPaneMaxWidth,
      audioDetailPaneHeight,
      audioDetailPaneMinHeight,
      audioDetailPaneMaxHeight,
      isEngineReady,
      createHelpWindow,
      dragEventCounter,
      loadDraggedFile,
    };
  },
});
</script>

<style lang="scss">
body {
  user-select: none;
}

.relarive-absolute-wrapper {
  position: relative;
  > div {
    position: absolute;
    inset: 0;
  }
}
</style>

<style lang="scss">
@use '@/styles' as global;

.q-header {
  height: global.$header-height;
}

.waiting-engine {
  background-color: #0002;
  position: absolute;
  inset: 0;
  z-index: 10;
  display: flex;
  text-align: center;
  align-items: center;
  justify-content: center;

  > div {
    background: white;
    border-radius: 6px;
    padding: 14px;
  }
}

.main-row-panes {
  flex-grow: 1;
  flex-shrink: 1;
  flex-basis: 0;

  display: flex;

  .q-splitter--horizontal {
    height: calc(100vh - #{global.$menubar-height} - #{global.$header-height});
  }
}

#audio-cell-pane {
  flex-grow: 1;
  flex-shrink: 1;
  flex-basis: 0;

  position: relative;
  height: 100%;

  &.is-dragging {
    background-color: #0002;
  }

  .audio-cells {
    overflow-x: hidden;
    overflow-y: scroll;

    position: absolute;
    top: 0;
    bottom: 0;
    left: 0;
    right: 0;
  }
  .add-button-wrapper {
    position: absolute;
    right: 0px;
    bottom: 0px;

    margin-right: 26px;
    margin-bottom: 10px;
  }
}
</style><|MERGE_RESOLUTION|>--- conflicted
+++ resolved
@@ -141,16 +141,7 @@
   ref,
   watch,
 } from "vue";
-<<<<<<< HEAD
-import { useStore } from "@/store";
-=======
-import {
-  useStore,
-  SAVE_PROJECT_FILE,
-  LOAD_PROJECT_FILE,
-  SHOW_WARNING_DIALOG,
-} from "@/store";
->>>>>>> 630569e2
+import { useStore, SHOW_WARNING_DIALOG } from "@/store";
 import AudioCell from "@/components/AudioCell.vue";
 import AudioDetail from "@/components/AudioDetail.vue";
 import AudioInfo from "@/components/AudioInfo.vue";
