--- conflicted
+++ resolved
@@ -502,15 +502,10 @@
       focusCell({ audioKey: newAudioKey });
 
       // 最初の話者を初期化
-<<<<<<< HEAD
-      if (audioItem.engineId != undefined && audioItem.styleId != undefined) {
-        store.dispatch("SETUP_ENGINE_SPEAKER", {
-          engineId: audioItem.engineId,
-=======
       if (audioItem.styleId != undefined) {
         store.dispatch("SETUP_SPEAKER", {
+          engineId: audioItem.engineId,
           audioKey: newAudioKey,
->>>>>>> d8b80790
           styleId: audioItem.styleId,
         });
       }
