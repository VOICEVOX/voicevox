<template>
  <menu-bar />

  <q-layout reveal elevated>
    <header-bar />

    <q-page-container>
      <q-page class="main-row-panes">
        <!-- TODO: 複数エンジン対応 -->
        <div
          v-if="!isCompletedInitialStartup || allEngineState === 'STARTING'"
          class="waiting-engine"
        >
          <div>
            <q-spinner color="primary" size="2.5rem" />
            <div class="q-mt-xs">
              {{
                allEngineState === "STARTING"
                  ? "エンジン起動中・・・"
                  : "データ準備中・・・"
              }}
            </div>
          </div>
        </div>
        <q-splitter
          horizontal
          reverse
          unit="px"
          :limits="[audioDetailPaneMinHeight, audioDetailPaneMaxHeight]"
          separator-class="bg-primary"
          :separator-style="{ height: shouldShowPanes ? '3px' : 0 }"
          class="full-width"
          before-class="overflow-hidden"
          :disable="!shouldShowPanes"
          :model-value="audioDetailPaneHeight"
          @update:model-value="updateAudioDetailPane"
        >
          <template #before>
            <q-splitter
              :limits="[MIN_PORTRAIT_PANE_WIDTH, MAX_PORTRAIT_PANE_WIDTH]"
              separator-class="bg-primary"
              :separator-style="{ width: shouldShowPanes ? '3px' : 0 }"
              before-class="overflow-hidden"
              :disable="!shouldShowPanes"
              :model-value="portraitPaneWidth"
              @update:model-value="updatePortraitPane"
            >
              <template #before>
                <character-portrait />
              </template>
              <template #after>
                <q-splitter
                  reverse
                  unit="px"
                  :limits="[audioInfoPaneMinWidth, audioInfoPaneMaxWidth]"
                  separator-class="bg-primary"
                  :separator-style="{ width: shouldShowPanes ? '3px' : 0 }"
                  class="full-width overflow-hidden"
                  :disable="!shouldShowPanes"
                  :model-value="audioInfoPaneWidth"
                  @update:model-value="updateAudioInfoPane"
                >
                  <template #before>
                    <div
                      class="audio-cell-pane"
                      :class="{ 'is-dragging': dragEventCounter > 0 }"
                      @dragenter="dragEventCounter++"
                      @dragleave="dragEventCounter--"
                      @dragover.prevent
                      @drop.prevent="
                        dragEventCounter = 0;
                        loadDraggedFile($event);
                      "
                    >
                      <draggable
                        class="audio-cells"
                        :modelValue="audioKeys"
                        @update:modelValue="updateAudioKeys"
                        :itemKey="itemKey"
                        ghost-class="ghost"
                        filter="input"
                        :preventOnFilter="false"
                      >
                        <template v-slot:item="{ element }">
                          <audio-cell
                            class="draggable-cursor"
                            :audioKey="element"
                            :ref="addAudioCellRef"
                            @focusCell="focusCell"
                          />
                        </template>
                      </draggable>
                      <div class="add-button-wrapper">
                        <q-btn
                          fab
                          icon="add"
                          color="primary-light"
                          text-color="display-dark"
                          :disable="uiLocked"
                          @click="addAudioItem"
                        ></q-btn>
                      </div>
                    </div>
                  </template>
                  <template #after>
                    <audio-info
                      v-if="activeAudioKey != undefined"
                      :activeAudioKey="activeAudioKey"
                    />
                  </template>
                </q-splitter>
              </template>
            </q-splitter>
          </template>
          <template #after>
            <audio-detail
              v-if="activeAudioKey != undefined"
              :activeAudioKey="activeAudioKey"
            />
          </template>
        </q-splitter>

        <q-resize-observer
          ref="resizeObserverRef"
          @resize="({ height }) => changeAudioDetailPaneMaxHeight(height)"
        />
      </q-page>
    </q-page-container>
  </q-layout>
  <help-dialog v-model="isHelpDialogOpenComputed" />
  <setting-dialog v-model="isSettingDialogOpenComputed" />
  <hotkey-setting-dialog v-model="isHotkeySettingDialogOpenComputed" />
  <header-bar-custom-dialog v-model="isToolbarSettingDialogOpenComputed" />
  <character-order-dialog
    v-if="flattenCharacterInfos.length > 0"
    :characterInfos="flattenCharacterInfos"
    v-model="isCharacterOrderDialogOpenComputed"
  />
  <default-style-select-dialog
    v-if="flattenCharacterInfos.length > 0"
    :characterInfos="flattenCharacterInfos"
    v-model="isDefaultStyleSelectDialogOpenComputed"
  />
  <dictionary-manage-dialog v-model="isDictionaryManageDialogOpenComputed" />
  <accept-retrieve-telemetry-dialog
    v-model="isAcceptRetrieveTelemetryDialogOpenComputed"
  />
  <accept-terms-dialog v-model="isAcceptTermsDialogOpenComputed" />
</template>

<script lang="ts">
import {
  computed,
  defineComponent,
  onBeforeUpdate,
  onMounted,
  ref,
  watch,
} from "vue";
import { useStore } from "@/store";
import draggable from "vuedraggable";
import HeaderBar from "@/components/HeaderBar.vue";
import AudioCell from "@/components/AudioCell.vue";
import AudioDetail from "@/components/AudioDetail.vue";
import AudioInfo from "@/components/AudioInfo.vue";
import MenuBar from "@/components/MenuBar.vue";
import HelpDialog from "@/components/HelpDialog.vue";
import SettingDialog from "@/components/SettingDialog.vue";
import HotkeySettingDialog from "@/components/HotkeySettingDialog.vue";
import HeaderBarCustomDialog from "@/components/HeaderBarCustomDialog.vue";
import CharacterPortrait from "@/components/CharacterPortrait.vue";
import DefaultStyleSelectDialog from "@/components/DefaultStyleSelectDialog.vue";
import CharacterOrderDialog from "@/components/CharacterOrderDialog.vue";
import AcceptRetrieveTelemetryDialog from "@/components/AcceptRetrieveTelemetryDialog.vue";
import AcceptTermsDialog from "@/components/AcceptTermsDialog.vue";
import DictionaryManageDialog from "@/components/DictionaryManageDialog.vue";
import { AudioItem, EngineState } from "@/store/type";
<<<<<<< HEAD
import { QResizeObserver, useQuasar } from "quasar";
import path from "path";
import {
  CharacterInfo,
  HotkeyAction,
  HotkeyReturnType,
  SplitterPosition,
} from "@/type/preload";
=======
import { QResizeObserver } from "quasar";
import path from "path";
import { CharacterInfo, HotkeyAction, HotkeyReturnType } from "@/type/preload";
>>>>>>> 8d6e9745
import { parseCombo, setHotkeyFunctions } from "@/store/setting";

export default defineComponent({
  name: "Home",

  components: {
    draggable,
    MenuBar,
    HeaderBar,
    AudioCell,
    AudioDetail,
    AudioInfo,
    HelpDialog,
    SettingDialog,
    HotkeySettingDialog,
    HeaderBarCustomDialog,
    CharacterPortrait,
    DefaultStyleSelectDialog,
    CharacterOrderDialog,
    AcceptRetrieveTelemetryDialog,
    AcceptTermsDialog,
    DictionaryManageDialog,
  },

  setup() {
    const store = useStore();
    const $q = useQuasar();

    const audioItems = computed(() => store.state.audioItems);
    const audioKeys = computed(() => store.state.audioKeys);
    const uiLocked = computed(() => store.getters.UI_LOCKED);

    // hotkeys handled by Mousetrap
    const hotkeyMap = new Map<HotkeyAction, () => HotkeyReturnType>([
      [
        "テキスト欄にフォーカスを戻す",
        () => {
          if (activeAudioKey.value !== undefined) {
            focusCell({ audioKey: activeAudioKey.value });
          }
          return false; // this is the same with event.preventDefault()
        },
      ],
    ]);

    setHotkeyFunctions(hotkeyMap);

    const removeAudioItem = async () => {
      if (activeAudioKey.value == undefined) throw new Error();
      audioCellRefs[activeAudioKey.value].removeCell();
    };

    // convert the hotkey array to Map to get value with keys easier
    // this only happens here where we deal with native methods
    const hotkeySettingsMap = computed(
      () =>
        new Map(
          store.state.hotkeySettings.map((obj) => [obj.action, obj.combination])
        )
    );

    // hotkeys handled by native, for they are made to be working while focusing input elements
    const hotkeyActionsNative = [
      (event: KeyboardEvent) => {
        if (
          !event.isComposing &&
          !uiLocked.value &&
          parseCombo(event) == hotkeySettingsMap.value.get("テキスト欄を追加")
        ) {
          addAudioItem();
          event.preventDefault();
        }
      },
      (event: KeyboardEvent) => {
        if (
          !event.isComposing &&
          !uiLocked.value &&
          parseCombo(event) == hotkeySettingsMap.value.get("テキスト欄を削除")
        ) {
          removeAudioItem();
          event.preventDefault();
        }
      },
      (event: KeyboardEvent) => {
        if (
          !event.isComposing &&
          !uiLocked.value &&
          parseCombo(event) ==
            hotkeySettingsMap.value.get("テキスト欄からフォーカスを外す")
        ) {
          if (document.activeElement instanceof HTMLInputElement) {
            document.activeElement.blur();
          }
          event.preventDefault();
        }
      },
    ];

    // view
    const DEFAULT_PORTRAIT_PANE_WIDTH = 25; // %
    const MIN_PORTRAIT_PANE_WIDTH = 0;
    const MAX_PORTRAIT_PANE_WIDTH = 40;
    const MIN_AUDIO_INFO_PANE_WIDTH = 160; // px
    const MAX_AUDIO_INFO_PANE_WIDTH = 250;
    const MIN_AUDIO_DETAIL_PANE_HEIGHT = 185; // px
    const MAX_AUDIO_DETAIL_PANE_HEIGHT = 500;

    const portraitPaneWidth = ref(0);
    const audioInfoPaneWidth = ref(0);
    const audioInfoPaneMinWidth = ref(0);
    const audioInfoPaneMaxWidth = ref(0);
    const audioDetailPaneHeight = ref(0);
    const audioDetailPaneMinHeight = ref(0);
    const audioDetailPaneMaxHeight = ref(0);

    const changeAudioDetailPaneMaxHeight = (height: number) => {
      if (!activeAudioKey.value) return;

      const maxHeight = height - 200;
      if (maxHeight > MAX_AUDIO_DETAIL_PANE_HEIGHT) {
        // 最大値以上なら最大値に設定
        audioDetailPaneMaxHeight.value = MAX_AUDIO_DETAIL_PANE_HEIGHT;
      } else if (height < 200 + MIN_AUDIO_DETAIL_PANE_HEIGHT) {
        // 最低値以下になってしまう場合は無制限に
        audioDetailPaneMaxHeight.value = Infinity;
      } else {
        audioDetailPaneMaxHeight.value = maxHeight;
      }
    };

    const splitterPosition = computed<SplitterPosition>(
      () => store.state.splitterPosition
    );

    const updateSplitterPosition = async (
      propertyName: keyof SplitterPosition,
      newValue: number
    ) => {
      const newSplitterPosition = {
        ...splitterPosition.value,
        [propertyName]: newValue,
      };
      store.dispatch("SET_SPLITTER_POSITION", {
        splitterPosition: newSplitterPosition,
      });
    };

    const updatePortraitPane = async (width: number) => {
      portraitPaneWidth.value = width;
      await updateSplitterPosition("portraitPaneWidth", width);
    };

    const updateAudioInfoPane = async (width: number) => {
      audioInfoPaneWidth.value = width;
      await updateSplitterPosition("audioInfoPaneWidth", width);
    };

    const updateAudioDetailPane = async (height: number) => {
      audioDetailPaneHeight.value = height;
      await updateSplitterPosition("audioDetailPaneHeight", height);
    };

    // component
    let audioCellRefs: Record<string, typeof AudioCell> = {};
    const addAudioCellRef = (audioCellRef: typeof AudioCell) => {
      if (audioCellRef) {
        audioCellRefs[audioCellRef.audioKey] = audioCellRef;
      }
    };
    onBeforeUpdate(() => {
      audioCellRefs = {};
    });

    const resizeObserverRef = ref<QResizeObserver>();

    // DaD
    const updateAudioKeys = (audioKeys: string[]) =>
      store.dispatch("COMMAND_SET_AUDIO_KEYS", { audioKeys });
    const itemKey = (key: string) => key;

    // セルを追加
    const activeAudioKey = computed<string | undefined>(
      () => store.getters.ACTIVE_AUDIO_KEY
    );
    const addAudioItem = async () => {
      const prevAudioKey = activeAudioKey.value;
      let engineId: string | undefined = undefined;
      let styleId: number | undefined = undefined;
      let presetKey: string | undefined = undefined;
      if (prevAudioKey !== undefined) {
        engineId = store.state.audioItems[prevAudioKey].engineId;
        styleId = store.state.audioItems[prevAudioKey].styleId;
        presetKey = store.state.audioItems[prevAudioKey].presetKey;
      }
      let audioItem: AudioItem;
      let baseAudioItem: AudioItem | undefined = undefined;
      if (store.state.inheritAudioInfo) {
        baseAudioItem = prevAudioKey
          ? store.state.audioItems[prevAudioKey]
          : undefined;
      }
      //パラメータ引き継ぎがONの場合は話速等のパラメータを引き継いでテキスト欄を作成する
      //パラメータ引き継ぎがOFFの場合、baseAudioItemがundefinedになっているのでパラメータ引き継ぎは行われない
      audioItem = await store.dispatch("GENERATE_AUDIO_ITEM", {
        engineId,
        styleId,
        presetKey,
        baseAudioItem,
      });

      const newAudioKey = await store.dispatch("COMMAND_REGISTER_AUDIO_ITEM", {
        audioItem,
        prevAudioKey: activeAudioKey.value,
      });
      audioCellRefs[newAudioKey].focusTextField();
    };

    // Pane
    const shouldShowPanes = computed<boolean>(
      () => store.getters.SHOULD_SHOW_PANES
    );
    watch(shouldShowPanes, (val, old) => {
      if (val === old) return;

      if (val) {
        const clamp = (value: number, min: number, max: number) =>
          Math.max(Math.min(value, max), min);

        // 設定ファイルを書き換えれば異常な値が入り得るのですべてclampしておく
        portraitPaneWidth.value = clamp(
          splitterPosition.value.portraitPaneWidth ??
            DEFAULT_PORTRAIT_PANE_WIDTH,
          MIN_PORTRAIT_PANE_WIDTH,
          MAX_PORTRAIT_PANE_WIDTH
        );

        audioInfoPaneWidth.value = clamp(
          splitterPosition.value.audioInfoPaneWidth ??
            MIN_AUDIO_INFO_PANE_WIDTH,
          MIN_AUDIO_INFO_PANE_WIDTH,
          MAX_AUDIO_INFO_PANE_WIDTH
        );
        audioInfoPaneMinWidth.value = MIN_AUDIO_INFO_PANE_WIDTH;
        audioInfoPaneMaxWidth.value = MAX_AUDIO_INFO_PANE_WIDTH;

        audioDetailPaneMinHeight.value = MIN_AUDIO_DETAIL_PANE_HEIGHT;
        changeAudioDetailPaneMaxHeight(
          resizeObserverRef.value?.$el.parentElement.clientHeight
        );

        audioDetailPaneHeight.value = clamp(
          splitterPosition.value.audioDetailPaneHeight ??
            MIN_AUDIO_DETAIL_PANE_HEIGHT,
          audioDetailPaneMinHeight.value,
          audioDetailPaneMaxHeight.value
        );
      } else {
        portraitPaneWidth.value = 0;
        audioInfoPaneWidth.value = 0;
        audioInfoPaneMinWidth.value = 0;
        audioInfoPaneMaxWidth.value = 0;
        audioDetailPaneHeight.value = 0;
        audioDetailPaneMinHeight.value = 0;
        audioDetailPaneMaxHeight.value = 0;
      }
    });

    // セルをフォーカス
    const focusCell = ({ audioKey }: { audioKey: string }) => {
      audioCellRefs[audioKey].focusTextField();
    };

    // Electronのデフォルトのundo/redoを無効化
    const disableDefaultUndoRedo = (event: KeyboardEvent) => {
      // ctrl+z, ctrl+shift+z, ctrl+y
      if (
        event.ctrlKey &&
        (event.key == "z" || (!event.shiftKey && event.key == "y"))
      ) {
        event.preventDefault();
      }
    };

    // ソフトウェアを初期化
    const isCompletedInitialStartup = ref(false);
    onMounted(async () => {
      await store.dispatch("GET_ENGINE_INFOS");

      await store.dispatch("START_WAITING_ENGINE_ALL");
      await store.dispatch("LOAD_CHARACTER_ALL");
      await store.dispatch("LOAD_USER_CHARACTER_ORDER");
      await store.dispatch("LOAD_DEFAULT_STYLE_IDS");

      // 新キャラが追加されている場合はキャラ並び替えダイアログを表示
      const newCharacters = await store.dispatch("GET_NEW_CHARACTERS");
      isCharacterOrderDialogOpenComputed.value = newCharacters.length > 0;

      // スタイルが複数あって未選択なキャラがいる場合はデフォルトスタイル選択ダイアログを表示
      let isUnsetDefaultStyleIds = false;

      for (const engineKey of store.state.engineKeys) {
        const engineCharacterInfos: CharacterInfo[] | undefined =
          store.state.characterInfos[engineKey];
        if (engineCharacterInfos === undefined)
          throw new Error(`no characterInfos for engine ${engineKey}`);

        for (const info of engineCharacterInfos) {
          isUnsetDefaultStyleIds ||=
            info.metas.styles.length > 1 &&
            (await store.dispatch("IS_UNSET_DEFAULT_STYLE_ID", {
              speakerUuid: info.metas.speakerUuid,
            }));
        }
      }
      isDefaultStyleSelectDialogOpenComputed.value = isUnsetDefaultStyleIds;

      const audioItem: AudioItem = await store.dispatch(
        "GENERATE_AUDIO_ITEM",
        {}
      );
      const newAudioKey = await store.dispatch("REGISTER_AUDIO_ITEM", {
        audioItem,
      });
      focusCell({ audioKey: newAudioKey });

      document.addEventListener("keydown", disableDefaultUndoRedo);

      hotkeyActionsNative.forEach((item) => {
        document.addEventListener("keyup", item);
      });

      isAcceptRetrieveTelemetryDialogOpenComputed.value =
        store.state.acceptRetrieveTelemetry === "Unconfirmed";

      isAcceptTermsDialogOpenComputed.value =
        process.env.NODE_ENV == "production" &&
        store.state.acceptTerms !== "Accepted";

      isCompletedInitialStartup.value = true;
    });

    // エンジン待機
<<<<<<< HEAD
    // TODO: 複数エンジン対応, 個別のエンジンの状態をUIで確認できるようにする
=======
    // TODO: 個別のエンジンの状態をUIで確認できるようにする
>>>>>>> 8d6e9745
    const allEngineState = computed(() => {
      const engineStates = store.state.engineStates;

      let lastEngineState: EngineState | undefined = undefined;

      // 登録されているすべてのエンジンについて状態を確認する
      for (const engineKey of store.state.engineKeys) {
        const engineState: EngineState | undefined = engineStates[engineKey];
        if (engineState === undefined)
          throw new Error(`No such engineState set: engineKey == ${engineKey}`);

        // FIXME: 1つでも接続テストに成功していないエンジンがあれば、暫定的に起動中とする
        if (engineState === "STARTING") {
          return engineState;
        }

        lastEngineState = engineState;
      }

      return lastEngineState; // FIXME: 暫定的に1つのエンジンの状態を返す
    });

    // ライセンス表示
    const isHelpDialogOpenComputed = computed({
      get: () => store.state.isHelpDialogOpen,
      set: (val) =>
        store.dispatch("IS_HELP_DIALOG_OPEN", { isHelpDialogOpen: val }),
    });

    // 設定
    const isSettingDialogOpenComputed = computed({
      get: () => store.state.isSettingDialogOpen,
      set: (val) =>
        store.dispatch("IS_SETTING_DIALOG_OPEN", { isSettingDialogOpen: val }),
    });

    // ショートカットキー設定
    const isHotkeySettingDialogOpenComputed = computed({
      get: () => store.state.isHotkeySettingDialogOpen,
      set: (val) =>
        store.dispatch("IS_HOTKEY_SETTING_DIALOG_OPEN", {
          isHotkeySettingDialogOpen: val,
        }),
    });

    // ツールバーのカスタム設定
    const isToolbarSettingDialogOpenComputed = computed({
      get: () => store.state.isToolbarSettingDialogOpen,
      set: (val) =>
        store.dispatch("IS_TOOLBAR_SETTING_DIALOG_OPEN", {
          isToolbarSettingDialogOpen: val,
        }),
    });

    // 利用規約表示
    const isAcceptTermsDialogOpenComputed = computed({
      get: () => store.state.isAcceptTermsDialogOpen,
      set: (val) =>
        store.dispatch("IS_ACCEPT_TERMS_DIALOG_OPEN", {
          isAcceptTermsDialogOpen: val,
        }),
    });

    // キャラクター並び替え
    const flattenCharacterInfos = computed(() => {
      const engineKeys = store.state.engineKeys;
      const characterInfos = store.state.characterInfos;
      return engineKeys.flatMap((engineKey) => characterInfos[engineKey] ?? []);
    });
    const isCharacterOrderDialogOpenComputed = computed({
      get: () =>
        !store.state.isAcceptTermsDialogOpen &&
        store.state.isCharacterOrderDialogOpen,
      set: (val) =>
        store.dispatch("IS_CHARACTER_ORDER_DIALOG_OPEN", {
          isCharacterOrderDialogOpen: val,
        }),
    });

    // デフォルトスタイル選択
    const isDefaultStyleSelectDialogOpenComputed = computed({
      get: () =>
        !store.state.isAcceptTermsDialogOpen &&
        !store.state.isCharacterOrderDialogOpen &&
        store.state.isDefaultStyleSelectDialogOpen,
      set: (val) =>
        store.dispatch("IS_DEFAULT_STYLE_SELECT_DIALOG_OPEN", {
          isDefaultStyleSelectDialogOpen: val,
        }),
    });

    // 読み方＆アクセント辞書
    const isDictionaryManageDialogOpenComputed = computed({
      get: () => store.state.isDictionaryManageDialogOpen,
      set: (val) =>
        store.dispatch("IS_DICTIONARY_MANAGE_DIALOG_OPEN", {
          isDictionaryManageDialogOpen: val,
        }),
    });

    const isAcceptRetrieveTelemetryDialogOpenComputed = computed({
      get: () =>
        !store.state.isAcceptTermsDialogOpen &&
        !store.state.isCharacterOrderDialogOpen &&
        !store.state.isDefaultStyleSelectDialogOpen &&
        store.state.isAcceptRetrieveTelemetryDialogOpen,
      set: (val) =>
        store.dispatch("IS_ACCEPT_RETRIEVE_TELEMETRY_DIALOG_OPEN", {
          isAcceptRetrieveTelemetryDialogOpen: val,
        }),
    });

    // ドラッグ＆ドロップ
    const dragEventCounter = ref(0);
    const loadDraggedFile = (event?: { dataTransfer: DataTransfer }) => {
      if (!event || event.dataTransfer.files.length === 0) return;
      const file = event.dataTransfer.files[0];
      switch (path.extname(file.name)) {
        case ".txt":
          store.dispatch("COMMAND_IMPORT_FROM_FILE", { filePath: file.path });
          break;
        case ".vvproj":
          store.dispatch("LOAD_PROJECT_FILE", { filePath: file.path });
          break;
        default:
          $q.dialog({
            title: "対応していないファイルです",
            message:
              "テキストファイル (.txt) とVOICEVOXプロジェクトファイル (.vvproj) に対応しています。",
            ok: {
              label: "閉じる",
              flat: true,
              textColor: "display",
            },
          });
      }
    };

    return {
      audioItems,
      audioKeys,
      uiLocked,
      addAudioCellRef,
      activeAudioKey,
      itemKey,
      updateAudioKeys,
      addAudioItem,
      shouldShowPanes,
      focusCell,
      changeAudioDetailPaneMaxHeight,
      resizeObserverRef,
      MIN_PORTRAIT_PANE_WIDTH,
      MAX_PORTRAIT_PANE_WIDTH,
      portraitPaneWidth,
      audioInfoPaneWidth,
      audioInfoPaneMinWidth,
      audioInfoPaneMaxWidth,
      audioDetailPaneHeight,
      audioDetailPaneMinHeight,
      audioDetailPaneMaxHeight,
      updatePortraitPane,
      updateAudioInfoPane,
      updateAudioDetailPane,
      isCompletedInitialStartup,
      allEngineState,
      isHelpDialogOpenComputed,
      isSettingDialogOpenComputed,
      isHotkeySettingDialogOpenComputed,
      isToolbarSettingDialogOpenComputed,
      flattenCharacterInfos,
      isCharacterOrderDialogOpenComputed,
      isDefaultStyleSelectDialogOpenComputed,
      isDictionaryManageDialogOpenComputed,
      isAcceptRetrieveTelemetryDialogOpenComputed,
      isAcceptTermsDialogOpenComputed,
      dragEventCounter,
      loadDraggedFile,
    };
  },
});
</script>

<style scoped lang="scss">
@use '@/styles/variables' as vars;
@use '@/styles/colors' as colors;

.q-header {
  height: vars.$header-height;
}

.waiting-engine {
  background-color: rgba(colors.$display-dark-rgb, 0.15);
  position: absolute;
  inset: 0;
  z-index: 10;
  display: flex;
  text-align: center;
  align-items: center;
  justify-content: center;

  > div {
    color: colors.$display-dark;
    background: colors.$background-light;
    border-radius: 6px;
    padding: 14px;
  }
}

.main-row-panes {
  flex-grow: 1;
  flex-shrink: 1;
  flex-basis: 0;

  display: flex;

  .q-splitter--horizontal {
    height: calc(
      100vh - #{vars.$menubar-height + vars.$header-height +
        vars.$window-border-width}
    );
  }
}

.ghost {
  background-color: rgba(colors.$display-dark-rgb, 0.15);
}

.audio-cell-pane {
  flex-grow: 1;
  flex-shrink: 1;
  flex-basis: 0;

  position: relative;
  height: 100%;

  &.is-dragging {
    background-color: rgba(colors.$display-dark-rgb, 0.15);
  }

  .audio-cells {
    overflow-x: hidden;
    overflow-y: scroll;

    position: absolute;
    top: 0;
    bottom: 0;
    left: 0;
    right: 0;

    padding-bottom: 70px;
  }

  .draggable-cursor {
    cursor: grab;
  }

  .add-button-wrapper {
    position: absolute;
    right: 0px;
    bottom: 0px;

    margin-right: 26px;
    margin-bottom: 10px;
  }
}
</style><|MERGE_RESOLUTION|>--- conflicted
+++ resolved
@@ -175,7 +175,6 @@
 import AcceptTermsDialog from "@/components/AcceptTermsDialog.vue";
 import DictionaryManageDialog from "@/components/DictionaryManageDialog.vue";
 import { AudioItem, EngineState } from "@/store/type";
-<<<<<<< HEAD
 import { QResizeObserver, useQuasar } from "quasar";
 import path from "path";
 import {
@@ -184,11 +183,6 @@
   HotkeyReturnType,
   SplitterPosition,
 } from "@/type/preload";
-=======
-import { QResizeObserver } from "quasar";
-import path from "path";
-import { CharacterInfo, HotkeyAction, HotkeyReturnType } from "@/type/preload";
->>>>>>> 8d6e9745
 import { parseCombo, setHotkeyFunctions } from "@/store/setting";
 
 export default defineComponent({
@@ -531,11 +525,7 @@
     });
 
     // エンジン待機
-<<<<<<< HEAD
-    // TODO: 複数エンジン対応, 個別のエンジンの状態をUIで確認できるようにする
-=======
     // TODO: 個別のエンジンの状態をUIで確認できるようにする
->>>>>>> 8d6e9745
     const allEngineState = computed(() => {
       const engineStates = store.state.engineStates;
 
