--- conflicted
+++ resolved
@@ -35,7 +35,7 @@
           @click="generateAndSaveAllAudio"
           >書き出し</q-btn
         >
-<<<<<<< HEAD
+
         <q-btn
           unelevated
           color="white"
@@ -45,6 +45,26 @@
           @click="importFromFile"
           >読み込み</q-btn
         >
+
+        <q-btn
+          unelevated
+          color="white"
+          text-color="secondary"
+          class="text-no-wrap text-bold q-mr-sm"
+          :disable="uiLocked"
+          @click="saveProjectFile"
+          >プロジェクト保存</q-btn
+        >
+        <q-btn
+          unelevated
+          color="white"
+          text-color="secondary"
+          class="text-no-wrap text-bold q-mr-sm"
+          :disable="uiLocked"
+          @click="loadProjectFile"
+          >プロジェクト読込</q-btn
+        >
+
         <q-space />
 
         <!-- <q-btn
@@ -55,27 +75,6 @@
           :disable="!canUndo || uiLocked"
           @click="undo"
           >元に戻す</q-btn
-=======
-
-        <mcw-button @click="importFromFile" :disabled="uiLocked" unelevated
-          >読み込み</mcw-button
-        >
-
-        <mcw-button @click="saveProjectFile" :disabled="uiLocked" unelevated
-          >プロジェクト保存</mcw-button
-        >
-        <mcw-button @click="loadProjectFile" :disabled="uiLocked" unelevated
-          >プロジェクト読込</mcw-button
-        >
-      </section>
-
-      <section
-        class="mdc-top-app-bar__section mdc-top-app-bar__section--align-end"
-      >
-        <!-- 
-        <mcw-button @click="undo" :disabled="!canUndo || uiLocked" unelevated
-          >元に戻す</mcw-button
->>>>>>> a014e5fc
         >
         <q-btn
           unelevated
@@ -161,7 +160,6 @@
 </template>
 
 <script lang="ts">
-<<<<<<< HEAD
 import {
   computed,
   defineComponent,
@@ -170,11 +168,7 @@
   ref,
   watch,
 } from "vue";
-import { useStore } from "@/store";
-=======
-import { computed, defineComponent, onBeforeUpdate, onMounted } from "vue";
 import { useStore, SAVE_PROJECT_FILE, LOAD_PROJECT_FILE } from "@/store";
->>>>>>> a014e5fc
 import AudioCell from "@/components/AudioCell.vue";
 import AudioDetail from "@/components/AudioDetail.vue";
 import AudioInfo from "@/components/AudioInfo.vue";
