--- conflicted
+++ resolved
@@ -4,19 +4,8 @@
 } from "@/infrastructures/EngineConnector";
 import { AudioQuery } from "@/openapi";
 import { EngineInfo } from "@/type/preload";
-<<<<<<< HEAD
-import {
-  EditorAudioQuery,
-  ProxyActions,
-  ProxyGetters,
-  ProxyMutations,
-  ProxyStoreState,
-  VoiceVoxStoreOptions,
-} from "./type";
-=======
-import { ProxyStoreState, ProxyStoreTypes } from "./type";
+import { ProxyStoreState, ProxyStoreTypes, EditorAudioQuery } from "./type";
 import { createPartialStore } from "./vuex";
->>>>>>> 10fdafa4
 
 export const proxyStoreState: ProxyStoreState = {};
 
