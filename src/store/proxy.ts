--- conflicted
+++ resolved
@@ -23,13 +23,8 @@
     getters: {},
     mutations: {},
     actions: {
-<<<<<<< HEAD
-      INVOKE_ENGINE_CONNECTOR({ rootState }, payload) {
-        const instance = _engineFactory.instance(rootState.engineHost); // FIXME:
-=======
       INVOKE_ENGINE_CONNECTOR(_, payload) {
         const instance = _engineFactory.instance(payload.host);
->>>>>>> 7a430065
         const action = payload.action;
         const args = payload.payload;
         // eslint-disable-next-line @typescript-eslint/ban-ts-comment
