--- conflicted
+++ resolved
@@ -431,13 +431,8 @@
               tracks: [
                 {
                   singer: undefined,
-<<<<<<< HEAD
-                  notesKeyShift: 0,
-                  voiceKeyShift: 0,
+                  keyRangeAdjustment: 0,
                   guideVolumeScale: 0,
-=======
-                  keyRangeAdjustment: 0,
->>>>>>> be6e005c
                   notes: [],
                 },
               ],
