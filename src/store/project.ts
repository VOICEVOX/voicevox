--- conflicted
+++ resolved
@@ -1,326 +1,317 @@
-import { StoreOptions } from "vuex";
-import { createUILockAction } from "@/store/ui";
-<<<<<<< HEAD
-import {
-  IS_ENGINE_READY,
-  REGISTER_AUDIO_ITEM,
-  UNREGISER_AUDIO_ITEM,
-  FETCH_AUDIO_QUERY,
-} from "@/store/audio";
-import { CLEAR_COMMANDS } from "@/store/command";
-=======
-import { REGISTER_AUDIO_ITEM, REMOVE_ALL_AUDIO_ITEM, api } from "@/store/audio";
->>>>>>> 39ac97ce
-import { State, AudioItem } from "@/store/type";
-
-import Ajv, { JTDDataType } from "ajv/dist/jtd";
-
-export const LOAD_PROJECT_FILE = "LOAD_PROJECT_FILE";
-export const SAVE_PROJECT_FILE = "SAVE_PROJECT_FILE";
-export const PROJECT_NAME = "PROJECT_NAME";
-export const SET_PROJECT_FILEPATH = "SET_PROJECT_FILEPATH";
-
-const DEFAULT_SAMPLING_RATE = 24000;
-
-export const projectStore = {
-  getters: {
-    [PROJECT_NAME](state) {
-      return state.projectFilePath !== undefined
-        ? window.electron.getBaseName({ filePath: state.projectFilePath })
-        : undefined;
-    },
-  },
-
-  mutations: {
-    [SET_PROJECT_FILEPATH](state, { filePath }: { filePath: string }) {
-      state.projectFilePath = filePath;
-    },
-  },
-
-  actions: {
-    [LOAD_PROJECT_FILE]: createUILockAction(
-      async (
-        { state, getters, commit, dispatch },
-        { filePath, confirm }: { filePath?: string; confirm?: boolean }
-      ) => {
-        if (!filePath) {
-          // Select and load a project File.
-          const ret = await window.electron.showProjectLoadDialog({
-            title: "プロジェクトファイルの選択",
-          });
-          if (ret == undefined || ret?.length == 0) {
-            return;
-          }
-          filePath = ret[0];
-        }
-
-        try {
-          const buf = await window.electron.readFile({ filePath });
-          const text = new TextDecoder("utf-8").decode(buf).trim();
-          const obj = JSON.parse(text);
-
-          // appVersion Validation check
-          if (!("appVersion" in obj && typeof obj.appVersion === "string")) {
-            throw new Error(
-              "The appVersion of the project file should be string"
-            );
-          }
-          const appVersionList = versionTextParse(obj.appVersion);
-          const nowAppInfo = await window.electron.getAppInfos();
-          const nowAppVersionList = versionTextParse(nowAppInfo.version);
-          if (appVersionList == null || nowAppVersionList == null) {
-            throw new Error(
-              'An invalid appVersion format. The appVersion should be in the format "%d.%d.%d'
-            );
-          }
-
-          // Migration
-          if (appVersionList < [0, 4, 0]) {
-            for (const audioItemsKey in obj.audioItems) {
-              if ("charactorIndex" in obj.audioItems[audioItemsKey]) {
-                obj.audioItems[audioItemsKey].characterIndex =
-                  obj.audioItems[audioItemsKey].charactorIndex;
-                delete obj.audioItems[audioItemsKey].charactorIndex;
-              }
-            }
-            for (const audioItemsKey in obj.audioItems) {
-              if (obj.audioItems[audioItemsKey].query != null) {
-                obj.audioItems[audioItemsKey].query.volumeScale = 1;
-                obj.audioItems[audioItemsKey].query.prePhonemeLength = 0.1;
-                obj.audioItems[audioItemsKey].query.postPhonemeLength = 0.1;
-                obj.audioItems[audioItemsKey].query.outputSamplingRate =
-                  DEFAULT_SAMPLING_RATE;
-              }
-            }
-          }
-
-          if (appVersionList < [0, 5, 0]) {
-            for (const audioItemsKey in obj.audioItems) {
-              const audioItem = obj.audioItems[audioItemsKey];
-              if (audioItem.query != null) {
-                audioItem.query.outputStereo = false;
-                for (const accentPhrase of audioItem.query.accentPhrases) {
-                  if (accentPhrase.pause_mora) {
-                    accentPhrase.pause_mora.vowelLength = 0;
-                  }
-                  for (const mora of accentPhrase.moras) {
-                    if (mora.consonant) {
-                      mora.consonantLength = 0;
-                    }
-                    mora.vowelLength = 0;
-                  }
-                }
-              }
-
-              // set phoneme length
-              console.log(audioItem);
-              await api
-                .moraDataMoraDataPost({
-                  accentPhrase: audioItem.query!.accentPhrases,
-                  speaker:
-                    context.state.characterInfos![audioItem.characterIndex!]
-                      .metas.speaker,
-                })
-                .then((accentPhrases) => {
-                  audioItem.query!.accentPhrases = accentPhrases;
-                });
-            }
-          }
-
-          console.log(obj);
-
-          // Validation check
-          const ajv = new Ajv();
-          const validate = ajv.compile(projectSchema);
-          if (!validate(obj)) {
-            throw validate.errors;
-          }
-          if (!obj.audioKeys.every((audioKey) => audioKey in obj.audioItems)) {
-            throw new Error(
-              "Every audioKey in audioKeys should be a key of audioItems"
-            );
-          }
-          if (
-            !obj.audioKeys.every(
-              (audioKey) => obj.audioItems[audioKey].characterIndex != undefined
-            )
-          ) {
-            throw new Error(
-              'Every audioItem should have a "characterIndex" atrribute.'
-            );
-          }
-
-          if (
-            confirm !== false &&
-            !(await window.electron.showConfirmDialog({
-              title: "警告",
-              message:
-                "プロジェクトをロードすると現在のプロジェクトは破棄されます。\n" +
-                "よろしいですか？",
-            }))
-          ) {
-            return;
-          }
-
-          commit(CLEAR_COMMANDS);
-
-          for (const audioKey of state.audioKeys) {
-            dispatch(UNREGISER_AUDIO_ITEM, { audioKey });
-          }
-
-          const { audioItems, audioKeys } = obj as ProjectType;
-
-          let prevAudioKey = undefined;
-          for (const audioKey of audioKeys) {
-            const audioItem: AudioItem = audioItems[audioKey];
-
-            if (audioItem.query == undefined) {
-              for (
-                let count = 0;
-                !getters[IS_ENGINE_READY]() || count < 120;
-                count++
-              ) {
-                console.error("Waiting engine...");
-                await new Promise((resolve) => setTimeout(resolve, 1000));
-              }
-              if (!getters[IS_ENGINE_READY]()) {
-                console.error("The engine must be running to read text.");
-              }
-              audioItem.query = await dispatch(FETCH_AUDIO_QUERY, {
-                text: audioItem.text,
-                characterIndex: audioItem.characterIndex ?? 0,
-              });
-            }
-
-            prevAudioKey = await dispatch(REGISTER_AUDIO_ITEM, {
-              prevAudioKey,
-              audioItem,
-            });
-          }
-          commit(SET_PROJECT_FILEPATH, { filePath });
-        } catch (err) {
-          window.electron.logError(
-            err,
-            `VOICEVOX Project file "${filePath}" is a invalid file.`
-          );
-          await window.electron.showErrorDialog({
-            title: "エラー",
-            message: "ファイルフォーマットが正しくありません。",
-          });
-        }
-      }
-    ),
-    [SAVE_PROJECT_FILE]: createUILockAction(
-      async (context, { overwrite }: { overwrite?: boolean }) => {
-        let filePath = context.state.projectFilePath;
-        if (!overwrite || !filePath) {
-          // Write the current status to a project file.
-          const ret = await window.electron.showProjectSaveDialog({
-            title: "プロジェクトファイルの選択",
-          });
-          if (ret == undefined) {
-            return;
-          }
-          filePath = ret;
-        }
-        const appInfos = await window.electron.getAppInfos();
-        const { audioItems, audioKeys } = context.state;
-        const projectData: ProjectType = {
-          appVersion: appInfos.version,
-          audioKeys,
-          audioItems,
-        };
-        const buf = new TextEncoder().encode(
-          JSON.stringify(projectData)
-        ).buffer;
-        window.electron.writeFile({ filePath, buffer: buf });
-        if (!context.state.projectFilePath) {
-          context.commit(SET_PROJECT_FILEPATH, { filePath });
-        }
-        return;
-      }
-    ),
-  },
-} as StoreOptions<State>;
-
-const moraSchema = {
-  properties: {
-    text: { type: "string" },
-    vowel: { type: "string" },
-    vowelLength: { type: "float32" },
-    pitch: { type: "float32" },
-  },
-  optionalProperties: {
-    consonant: { type: "string" },
-    consonantLength: { type: "float32" },
-  },
-} as const;
-
-const accentPhraseSchema = {
-  properties: {
-    moras: {
-      elements: moraSchema,
-    },
-    accent: { type: "int32" },
-  },
-  optionalProperties: {
-    pauseMora: moraSchema,
-  },
-} as const;
-
-const audioQuerySchema = {
-  properties: {
-    accentPhrases: {
-      elements: accentPhraseSchema,
-    },
-    speedScale: { type: "float32" },
-    pitchScale: { type: "float32" },
-    intonationScale: { type: "float32" },
-    volumeScale: { type: "float32" },
-    prePhonemeLength: { type: "float32" },
-    postPhonemeLength: { type: "float32" },
-    outputSamplingRate: { type: "int32" },
-    outputStereo: { type: "boolean" },
-  },
-} as const;
-
-const audioItemSchema = {
-  properties: {
-    text: { type: "string" },
-  },
-  optionalProperties: {
-    characterIndex: { type: "int32" },
-    query: audioQuerySchema,
-  },
-} as const;
-
-export const projectSchema = {
-  properties: {
-    appVersion: { type: "string" },
-    audioKeys: {
-      // description: "Attribute keys of audioItems.",
-      elements: { type: "string" },
-    },
-    audioItems: {
-      // description: "VOICEVOX states per cell",
-      values: audioItemSchema,
-    },
-  },
-} as const;
-
-export type LatestProjectType = JTDDataType<typeof projectSchema>;
-interface ProjectType {
-  appVersion: string;
-  audioKeys: string[];
-  audioItems: Record<string, AudioItem>;
-}
-
-export type VersionType = [number, number, number];
-
-const versionTextParse = (appVersionText: string): VersionType | undefined => {
-  const textArray = appVersionText.split(".");
-  if (textArray.length !== 3) return undefined;
-  const appVersion = textArray.map(Number) as VersionType;
-  if (!appVersion.every((item) => Number.isInteger(item))) return undefined;
-  return appVersion;
-};
+import { StoreOptions } from "vuex";
+import { createUILockAction } from "@/store/ui";
+import {
+  IS_ENGINE_READY,
+  REGISTER_AUDIO_ITEM,
+  UNREGISER_AUDIO_ITEM,
+  FETCH_AUDIO_QUERY,
+  FETCH_MORA_DATA,
+} from "@/store/audio";
+import { CLEAR_COMMANDS } from "@/store/command";
+import { State, AudioItem } from "@/store/type";
+
+import Ajv, { JTDDataType } from "ajv/dist/jtd";
+
+export const LOAD_PROJECT_FILE = "LOAD_PROJECT_FILE";
+export const SAVE_PROJECT_FILE = "SAVE_PROJECT_FILE";
+export const PROJECT_NAME = "PROJECT_NAME";
+export const SET_PROJECT_FILEPATH = "SET_PROJECT_FILEPATH";
+
+const DEFAULT_SAMPLING_RATE = 24000;
+
+export const projectStore = {
+  getters: {
+    [PROJECT_NAME](state) {
+      return state.projectFilePath !== undefined
+        ? window.electron.getBaseName({ filePath: state.projectFilePath })
+        : undefined;
+    },
+  },
+
+  mutations: {
+    [SET_PROJECT_FILEPATH](state, { filePath }: { filePath: string }) {
+      state.projectFilePath = filePath;
+    },
+  },
+
+  actions: {
+    [LOAD_PROJECT_FILE]: createUILockAction(
+      async (
+        { state, getters, commit, dispatch },
+        { filePath, confirm }: { filePath?: string; confirm?: boolean }
+      ) => {
+        if (!filePath) {
+          // Select and load a project File.
+          const ret = await window.electron.showProjectLoadDialog({
+            title: "プロジェクトファイルの選択",
+          });
+          if (ret == undefined || ret?.length == 0) {
+            return;
+          }
+          filePath = ret[0];
+        }
+
+        try {
+          const buf = await window.electron.readFile({ filePath });
+          const text = new TextDecoder("utf-8").decode(buf).trim();
+          const obj = JSON.parse(text);
+
+          // appVersion Validation check
+          if (!("appVersion" in obj && typeof obj.appVersion === "string")) {
+            throw new Error(
+              "The appVersion of the project file should be string"
+            );
+          }
+          const appVersionList = versionTextParse(obj.appVersion);
+          const nowAppInfo = await window.electron.getAppInfos();
+          const nowAppVersionList = versionTextParse(nowAppInfo.version);
+          if (appVersionList == null || nowAppVersionList == null) {
+            throw new Error(
+              'An invalid appVersion format. The appVersion should be in the format "%d.%d.%d'
+            );
+          }
+
+          // Migration
+          if (appVersionList < [0, 4, 0]) {
+            for (const audioItemsKey in obj.audioItems) {
+              if ("charactorIndex" in obj.audioItems[audioItemsKey]) {
+                obj.audioItems[audioItemsKey].characterIndex =
+                  obj.audioItems[audioItemsKey].charactorIndex;
+                delete obj.audioItems[audioItemsKey].charactorIndex;
+              }
+            }
+            for (const audioItemsKey in obj.audioItems) {
+              if (obj.audioItems[audioItemsKey].query != null) {
+                obj.audioItems[audioItemsKey].query.volumeScale = 1;
+                obj.audioItems[audioItemsKey].query.prePhonemeLength = 0.1;
+                obj.audioItems[audioItemsKey].query.postPhonemeLength = 0.1;
+                obj.audioItems[audioItemsKey].query.outputSamplingRate =
+                  DEFAULT_SAMPLING_RATE;
+              }
+            }
+          }
+
+          if (appVersionList < [0, 5, 0]) {
+            for (const audioItemsKey in obj.audioItems) {
+              const audioItem = obj.audioItems[audioItemsKey];
+              if (audioItem.query != null) {
+                audioItem.query.outputStereo = false;
+                for (const accentPhrase of audioItem.query.accentPhrases) {
+                  if (accentPhrase.pause_mora) {
+                    accentPhrase.pause_mora.vowelLength = 0;
+                  }
+                  for (const mora of accentPhrase.moras) {
+                    if (mora.consonant) {
+                      mora.consonantLength = 0;
+                    }
+                    mora.vowelLength = 0;
+                  }
+                }
+                // set phoneme length
+                console.log(audioItem);
+                const accentPhrases = await dispatch(FETCH_MORA_DATA, {
+                  accentPhrases: audioItem.query.accentPhrases,
+                  characterIndex: audioItem.characterIndex,
+                });
+                audioItem.query.accentPhrases = accentPhrases;
+              }
+            }
+          }
+
+          console.log(obj);
+
+          // Validation check
+          const ajv = new Ajv();
+          const validate = ajv.compile(projectSchema);
+          if (!validate(obj)) {
+            throw validate.errors;
+          }
+          if (!obj.audioKeys.every((audioKey) => audioKey in obj.audioItems)) {
+            throw new Error(
+              "Every audioKey in audioKeys should be a key of audioItems"
+            );
+          }
+          if (
+            !obj.audioKeys.every(
+              (audioKey) => obj.audioItems[audioKey].characterIndex != undefined
+            )
+          ) {
+            throw new Error(
+              'Every audioItem should have a "characterIndex" atrribute.'
+            );
+          }
+
+          if (
+            confirm !== false &&
+            !(await window.electron.showConfirmDialog({
+              title: "警告",
+              message:
+                "プロジェクトをロードすると現在のプロジェクトは破棄されます。\n" +
+                "よろしいですか？",
+            }))
+          ) {
+            return;
+          }
+
+          commit(CLEAR_COMMANDS);
+
+          for (const audioKey of state.audioKeys) {
+            dispatch(UNREGISER_AUDIO_ITEM, { audioKey });
+          }
+
+          const { audioItems, audioKeys } = obj as ProjectType;
+
+          let prevAudioKey = undefined;
+          for (const audioKey of audioKeys) {
+            const audioItem: AudioItem = audioItems[audioKey];
+
+            if (audioItem.query == undefined) {
+              for (
+                let count = 0;
+                !getters[IS_ENGINE_READY]() || count < 120;
+                count++
+              ) {
+                console.error("Waiting engine...");
+                await new Promise((resolve) => setTimeout(resolve, 1000));
+              }
+              if (!getters[IS_ENGINE_READY]()) {
+                console.error("The engine must be running to read text.");
+              }
+              audioItem.query = await dispatch(FETCH_AUDIO_QUERY, {
+                text: audioItem.text,
+                characterIndex: audioItem.characterIndex ?? 0,
+              });
+            }
+
+            prevAudioKey = await dispatch(REGISTER_AUDIO_ITEM, {
+              prevAudioKey,
+              audioItem,
+            });
+          }
+          commit(SET_PROJECT_FILEPATH, { filePath });
+        } catch (err) {
+          window.electron.logError(
+            err,
+            `VOICEVOX Project file "${filePath}" is a invalid file.`
+          );
+          await window.electron.showErrorDialog({
+            title: "エラー",
+            message: "ファイルフォーマットが正しくありません。",
+          });
+        }
+      }
+    ),
+    [SAVE_PROJECT_FILE]: createUILockAction(
+      async (context, { overwrite }: { overwrite?: boolean }) => {
+        let filePath = context.state.projectFilePath;
+        if (!overwrite || !filePath) {
+          // Write the current status to a project file.
+          const ret = await window.electron.showProjectSaveDialog({
+            title: "プロジェクトファイルの選択",
+          });
+          if (ret == undefined) {
+            return;
+          }
+          filePath = ret;
+        }
+        const appInfos = await window.electron.getAppInfos();
+        const { audioItems, audioKeys } = context.state;
+        const projectData: ProjectType = {
+          appVersion: appInfos.version,
+          audioKeys,
+          audioItems,
+        };
+        const buf = new TextEncoder().encode(
+          JSON.stringify(projectData)
+        ).buffer;
+        window.electron.writeFile({ filePath, buffer: buf });
+        if (!context.state.projectFilePath) {
+          context.commit(SET_PROJECT_FILEPATH, { filePath });
+        }
+        return;
+      }
+    ),
+  },
+} as StoreOptions<State>;
+
+const moraSchema = {
+  properties: {
+    text: { type: "string" },
+    vowel: { type: "string" },
+    vowelLength: { type: "float32" },
+    pitch: { type: "float32" },
+  },
+  optionalProperties: {
+    consonant: { type: "string" },
+    consonantLength: { type: "float32" },
+  },
+} as const;
+
+const accentPhraseSchema = {
+  properties: {
+    moras: {
+      elements: moraSchema,
+    },
+    accent: { type: "int32" },
+  },
+  optionalProperties: {
+    pauseMora: moraSchema,
+  },
+} as const;
+
+const audioQuerySchema = {
+  properties: {
+    accentPhrases: {
+      elements: accentPhraseSchema,
+    },
+    speedScale: { type: "float32" },
+    pitchScale: { type: "float32" },
+    intonationScale: { type: "float32" },
+    volumeScale: { type: "float32" },
+    prePhonemeLength: { type: "float32" },
+    postPhonemeLength: { type: "float32" },
+    outputSamplingRate: { type: "int32" },
+    outputStereo: { type: "boolean" },
+  },
+} as const;
+
+const audioItemSchema = {
+  properties: {
+    text: { type: "string" },
+  },
+  optionalProperties: {
+    characterIndex: { type: "int32" },
+    query: audioQuerySchema,
+  },
+} as const;
+
+export const projectSchema = {
+  properties: {
+    appVersion: { type: "string" },
+    audioKeys: {
+      // description: "Attribute keys of audioItems.",
+      elements: { type: "string" },
+    },
+    audioItems: {
+      // description: "VOICEVOX states per cell",
+      values: audioItemSchema,
+    },
+  },
+} as const;
+
+export type LatestProjectType = JTDDataType<typeof projectSchema>;
+interface ProjectType {
+  appVersion: string;
+  audioKeys: string[];
+  audioItems: Record<string, AudioItem>;
+}
+
+export type VersionType = [number, number, number];
+
+const versionTextParse = (appVersionText: string): VersionType | undefined => {
+  const textArray = appVersionText.split(".");
+  if (textArray.length !== 3) return undefined;
+  const appVersion = textArray.map(Number) as VersionType;
+  if (!appVersion.every((item) => Number.isInteger(item))) return undefined;
+  return appVersion;
+};