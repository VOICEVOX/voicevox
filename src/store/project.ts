--- conflicted
+++ resolved
@@ -1,9 +1,5 @@
 import semver from "semver";
-<<<<<<< HEAD
-import { z } from "zod";
 import { v4 as uuidv4 } from "uuid";
-=======
->>>>>>> 4fbae89f
 import { getBaseName } from "./utility";
 import { createPartialStore, Dispatch } from "./vuex";
 import { generateSingingStoreInitialScore } from "./singing";
