--- conflicted
+++ resolved
@@ -109,7 +109,6 @@
       notes: tracks.map((track) => track.notes),
     },
   });
-<<<<<<< HEAD
   for (const [i, track] of tracks.entries()) {
     const trackId = state.tracks[i].id;
     await dispatch("SET_SINGER", {
@@ -128,15 +127,15 @@
       name: track.name,
       trackId,
     });
+
+    await dispatch("CLEAR_PITCH_EDIT_DATA"); // FIXME: SET_PITCH_EDIT_DATAがセッターになれば不要
+    await dispatch("SET_PITCH_EDIT_DATA", {
+      data: track.pitchEditData,
+      startFrame: 0,
+      trackId,
+    });
   }
   await dispatch("SET_SELECTED_TRACK", { trackId: state.tracks[0].id });
-=======
-  await dispatch("CLEAR_PITCH_EDIT_DATA"); // FIXME: SET_PITCH_EDIT_DATAがセッターになれば不要
-  await dispatch("SET_PITCH_EDIT_DATA", {
-    data: tracks[0].pitchEditData,
-    startFrame: 0,
-  });
->>>>>>> 2106181f
 };
 
 export const projectStore = createPartialStore<ProjectStoreTypes>({
@@ -189,16 +188,13 @@
             notes: [],
           },
         });
-<<<<<<< HEAD
         const track = context.state.tracks[0];
         await context.dispatch("SET_SINGER", {
           trackId: track.id,
+          withRelated: true,
         });
+        await context.dispatch("CLEAR_PITCH_EDIT_DATA");
         context.commit("SET_SELECTED_TRACK", { trackId: track.id });
-=======
-        await context.dispatch("SET_SINGER", { withRelated: true });
-        await context.dispatch("CLEAR_PITCH_EDIT_DATA");
->>>>>>> 2106181f
 
         context.commit("SET_PROJECT_FILEPATH", { filePath: undefined });
         context.commit("SET_SAVED_LAST_COMMAND_UNIX_MILLISEC", null);
