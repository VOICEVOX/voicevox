import { getBaseName } from "./utility";
import { createPartialStore, Dispatch } from "./vuex";
import { generateSingingStoreInitialScore } from "./singing";
import { createUILockAction } from "@/store/ui";
import {
  AllActions,
  AudioItem,
  ProjectStoreState,
  ProjectStoreTypes,
} from "@/store/type";

import { getValueOrThrow, ResultError } from "@/type/result";
import { LatestProjectType } from "@/domain/project/schema";
import { migrateProjectFileObject } from "@/domain/project";

export const projectStoreState: ProjectStoreState = {
  savedLastCommandUnixMillisec: null,
};

const applyTalkProjectToStore = async (
  dispatch: Dispatch<AllActions>,
  talkProject: LatestProjectType["talk"]
) => {
  await dispatch("REMOVE_ALL_AUDIO_ITEM");

  const { audioItems, audioKeys } = talkProject;

  let prevAudioKey = undefined;
  for (const audioKey of audioKeys) {
    const audioItem = audioItems[audioKey];
    // z.recordではvalueの型がundefinedになるが、
    // valueがundefinedにならないことを検証したあとであれば、
    // このif文に引っかかることはないはずである
    if (audioItem == undefined) throw new Error("audioItem == undefined");
    prevAudioKey = await dispatch("REGISTER_AUDIO_ITEM", {
      prevAudioKey,
      audioItem,
    });
  }
};

const applySongProjectToStore = async (
  dispatch: Dispatch<AllActions>,
  songProject: LatestProjectType["song"]
) => {
  const { tpqn, tempos, timeSignatures, tracks } = songProject;
  // TODO: マルチトラック対応
  await dispatch("SET_SINGER", {
    singer: tracks[0].singer,
  });
  await dispatch("SET_KEY_RANGE_ADJUSTMENT", {
    keyRangeAdjustment: tracks[0].keyRangeAdjustment,
  });
  await dispatch("SET_VOLUME_RANGE_ADJUSTMENT", {
    volumeRangeAdjustment: tracks[0].volumeRangeAdjustment,
  });
  await dispatch("SET_SCORE", {
    score: {
      tpqn,
      tempos,
      timeSignatures,
      notes: tracks[0].notes,
    },
  });
};

export const projectStore = createPartialStore<ProjectStoreTypes>({
  PROJECT_NAME: {
    getter(state) {
      return state.projectFilePath
        ? getBaseName(state.projectFilePath)
        : undefined;
    },
  },

  SET_PROJECT_FILEPATH: {
    mutation(state, { filePath }: { filePath?: string }) {
      state.projectFilePath = filePath;
    },
  },

  CREATE_NEW_PROJECT: {
    action: createUILockAction(
      async (context, { confirm }: { confirm?: boolean }) => {
        if (confirm !== false && context.getters.IS_EDITED) {
          const result = await context.dispatch(
            "SAVE_OR_DISCARD_PROJECT_FILE",
            {}
          );
          if (result == "canceled") {
            return;
          }
        }

        // トークプロジェクトの初期化
        await context.dispatch("REMOVE_ALL_AUDIO_ITEM");

        const audioItem: AudioItem = await context.dispatch(
          "GENERATE_AUDIO_ITEM",
          {}
        );
        await context.dispatch("REGISTER_AUDIO_ITEM", {
          audioItem,
        });

        // ソングプロジェクトの初期化
        const { tpqn, tempos, timeSignatures, tracks } =
          generateSingingStoreInitialScore();
        await context.dispatch("SET_SCORE", {
          score: {
            tpqn,
            tempos,
            timeSignatures,
            notes: tracks[0].notes,
          },
        });

        context.commit("SET_PROJECT_FILEPATH", { filePath: undefined });
        context.commit("SET_SAVED_LAST_COMMAND_UNIX_MILLISEC", null);
        context.commit("CLEAR_COMMANDS");
      }
    ),
  },

  LOAD_PROJECT_FILE: {
    /**
     * プロジェクトファイルを読み込む。読み込めたかの成否が返る。
     * エラー発生時はダイアログが表示される。
     */
    action: createUILockAction(
      async (
        context,
        { filePath, confirm }: { filePath?: string; confirm?: boolean }
      ) => {
        if (!filePath) {
          // Select and load a project File.
          const ret = await window.backend.showProjectLoadDialog({
            title: "プロジェクトファイルの選択",
          });
          if (ret == undefined || ret?.length == 0) {
            return false;
          }
          filePath = ret[0];
        }

        const projectFileErrorMsg = `VOICEVOX Project file "${filePath}" is a invalid file.`;
        // TODO: ↑のエラーメッセージをちゃんとする

        let buf: ArrayBuffer;
        try {
          buf = await window.backend
            .readFile({ filePath })
            .then(getValueOrThrow);

          await context.dispatch("APPEND_RECENTLY_USED_PROJECT", {
            filePath,
          });

          const text = new TextDecoder("utf-8").decode(buf).trim();
          const projectData = JSON.parse(text);

          const characterInfos =
            context.getters.USER_ORDERED_CHARACTER_INFOS("talk");
          if (characterInfos == undefined)
            throw new Error("characterInfos == undefined");

          const parsedProjectData = await migrateProjectFileObject(
            projectData,
            {
              fetchMoraData: (payload) =>
                context.dispatch("FETCH_MORA_DATA", payload),
              characterInfos,
            }
<<<<<<< HEAD
          );
=======
          }

          if (
            semver.satisfies(projectAppVersion, "<0.7", semverSatisfiesOptions)
          ) {
            for (const audioItemsKey in projectData.audioItems) {
              const audioItem = projectData.audioItems[audioItemsKey];
              if (audioItem.characterIndex != null) {
                if (audioItem.characterIndex == 0) {
                  // 四国めたん 0 -> 四国めたん（あまあま） 0
                  audioItem.speaker = 0;
                }
                if (audioItem.characterIndex == 1) {
                  // ずんだもん 1 -> ずんだもん（あまあま） 1
                  audioItem.speaker = 1;
                }
                delete audioItem.characterIndex;
              }
            }
          }

          if (
            semver.satisfies(projectAppVersion, "<0.8", semverSatisfiesOptions)
          ) {
            for (const audioItemsKey in projectData.audioItems) {
              const audioItem = projectData.audioItems[audioItemsKey];
              if (audioItem.speaker != null) {
                audioItem.styleId = audioItem.speaker;
                delete audioItem.speaker;
              }
            }
          }

          if (
            semver.satisfies(projectAppVersion, "<0.14", semverSatisfiesOptions)
          ) {
            for (const audioItemsKey in projectData.audioItems) {
              const audioItem = projectData.audioItems[audioItemsKey];
              if (audioItem.engineId == undefined) {
                audioItem.engineId = engineId;
              }
            }
          }

          if (
            semver.satisfies(projectAppVersion, "<0.15", semverSatisfiesOptions)
          ) {
            const characterInfos =
              context.getters.USER_ORDERED_CHARACTER_INFOS("talk");
            if (characterInfos == undefined)
              throw new Error("characterInfos == undefined");
            for (const audioItemsKey in projectData.audioItems) {
              const audioItem = projectData.audioItems[audioItemsKey];
              if (audioItem.voice == undefined) {
                const oldEngineId = audioItem.engineId;
                const oldStyleId = audioItem.styleId;
                const chracterinfo = characterInfos.find((characterInfo) =>
                  characterInfo.metas.styles.some(
                    (styeleinfo) =>
                      styeleinfo.engineId === audioItem.engineId &&
                      styeleinfo.styleId === audioItem.styleId
                  )
                );
                if (chracterinfo == undefined)
                  throw new Error(
                    `chracterinfo == undefined: ${oldEngineId}, ${oldStyleId}`
                  );
                const speakerId = chracterinfo.metas.speakerUuid;
                audioItem.voice = {
                  engineId: oldEngineId,
                  speakerId,
                  styleId: oldStyleId,
                };

                delete audioItem.engineId;
                delete audioItem.styleId;
              }
            }
          }

          if (
            semver.satisfies(projectAppVersion, "<0.17", semverSatisfiesOptions)
          ) {
            // 0.17 未満のプロジェクトファイルはトークの情報のみ
            // なので全情報(audioKeys/audioItems)をtalkに移動する
            projectData.talk = {
              audioKeys: projectData.audioKeys,
              audioItems: projectData.audioItems,
            };

            // ソングの情報を初期化
            // generateSingingStoreInitialScoreが今後変わることがあるかもしれないので、
            // 0.17時点のスコア情報を直接書く
            projectData.song = {
              tpqn: DEFAULT_TPQN,
              tempos: [
                {
                  position: 0,
                  bpm: DEFAULT_BPM,
                },
              ],
              timeSignatures: [
                {
                  measureNumber: 1,
                  beats: DEFAULT_BEATS,
                  beatType: DEFAULT_BEAT_TYPE,
                },
              ],
              tracks: [
                {
                  singer: undefined,
                  keyRangeAdjustment: 0,
                  notes: [],
                },
              ],
            };

            delete projectData.audioKeys;
            delete projectData.audioItems;
          }

          if (
            semver.satisfies(
              projectAppVersion,
              "<0.17.1",
              semverSatisfiesOptions
            )
          ) {
            // volumeRangeAdjustmentの追加
            for (const track of projectData.song.tracks) {
              track.volumeRangeAdjustment = 0;
            }
          }

          // Validation check
          // トークはvalidateTalkProjectで検証する
          // ソングはSET_SCOREの中の`isValidScore`関数で検証される
          const parsedProjectData = projectSchema.parse(projectData);
          validateTalkProject(parsedProjectData.talk);
>>>>>>> f5053ba4

          if (confirm !== false && context.getters.IS_EDITED) {
            const result = await context.dispatch(
              "SAVE_OR_DISCARD_PROJECT_FILE",
              {
                additionalMessage:
                  "プロジェクトをロードすると現在のプロジェクトは破棄されます。",
              }
            );
            if (result == "canceled") {
              return false;
            }
          }

          await applyTalkProjectToStore(
            context.dispatch,
            parsedProjectData.talk
          );
          await applySongProjectToStore(
            context.dispatch,
            parsedProjectData.song
          );

          context.commit("SET_PROJECT_FILEPATH", { filePath });
          context.commit("SET_SAVED_LAST_COMMAND_UNIX_MILLISEC", null);
          context.commit("CLEAR_COMMANDS");
          return true;
        } catch (err) {
          window.backend.logError(err);
          const message = (() => {
            if (typeof err === "string") return err;
            if (!(err instanceof Error)) return "エラーが発生しました。";
            if (err instanceof ResultError && err.code === "ENOENT")
              return "プロジェクトファイルが見つかりませんでした。ファイルが移動、または削除された可能性があります。";
            if (err.message.startsWith(projectFileErrorMsg))
              return "ファイルフォーマットが正しくありません。";
            return err.message;
          })();
          await window.backend.showMessageDialog({
            type: "error",
            title: "エラー",
            message: `プロジェクトファイルの読み込みに失敗しました。\n${message}`,
          });
          return false;
        }
      }
    ),
  },

  SAVE_PROJECT_FILE: {
    /**
     * プロジェクトファイルを保存する。保存の成否が返る。
     * エラー発生時はダイアログが表示される。
     */
    action: createUILockAction(
      async (context, { overwrite }: { overwrite?: boolean }) => {
        let filePath = context.state.projectFilePath;
        try {
          if (!overwrite || !filePath) {
            let defaultPath: string;

            if (!filePath) {
              // if new project: use generated name
              defaultPath = `${context.getters.DEFAULT_PROJECT_FILE_BASE_NAME}.vvproj`;
            } else {
              // if saveAs for existing project: use current project path
              defaultPath = filePath;
            }

            // Write the current status to a project file.
            const ret = await window.backend.showProjectSaveDialog({
              title: "プロジェクトファイルの保存",
              defaultPath,
            });
            if (ret == undefined) {
              return false;
            }
            filePath = ret;
          }
          if (
            context.state.projectFilePath &&
            context.state.projectFilePath != filePath
          ) {
            await window.backend.showMessageDialog({
              type: "info",
              title: "保存",
              message: `編集中のプロジェクトが ${filePath} に切り替わりました。`,
            });
          }

          await context.dispatch("APPEND_RECENTLY_USED_PROJECT", {
            filePath,
          });
          const appInfos = await window.backend.getAppInfos();
          const {
            audioItems,
            audioKeys,
            tpqn,
            tempos,
            timeSignatures,
            tracks,
          } = context.state;
          const projectData: LatestProjectType = {
            appVersion: appInfos.version,
            talk: {
              audioKeys,
              audioItems,
            },
            song: {
              tpqn,
              tempos,
              timeSignatures,
              tracks,
            },
          };

          const buf = new TextEncoder().encode(
            JSON.stringify(projectData)
          ).buffer;
          await window.backend
            .writeFile({
              filePath,
              buffer: buf,
            })
            .then(getValueOrThrow);
          context.commit("SET_PROJECT_FILEPATH", { filePath });
          context.commit(
            "SET_SAVED_LAST_COMMAND_UNIX_MILLISEC",
            context.getters.LAST_COMMAND_UNIX_MILLISEC
          );
          return true;
        } catch (err) {
          window.backend.logError(err);
          const message = (() => {
            if (typeof err === "string") return err;
            if (!(err instanceof Error)) return "エラーが発生しました。";
            return err.message;
          })();
          await window.backend.showMessageDialog({
            type: "error",
            title: "エラー",
            message: `プロジェクトファイルの保存に失敗しました。\n${message}`,
          });
          return false;
        }
      }
    ),
  },

  /**
   * プロジェクトファイルを保存するか破棄するかキャンセルするかのダイアログを出して、保存する場合は保存する。
   * 何を選択したかが返る。
   * 保存に失敗した場合はキャンセル扱いになる。
   */
  SAVE_OR_DISCARD_PROJECT_FILE: {
    action: createUILockAction(async ({ dispatch }, { additionalMessage }) => {
      let message = "プロジェクトの変更が保存されていません。";
      if (additionalMessage) {
        message += "\n" + additionalMessage;
      }
      message += "\n変更を保存しますか？";

      const result: number = await window.backend.showQuestionDialog({
        type: "info",
        title: "警告",
        message,
        buttons: ["保存", "破棄", "キャンセル"],
        cancelId: 2,
        defaultId: 2,
      });
      if (result == 0) {
        const saved = await dispatch("SAVE_PROJECT_FILE", {
          overwrite: true,
        });
        return saved ? "saved" : "canceled";
      } else if (result == 1) {
        return "discarded";
      } else {
        return "canceled";
      }
    }),
  },

  IS_EDITED: {
    getter(state, getters) {
      return (
        getters.LAST_COMMAND_UNIX_MILLISEC !==
        state.savedLastCommandUnixMillisec
      );
    },
  },

  SET_SAVED_LAST_COMMAND_UNIX_MILLISEC: {
    mutation(state, unixMillisec) {
      state.savedLastCommandUnixMillisec = unixMillisec;
    },
  },
});<|MERGE_RESOLUTION|>--- conflicted
+++ resolved
@@ -171,149 +171,7 @@
                 context.dispatch("FETCH_MORA_DATA", payload),
               characterInfos,
             }
-<<<<<<< HEAD
-          );
-=======
-          }
-
-          if (
-            semver.satisfies(projectAppVersion, "<0.7", semverSatisfiesOptions)
-          ) {
-            for (const audioItemsKey in projectData.audioItems) {
-              const audioItem = projectData.audioItems[audioItemsKey];
-              if (audioItem.characterIndex != null) {
-                if (audioItem.characterIndex == 0) {
-                  // 四国めたん 0 -> 四国めたん（あまあま） 0
-                  audioItem.speaker = 0;
-                }
-                if (audioItem.characterIndex == 1) {
-                  // ずんだもん 1 -> ずんだもん（あまあま） 1
-                  audioItem.speaker = 1;
-                }
-                delete audioItem.characterIndex;
-              }
-            }
-          }
-
-          if (
-            semver.satisfies(projectAppVersion, "<0.8", semverSatisfiesOptions)
-          ) {
-            for (const audioItemsKey in projectData.audioItems) {
-              const audioItem = projectData.audioItems[audioItemsKey];
-              if (audioItem.speaker != null) {
-                audioItem.styleId = audioItem.speaker;
-                delete audioItem.speaker;
-              }
-            }
-          }
-
-          if (
-            semver.satisfies(projectAppVersion, "<0.14", semverSatisfiesOptions)
-          ) {
-            for (const audioItemsKey in projectData.audioItems) {
-              const audioItem = projectData.audioItems[audioItemsKey];
-              if (audioItem.engineId == undefined) {
-                audioItem.engineId = engineId;
-              }
-            }
-          }
-
-          if (
-            semver.satisfies(projectAppVersion, "<0.15", semverSatisfiesOptions)
-          ) {
-            const characterInfos =
-              context.getters.USER_ORDERED_CHARACTER_INFOS("talk");
-            if (characterInfos == undefined)
-              throw new Error("characterInfos == undefined");
-            for (const audioItemsKey in projectData.audioItems) {
-              const audioItem = projectData.audioItems[audioItemsKey];
-              if (audioItem.voice == undefined) {
-                const oldEngineId = audioItem.engineId;
-                const oldStyleId = audioItem.styleId;
-                const chracterinfo = characterInfos.find((characterInfo) =>
-                  characterInfo.metas.styles.some(
-                    (styeleinfo) =>
-                      styeleinfo.engineId === audioItem.engineId &&
-                      styeleinfo.styleId === audioItem.styleId
-                  )
-                );
-                if (chracterinfo == undefined)
-                  throw new Error(
-                    `chracterinfo == undefined: ${oldEngineId}, ${oldStyleId}`
-                  );
-                const speakerId = chracterinfo.metas.speakerUuid;
-                audioItem.voice = {
-                  engineId: oldEngineId,
-                  speakerId,
-                  styleId: oldStyleId,
-                };
-
-                delete audioItem.engineId;
-                delete audioItem.styleId;
-              }
-            }
-          }
-
-          if (
-            semver.satisfies(projectAppVersion, "<0.17", semverSatisfiesOptions)
-          ) {
-            // 0.17 未満のプロジェクトファイルはトークの情報のみ
-            // なので全情報(audioKeys/audioItems)をtalkに移動する
-            projectData.talk = {
-              audioKeys: projectData.audioKeys,
-              audioItems: projectData.audioItems,
-            };
-
-            // ソングの情報を初期化
-            // generateSingingStoreInitialScoreが今後変わることがあるかもしれないので、
-            // 0.17時点のスコア情報を直接書く
-            projectData.song = {
-              tpqn: DEFAULT_TPQN,
-              tempos: [
-                {
-                  position: 0,
-                  bpm: DEFAULT_BPM,
-                },
-              ],
-              timeSignatures: [
-                {
-                  measureNumber: 1,
-                  beats: DEFAULT_BEATS,
-                  beatType: DEFAULT_BEAT_TYPE,
-                },
-              ],
-              tracks: [
-                {
-                  singer: undefined,
-                  keyRangeAdjustment: 0,
-                  notes: [],
-                },
-              ],
-            };
-
-            delete projectData.audioKeys;
-            delete projectData.audioItems;
-          }
-
-          if (
-            semver.satisfies(
-              projectAppVersion,
-              "<0.17.1",
-              semverSatisfiesOptions
-            )
-          ) {
-            // volumeRangeAdjustmentの追加
-            for (const track of projectData.song.tracks) {
-              track.volumeRangeAdjustment = 0;
-            }
-          }
-
-          // Validation check
-          // トークはvalidateTalkProjectで検証する
-          // ソングはSET_SCOREの中の`isValidScore`関数で検証される
-          const parsedProjectData = projectSchema.parse(projectData);
-          validateTalkProject(parsedProjectData.talk);
->>>>>>> f5053ba4
+          );
 
           if (confirm !== false && context.getters.IS_EDITED) {
             const result = await context.dispatch(
