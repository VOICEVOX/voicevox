import {
  ActionsBase,
  DotNotationAction,
  DotNotationActionContext,
  DotNotationDispatch,
} from "./vuex";
import {
  AllActions,
  AllGetters,
  AllMutations,
  UiStoreState,
  UiStoreTypes,
} from "./type";
import { createPartialStore } from "./vuex";
import { ActivePointScrollMode } from "@/type/preload";
import {
  MessageDialogOptions,
  ConfirmDialogOptions,
  WarningDialogOptions,
  NotifyAndNotShowAgainButtonOption,
  connectAndExportTextWithDialog,
  generateAndConnectAndSaveAudioWithDialog,
  generateAndSaveOneAudioWithDialog,
  multiGenerateAndSaveAudioWithDialog,
  showAlertDialog,
  showConfirmDialog,
  showNotifyAndNotShowAgainButton,
  showWarningDialog,
} from "@/components/Dialog/Dialog";
import { objectEntries } from "@/helpers/typedEntries";

export function createUILockAction<S, A extends ActionsBase, K extends keyof A>(
  action: (
    context: DotNotationActionContext<
      S,
      S,
      AllGetters,
      AllActions,
      AllMutations
    >,
    payload: Parameters<A[K]>[0],
  ) => ReturnType<A[K]> extends Promise<unknown>
    ? ReturnType<A[K]>
    : Promise<ReturnType<A[K]>>,
): DotNotationAction<S, S, A, K, AllGetters, AllActions, AllMutations> {
  return (context, payload: Parameters<A[K]>[0]) => {
    context.mutations.LOCK_UI();
    // eslint-disable-next-line @typescript-eslint/no-unsafe-return, @typescript-eslint/no-unsafe-call
    return action(context, payload).finally(() => {
      context.mutations.UNLOCK_UI();
    });
  };
}

export function withProgress<T>(
  action: Promise<T>,
  actions: DotNotationDispatch<AllActions>,
): Promise<T> {
  void actions.START_PROGRESS();
  return action.finally(() => actions.RESET_PROGRESS());
}

export const uiStoreState: UiStoreState = {
  uiLockCount: 0,
  dialogLockCount: 0,
  reloadingLock: false,
  inheritAudioInfo: true,
  activePointScrollMode: "OFF",
  isSettingDialogOpen: false,
  isHotkeySettingDialogOpen: false,
  isToolbarSettingDialogOpen: false,
  isCharacterOrderDialogOpen: false,
  isDefaultStyleSelectDialogOpen: false,
  isAcceptRetrieveTelemetryDialogOpen: false,
  isAcceptTermsDialogOpen: false,
  isDictionaryManageDialogOpen: false,
  isEngineManageDialogOpen: false,
  isUpdateNotificationDialogOpen: false,
  isExportSongAudioDialogOpen: false,
  isImportSongProjectDialogOpen: false,
<<<<<<< HEAD
  isInitialSettingsDialogOpen: false,
=======
  isPresetManageDialogOpen: false,
>>>>>>> b96487d7
  isMaximized: false,
  isPinned: false,
  isFullscreen: false,
  progress: -1,
  isVuexReady: false,
};

export const uiStore = createPartialStore<UiStoreTypes>({
  UI_LOCKED: {
    getter(state) {
      return state.uiLockCount > 0;
    },
  },

  MENUBAR_LOCKED: {
    getter(state) {
      return state.dialogLockCount > 0;
    },
  },

  PROGRESS: {
    getter(state) {
      return state.progress;
    },
  },

  ASYNC_UI_LOCK: {
    action: createUILockAction(
      async (_, { callback }: { callback: () => Promise<void> }) => {
        await callback();
      },
    ),
  },

  LOCK_UI: {
    mutation(state) {
      state.uiLockCount++;
    },
    action({ mutations }) {
      mutations.LOCK_UI();
    },
  },

  UNLOCK_UI: {
    mutation(state) {
      if (state.uiLockCount !== 0) {
        state.uiLockCount--;
      } else {
        // eslint-disable-next-line no-console
        window.backend.logWarn(
          "UNLOCK_UI is called when state.uiLockCount == 0",
        );
      }
    },
    action({ mutations }) {
      mutations.UNLOCK_UI();
    },
  },

  LOCK_MENUBAR: {
    mutation(state) {
      state.dialogLockCount++;
    },
    action({ mutations }) {
      mutations.LOCK_MENUBAR();
    },
  },

  UNLOCK_MENUBAR: {
    mutation(state) {
      state.dialogLockCount--;
    },
    action({ mutations }) {
      mutations.UNLOCK_MENUBAR();
    },
  },

  /**
   * 再読み込み中。UNLOCKされることはない。
   */
  LOCK_RELOADING: {
    mutation(state) {
      state.reloadingLock = true;
    },
    action({ mutations }) {
      mutations.LOCK_RELOADING();
    },
  },

  SHOULD_SHOW_PANES: {
    getter(_, getters) {
      return getters.ACTIVE_AUDIO_KEY != undefined;
    },
  },

  SET_DIALOG_OPEN: {
    mutation(state, dialogState) {
      for (const [key, value] of objectEntries(dialogState)) {
        if (!(key in state)) {
          throw new Error(`Unknown dialog state: ${key}`);
        }
        if (value == undefined) {
          throw new Error(`Invalid dialog state: ${key}`);
        }
        state[key] = value;
      }
    },
    async action({ state, mutations }, dialogState) {
      for (const [key, value] of objectEntries(dialogState)) {
        if (state[key] === value) continue;

        if (value) {
          mutations.LOCK_UI();
          mutations.LOCK_MENUBAR();
        } else {
          mutations.UNLOCK_UI();
          mutations.UNLOCK_MENUBAR();
        }
      }

      mutations.SET_DIALOG_OPEN(dialogState);
    },
  },

  SHOW_ALERT_DIALOG: {
    action: createUILockAction(async (_, payload: MessageDialogOptions) => {
      return await showAlertDialog(payload);
    }),
  },

  SHOW_CONFIRM_DIALOG: {
    action: createUILockAction(async (_, payload: ConfirmDialogOptions) => {
      return await showConfirmDialog(payload);
    }),
  },

  SHOW_WARNING_DIALOG: {
    action: createUILockAction(async (_, payload: WarningDialogOptions) => {
      return await showWarningDialog(payload);
    }),
  },

  SHOW_NOTIFY_AND_NOT_SHOW_AGAIN_BUTTON: {
    action({ actions }, payload: NotifyAndNotShowAgainButtonOption) {
      showNotifyAndNotShowAgainButton({ actions }, payload);
    },
  },

  HYDRATE_UI_STORE: {
    async action({ mutations }) {
      mutations.SET_INHERIT_AUDIOINFO({
        inheritAudioInfo: await window.backend.getSetting("inheritAudioInfo"),
      });

      mutations.SET_ACTIVE_POINT_SCROLL_MODE({
        activePointScrollMode: await window.backend.getSetting(
          "activePointScrollMode",
        ),
      });

      // electron-window-stateがvuex初期化前に働くので
      // ここで改めてelectron windowの最大化状態をVuex storeに同期
      if (await window.backend.isMaximizedWindow()) {
        mutations.DETECT_MAXIMIZED();
      }
    },
  },

  ON_VUEX_READY: {
    mutation(state) {
      state.isVuexReady = true;
    },
    action({ mutations }) {
      window.backend.vuexReady();
      mutations.ON_VUEX_READY();
    },
  },

  // Vuexが準備できるまで待つ
  WAIT_VUEX_READY: {
    async action({ state }, { timeout }) {
      if (state.isVuexReady) return;

      let vuexReadyTimeout = 0;
      while (!state.isVuexReady) {
        if (vuexReadyTimeout >= timeout) {
          throw new Error("Vuexが準備できませんでした");
        }
        await new Promise((resolve) => setTimeout(resolve, 300));
        vuexReadyTimeout += 300;
      }
    },
  },

  SET_INHERIT_AUDIOINFO: {
    mutation(state, { inheritAudioInfo }: { inheritAudioInfo: boolean }) {
      state.inheritAudioInfo = inheritAudioInfo;
    },
    async action(
      { mutations },
      { inheritAudioInfo }: { inheritAudioInfo: boolean },
    ) {
      mutations.SET_INHERIT_AUDIOINFO({
        inheritAudioInfo: await window.backend.setSetting(
          "inheritAudioInfo",
          inheritAudioInfo,
        ),
      });
    },
  },

  SET_ACTIVE_POINT_SCROLL_MODE: {
    mutation(
      state,
      {
        activePointScrollMode,
      }: { activePointScrollMode: ActivePointScrollMode },
    ) {
      state.activePointScrollMode = activePointScrollMode;
    },
    async action(
      { mutations },
      {
        activePointScrollMode,
      }: { activePointScrollMode: ActivePointScrollMode },
    ) {
      mutations.SET_ACTIVE_POINT_SCROLL_MODE({
        activePointScrollMode: await window.backend.setSetting(
          "activePointScrollMode",
          activePointScrollMode,
        ),
      });
    },
  },

  /**
   * 選択可能なテーマをセットする。
   * NOTE: カスタムテーマが導入された場合を見越して残している。
   */
  SET_AVAILABLE_THEMES: {
    mutation(state, { themes }) {
      state.availableThemes = themes;
    },
  },

  DETECT_UNMAXIMIZED: {
    mutation(state) {
      state.isMaximized = false;
    },
    action({ mutations }) {
      mutations.DETECT_UNMAXIMIZED();
    },
  },

  DETECT_MAXIMIZED: {
    mutation(state) {
      state.isMaximized = true;
    },
    action({ mutations }) {
      mutations.DETECT_MAXIMIZED();
    },
  },

  DETECT_PINNED: {
    mutation(state) {
      state.isPinned = true;
    },
    action({ mutations }) {
      mutations.DETECT_PINNED();
    },
  },

  DETECT_UNPINNED: {
    mutation(state) {
      state.isPinned = false;
    },
    action({ mutations }) {
      mutations.DETECT_UNPINNED();
    },
  },

  DETECT_ENTER_FULLSCREEN: {
    mutation(state) {
      state.isFullscreen = true;
    },
    action({ mutations }) {
      mutations.DETECT_ENTER_FULLSCREEN();
    },
  },

  DETECT_LEAVE_FULLSCREEN: {
    mutation(state) {
      state.isFullscreen = false;
    },
    action({ mutations }) {
      mutations.DETECT_LEAVE_FULLSCREEN();
    },
  },

  IS_FULLSCREEN: {
    getter(state) {
      return state.isFullscreen;
    },
  },

  /** UIの拡大 */
  ZOOM_IN: {
    action() {
      window.backend.zoomIn();
    },
  },

  /** UIの縮小 */
  ZOOM_OUT: {
    action() {
      window.backend.zoomOut();
    },
  },

  /** UIの拡大率のリセット */
  ZOOM_RESET: {
    action() {
      window.backend.zoomReset();
    },
  },

  CHECK_EDITED_AND_NOT_SAVE: {
    /**
     * プロジェクトファイル未保存の場合、保存するかどうかを確認する。
     * 保存後にウィンドウを閉じるか、アプリを再読み込みする。
     * 保存がキャンセルされた場合は何もしない。
     */
    async action({ actions, getters }, obj) {
      await actions.SING_STOP_AUDIO(); // FIXME: ON_BEFORE_QUITTINGなどを作成して移動すべき

      if (getters.IS_EDITED) {
        const result = await actions.SAVE_OR_DISCARD_PROJECT_FILE({});
        if (result == "canceled") {
          return;
        }
      }

      await actions.STOP_RENDERING(); // FIXME: FINISH_VUEXなどを作成して移動すべき

      if (obj.closeOrReload == "close") {
        window.backend.closeWindow();
      } else if (obj.closeOrReload == "reload") {
        await actions.RELOAD_APP({
          isMultiEngineOffMode: obj.isMultiEngineOffMode,
        });
      }
    },
  },

  RELOAD_APP: {
    action: createUILockAction(
      async (
        { actions },
        { isMultiEngineOffMode }: { isMultiEngineOffMode?: boolean },
      ) => {
        await actions.LOCK_RELOADING();
        await window.backend.reloadApp({
          isMultiEngineOffMode: !!isMultiEngineOffMode,
        });
      },
    ),
  },

  START_PROGRESS: {
    action({ actions }) {
      void actions.SET_PROGRESS({ progress: 0 });
    },
  },

  SET_PROGRESS: {
    mutation(state, { progress }) {
      state.progress = progress;
    },
    // progressは-1(非表示)と[0, 1]の範囲を取る
    action({ mutations }, { progress }) {
      mutations.SET_PROGRESS({ progress });
    },
  },

  SET_PROGRESS_FROM_COUNT: {
    action({ mutations }, { finishedCount, totalCount }) {
      mutations.SET_PROGRESS({ progress: finishedCount / totalCount });
    },
  },

  RESET_PROGRESS: {
    action({ actions }) {
      // -1で非表示
      void actions.SET_PROGRESS({ progress: -1 });
    },
  },

  // TODO: この4つのアクションをVue側に移動したい
  SHOW_GENERATE_AND_SAVE_ALL_AUDIO_DIALOG: {
    async action({ state, actions }) {
      await multiGenerateAndSaveAudioWithDialog({
        audioKeys: state.audioKeys,
        disableNotifyOnGenerate: state.confirmedTips.notifyOnGenerate,
        actions,
      });
    },
  },

  SHOW_GENERATE_AND_CONNECT_ALL_AUDIO_DIALOG: {
    async action({ actions, state }) {
      await generateAndConnectAndSaveAudioWithDialog({
        actions,
        disableNotifyOnGenerate: state.confirmedTips.notifyOnGenerate,
      });
    },
  },

  SHOW_GENERATE_AND_SAVE_SELECTED_AUDIO_DIALOG: {
    async action({ getters, actions, state }) {
      const activeAudioKey = getters.ACTIVE_AUDIO_KEY;
      if (activeAudioKey == undefined) {
        void actions.SHOW_ALERT_DIALOG({
          title: "テキスト欄が選択されていません",
          message: "音声を書き出したいテキスト欄を選択してください。",
        });
        return;
      }

      const selectedAudioKeys = getters.SELECTED_AUDIO_KEYS;
      if (
        state.experimentalSetting.enableMultiSelect &&
        selectedAudioKeys.length > 1
      ) {
        await multiGenerateAndSaveAudioWithDialog({
          audioKeys: selectedAudioKeys,
          actions: actions,
          disableNotifyOnGenerate: state.confirmedTips.notifyOnGenerate,
        });
      } else {
        await generateAndSaveOneAudioWithDialog({
          audioKey: activeAudioKey,
          disableNotifyOnGenerate: state.confirmedTips.notifyOnGenerate,
          actions: actions,
        });
      }
    },
  },

  SHOW_CONNECT_AND_EXPORT_TEXT_DIALOG: {
    async action({ actions, state }) {
      await connectAndExportTextWithDialog({
        actions,
        disableNotifyOnGenerate: state.confirmedTips.notifyOnGenerate,
      });
    },
  },
});<|MERGE_RESOLUTION|>--- conflicted
+++ resolved
@@ -78,11 +78,8 @@
   isUpdateNotificationDialogOpen: false,
   isExportSongAudioDialogOpen: false,
   isImportSongProjectDialogOpen: false,
-<<<<<<< HEAD
   isInitialSettingsDialogOpen: false,
-=======
   isPresetManageDialogOpen: false,
->>>>>>> b96487d7
   isMaximized: false,
   isPinned: false,
   isFullscreen: false,
