--- conflicted
+++ resolved
@@ -78,12 +78,9 @@
   isUpdateNotificationDialogOpen: false,
   isExportSongAudioDialogOpen: false,
   isImportSongProjectDialogOpen: false,
-<<<<<<< HEAD
-  isVstRoutingDialogOpen: false,
-=======
   isPresetManageDialogOpen: false,
   isHelpDialogOpen: false,
->>>>>>> b2488460
+  isVstRoutingDialogOpen: false,
   isMaximized: false,
   isPinned: false,
   isFullscreen: false,
