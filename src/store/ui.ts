import { Action, ActionContext, ActionsBase } from "./vuex";
import {
  AllActions,
  AllGetters,
  AllMutations,
  UiStoreState,
  UiStoreTypes,
} from "./type";
import { ActivePointScrollMode } from "@/type/preload";
import { createPartialStore } from "./vuex";

export function createUILockAction<S, A extends ActionsBase, K extends keyof A>(
  action: (
    context: ActionContext<S, S, AllGetters, AllActions, AllMutations>,
    payload: Parameters<A[K]>[0]
  ) => ReturnType<A[K]> extends Promise<unknown>
    ? ReturnType<A[K]>
    : Promise<ReturnType<A[K]>>
): Action<S, S, A, K, AllGetters, AllActions, AllMutations> {
  return (context, payload: Parameters<A[K]>[0]) => {
    context.commit("LOCK_UI");
    return action(context, payload).finally(() => {
      context.commit("UNLOCK_UI");
    });
  };
}

export const uiStoreState: UiStoreState = {
  uiLockCount: 0,
  dialogLockCount: 0,
  useGpu: false,
  inheritAudioInfo: true,
  activePointScrollMode: "OFF",
  isHelpDialogOpen: false,
  isSettingDialogOpen: false,
  isHotkeySettingDialogOpen: false,
  isToolbarSettingDialogOpen: false,
  isCharacterOrderDialogOpen: false,
  isDefaultStyleSelectDialogOpen: false,
  isAcceptRetrieveTelemetryDialogOpen: false,
  isAcceptTermsDialogOpen: false,
  isDictionaryManageDialogOpen: false,
  isEngineManageDialogOpen: false,
  isMaximized: false,
  isPinned: false,
  isFullscreen: false,
};

export const uiStore = createPartialStore<UiStoreTypes>({
  UI_LOCKED: {
    getter(state) {
      return state.uiLockCount > 0;
    },
  },

  MENUBAR_LOCKED: {
    getter(state) {
      return state.dialogLockCount > 0;
    },
  },

  ASYNC_UI_LOCK: {
    action: createUILockAction(
      async (_, { callback }: { callback: () => Promise<void> }) => {
        await callback();
      }
    ),
  },

  LOCK_UI: {
    mutation(state) {
      state.uiLockCount++;
    },
    action({ commit }) {
      commit("LOCK_UI");
    },
  },

  UNLOCK_UI: {
    mutation(state) {
      if (state.uiLockCount !== 0) {
        state.uiLockCount--;
      } else {
        // eslint-disable-next-line no-console
        console.warn("UNLOCK_UI is called when state.uiLockCount == 0");
      }
    },
    action({ commit }) {
      commit("UNLOCK_UI");
    },
  },

  LOCK_MENUBAR: {
    mutation(state) {
      state.dialogLockCount++;
    },
    action({ commit }) {
      commit("LOCK_MENUBAR");
    },
  },

  UNLOCK_MENUBAR: {
    mutation(state) {
      state.dialogLockCount--;
    },
    action({ commit }) {
      commit("UNLOCK_MENUBAR");
    },
  },

  SHOULD_SHOW_PANES: {
    getter(_, getters) {
      return getters.ACTIVE_AUDIO_KEY != undefined;
    },
  },

  SET_DIALOG_OPEN: {
    mutation(
      state,
      dialogState: {
        isDefaultStyleSelectDialogOpen?: boolean;
        isAcceptRetrieveTelemetryDialogOpen?: boolean;
        isAcceptTermsDialogOpen?: boolean;
        isDictionaryManageDialogOpen?: boolean;
        isHelpDialogOpen?: boolean;
        isSettingDialogOpen?: boolean;
        isHotkeySettingDialogOpen?: boolean;
        isToolbarSettingDialogOpen?: boolean;
        isCharacterOrderDialogOpen?: boolean;
        isEngineManageDialogOpen?: boolean;
      }
<<<<<<< HEAD

      commit("IS_DICTIONARY_MANAGE_DIALOG_OPEN", {
        isDictionaryManageDialogOpen,
      });
    },
  },

  ON_VUEX_READY: {
    action() {
      window.electron.vuexReady();
    },
  },

  ON_CLOSE_SPLASH: {
    action() {
      window.electron.initFinished();
    },
  },

  IS_CHARACTER_ORDER_DIALOG_OPEN: {
    mutation(
      state,
      { isCharacterOrderDialogOpen }: { isCharacterOrderDialogOpen: boolean }
=======
>>>>>>> 91a443e6
    ) {
      for (const [key, value] of Object.entries(dialogState)) {
        if (!(key in state)) {
          throw new Error(`Unknown dialog state: ${key}`);
        }
        state[key] = value;
      }
    },
    async action({ state, commit }, dialogState) {
      for (const [key, value] of Object.entries(dialogState)) {
        if (state[key] === value) continue;

        if (value) {
          commit("LOCK_UI");
          commit("LOCK_MENUBAR");
        } else {
          commit("UNLOCK_UI");
          commit("UNLOCK_MENUBAR");
        }
      }

      commit("SET_DIALOG_OPEN", dialogState);
    },
  },

  HYDRATE_UI_STORE: {
    async action({ commit }) {
      commit("SET_USE_GPU", {
        useGpu: await window.electron.getSetting("useGpu"),
      });

      commit("SET_INHERIT_AUDIOINFO", {
        inheritAudioInfo: await window.electron.getSetting("inheritAudioInfo"),
      });

      commit("SET_ACTIVE_POINT_SCROLL_MODE", {
        activePointScrollMode: await window.electron.getSetting(
          "activePointScrollMode"
        ),
      });

      // electron-window-stateがvuex初期化前に働くので
      // ここで改めてelectron windowの最大化状態をVuex storeに同期
      if (await window.electron.isMaximizedWindow()) {
        commit("DETECT_MAXIMIZED");
      }
    },
  },

  ON_VUEX_READY: {
    action() {
      window.electron.vuexReady();
    },
  },

  SET_USE_GPU: {
    mutation(state, { useGpu }: { useGpu: boolean }) {
      state.useGpu = useGpu;
    },
    async action({ commit }, { useGpu }: { useGpu: boolean }) {
      commit("SET_USE_GPU", {
        useGpu: await window.electron.setSetting("useGpu", useGpu),
      });
    },
  },

  SET_INHERIT_AUDIOINFO: {
    mutation(state, { inheritAudioInfo }: { inheritAudioInfo: boolean }) {
      state.inheritAudioInfo = inheritAudioInfo;
    },
    async action(
      { commit },
      { inheritAudioInfo }: { inheritAudioInfo: boolean }
    ) {
      commit("SET_INHERIT_AUDIOINFO", {
        inheritAudioInfo: await window.electron.setSetting(
          "inheritAudioInfo",
          inheritAudioInfo
        ),
      });
    },
  },

  SET_ACTIVE_POINT_SCROLL_MODE: {
    mutation(
      state,
      {
        activePointScrollMode,
      }: { activePointScrollMode: ActivePointScrollMode }
    ) {
      state.activePointScrollMode = activePointScrollMode;
    },
    async action(
      { commit },
      {
        activePointScrollMode,
      }: { activePointScrollMode: ActivePointScrollMode }
    ) {
      commit("SET_ACTIVE_POINT_SCROLL_MODE", {
        activePointScrollMode: await window.electron.setSetting(
          "activePointScrollMode",
          activePointScrollMode
        ),
      });
    },
  },

  DETECT_UNMAXIMIZED: {
    mutation(state) {
      state.isMaximized = false;
    },
    action({ commit }) {
      commit("DETECT_UNMAXIMIZED");
    },
  },

  DETECT_MAXIMIZED: {
    mutation(state) {
      state.isMaximized = true;
    },
    action({ commit }) {
      commit("DETECT_MAXIMIZED");
    },
  },

  DETECT_PINNED: {
    mutation(state) {
      state.isPinned = true;
    },
    action({ commit }) {
      commit("DETECT_PINNED");
    },
  },

  DETECT_UNPINNED: {
    mutation(state) {
      state.isPinned = false;
    },
    action({ commit }) {
      commit("DETECT_UNPINNED");
    },
  },

  DETECT_ENTER_FULLSCREEN: {
    mutation(state) {
      state.isFullscreen = true;
    },
    action({ commit }) {
      commit("DETECT_ENTER_FULLSCREEN");
    },
  },

  DETECT_LEAVE_FULLSCREEN: {
    mutation(state) {
      state.isFullscreen = false;
    },
    action({ commit }) {
      commit("DETECT_LEAVE_FULLSCREEN");
    },
  },

  IS_FULLSCREEN: {
    getter(state) {
      return state.isFullscreen;
    },
  },

  CHECK_EDITED_AND_NOT_SAVE: {
    async action({ getters }) {
      if (getters.IS_EDITED) {
        const result: number = await window.electron.showQuestionDialog({
          type: "info",
          title: "警告",
          message:
            "プロジェクトの変更が保存されていません。\n" +
            "変更を破棄してもよろしいですか？",
          buttons: ["破棄", "キャンセル"],
          cancelId: 1,
        });
        if (result == 1) {
          return;
        }
      }

      window.electron.closeWindow();
    },
  },

  RESTART_APP: {
    action(_, { isSafeMode }: { isSafeMode?: boolean }) {
      window.electron.restartApp({ isSafeMode: !!isSafeMode });
    },
  },
});<|MERGE_RESOLUTION|>--- conflicted
+++ resolved
@@ -129,32 +129,6 @@
         isCharacterOrderDialogOpen?: boolean;
         isEngineManageDialogOpen?: boolean;
       }
-<<<<<<< HEAD
-
-      commit("IS_DICTIONARY_MANAGE_DIALOG_OPEN", {
-        isDictionaryManageDialogOpen,
-      });
-    },
-  },
-
-  ON_VUEX_READY: {
-    action() {
-      window.electron.vuexReady();
-    },
-  },
-
-  ON_CLOSE_SPLASH: {
-    action() {
-      window.electron.initFinished();
-    },
-  },
-
-  IS_CHARACTER_ORDER_DIALOG_OPEN: {
-    mutation(
-      state,
-      { isCharacterOrderDialogOpen }: { isCharacterOrderDialogOpen: boolean }
-=======
->>>>>>> 91a443e6
     ) {
       for (const [key, value] of Object.entries(dialogState)) {
         if (!(key in state)) {
@@ -207,6 +181,12 @@
   ON_VUEX_READY: {
     action() {
       window.electron.vuexReady();
+    },
+  },
+
+  ON_CLOSE_SPLASH: {
+    action() {
+      window.electron.initFinished();
     },
   },
 
