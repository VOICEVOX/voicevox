import path from "path";
import { toRaw } from "vue";
import { createPartialStore } from "./vuex";
import { createUILockAction } from "./ui";
import {
  Tempo,
  TimeSignature,
  Note,
  SingingStoreState,
  SingingStoreTypes,
  SingingCommandStoreState,
  SingingCommandStoreTypes,
  SaveResultObject,
  Singer,
  Phrase,
  transformCommandStore,
  SingingGuide,
  SingingVoice,
  SingingGuideSourceHash,
  SingingVoiceSourceHash,
  SequencerEditTarget,
  PhraseSourceHash,
  Track,
} from "./type";
import { DEFAULT_PROJECT_NAME, sanitizeFileName } from "./utility";
import {
  CharacterInfo,
  EngineId,
  NoteId,
  StyleId,
  TrackId,
} from "@/type/preload";
import { FrameAudioQuery, Note as NoteForRequestToEngine } from "@/openapi";
import { ResultError, getValueOrThrow } from "@/type/result";
import {
  AudioEvent,
  AudioPlayer,
  AudioSequence,
  ChannelStrip,
  Clipper,
  Limiter,
  NoteEvent,
  NoteSequence,
  OfflineTransport,
  PolySynth,
  Sequence,
  Transport,
} from "@/sing/audioRendering";
import {
  selectPriorPhrase,
  getNoteDuration,
  isValidNote,
  isValidSnapType,
  isValidTempo,
  isValidTimeSignature,
  isValidKeyRangeAdjustment,
  isValidVolumeRangeAdjustment,
  secondToTick,
  tickToSecond,
  calculateSingingGuideSourceHash,
  calculateSingingVoiceSourceHash,
  decibelToLinear,
  applyPitchEdit,
  VALUE_INDICATING_NO_DATA,
  isValidPitchEditData,
  calculatePhraseSourceHash,
  isValidTempos,
  isValidTimeSignatures,
  isValidTpqn,
  DEFAULT_TPQN,
  DEPRECATED_DEFAULT_EDIT_FRAME_RATE,
  createDefaultTrack,
  createDefaultTempo,
  createDefaultTimeSignature,
  isValidNotes,
  isValidTrack,
  SEQUENCER_MIN_NUM_MEASURES,
  getNumMeasures,
  isTracksEmpty,
  shouldPlayTracks,
} from "@/sing/domain";
import {
  FrequentlyUpdatedState,
  getOverlappingNoteIds,
} from "@/sing/storeHelper";
import {
  AnimationTimer,
  createPromiseThatResolvesWhen,
  linearInterpolation,
  round,
} from "@/sing/utility";
import { getWorkaroundKeyRangeAdjustment } from "@/sing/workaroundKeyRangeAdjustment";
import { createLogger } from "@/domain/frontend/log";
import { noteSchema } from "@/domain/project/schema";
import { getOrThrow } from "@/helpers/mapHelper";
import { cloneWithUnwrapProxy } from "@/helpers/cloneWithUnwrapProxy";
import { ufProjectToVoicevox } from "@/sing/utaformatixProject/toVoicevox";
import { uuid4 } from "@/helpers/random";
import { convertToWavFileData } from "@/sing/convertToWavFileData";
import { generateWriteErrorMessage } from "@/helpers/fileHelper";

const logger = createLogger("store/singing");

const generateAudioEvents = async (
  audioContext: BaseAudioContext,
  time: number,
  blob: Blob,
): Promise<AudioEvent[]> => {
  const arrayBuffer = await blob.arrayBuffer();
  const buffer = await audioContext.decodeAudioData(arrayBuffer);
  return [{ time, buffer }];
};

const generateNoteEvents = (notes: Note[], tempos: Tempo[], tpqn: number) => {
  return notes.map((value): NoteEvent => {
    const noteOnPos = value.position;
    const noteOffPos = value.position + value.duration;
    return {
      noteNumber: value.noteNumber,
      noteOnTime: tickToSecond(noteOnPos, tempos, tpqn),
      noteOffTime: tickToSecond(noteOffPos, tempos, tpqn),
    };
  });
};

const generateDefaultSongFileName = (
  projectName: string | undefined,
  selectedTrack: Track,
  getCharacterInfo: (
    engineId: EngineId,
    styleId: StyleId,
  ) => CharacterInfo | undefined,
) => {
  if (projectName) {
    return projectName + ".wav";
  }

  const singer = selectedTrack.singer;
  if (singer) {
    const singerName = getCharacterInfo(singer.engineId, singer.styleId)?.metas
      .speakerName;
    if (singerName) {
      const notes = selectedTrack.notes.slice(0, 5);
      const beginningPartLyrics = notes.map((note) => note.lyric).join("");
      return sanitizeFileName(`${singerName}_${beginningPartLyrics}.wav`);
    }
  }

  return `${DEFAULT_PROJECT_NAME}.wav`;
};

const offlineRenderTracks = async (
  numberOfChannels: number,
  sampleRate: number,
  renderDuration: number,
  withLimiter: boolean,
  multiTrackEnabled: boolean,
  tracks: Map<TrackId, Track>,
  phrases: Map<PhraseSourceHash, Phrase>,
  singingGuides: Map<SingingGuideSourceHash, SingingGuide>,
  singingVoices: Map<SingingVoiceSourceHash, SingingVoice>,
) => {
  const offlineAudioContext = new OfflineAudioContext(
    numberOfChannels,
    sampleRate * renderDuration,
    sampleRate,
  );
  const offlineTransport = new OfflineTransport();
  const mainChannelStrip = new ChannelStrip(offlineAudioContext);
  const limiter = withLimiter ? new Limiter(offlineAudioContext) : undefined;
  const clipper = new Clipper(offlineAudioContext);
  const trackChannelStrips = new Map<TrackId, ChannelStrip>();
  const shouldPlays = shouldPlayTracks(tracks);
  for (const [trackId, track] of tracks) {
    const channelStrip = new ChannelStrip(offlineAudioContext);
    channelStrip.volume = multiTrackEnabled ? track.gain : 1;
    channelStrip.pan = multiTrackEnabled ? track.pan : 0;
    channelStrip.mute = multiTrackEnabled ? !shouldPlays.has(trackId) : false;

    channelStrip.output.connect(mainChannelStrip.input);
    trackChannelStrips.set(trackId, channelStrip);
  }

  for (const phrase of phrases.values()) {
    if (
      phrase.singingGuideKey == undefined ||
      phrase.singingVoiceKey == undefined ||
      phrase.state !== "PLAYABLE"
    ) {
      continue;
    }
    const singingGuide = getOrThrow(singingGuides, phrase.singingGuideKey);
    const singingVoice = getOrThrow(singingVoices, phrase.singingVoiceKey);

    // TODO: この辺りの処理を共通化する
    const audioEvents = await generateAudioEvents(
      offlineAudioContext,
      singingGuide.startTime,
      singingVoice.blob,
    );
    const audioPlayer = new AudioPlayer(offlineAudioContext);
    const audioSequence: AudioSequence = {
      type: "audio",
      audioPlayer,
      audioEvents,
    };
    const channelStrip = getOrThrow(trackChannelStrips, phrase.trackId);
    audioPlayer.output.connect(channelStrip.input);
    offlineTransport.addSequence(audioSequence);
  }
  mainChannelStrip.volume = 1;
  if (limiter) {
    mainChannelStrip.output.connect(limiter.input);
    limiter.output.connect(clipper.input);
  } else {
    mainChannelStrip.output.connect(clipper.input);
  }
  clipper.output.connect(offlineAudioContext.destination);

  // スケジューリングを行い、オフラインレンダリングを実行
  // TODO: オフラインレンダリング後にメモリーがきちんと開放されるか確認する
  offlineTransport.schedule(0, renderDuration);
  const audioBuffer = await offlineAudioContext.startRendering();

  return audioBuffer;
};

let audioContext: AudioContext | undefined;
let transport: Transport | undefined;
let previewSynth: PolySynth | undefined;
let mainChannelStrip: ChannelStrip | undefined;
const trackChannelStrips = new Map<TrackId, ChannelStrip>();
let limiter: Limiter | undefined;
let clipper: Clipper | undefined;

// NOTE: テスト時はAudioContextが存在しない
if (window.AudioContext) {
  audioContext = new AudioContext();
  transport = new Transport(audioContext);
  previewSynth = new PolySynth(audioContext);
  mainChannelStrip = new ChannelStrip(audioContext);
  limiter = new Limiter(audioContext);
  clipper = new Clipper(audioContext);

  previewSynth.output.connect(mainChannelStrip.input);
  mainChannelStrip.output.connect(limiter.input);
  limiter.output.connect(clipper.input);
  clipper.output.connect(audioContext.destination);
}

const playheadPosition = new FrequentlyUpdatedState(0);
const singingVoices = new Map<SingingVoiceSourceHash, SingingVoice>();
const sequences = new Map<PhraseSourceHash, Sequence>();
const animationTimer = new AnimationTimer();

const singingGuideCache = new Map<SingingGuideSourceHash, SingingGuide>();
const singingVoiceCache = new Map<SingingVoiceSourceHash, SingingVoice>();

const initialTrackId = TrackId(crypto.randomUUID());

/** トラックを取得する。見付からないときはフォールバックとして最初のトラックを返す。 */
const getSelectedTrackWithFallback = (partialState: {
  tracks: Map<TrackId, Track>;
  _selectedTrackId: TrackId;
  trackOrder: TrackId[];
}) => {
  if (!partialState.tracks.has(partialState._selectedTrackId)) {
    return getOrThrow(partialState.tracks, partialState.trackOrder[0]);
  }
  return getOrThrow(partialState.tracks, partialState._selectedTrackId);
};

export const singingStoreState: SingingStoreState = {
  tpqn: DEFAULT_TPQN,
  tempos: [createDefaultTempo(0)],
  timeSignatures: [createDefaultTimeSignature(1)],
  tracks: new Map([[initialTrackId, createDefaultTrack()]]),
  trackOrder: [initialTrackId],

  /**
   * 選択中のトラックID。
   * NOTE: このトラックIDは存在しない場合がある（Undo/Redoがあるため）。
   * 可能な限りgetters.SELECTED_TRACK_IDを使うこと。getSelectedTrackWithFallbackも参照。
   */
  _selectedTrackId: initialTrackId,

  editFrameRate: DEPRECATED_DEFAULT_EDIT_FRAME_RATE,
  phrases: new Map(),
  singingGuides: new Map(),
  // NOTE: UIの状態は試行のためsinging.tsに局所化する+Hydrateが必要
  isShowSinger: true,
  sequencerZoomX: 0.5,
  sequencerZoomY: 0.75,
  sequencerSnapType: 16,
  sequencerEditTarget: "NOTE",
  _selectedNoteIds: new Set(),
  nowPlaying: false,
  volume: 0,
  startRenderingRequested: false,
  stopRenderingRequested: false,
  nowRendering: false,
  nowAudioExporting: false,
  cancellationOfAudioExportRequested: false,
  isSongSidebarOpen: false,
};

export const singingStore = createPartialStore<SingingStoreTypes>({
  SET_SHOW_SINGER: {
    mutation(state, { isShowSinger }: { isShowSinger: boolean }) {
      state.isShowSinger = isShowSinger;
    },
    async action({ commit }, { isShowSinger }) {
      commit("SET_SHOW_SINGER", {
        isShowSinger,
      });
    },
  },

  SELECTED_TRACK_ID: {
    getter(state) {
      // Undo/Redoで消えている場合は最初のトラックを選択していることにする
      if (!state.tracks.has(state._selectedTrackId)) {
        return state.trackOrder[0];
      }
      return state._selectedTrackId;
    },
  },

  SELECTED_NOTE_IDS: {
    // 選択中のトラックのノートだけを選択中のノートとして返す。
    getter(state) {
      const selectedTrack = getSelectedTrackWithFallback(state);

      const noteIdsInSelectedTrack = new Set(
        selectedTrack.notes.map((note) => note.id),
      );

      // そのままSet#intersectionを呼ぶとVueのバグでエラーになるため、new Set()でProxyなしのSetを作成する
      // TODO: https://github.com/vuejs/core/issues/11398 が解決したら修正する
      return new Set(state._selectedNoteIds).intersection(
        noteIdsInSelectedTrack,
      );
    },
  },

  SETUP_SINGER: {
    async action({ dispatch }, { singer }: { singer: Singer }) {
      // 指定されたstyleIdに対して、エンジン側の初期化を行う
      const isInitialized = await dispatch(
        "IS_INITIALIZED_ENGINE_SPEAKER",
        singer,
      );
      if (!isInitialized) {
        await dispatch("INITIALIZE_ENGINE_SPEAKER", singer);
      }
    },
  },

  SET_SINGER: {
    // 歌手をセットする。
    // withRelatedがtrueの場合、関連する情報もセットする。
    mutation(state, { singer, withRelated, trackId }) {
      const track = getOrThrow(state.tracks, trackId);
      track.singer = singer;

      if (withRelated == true && singer != undefined) {
        // 音域調整量マジックナンバーを設定するワークアラウンド
        const keyRangeAdjustment = getWorkaroundKeyRangeAdjustment(
          state.characterInfos,
          singer,
        );
        track.keyRangeAdjustment = keyRangeAdjustment;
      }
    },
    async action(
      { state, getters, dispatch, commit },
      { singer, withRelated, trackId },
    ) {
      if (state.defaultStyleIds == undefined)
        throw new Error("state.defaultStyleIds == undefined");
      const userOrderedCharacterInfos =
        getters.USER_ORDERED_CHARACTER_INFOS("singerLike");
      if (userOrderedCharacterInfos == undefined)
        throw new Error("userOrderedCharacterInfos == undefined");

      const engineId = singer?.engineId ?? state.engineIds[0];

      const defaultStyleId =
        userOrderedCharacterInfos[0].metas.styles[0].styleId;
      const styleId = singer?.styleId ?? defaultStyleId;

      dispatch("SETUP_SINGER", { singer: { engineId, styleId } });
      commit("SET_SINGER", {
        singer: { engineId, styleId },
        withRelated,
        trackId,
      });

      dispatch("RENDER");
    },
  },

  SET_KEY_RANGE_ADJUSTMENT: {
    mutation(state, { keyRangeAdjustment, trackId }) {
      const track = getOrThrow(state.tracks, trackId);
      track.keyRangeAdjustment = keyRangeAdjustment;
    },
    async action({ dispatch, commit }, { keyRangeAdjustment, trackId }) {
      if (!isValidKeyRangeAdjustment(keyRangeAdjustment)) {
        throw new Error("The keyRangeAdjustment is invalid.");
      }
      commit("SET_KEY_RANGE_ADJUSTMENT", { keyRangeAdjustment, trackId });

      dispatch("RENDER");
    },
  },

  SET_VOLUME_RANGE_ADJUSTMENT: {
    mutation(state, { volumeRangeAdjustment, trackId }) {
      const track = getOrThrow(state.tracks, trackId);
      track.volumeRangeAdjustment = volumeRangeAdjustment;
    },
    async action({ dispatch, commit }, { volumeRangeAdjustment, trackId }) {
      if (!isValidVolumeRangeAdjustment(volumeRangeAdjustment)) {
        throw new Error("The volumeRangeAdjustment is invalid.");
      }
      commit("SET_VOLUME_RANGE_ADJUSTMENT", {
        volumeRangeAdjustment,
        trackId,
      });

      dispatch("RENDER");
    },
  },

  SET_TPQN: {
    mutation(state, { tpqn }: { tpqn: number }) {
      state.tpqn = tpqn;
    },
    async action(
      { state, getters, commit, dispatch },
      { tpqn }: { tpqn: number },
    ) {
      if (!isValidTpqn(tpqn)) {
        throw new Error("The tpqn is invalid.");
      }
      if (!transport) {
        throw new Error("transport is undefined.");
      }
      if (state.nowPlaying) {
        await dispatch("SING_STOP_AUDIO");
      }
      commit("SET_TPQN", { tpqn });
      transport.time = getters.TICK_TO_SECOND(playheadPosition.value);

      dispatch("RENDER");
    },
  },

  SET_TEMPOS: {
    mutation(state, { tempos }: { tempos: Tempo[] }) {
      state.tempos = tempos;
    },
    async action(
      { state, getters, commit, dispatch },
      { tempos }: { tempos: Tempo[] },
    ) {
      if (!isValidTempos(tempos)) {
        throw new Error("The tempos are invalid.");
      }
      if (!transport) {
        throw new Error("transport is undefined.");
      }
      if (state.nowPlaying) {
        await dispatch("SING_STOP_AUDIO");
      }
      commit("SET_TEMPOS", { tempos });
      transport.time = getters.TICK_TO_SECOND(playheadPosition.value);

      dispatch("RENDER");
    },
  },

  SET_TEMPO: {
    mutation(state, { tempo }: { tempo: Tempo }) {
      const index = state.tempos.findIndex((value) => {
        return value.position === tempo.position;
      });
      const tempos = [...state.tempos];
      if (index !== -1) {
        tempos.splice(index, 1, tempo);
      } else {
        tempos.push(tempo);
        tempos.sort((a, b) => a.position - b.position);
      }
      state.tempos = tempos;
    },
  },

  REMOVE_TEMPO: {
    mutation(state, { position }: { position: number }) {
      const index = state.tempos.findIndex((value) => {
        return value.position === position;
      });
      if (index === -1) {
        throw new Error("The tempo does not exist.");
      }
      const tempos = [...state.tempos];
      if (index === 0) {
        tempos.splice(index, 1, createDefaultTempo(0));
      } else {
        tempos.splice(index, 1);
      }
      state.tempos = tempos;
    },
  },

  SET_TIME_SIGNATURES: {
    mutation(state, { timeSignatures }: { timeSignatures: TimeSignature[] }) {
      state.timeSignatures = timeSignatures;
    },
    async action(
      { commit, dispatch },
      { timeSignatures }: { timeSignatures: TimeSignature[] },
    ) {
      if (!isValidTimeSignatures(timeSignatures)) {
        throw new Error("The time signatures are invalid.");
      }
      commit("SET_TIME_SIGNATURES", { timeSignatures });

      dispatch("RENDER");
    },
  },

  SET_TIME_SIGNATURE: {
    mutation(state, { timeSignature }: { timeSignature: TimeSignature }) {
      const index = state.timeSignatures.findIndex((value) => {
        return value.measureNumber === timeSignature.measureNumber;
      });
      const timeSignatures = [...state.timeSignatures];
      if (index !== -1) {
        timeSignatures.splice(index, 1, timeSignature);
      } else {
        timeSignatures.push(timeSignature);
        timeSignatures.sort((a, b) => a.measureNumber - b.measureNumber);
      }
      state.timeSignatures = timeSignatures;
    },
  },

  REMOVE_TIME_SIGNATURE: {
    mutation(state, { measureNumber }: { measureNumber: number }) {
      const index = state.timeSignatures.findIndex((value) => {
        return value.measureNumber === measureNumber;
      });
      if (index === -1) {
        throw new Error("The time signature does not exist.");
      }
      const timeSignatures = [...state.timeSignatures];
      if (index === 0) {
        timeSignatures.splice(index, 1, createDefaultTimeSignature(1));
      } else {
        timeSignatures.splice(index, 1);
      }
      state.timeSignatures = timeSignatures;
    },
  },

  ALL_NOTE_IDS: {
    getter(state) {
      const noteIds = [...state.tracks.values()].flatMap((track) =>
        track.notes.map((note) => note.id),
      );
      return new Set(noteIds);
    },
  },

  OVERLAPPING_NOTE_IDS: {
    getter: (state) => (trackId) => {
      const notes = getOrThrow(state.tracks, trackId).notes;
      return getOverlappingNoteIds(notes);
    },
  },

  SET_NOTES: {
    mutation(state, { notes, trackId }) {
      state.editingLyricNoteId = undefined;
      state._selectedNoteIds.clear();
      const selectedTrack = getOrThrow(state.tracks, trackId);
      selectedTrack.notes = notes;
    },
    async action({ commit, dispatch }, { notes, trackId }) {
      if (!isValidNotes(notes)) {
        throw new Error("The notes are invalid.");
      }
      commit("SET_NOTES", { notes, trackId });

      dispatch("RENDER");
    },
  },

  ADD_NOTES: {
    mutation(state, { notes, trackId }) {
      const selectedTrack = getOrThrow(state.tracks, trackId);
      const newNotes = [...selectedTrack.notes, ...notes];
      newNotes.sort((a, b) => a.position - b.position);
      selectedTrack.notes = newNotes;
    },
  },

  UPDATE_NOTES: {
    mutation(state, { notes, trackId }) {
      const notesMap = new Map<NoteId, Note>();
      for (const note of notes) {
        notesMap.set(note.id, note);
      }
      const selectedTrack = getOrThrow(state.tracks, trackId);
      selectedTrack.notes = selectedTrack.notes
        .map((value) => notesMap.get(value.id) ?? value)
        .sort((a, b) => a.position - b.position);
    },
  },

  REMOVE_NOTES: {
    mutation(state, { noteIds, trackId }) {
      const noteIdsSet = new Set(noteIds);
      const selectedTrack = getOrThrow(state.tracks, trackId);
      if (
        state.editingLyricNoteId != undefined &&
        noteIdsSet.has(state.editingLyricNoteId)
      ) {
        state.editingLyricNoteId = undefined;
      }
      for (const noteId of noteIds) {
        state._selectedNoteIds.delete(noteId);
      }
      selectedTrack.notes = selectedTrack.notes.filter((value) => {
        return !noteIdsSet.has(value.id);
      });
    },
  },

  SELECT_NOTES: {
    mutation(state, { noteIds }: { noteIds: NoteId[] }) {
      for (const noteId of noteIds) {
        state._selectedNoteIds.add(noteId);
      }
    },
    async action({ getters, commit }, { noteIds }: { noteIds: NoteId[] }) {
      const existingNoteIds = getters.ALL_NOTE_IDS;
      const isValidNoteIds = noteIds.every((value) => {
        return existingNoteIds.has(value);
      });
      if (!isValidNoteIds) {
        throw new Error("The note ids are invalid.");
      }
      commit("SELECT_NOTES", { noteIds });
    },
  },

  SELECT_ALL_NOTES_IN_TRACK: {
    async action({ state, commit }, { trackId }) {
      const track = getOrThrow(state.tracks, trackId);
      const noteIds = track.notes.map((note) => note.id);
      commit("DESELECT_ALL_NOTES");
      commit("SELECT_NOTES", { noteIds });
    },
  },

  DESELECT_ALL_NOTES: {
    mutation(state) {
      state.editingLyricNoteId = undefined;
      state._selectedNoteIds = new Set();
    },
    async action({ commit }) {
      commit("DESELECT_ALL_NOTES");
    },
  },

  SET_EDITING_LYRIC_NOTE_ID: {
    mutation(state, { noteId }: { noteId?: NoteId }) {
      if (noteId != undefined && !state._selectedNoteIds.has(noteId)) {
        state._selectedNoteIds.clear();
        state._selectedNoteIds.add(noteId);
      }
      state.editingLyricNoteId = noteId;
    },
    async action({ getters, commit }, { noteId }: { noteId?: NoteId }) {
      if (noteId != undefined && !getters.ALL_NOTE_IDS.has(noteId)) {
        throw new Error("The note id is invalid.");
      }
      commit("SET_EDITING_LYRIC_NOTE_ID", { noteId });
    },
  },

  SET_PITCH_EDIT_DATA: {
    // ピッチ編集データをセットする。
    // track.pitchEditDataの長さが足りない場合は、伸長も行う。
    mutation(state, { pitchArray, startFrame, trackId }) {
      const track = getOrThrow(state.tracks, trackId);
      const pitchEditData = track.pitchEditData;
      const tempData = [...pitchEditData];
      const endFrame = startFrame + pitchArray.length;
      if (tempData.length < endFrame) {
        const valuesToPush = new Array(endFrame - tempData.length).fill(
          VALUE_INDICATING_NO_DATA,
        );
        tempData.push(...valuesToPush);
      }
      tempData.splice(startFrame, pitchArray.length, ...pitchArray);
      track.pitchEditData = tempData;
    },
    async action({ dispatch, commit }, { pitchArray, startFrame, trackId }) {
      if (startFrame < 0) {
        throw new Error("startFrame must be greater than or equal to 0.");
      }
      if (!isValidPitchEditData(pitchArray)) {
        throw new Error("The pitch edit data is invalid.");
      }
      commit("SET_PITCH_EDIT_DATA", { pitchArray, startFrame, trackId });

      dispatch("RENDER");
    },
  },

  ERASE_PITCH_EDIT_DATA: {
    mutation(state, { startFrame, frameLength, trackId }) {
      const track = getOrThrow(state.tracks, trackId);
      const pitchEditData = track.pitchEditData;
      const tempData = [...pitchEditData];
      const endFrame = Math.min(startFrame + frameLength, tempData.length);
      tempData.fill(VALUE_INDICATING_NO_DATA, startFrame, endFrame);
      track.pitchEditData = tempData;
    },
  },

  CLEAR_PITCH_EDIT_DATA: {
    // ピッチ編集データを失くす。
    mutation(state, { trackId }) {
      const track = getOrThrow(state.tracks, trackId);
      track.pitchEditData = [];
    },
    async action({ dispatch, commit }, { trackId }) {
      commit("CLEAR_PITCH_EDIT_DATA", { trackId });

      dispatch("RENDER");
    },
  },

  SET_PHRASES: {
    mutation(state, { phrases }) {
      state.phrases = phrases;
    },
  },

  SET_STATE_TO_PHRASE: {
    mutation(state, { phraseKey, phraseState }) {
      const phrase = getOrThrow(state.phrases, phraseKey);

      phrase.state = phraseState;
    },
  },

  SET_SINGING_GUIDE_KEY_TO_PHRASE: {
    mutation(
      state,
      {
        phraseKey,
        singingGuideKey,
      }: {
        phraseKey: PhraseSourceHash;
        singingGuideKey: SingingGuideSourceHash | undefined;
      },
    ) {
      const phrase = getOrThrow(state.phrases, phraseKey);

      phrase.singingGuideKey = singingGuideKey;
    },
  },

  SET_SINGING_VOICE_KEY_TO_PHRASE: {
    mutation(
      state,
      {
        phraseKey,
        singingVoiceKey,
      }: {
        phraseKey: PhraseSourceHash;
        singingVoiceKey: SingingVoiceSourceHash | undefined;
      },
    ) {
      const phrase = getOrThrow(state.phrases, phraseKey);

      phrase.singingVoiceKey = singingVoiceKey;
    },
  },

  SET_SINGING_GUIDE: {
    mutation(
      state,
      {
        singingGuideKey,
        singingGuide,
      }: {
        singingGuideKey: SingingGuideSourceHash;
        singingGuide: SingingGuide;
      },
    ) {
      state.singingGuides.set(singingGuideKey, singingGuide);
    },
  },

  DELETE_SINGING_GUIDE: {
    mutation(
      state,
      { singingGuideKey }: { singingGuideKey: SingingGuideSourceHash },
    ) {
      state.singingGuides.delete(singingGuideKey);
    },
  },

  SELECTED_TRACK: {
    getter(state) {
      return getSelectedTrackWithFallback(state);
    },
  },

  SET_SNAP_TYPE: {
    mutation(state, { snapType }) {
      state.sequencerSnapType = snapType;
    },
    async action({ state, commit }, { snapType }) {
      const tpqn = state.tpqn;
      if (!isValidSnapType(snapType, tpqn)) {
        throw new Error("The snap type is invalid.");
      }
      commit("SET_SNAP_TYPE", { snapType });
    },
  },

  SEQUENCER_NUM_MEASURES: {
    getter(state) {
      // NOTE: スコア長(曲長さ)が決まっていないため、無限スクロール化する or 最後尾に足した場合は伸びるようにするなど？
      // NOTE: いったん最後尾に足した場合は伸びるようにする
      return Math.max(
        SEQUENCER_MIN_NUM_MEASURES,
        getNumMeasures(
          [...state.tracks.values()].flatMap((track) => track.notes),
          state.tempos,
          state.timeSignatures,
          state.tpqn,
        ) + 1,
      );
    },
  },

  SET_ZOOM_X: {
    mutation(state, { zoomX }: { zoomX: number }) {
      state.sequencerZoomX = zoomX;
    },
    async action({ commit }, { zoomX }) {
      commit("SET_ZOOM_X", { zoomX });
    },
  },

  SET_ZOOM_Y: {
    mutation(state, { zoomY }: { zoomY: number }) {
      state.sequencerZoomY = zoomY;
    },
    async action({ commit }, { zoomY }) {
      commit("SET_ZOOM_Y", { zoomY });
    },
  },

  SET_EDIT_TARGET: {
    mutation(state, { editTarget }: { editTarget: SequencerEditTarget }) {
      state.sequencerEditTarget = editTarget;
    },
    async action(
      { commit },
      { editTarget }: { editTarget: SequencerEditTarget },
    ) {
      commit("SET_EDIT_TARGET", { editTarget });
    },
  },

  TICK_TO_SECOND: {
    getter: (state) => (position) => {
      return tickToSecond(position, state.tempos, state.tpqn);
    },
  },

  SECOND_TO_TICK: {
    getter: (state) => (time) => {
      return secondToTick(time, state.tempos, state.tpqn);
    },
  },

  GET_PLAYHEAD_POSITION: {
    getter: (state, getters) => () => {
      if (!transport) {
        throw new Error("transport is undefined.");
      }
      if (state.nowPlaying) {
        playheadPosition.value = getters.SECOND_TO_TICK(transport.time);
      }
      return playheadPosition.value;
    },
  },

  SET_PLAYHEAD_POSITION: {
    async action({ getters }, { position }: { position: number }) {
      if (!transport) {
        throw new Error("transport is undefined.");
      }
      playheadPosition.value = position;
      transport.time = getters.TICK_TO_SECOND(position);
    },
  },

  ADD_PLAYHEAD_POSITION_CHANGE_LISTENER: {
    async action(_, { listener }: { listener: (position: number) => void }) {
      playheadPosition.addValueChangeListener(listener);
    },
  },

  REMOVE_PLAYHEAD_POSITION_CHANGE_LISTENER: {
    async action(_, { listener }: { listener: (position: number) => void }) {
      playheadPosition.removeValueChangeListener(listener);
    },
  },

  SET_PLAYBACK_STATE: {
    mutation(state, { nowPlaying }) {
      state.nowPlaying = nowPlaying;
    },
  },

  SING_PLAY_AUDIO: {
    async action({ state, getters, commit }) {
      if (state.nowPlaying) {
        return;
      }
      if (!transport) {
        throw new Error("transport is undefined.");
      }
      commit("SET_PLAYBACK_STATE", { nowPlaying: true });

      transport.start();
      animationTimer.start(() => {
        playheadPosition.value = getters.GET_PLAYHEAD_POSITION();
      });
    },
  },

  SING_STOP_AUDIO: {
    async action({ state, getters, commit }) {
      if (!state.nowPlaying) {
        return;
      }
      if (!transport) {
        throw new Error("transport is undefined.");
      }
      commit("SET_PLAYBACK_STATE", { nowPlaying: false });

      transport.stop();
      animationTimer.stop();
      playheadPosition.value = getters.GET_PLAYHEAD_POSITION();
    },
  },

  SET_VOLUME: {
    mutation(state, { volume }) {
      state.volume = volume;
    },
    async action({ commit }, { volume }) {
      if (!mainChannelStrip) {
        throw new Error("channelStrip is undefined.");
      }
      commit("SET_VOLUME", { volume });

      mainChannelStrip.volume = volume;
    },
  },

  PLAY_PREVIEW_SOUND: {
    async action(
      _,
      { noteNumber, duration }: { noteNumber: number; duration?: number },
    ) {
      if (!audioContext) {
        throw new Error("audioContext is undefined.");
      }
      if (!previewSynth) {
        throw new Error("previewSynth is undefined.");
      }
      previewSynth.noteOn("immediately", noteNumber, duration);
    },
  },

  STOP_PREVIEW_SOUND: {
    async action(_, { noteNumber }: { noteNumber: number }) {
      if (!audioContext) {
        throw new Error("audioContext is undefined.");
      }
      if (!previewSynth) {
        throw new Error("previewSynth is undefined.");
      }
      previewSynth.noteOff("immediately", noteNumber);
    },
  },

  SET_IS_DRAG: {
    mutation(state, { isDrag }: { isDrag: boolean }) {
      state.isDrag = isDrag;
    },
    async action({ commit }, { isDrag }) {
      commit("SET_IS_DRAG", {
        isDrag,
      });
    },
  },

  SET_START_RENDERING_REQUESTED: {
    mutation(state, { startRenderingRequested }) {
      state.startRenderingRequested = startRenderingRequested;
    },
  },

  SET_STOP_RENDERING_REQUESTED: {
    mutation(state, { stopRenderingRequested }) {
      state.stopRenderingRequested = stopRenderingRequested;
    },
  },

  SET_NOW_RENDERING: {
    mutation(state, { nowRendering }) {
      state.nowRendering = nowRendering;
    },
  },

  CREATE_TRACK: {
    action() {
      const trackId = TrackId(crypto.randomUUID());
      const track = createDefaultTrack();

      return { trackId, track };
    },
  },

  REGISTER_TRACK: {
    mutation(state, { trackId, track }) {
      state.tracks.set(trackId, track);
      state.trackOrder.push(trackId);
    },
    action({ state, commit, dispatch }, { trackId, track }) {
      if (state.tracks.has(trackId)) {
        throw new Error(`Track ${trackId} is already registered.`);
      }
      if (!isValidTrack(track)) {
        throw new Error("The track is invalid.");
      }
      commit("REGISTER_TRACK", { trackId, track });

      dispatch("RENDER");
    },
  },

  DELETE_TRACK: {
    mutation(state, { trackId }) {
      state.tracks.delete(trackId);
      const trackIndex = state.trackOrder.indexOf(trackId);
      state.trackOrder = state.trackOrder.filter((value) => value !== trackId);
      if (state._selectedTrackId === trackId) {
        state._selectedTrackId =
          state.trackOrder[trackIndex === 0 ? 0 : trackIndex - 1];
      }
    },
    async action({ state, commit, dispatch }, { trackId }) {
      if (!state.tracks.has(trackId)) {
        throw new Error(`Track ${trackId} does not exist.`);
      }
      commit("DELETE_TRACK", { trackId });

      dispatch("RENDER");
    },
  },

  SELECT_TRACK: {
    // トラックを切り替えるときに選択中のノートをクリアする。
    mutation(state, { trackId }) {
      state._selectedNoteIds.clear();
      state._selectedTrackId = trackId;
    },
    action({ state, commit }, { trackId }) {
      if (!state.tracks.has(trackId)) {
        throw new Error(`Track ${trackId} does not exist.`);
      }
      commit("SELECT_TRACK", { trackId });
    },
  },

  SET_TRACK: {
    mutation(state, { trackId, track }) {
      state.tracks.set(trackId, track);
    },
    async action({ state, commit, dispatch }, { trackId, track }) {
      if (!isValidTrack(track)) {
        throw new Error("The track is invalid.");
      }
      if (!state.tracks.has(trackId)) {
        throw new Error(`Track ${trackId} does not exist.`);
      }

      commit("SET_TRACK", { trackId, track });

      dispatch("RENDER");
    },
  },

  SET_TRACKS: {
    mutation(state, { tracks }) {
      state.tracks = tracks;
      state.trackOrder = Array.from(tracks.keys());
      state._selectedTrackId = state.trackOrder[0];
    },
    async action({ commit, dispatch }, { tracks }) {
      if (![...tracks.values()].every((track) => isValidTrack(track))) {
        throw new Error("The track is invalid.");
      }
      commit("SET_TRACKS", { tracks });

      dispatch("RENDER");
    },
  },

  /**
   * レンダリングを行う。レンダリング中だった場合は停止して再レンダリングする。
   */
  RENDER: {
    async action({ state, getters, commit, dispatch }) {
      const calcPhraseFirstRestDuration = (
        prevPhraseLastNote: Note | undefined,
        phraseFirstNote: Note,
        phraseFirstRestMinDurationSeconds: number,
        tempos: Tempo[],
        tpqn: number,
      ) => {
        const quarterNoteDuration = getNoteDuration(4, tpqn);
        let phraseFirstRestDuration: number | undefined = undefined;

        // 実際のフレーズ先頭の休符の長さを調べる
        if (prevPhraseLastNote == undefined) {
          if (phraseFirstNote.position === 0) {
            // 1小節目の最初から始まっているフレーズの場合は、
            // とりあえず4分音符の長さをフレーズ先頭の休符の長さにする
            phraseFirstRestDuration = quarterNoteDuration;
          } else {
            phraseFirstRestDuration = phraseFirstNote.position;
          }
        } else {
          const prevPhraseLastNoteEndPos =
            prevPhraseLastNote.position + prevPhraseLastNote.duration;
          phraseFirstRestDuration =
            phraseFirstNote.position - prevPhraseLastNoteEndPos;
        }
        // 4分音符の長さ以下にする
        phraseFirstRestDuration = Math.min(
          phraseFirstRestDuration,
          quarterNoteDuration,
        );
        // 最小の長さ以上にする
        phraseFirstRestDuration = Math.max(
          phraseFirstRestDuration,
          phraseFirstNote.position -
            secondToTick(
              tickToSecond(phraseFirstNote.position, tempos, tpqn) -
                phraseFirstRestMinDurationSeconds,
              tempos,
              tpqn,
            ),
        );
        // 1tick以上にする
        phraseFirstRestDuration = Math.max(1, phraseFirstRestDuration);

        return phraseFirstRestDuration;
      };

      const searchPhrases = async (
        notes: Note[],
        tempos: Tempo[],
        tpqn: number,
        phraseFirstRestMinDurationSeconds: number,
        trackId: TrackId,
      ) => {
        const foundPhrases = new Map<PhraseSourceHash, Phrase>();

        let phraseNotes: Note[] = [];
        let prevPhraseLastNote: Note | undefined = undefined;

        for (let i = 0; i < notes.length; i++) {
          const note = notes[i];
          const nextNote = notes.at(i + 1);
          const currentNoteEndPos = note.position + note.duration;

          phraseNotes.push(note);

          // ノートが途切れていたら別のフレーズにする
          if (
            nextNote == undefined ||
            currentNoteEndPos !== nextNote.position
          ) {
            const phraseFirstNote = phraseNotes[0];
            const phraseFirstRestDuration = calcPhraseFirstRestDuration(
              prevPhraseLastNote,
              phraseFirstNote,
              phraseFirstRestMinDurationSeconds,
              tempos,
              tpqn,
            );
            const notesHash = await calculatePhraseSourceHash({
              firstRestDuration: phraseFirstRestDuration,
              notes: phraseNotes,
              trackId,
            });
            foundPhrases.set(notesHash, {
              firstRestDuration: phraseFirstRestDuration,
              notes: phraseNotes,
              state: "WAITING_TO_BE_RENDERED",
              trackId,
            });

            if (nextNote != undefined) {
              prevPhraseLastNote = phraseNotes.at(-1);
              phraseNotes = [];
            }
          }
        }
        return foundPhrases;
      };

      // リクエスト用のノーツ（と休符）を作成する
      const createNotesForRequestToEngine = (
        firstRestDuration: number,
        lastRestDurationSeconds: number,
        notes: Note[],
        tempos: Tempo[],
        tpqn: number,
        frameRate: number,
      ) => {
        const notesForRequestToEngine: NoteForRequestToEngine[] = [];

        // 先頭の休符を変換
        const firstRestStartSeconds = tickToSecond(
          notes[0].position - firstRestDuration,
          tempos,
          tpqn,
        );
        const firstRestStartFrame = Math.round(
          firstRestStartSeconds * frameRate,
        );
        const firstRestEndSeconds = tickToSecond(
          notes[0].position,
          tempos,
          tpqn,
        );
        const firstRestEndFrame = Math.round(firstRestEndSeconds * frameRate);
        notesForRequestToEngine.push({
          key: undefined,
          frameLength: firstRestEndFrame - firstRestStartFrame,
          lyric: "",
        });

        // ノートを変換
        for (const note of notes) {
          const noteOnSeconds = tickToSecond(note.position, tempos, tpqn);
          const noteOnFrame = Math.round(noteOnSeconds * frameRate);
          const noteOffSeconds = tickToSecond(
            note.position + note.duration,
            tempos,
            tpqn,
          );
          const noteOffFrame = Math.round(noteOffSeconds * frameRate);
          notesForRequestToEngine.push({
            key: note.noteNumber,
            frameLength: noteOffFrame - noteOnFrame,
            lyric: note.lyric,
          });
        }

        // 末尾に休符を追加
        const lastRestFrameLength = Math.round(
          lastRestDurationSeconds * frameRate,
        );
        notesForRequestToEngine.push({
          key: undefined,
          frameLength: lastRestFrameLength,
          lyric: "",
        });

        // frameLengthが1以上になるようにする
        for (let i = 0; i < notesForRequestToEngine.length; i++) {
          const frameLength = notesForRequestToEngine[i].frameLength;
          const frameToShift = Math.max(0, 1 - frameLength);
          notesForRequestToEngine[i].frameLength += frameToShift;
          if (i < notesForRequestToEngine.length - 1) {
            notesForRequestToEngine[i + 1].frameLength -= frameToShift;
          }
        }

        return notesForRequestToEngine;
      };

      const shiftKeyOfNotes = (
        notes: NoteForRequestToEngine[],
        keyShift: number,
      ) => {
        for (const note of notes) {
          if (note.key != undefined) {
            note.key += keyShift;
          }
        }
      };

      const singingTeacherStyleId = StyleId(6000); // TODO: 設定できるようにする

      const fetchQuery = async (
        engineId: EngineId,
        notesForRequestToEngine: NoteForRequestToEngine[],
      ) => {
        try {
          if (!getters.IS_ENGINE_READY(engineId)) {
            throw new Error("Engine not ready.");
          }
          const instance = await dispatch("INSTANTIATE_ENGINE_CONNECTOR", {
            engineId,
          });
          return await instance.invoke(
            "singFrameAudioQuerySingFrameAudioQueryPost",
          )({
            score: { notes: notesForRequestToEngine },
            speaker: singingTeacherStyleId,
          });
        } catch (error) {
          const lyrics = notesForRequestToEngine
            .map((value) => value.lyric)
            .join("");
          logger.error(
            `Failed to fetch FrameAudioQuery. Lyrics of score are "${lyrics}".`,
            error,
          );
          throw error;
        }
      };

      const getPhonemes = (frameAudioQuery: FrameAudioQuery) => {
        return frameAudioQuery.phonemes.map((value) => value.phoneme).join(" ");
      };

      const shiftGuidePitch = (
        frameAudioQuery: FrameAudioQuery,
        pitchShift: number,
      ) => {
        frameAudioQuery.f0 = frameAudioQuery.f0.map((value) => {
          return value * Math.pow(2, pitchShift / 12);
        });
      };

      const shiftGuideVolume = (
        frameAudioQuery: FrameAudioQuery,
        volumeShift: number,
      ) => {
        frameAudioQuery.volume = frameAudioQuery.volume.map((value) => {
          return value * decibelToLinear(volumeShift);
        });
      };

      // 歌とpauの呼吸音が重ならないようにvolumeを制御する
      // fadeOutDurationSecondsが0の場合は即座にvolumeを0にする
      const muteLastPauSection = (
        frameAudioQuery: FrameAudioQuery,
        frameRate: number,
        fadeOutDurationSeconds: number,
      ) => {
        const lastPhoneme = frameAudioQuery.phonemes.at(-1);
        if (lastPhoneme == undefined || lastPhoneme.phoneme !== "pau") {
          throw new Error("No pau exists at the end.");
        }

        let lastPauStartFrame = 0;
        for (let i = 0; i < frameAudioQuery.phonemes.length - 1; i++) {
          lastPauStartFrame += frameAudioQuery.phonemes[i].frameLength;
        }

        const lastPauFrameLength = lastPhoneme.frameLength;
        let fadeOutFrameLength = Math.round(fadeOutDurationSeconds * frameRate);
        fadeOutFrameLength = Math.max(0, fadeOutFrameLength);
        fadeOutFrameLength = Math.min(lastPauFrameLength, fadeOutFrameLength);

        // フェードアウト処理を行う
        if (fadeOutFrameLength === 1) {
          frameAudioQuery.volume[lastPauStartFrame] *= 0.5;
        } else {
          for (let i = 0; i < fadeOutFrameLength; i++) {
            frameAudioQuery.volume[lastPauStartFrame + i] *=
              linearInterpolation(0, 1, fadeOutFrameLength - 1, 0, i);
          }
        }
        // 音量を0にする
        for (let i = fadeOutFrameLength; i < lastPauFrameLength; i++) {
          frameAudioQuery.volume[lastPauStartFrame + i] = 0;
        }
      };

      const calculateStartTime = (
        phrase: Phrase,
        tempos: Tempo[],
        tpqn: number,
      ) => {
        return tickToSecond(
          phrase.notes[0].position - phrase.firstRestDuration,
          tempos,
          tpqn,
        );
      };

      const synthesize = async (singer: Singer, query: FrameAudioQuery) => {
        if (!getters.IS_ENGINE_READY(singer.engineId)) {
          throw new Error("Engine not ready.");
        }

        try {
          const instance = await dispatch("INSTANTIATE_ENGINE_CONNECTOR", {
            engineId: singer.engineId,
          });
          return await instance.invoke("frameSynthesisFrameSynthesisPost")({
            frameAudioQuery: query,
            speaker: singer.styleId,
          });
        } catch (error) {
          const phonemes = query.phonemes
            .map((value) => value.phoneme)
            .join(" ");
          logger.error(
            `Failed to synthesis. Phonemes are "${phonemes}".`,
            error,
          );
          throw error;
        }
      };

      const getAudioSourceNode = (sequence: Sequence) => {
        if (sequence.type === "note") {
          return sequence.instrument.output;
        } else if (sequence.type === "audio") {
          return sequence.audioPlayer.output;
        } else {
          throw new Error("Unknown type of sequence.");
        }
      };

      // NOTE: 型推論でawaitの前か後かが考慮されないので、関数を介して取得する（型がbooleanになるようにする）
      const startRenderingRequested = () => state.startRenderingRequested;
      const stopRenderingRequested = () => state.stopRenderingRequested;

      const render = async () => {
        if (!audioContext) {
          throw new Error("audioContext is undefined.");
        }
        if (!transport) {
          throw new Error("transport is undefined.");
        }
        if (!mainChannelStrip) {
          throw new Error("channelStrip is undefined.");
        }
        const audioContextRef = audioContext;
        const transportRef = transport;

        // レンダリング中に変更される可能性のあるデータをコピーする
        const tracks = cloneWithUnwrapProxy(state.tracks);

        const overlappingNoteIdsMap = new Map(
          [...tracks.keys()].map((trackId) => [
            trackId,
            getters.OVERLAPPING_NOTE_IDS(trackId),
          ]),
        );

        // trackChannelStripsを同期する。
        // ここで更新されたChannelStripに既存のAudioPlayerなどを繋げる必要がある。
        // そのため、Phraseが変わっていなくてもPhraseの更新=AudioPlayerなどの再接続は毎回行う必要がある。
        // trackChannelStripsを同期した後、フレーズの更新が完了するまではreturnやthrowをしないこと。
        // TODO: 良い設計を考える
        // ref: https://github.com/VOICEVOX/voicevox/pull/2176#discussion_r1693991784

        const shouldPlays = shouldPlayTracks(tracks);
        for (const [trackId, track] of tracks) {
          if (!trackChannelStrips.has(trackId)) {
            const channelStrip = new ChannelStrip(audioContext);
            channelStrip.output.connect(mainChannelStrip.input);
            trackChannelStrips.set(trackId, channelStrip);
          }

          const channelStrip = getOrThrow(trackChannelStrips, trackId);
          channelStrip.volume = state.experimentalSetting.enableMultiTrack
            ? track.gain
            : 1;
          channelStrip.pan = state.experimentalSetting.enableMultiTrack
            ? track.pan
            : 0;
          channelStrip.mute = state.experimentalSetting.enableMultiTrack
            ? !shouldPlays.has(trackId)
            : false;
        }
        for (const trackId of trackChannelStrips.keys()) {
          if (!tracks.has(trackId)) {
            const channelStrip = getOrThrow(trackChannelStrips, trackId);
            channelStrip.output.disconnect();
            trackChannelStrips.delete(trackId);
          }
        }

        const singerAndFrameRates = new Map(
          [...tracks].map(([trackId, track]) => [
            trackId,
            track.singer
              ? {
                  singer: track.singer,
                  frameRate:
                    state.engineManifests[track.singer.engineId].frameRate,
                }
              : undefined,
          ]),
        );
        const tpqn = state.tpqn;
        const tempos = state.tempos.map((value) => ({ ...value }));
        const editFrameRate = state.editFrameRate;

        const firstRestMinDurationSeconds = 0.12;
        const lastRestDurationSeconds = 0.5;
        const fadeOutDurationSeconds = 0.15;

        // フレーズを更新する

<<<<<<< HEAD
        const phrases = new Map<PhraseSourceHash, Phrase>();
        const disappearedPhraseKeys = new Set<PhraseSourceHash>();

        const foundPhrases = await searchPhrases(
          notes,
          tempos,
          tpqn,
          firstRestMinDurationSeconds,
        );
=======
        const foundPhrases = new Map<PhraseSourceHash, Phrase>();
        for (const [trackId, track] of tracks) {
          if (!track.singer) {
            continue;
          }

          // 重なっているノートを削除する
          const overlappingNoteIds = getOrThrow(overlappingNoteIdsMap, trackId);
          const notes = track.notes.filter(
            (value) => !overlappingNoteIds.has(value.id),
          );
          const phrases = await searchPhrases(
            notes,
            tempos,
            tpqn,
            firstRestMinDurationSeconds,
            trackId,
          );
          for (const [phraseHash, phrase] of phrases) {
            foundPhrases.set(phraseHash, phrase);
          }
        }
>>>>>>> 7fbfde03

        for (const phraseKey of state.phrases.keys()) {
          const notesHash = phraseKey;
          if (!foundPhrases.has(notesHash)) {
            // 無くなったフレーズの場合
            disappearedPhraseKeys.add(phraseKey);
          }
        }
<<<<<<< HEAD
        for (const [notesHash, foundPhrase] of foundPhrases) {
          const phraseKey = notesHash;
=======

        const newPhrases = new Map<PhraseSourceHash, Phrase>();

        for (const [phraseKey, foundPhrase] of foundPhrases) {
>>>>>>> 7fbfde03
          const existingPhrase = state.phrases.get(phraseKey);
          if (!existingPhrase) {
            // 新しいフレーズの場合
            newPhrases.set(phraseKey, foundPhrase);
            continue;
          }

          const track = getOrThrow(tracks, existingPhrase.trackId);

          const singerAndFrameRate = getOrThrow(
            singerAndFrameRates,
            existingPhrase.trackId,
          );

          // すでに存在するフレーズの場合
          // 再レンダリングする必要があるかどうかをチェックする
          // シンガーが未設定の場合、とりあえず常に再レンダリングする
          // 音声合成を行う必要がある場合、singingVoiceKeyをundefinedにする
          // 歌い方の推論も行う必要がある場合、singingGuideKeyとsingingVoiceKeyをundefinedにする
          // TODO: リファクタリングする
          const phrase = { ...existingPhrase };
          if (!singerAndFrameRate || phrase.state === "COULD_NOT_RENDER") {
            if (phrase.singingGuideKey != undefined) {
              phrase.singingGuideKey = undefined;
            }
            if (phrase.singingVoiceKey != undefined) {
              phrase.singingVoiceKey = undefined;
            }
<<<<<<< HEAD
          } else if (phrase.singingGuideKey != undefined) {
            const calculatedHash = await calculateSingingGuideSourceHash({
              engineId: singerAndFrameRate.singer.engineId,
              tpqn,
              tempos,
              firstRestDuration: phrase.firstRestDuration,
              lastRestDurationSeconds,
              notes: phrase.notes,
              keyRangeAdjustment,
              volumeRangeAdjustment,
              frameRate: singerAndFrameRate.frameRate,
            });
            const hash = phrase.singingGuideKey;
            if (hash !== calculatedHash) {
              phrase.singingGuideKey = undefined;
              if (phrase.singingVoiceKey != undefined) {
                phrase.singingVoiceKey = undefined;
=======
          } else {
            if (phrase.singingGuideKey != undefined) {
              const calculatedHash = await calculateSingingGuideSourceHash({
                engineId: singerAndFrameRate.singer.engineId,
                tpqn,
                tempos,
                firstRestDuration: phrase.firstRestDuration,
                lastRestDurationSeconds,
                notes: phrase.notes,
                keyRangeAdjustment: track.keyRangeAdjustment,
                volumeRangeAdjustment: track.volumeRangeAdjustment,
                frameRate: singerAndFrameRate.frameRate,
              });
              const hash = phrase.singingGuideKey;
              if (hash !== calculatedHash) {
                commit("DELETE_SINGING_GUIDE", {
                  singingGuideKey: phrase.singingGuideKey,
                });
                phrase.singingGuideKey = undefined;
                if (phrase.singingVoiceKey != undefined) {
                  singingVoices.delete(phrase.singingVoiceKey);
                  phrase.singingVoiceKey = undefined;
                }
>>>>>>> 7fbfde03
              }
            } else if (phrase.singingVoiceKey != undefined) {
              let singingGuide = getOrThrow(
                state.singingGuides,
                phrase.singingGuideKey,
              );

              // 歌い方をコピーして、ピッチ編集を適用する
              singingGuide = structuredClone(toRaw(singingGuide));
              applyPitchEdit(singingGuide, track.pitchEditData, editFrameRate);

              const calculatedHash = await calculateSingingVoiceSourceHash({
                singer: singerAndFrameRate.singer,
                frameAudioQuery: singingGuide.query,
              });
              const hash = phrase.singingVoiceKey;
              if (hash !== calculatedHash) {
                phrase.singingVoiceKey = undefined;
              }
            }
          }

          phrases.set(phraseKey, phrase);
        }

        // フレーズのstateを更新する
        for (const phrase of phrases.values()) {
          if (
            phrase.singingGuideKey == undefined ||
            phrase.singingVoiceKey == undefined
          ) {
            phrase.state = "WAITING_TO_BE_RENDERED";
          }
        }

<<<<<<< HEAD
        // 無くなったフレーズの音源とシーケンスの接続を解除して削除する
        for (const phraseKey of disappearedPhraseKeys) {
          const sequence = sequences.get(phraseKey);
          if (sequence) {
            getAudioSourceNode(sequence).disconnect();
            transportRef.removeSequence(sequence);
            sequences.delete(phraseKey);
          }
        }

        // 使われていない歌い方と歌声を削除する
        const singingGuideKeysInUse = new Set(
          [...phrases.values()]
            .map((value) => value.singingGuideKey)
            .filter((value) => value != undefined),
        );
        const singingVoiceKeysInUse = new Set(
          [...phrases.values()]
            .map((value) => value.singingVoiceKey)
            .filter((value) => value != undefined),
        );
        const existingSingingGuideKeys = new Set(state.singingGuides.keys());
        const existingSingingVoiceKeys = new Set(singingVoices.keys());
        const singingGuideKeysToDelete = existingSingingGuideKeys.difference(
          singingGuideKeysInUse,
        );
        const singingVoiceKeysToDelete = existingSingingVoiceKeys.difference(
          singingVoiceKeysInUse,
        );
        for (const singingGuideKey of singingGuideKeysToDelete) {
          commit("DELETE_SINGING_GUIDE", { singingGuideKey });
        }
        for (const singingVoiceKey of singingVoiceKeysToDelete) {
          singingVoices.delete(singingVoiceKey);
=======
          newPhrases.set(phraseKey, phrase);
>>>>>>> 7fbfde03
        }

        commit("SET_PHRASES", { phrases: newPhrases });

        logger.info("Phrases updated.");

        // 各フレーズのレンダリングを行う

        const phrasesToBeRendered = new Map(
          [...state.phrases.entries()].filter(([, phrase]) => {
            return phrase.state === "WAITING_TO_BE_RENDERED";
          }),
        );
        for (const [phraseKey, phrase] of phrasesToBeRendered) {
          // シーケンスが存在する場合、シーケンスの接続を解除して削除する
          // TODO: ピッチを編集したときは行わないようにする

          const sequence = sequences.get(phraseKey);
          if (sequence) {
            getAudioSourceNode(sequence).disconnect();
            transportRef.removeSequence(sequence);
            sequences.delete(phraseKey);
          }

          // シーケンスが存在しない場合、ノートシーケンスを作成してプレビュー音が鳴るようにする

          if (!sequences.has(phraseKey)) {
            const noteEvents = generateNoteEvents(phrase.notes, tempos, tpqn);
            const polySynth = new PolySynth(audioContextRef);
            const noteSequence: NoteSequence = {
              type: "note",
              instrument: polySynth,
              noteEvents,
            };
            const channelStrip = getOrThrow(trackChannelStrips, phrase.trackId);
            polySynth.output.connect(channelStrip.input);
            transportRef.addSequence(noteSequence);
            sequences.set(phraseKey, noteSequence);
          }
        }
        while (phrasesToBeRendered.size > 0) {
          if (startRenderingRequested() || stopRenderingRequested()) {
            return;
          }
          const [phraseKey, phrase] = selectPriorPhrase(
            phrasesToBeRendered,
            playheadPosition.value,
          );
          phrasesToBeRendered.delete(phraseKey);

          const track = getOrThrow(tracks, phrase.trackId);

          const singerAndFrameRate = getOrThrow(
            singerAndFrameRates,
            phrase.trackId,
          );

          // シンガーが未設定の場合は、歌い方の生成や音声合成は行わない

          if (!singerAndFrameRate) {
            commit("SET_STATE_TO_PHRASE", {
              phraseKey,
              phraseState: "PLAYABLE",
            });
            continue;
          }

          commit("SET_STATE_TO_PHRASE", {
            phraseKey,
            phraseState: "NOW_RENDERING",
          });

          try {
            // リクエスト（クエリ生成と音量生成）用のノーツを作る
            const notesForRequestToEngine = createNotesForRequestToEngine(
              phrase.firstRestDuration,
              lastRestDurationSeconds,
              phrase.notes,
              tempos,
              tpqn,
              singerAndFrameRate.frameRate,
            );

            // リクエスト用のノーツのキーのシフトを行う
            shiftKeyOfNotes(notesForRequestToEngine, -track.keyRangeAdjustment);

            // 歌い方が存在する場合、歌い方を取得する
            // 歌い方が存在しない場合、キャッシュがあれば取得し、なければ歌い方を生成する

            let singingGuide: SingingGuide | undefined;
            if (phrase.singingGuideKey != undefined) {
              singingGuide = getOrThrow(
                state.singingGuides,
                phrase.singingGuideKey,
              );
            } else {
              const singingGuideSourceHash =
                await calculateSingingGuideSourceHash({
                  engineId: singerAndFrameRate.singer.engineId,
                  tpqn,
                  tempos,
                  firstRestDuration: phrase.firstRestDuration,
                  lastRestDurationSeconds,
                  notes: phrase.notes,
                  keyRangeAdjustment: track.keyRangeAdjustment,
                  volumeRangeAdjustment: track.volumeRangeAdjustment,
                  frameRate: singerAndFrameRate.frameRate,
                });

              const singingGuideKey = singingGuideSourceHash;
              const cachedSingingGuide = singingGuideCache.get(singingGuideKey);
              if (cachedSingingGuide) {
                singingGuide = cachedSingingGuide;

                logger.info(`Loaded singing guide from cache.`);
              } else {
                // クエリを生成する
                const query = await fetchQuery(
                  singerAndFrameRate.singer.engineId,
                  notesForRequestToEngine,
                );

                const phonemes = getPhonemes(query);
                logger.info(`Fetched frame audio query. phonemes: ${phonemes}`);

                // ピッチのシフトを行う
                shiftGuidePitch(query, track.keyRangeAdjustment);

                // フレーズの開始時刻を計算する
                const startTime = calculateStartTime(phrase, tempos, tpqn);

                singingGuide = {
                  query,
                  frameRate: singerAndFrameRate.frameRate,
                  startTime,
                };

                singingGuideCache.set(singingGuideKey, singingGuide);
              }
              commit("SET_SINGING_GUIDE", { singingGuideKey, singingGuide });
              commit("SET_SINGING_GUIDE_KEY_TO_PHRASE", {
                phraseKey,
                singingGuideKey,
              });
            }

            // ピッチ編集を適用する前に、歌い方をコピーする
            singingGuide = structuredClone(toRaw(singingGuide));

            // ピッチ編集を適用する
            applyPitchEdit(singingGuide, track.pitchEditData, editFrameRate);

            // 歌声のキャッシュがあれば取得し、なければ音声合成を行う

            let singingVoice: SingingVoice | undefined;

            const singingVoiceSourceHash =
              await calculateSingingVoiceSourceHash({
                singer: singerAndFrameRate.singer,
                frameAudioQuery: singingGuide.query,
              });

            const singingVoiceKey = singingVoiceSourceHash;
            const cachedSingingVoice = singingVoiceCache.get(singingVoiceKey);
            if (cachedSingingVoice) {
              singingVoice = cachedSingingVoice;

              logger.info(`Loaded singing voice from cache.`);
            } else {
              // 音量生成用のクエリを作る
              // ピッチ編集を適用したクエリをコピーし、
              // f0をもう一度シフトして、元の（クエリ生成時の）高さに戻す
              const queryForVolumeGeneration = structuredClone(
                singingGuide.query,
              );
              shiftGuidePitch(
                queryForVolumeGeneration,
                -track.keyRangeAdjustment,
              );

              // 音量を生成して、生成した音量を歌い方のクエリにセットする
              // 音量値はAPIを叩く毎に変わるので、calc hashしたあとに音量を取得している
              const volumes = await dispatch("FETCH_SING_FRAME_VOLUME", {
                notes: notesForRequestToEngine,
                frameAudioQuery: queryForVolumeGeneration,
                styleId: singingTeacherStyleId,
                engineId: singerAndFrameRate.singer.engineId,
              });
              singingGuide.query.volume = volumes;

              // 音量のシフトを行う
              shiftGuideVolume(singingGuide.query, track.volumeRangeAdjustment);

              // 末尾のpauの区間の音量を0にする
              muteLastPauSection(
                singingGuide.query,
                singerAndFrameRate.frameRate,
                fadeOutDurationSeconds,
              );

              // 音声合成を行う
              const blob = await synthesize(
                singerAndFrameRate.singer,
                singingGuide.query,
              );

              logger.info(`Synthesized.`);

              singingVoice = { blob };
              singingVoiceCache.set(singingVoiceKey, singingVoice);
            }
            singingVoices.set(singingVoiceKey, singingVoice);
            commit("SET_SINGING_VOICE_KEY_TO_PHRASE", {
              phraseKey,
              singingVoiceKey,
            });

            // シーケンスが存在する場合、シーケンスの接続を解除して削除する

            const sequence = sequences.get(phraseKey);
            if (sequence) {
              getAudioSourceNode(sequence).disconnect();
              transportRef.removeSequence(sequence);
              sequences.delete(phraseKey);
            }

            // オーディオシーケンスを作成して接続する

            const audioEvents = await generateAudioEvents(
              audioContextRef,
              singingGuide.startTime,
              singingVoice.blob,
            );
            const audioPlayer = new AudioPlayer(audioContext);
            const audioSequence: AudioSequence = {
              type: "audio",
              audioPlayer,
              audioEvents,
            };
            const channelStrip = getOrThrow(trackChannelStrips, phrase.trackId);
            audioPlayer.output.connect(channelStrip.input);
            transportRef.addSequence(audioSequence);
            sequences.set(phraseKey, audioSequence);

            commit("SET_STATE_TO_PHRASE", {
              phraseKey,
              phraseState: "PLAYABLE",
            });
          } catch (error) {
            commit("SET_STATE_TO_PHRASE", {
              phraseKey,
              phraseState: "COULD_NOT_RENDER",
            });
            // とりあえずエラーはロギングしてcontinueする
            // NOTE: ほとんどは歌詞のエラー
            // FIXME: 歌詞以外のエラーの場合はthrowして、エラーダイアログを表示するようにする
            logger.error("An error occurred while rendering a phrase.", error);
            continue;
          }
        }
      };

      commit("SET_START_RENDERING_REQUESTED", {
        startRenderingRequested: true,
      });
      if (state.nowRendering) {
        return;
      }

      commit("SET_NOW_RENDERING", { nowRendering: true });
      try {
        while (startRenderingRequested()) {
          commit("SET_START_RENDERING_REQUESTED", {
            startRenderingRequested: false,
          });
          await render();
          if (stopRenderingRequested()) {
            break;
          }
        }
      } catch (error) {
        logger.error("render error", error);
        throw error;
      } finally {
        commit("SET_STOP_RENDERING_REQUESTED", {
          stopRenderingRequested: false,
        });
        commit("SET_NOW_RENDERING", { nowRendering: false });
      }
    },
  },

  /**
   * レンダリング停止をリクエストし、停止するまで待機する。
   */
  STOP_RENDERING: {
    action: createUILockAction(async ({ state, commit }) => {
      if (state.nowRendering) {
        logger.info("Waiting for rendering to stop...");
        commit("SET_STOP_RENDERING_REQUESTED", {
          stopRenderingRequested: true,
        });
        await createPromiseThatResolvesWhen(() => !state.nowRendering);
        logger.info("Rendering stopped.");
      }
    }),
  },

  FETCH_SING_FRAME_VOLUME: {
    async action(
      { dispatch },
      {
        notes,
        frameAudioQuery,
        engineId,
        styleId,
      }: {
        notes: NoteForRequestToEngine[];
        frameAudioQuery: FrameAudioQuery;
        engineId: EngineId;
        styleId: StyleId;
      },
    ) {
      const instance = await dispatch("INSTANTIATE_ENGINE_CONNECTOR", {
        engineId,
      });
      return await instance.invoke("singFrameVolumeSingFrameVolumePost")({
        bodySingFrameVolumeSingFrameVolumePost: {
          score: {
            notes,
          },
          frameAudioQuery,
        },
        speaker: styleId,
      });
    },
  },
  SET_NOW_AUDIO_EXPORTING: {
    mutation(state, { nowAudioExporting }) {
      state.nowAudioExporting = nowAudioExporting;
    },
  },

  SET_CANCELLATION_OF_AUDIO_EXPORT_REQUESTED: {
    mutation(state, { cancellationOfAudioExportRequested }) {
      state.cancellationOfAudioExportRequested =
        cancellationOfAudioExportRequested;
    },
  },

  EXPORT_WAVE_FILE: {
    action: createUILockAction(
      async ({ state, commit, getters, dispatch }, { filePath }) => {
        const exportWaveFile = async (): Promise<SaveResultObject> => {
          const fileName = generateDefaultSongFileName(
            getters.PROJECT_NAME,
            getters.SELECTED_TRACK,
            getters.CHARACTER_INFO,
          );
          const numberOfChannels = 2;
          const sampleRate = 48000; // TODO: 設定できるようにする
          const withLimiter = true; // TODO: 設定できるようにする

          const renderDuration = getters.CALC_RENDER_DURATION;

          if (state.nowPlaying) {
            await dispatch("SING_STOP_AUDIO");
          }

          if (state.savingSetting.fixedExportEnabled) {
            filePath = path.join(state.savingSetting.fixedExportDir, fileName);
          } else {
            filePath ??= await window.backend.showAudioSaveDialog({
              title: "音声を保存",
              defaultPath: fileName,
            });
          }
          if (!filePath) {
            return { result: "CANCELED", path: "" };
          }

          if (state.savingSetting.avoidOverwrite) {
            let tail = 1;
            const name = filePath.slice(0, filePath.length - 4);
            while (await window.backend.checkFileExists(filePath)) {
              filePath = name + "[" + tail.toString() + "]" + ".wav";
              tail += 1;
            }
          }

          if (state.nowRendering) {
            await createPromiseThatResolvesWhen(() => {
              return (
                !state.nowRendering || state.cancellationOfAudioExportRequested
              );
            });
            if (state.cancellationOfAudioExportRequested) {
              return { result: "CANCELED", path: "" };
            }
          }

          const audioBuffer = await offlineRenderTracks(
            numberOfChannels,
            sampleRate,
            renderDuration,
            withLimiter,
            state.experimentalSetting.enableMultiTrack,
            state.tracks,
            state.phrases,
            state.singingGuides,
            singingVoiceCache,
          );

          const waveFileData = convertToWavFileData(audioBuffer);

          try {
            await window.backend
              .writeFile({
                filePath,
                buffer: waveFileData,
              })
              .then(getValueOrThrow);
          } catch (e) {
            logger.error("Failed to exoprt the wav file.", e);
            if (e instanceof ResultError) {
              return {
                result: "WRITE_ERROR",
                path: filePath,
                errorMessage: generateWriteErrorMessage(e),
              };
            }
            return {
              result: "UNKNOWN_ERROR",
              path: filePath,
              errorMessage:
                (e instanceof Error ? e.message : String(e)) ||
                "不明なエラーが発生しました。",
            };
          }

          return { result: "SUCCESS", path: filePath };
        };

        commit("SET_NOW_AUDIO_EXPORTING", { nowAudioExporting: true });
        return exportWaveFile().finally(() => {
          commit("SET_CANCELLATION_OF_AUDIO_EXPORT_REQUESTED", {
            cancellationOfAudioExportRequested: false,
          });
          commit("SET_NOW_AUDIO_EXPORTING", { nowAudioExporting: false });
        });
      },
    ),
  },

  CANCEL_AUDIO_EXPORT: {
    async action({ state, commit }) {
      if (!state.nowAudioExporting) {
        logger.warn("CANCEL_AUDIO_EXPORT on !nowAudioExporting");
        return;
      }
      commit("SET_CANCELLATION_OF_AUDIO_EXPORT_REQUESTED", {
        cancellationOfAudioExportRequested: true,
      });
    },
  },

  COPY_NOTES_TO_CLIPBOARD: {
    async action({ getters }) {
      const selectedTrack = getters.SELECTED_TRACK;
      const noteIds = getters.SELECTED_NOTE_IDS;
      // ノートが選択されていない場合は何もしない
      if (noteIds.size === 0) {
        return;
      }
      // 選択されたノートのみをコピーする
      const selectedNotes = selectedTrack.notes
        .filter((note: Note) => noteIds.has(note.id))
        .map((note: Note) => {
          // idのみコピーしない
          const { id, ...noteWithoutId } = note;
          return noteWithoutId;
        });
      // ノートをJSONにシリアライズしてクリップボードにコピーする
      const serializedNotes = JSON.stringify(selectedNotes);
      // クリップボードにテキストとしてコピーする
      // NOTE: Electronのclipboardも使用する必要ある？
      await navigator.clipboard.writeText(serializedNotes);
      logger.info("Copied to clipboard.", serializedNotes);
    },
  },

  COMMAND_CUT_NOTES_TO_CLIPBOARD: {
    async action({ dispatch }) {
      await dispatch("COPY_NOTES_TO_CLIPBOARD");
      await dispatch("COMMAND_REMOVE_SELECTED_NOTES");
    },
  },

  COMMAND_PASTE_NOTES_FROM_CLIPBOARD: {
    async action({ commit, state, getters, dispatch }) {
      // クリップボードからテキストを読み込む
      let clipboardText;
      try {
        clipboardText = await navigator.clipboard.readText();
      } catch (error) {
        throw new Error("Failed to read the clipboard text.", {
          cause: error,
        });
      }

      // クリップボードのテキストをJSONとしてパースする(失敗した場合はエラーを返す)
      let notes;
      try {
        notes = noteSchema
          .omit({ id: true })
          .array()
          .parse(JSON.parse(clipboardText));
      } catch (error) {
        throw new Error("Failed to parse the clipboard text as JSON.", {
          cause: error,
        });
      }

      // パースしたJSONのノートの位置を現在の再生位置に合わせてクオンタイズして貼り付ける
      const currentPlayheadPosition = getters.GET_PLAYHEAD_POSITION();
      const firstNotePosition = notes[0].position;
      // TODO: クオンタイズの処理を共通化する
      const snapType = state.sequencerSnapType;
      const tpqn = state.tpqn;
      const snapTicks = getNoteDuration(snapType, tpqn);
      const notesToPaste: Note[] = notes.map((note) => {
        // 新しい位置を現在の再生位置に合わせて計算する
        const pasteOriginPos =
          Number(note.position) - firstNotePosition + currentPlayheadPosition;
        // クオンタイズ
        const quantizedPastePos =
          Math.round(pasteOriginPos / snapTicks) * snapTicks;
        return {
          id: NoteId(uuid4()),
          position: quantizedPastePos,
          duration: Number(note.duration),
          noteNumber: Number(note.noteNumber),
          lyric: String(note.lyric),
        };
      });
      const pastedNoteIds = notesToPaste.map((note) => note.id);
      // ノートを追加してレンダリングする
      commit("COMMAND_ADD_NOTES", {
        notes: notesToPaste,
        trackId: getters.SELECTED_TRACK_ID,
      });

      dispatch("RENDER");
      // 貼り付けたノートを選択する
      commit("DESELECT_ALL_NOTES");
      commit("SELECT_NOTES", { noteIds: pastedNoteIds });
    },
  },

  COMMAND_QUANTIZE_SELECTED_NOTES: {
    action({ state, commit, getters, dispatch }) {
      const selectedTrack = getters.SELECTED_TRACK;
      const selectedNotes = selectedTrack.notes.filter((note: Note) => {
        return getters.SELECTED_NOTE_IDS.has(note.id);
      });
      // TODO: クオンタイズの処理を共通化する
      const snapType = state.sequencerSnapType;
      const tpqn = state.tpqn;
      const snapTicks = getNoteDuration(snapType, tpqn);
      const quantizedNotes = selectedNotes.map((note: Note) => {
        const quantizedPosition =
          Math.round(note.position / snapTicks) * snapTicks;
        return { ...note, position: quantizedPosition };
      });
      commit("COMMAND_UPDATE_NOTES", {
        notes: quantizedNotes,
        trackId: getters.SELECTED_TRACK_ID,
      });

      dispatch("RENDER");
    },
  },

  SET_SONG_SIDEBAR_OPEN: {
    mutation(state, { isSongSidebarOpen }) {
      state.isSongSidebarOpen = isSongSidebarOpen;
    },
    action({ commit }, { isSongSidebarOpen }) {
      commit("SET_SONG_SIDEBAR_OPEN", { isSongSidebarOpen });
    },
  },

  SET_TRACK_NAME: {
    mutation(state, { trackId, name }) {
      const track = getOrThrow(state.tracks, trackId);
      track.name = name;
    },
    action({ commit }, { trackId, name }) {
      commit("SET_TRACK_NAME", { trackId, name });
    },
  },

  SET_TRACK_MUTE: {
    mutation(state, { trackId, mute }) {
      const track = getOrThrow(state.tracks, trackId);
      track.mute = mute;
    },
    action({ commit, dispatch }, { trackId, mute }) {
      commit("SET_TRACK_MUTE", { trackId, mute });

      dispatch("RENDER");
    },
  },

  SET_TRACK_SOLO: {
    mutation(state, { trackId, solo }) {
      const track = getOrThrow(state.tracks, trackId);
      track.solo = solo;
    },
    action({ commit, dispatch }, { trackId, solo }) {
      commit("SET_TRACK_SOLO", { trackId, solo });

      dispatch("RENDER");
    },
  },

  SET_TRACK_GAIN: {
    mutation(state, { trackId, gain }) {
      const track = getOrThrow(state.tracks, trackId);
      track.gain = gain;
    },
    action({ commit, dispatch }, { trackId, gain }) {
      commit("SET_TRACK_GAIN", { trackId, gain });

      dispatch("RENDER");
    },
  },

  SET_TRACK_PAN: {
    mutation(state, { trackId, pan }) {
      const track = getOrThrow(state.tracks, trackId);
      track.pan = pan;
    },
    action({ commit, dispatch }, { trackId, pan }) {
      commit("SET_TRACK_PAN", { trackId, pan });

      dispatch("RENDER");
    },
  },

  SET_SELECTED_TRACK: {
    mutation(state, { trackId }) {
      state._selectedTrackId = trackId;
    },
    action({ commit }, { trackId }) {
      commit("SET_SELECTED_TRACK", { trackId });
    },
  },

  REORDER_TRACKS: {
    mutation(state, { trackOrder }) {
      state.trackOrder = trackOrder;
    },
    action({ commit }, { trackOrder }) {
      commit("REORDER_TRACKS", { trackOrder });
    },
  },

  UNSOLO_ALL_TRACKS: {
    mutation(state) {
      for (const track of state.tracks.values()) {
        track.solo = false;
      }
    },
    action({ commit }) {
      commit("UNSOLO_ALL_TRACKS");
    },
  },

  CALC_RENDER_DURATION: {
    getter(state) {
      const notes = [...state.tracks.values()].flatMap((track) => track.notes);
      if (notes.length === 0) {
        return 1;
      }
      notes.sort((a, b) => a.position + a.duration - (b.position + b.duration));
      const lastNote = notes[notes.length - 1];
      const lastNoteEndPosition = lastNote.position + lastNote.duration;
      const lastNoteEndTime = tickToSecond(
        lastNoteEndPosition,
        state.tempos,
        state.tpqn,
      );
      return Math.max(1, lastNoteEndTime + 1);
    },
  },
});

export const singingCommandStoreState: SingingCommandStoreState = {};

export const singingCommandStore = transformCommandStore(
  createPartialStore<SingingCommandStoreTypes>({
    COMMAND_SET_SINGER: {
      mutation(draft, { singer, withRelated, trackId }) {
        singingStore.mutations.SET_SINGER(draft, {
          singer,
          withRelated,
          trackId,
        });
      },
      async action({ dispatch, commit }, { singer, withRelated, trackId }) {
        dispatch("SETUP_SINGER", { singer });
        commit("COMMAND_SET_SINGER", { singer, withRelated, trackId });

        dispatch("RENDER");
      },
    },
    COMMAND_SET_KEY_RANGE_ADJUSTMENT: {
      mutation(draft, { keyRangeAdjustment, trackId }) {
        singingStore.mutations.SET_KEY_RANGE_ADJUSTMENT(draft, {
          keyRangeAdjustment,
          trackId,
        });
      },
      async action({ dispatch, commit }, { keyRangeAdjustment, trackId }) {
        if (!isValidKeyRangeAdjustment(keyRangeAdjustment)) {
          throw new Error("The keyRangeAdjustment is invalid.");
        }
        commit("COMMAND_SET_KEY_RANGE_ADJUSTMENT", {
          keyRangeAdjustment,
          trackId,
        });

        dispatch("RENDER");
      },
    },
    COMMAND_SET_VOLUME_RANGE_ADJUSTMENT: {
      mutation(draft, { volumeRangeAdjustment, trackId }) {
        singingStore.mutations.SET_VOLUME_RANGE_ADJUSTMENT(draft, {
          volumeRangeAdjustment,
          trackId,
        });
      },
      async action({ dispatch, commit }, { volumeRangeAdjustment, trackId }) {
        if (!isValidVolumeRangeAdjustment(volumeRangeAdjustment)) {
          throw new Error("The volumeRangeAdjustment is invalid.");
        }
        commit("COMMAND_SET_VOLUME_RANGE_ADJUSTMENT", {
          volumeRangeAdjustment,
          trackId,
        });

        dispatch("RENDER");
      },
    },
    COMMAND_SET_TEMPO: {
      mutation(draft, { tempo }) {
        singingStore.mutations.SET_TEMPO(draft, { tempo });
      },
      // テンポを設定する。既に同じ位置にテンポが存在する場合は置き換える。
      action(
        { state, getters, commit, dispatch },
        { tempo }: { tempo: Tempo },
      ) {
        if (!transport) {
          throw new Error("transport is undefined.");
        }
        if (!isValidTempo(tempo)) {
          throw new Error("The tempo is invalid.");
        }
        if (state.nowPlaying) {
          playheadPosition.value = getters.SECOND_TO_TICK(transport.time);
        }
        tempo.bpm = round(tempo.bpm, 2);
        commit("COMMAND_SET_TEMPO", { tempo });
        transport.time = getters.TICK_TO_SECOND(playheadPosition.value);

        dispatch("RENDER");
      },
    },
    COMMAND_REMOVE_TEMPO: {
      mutation(draft, { position }) {
        singingStore.mutations.REMOVE_TEMPO(draft, { position });
      },
      // テンポを削除する。先頭のテンポの場合はデフォルトのテンポに置き換える。
      action(
        { state, getters, commit, dispatch },
        { position }: { position: number },
      ) {
        const exists = state.tempos.some((value) => {
          return value.position === position;
        });
        if (!exists) {
          throw new Error("The tempo does not exist.");
        }
        if (!transport) {
          throw new Error("transport is undefined.");
        }
        if (state.nowPlaying) {
          playheadPosition.value = getters.SECOND_TO_TICK(transport.time);
        }
        commit("COMMAND_REMOVE_TEMPO", { position });
        transport.time = getters.TICK_TO_SECOND(playheadPosition.value);

        dispatch("RENDER");
      },
    },
    COMMAND_SET_TIME_SIGNATURE: {
      mutation(draft, { timeSignature }) {
        singingStore.mutations.SET_TIME_SIGNATURE(draft, { timeSignature });
      },
      // 拍子を設定する。既に同じ位置に拍子が存在する場合は置き換える。
      action({ commit }, { timeSignature }: { timeSignature: TimeSignature }) {
        if (!isValidTimeSignature(timeSignature)) {
          throw new Error("The time signature is invalid.");
        }
        commit("COMMAND_SET_TIME_SIGNATURE", { timeSignature });
      },
    },
    COMMAND_REMOVE_TIME_SIGNATURE: {
      mutation(draft, { measureNumber }) {
        singingStore.mutations.REMOVE_TIME_SIGNATURE(draft, { measureNumber });
      },
      // 拍子を削除する。先頭の拍子の場合はデフォルトの拍子に置き換える。
      action({ state, commit }, { measureNumber }: { measureNumber: number }) {
        const exists = state.timeSignatures.some((value) => {
          return value.measureNumber === measureNumber;
        });
        if (!exists) {
          throw new Error("The time signature does not exist.");
        }
        commit("COMMAND_REMOVE_TIME_SIGNATURE", { measureNumber });
      },
    },
    COMMAND_ADD_NOTES: {
      mutation(draft, { notes, trackId }) {
        singingStore.mutations.ADD_NOTES(draft, { notes, trackId });
      },
      action({ getters, commit, dispatch }, { notes, trackId }) {
        const existingNoteIds = getters.ALL_NOTE_IDS;
        const isValidNotes = notes.every((value) => {
          return !existingNoteIds.has(value.id) && isValidNote(value);
        });
        if (!isValidNotes) {
          throw new Error("The notes are invalid.");
        }
        commit("COMMAND_ADD_NOTES", { notes, trackId });

        dispatch("RENDER");
      },
    },
    COMMAND_UPDATE_NOTES: {
      mutation(draft, { notes, trackId }) {
        singingStore.mutations.UPDATE_NOTES(draft, { notes, trackId });
      },
      action({ getters, commit, dispatch }, { notes, trackId }) {
        const existingNoteIds = getters.ALL_NOTE_IDS;
        const isValidNotes = notes.every((value) => {
          return existingNoteIds.has(value.id) && isValidNote(value);
        });
        if (!isValidNotes) {
          throw new Error("The notes are invalid.");
        }
        commit("COMMAND_UPDATE_NOTES", { notes, trackId });

        dispatch("RENDER");
      },
    },
    COMMAND_REMOVE_NOTES: {
      mutation(draft, { noteIds, trackId }) {
        singingStore.mutations.REMOVE_NOTES(draft, { noteIds, trackId });
      },
      action({ getters, commit, dispatch }, { noteIds, trackId }) {
        const existingNoteIds = getters.ALL_NOTE_IDS;
        const isValidNoteIds = noteIds.every((value) => {
          return existingNoteIds.has(value);
        });
        if (!isValidNoteIds) {
          throw new Error("The note ids are invalid.");
        }
        commit("COMMAND_REMOVE_NOTES", { noteIds, trackId });

        dispatch("RENDER");
      },
    },
    COMMAND_REMOVE_SELECTED_NOTES: {
      action({ commit, getters, dispatch }) {
        commit("COMMAND_REMOVE_NOTES", {
          noteIds: [...getters.SELECTED_NOTE_IDS],
          trackId: getters.SELECTED_TRACK_ID,
        });

        dispatch("RENDER");
      },
    },
    COMMAND_SET_PITCH_EDIT_DATA: {
      mutation(draft, { pitchArray, startFrame, trackId }) {
        singingStore.mutations.SET_PITCH_EDIT_DATA(draft, {
          pitchArray,
          startFrame,
          trackId,
        });
      },
      action({ commit, dispatch }, { pitchArray, startFrame, trackId }) {
        if (startFrame < 0) {
          throw new Error("startFrame must be greater than or equal to 0.");
        }
        if (!isValidPitchEditData(pitchArray)) {
          throw new Error("The pitch edit data is invalid.");
        }
        commit("COMMAND_SET_PITCH_EDIT_DATA", {
          pitchArray,
          startFrame,
          trackId,
        });

        dispatch("RENDER");
      },
    },
    COMMAND_ERASE_PITCH_EDIT_DATA: {
      mutation(draft, { startFrame, frameLength, trackId }) {
        singingStore.mutations.ERASE_PITCH_EDIT_DATA(draft, {
          startFrame,
          frameLength,
          trackId,
        });
      },
      action({ commit, dispatch }, { startFrame, frameLength, trackId }) {
        if (startFrame < 0) {
          throw new Error("startFrame must be greater than or equal to 0.");
        }
        if (frameLength < 1) {
          throw new Error("frameLength must be at least 1.");
        }
        commit("COMMAND_ERASE_PITCH_EDIT_DATA", {
          startFrame,
          frameLength,
          trackId,
        });

        dispatch("RENDER");
      },
    },

    COMMAND_ADD_TRACK: {
      mutation(draft, { trackId, track }) {
        singingStore.mutations.REGISTER_TRACK(draft, { trackId, track });
      },
      async action({ getters, dispatch, commit }) {
        const { trackId, track } = await dispatch("CREATE_TRACK");
        const selectedTrack = getters.SELECTED_TRACK;
        track.singer = selectedTrack.singer;
        track.keyRangeAdjustment = selectedTrack.keyRangeAdjustment;
        track.volumeRangeAdjustment = selectedTrack.volumeRangeAdjustment;
        commit("COMMAND_ADD_TRACK", {
          trackId,
          track: cloneWithUnwrapProxy(track),
        });
      },
    },

    COMMAND_DELETE_TRACK: {
      mutation(draft, { trackId }) {
        singingStore.mutations.DELETE_TRACK(draft, { trackId });
      },
      action({ commit, dispatch }, { trackId }) {
        commit("COMMAND_DELETE_TRACK", { trackId });

        dispatch("RENDER");
      },
    },

    COMMAND_SET_TRACK_NAME: {
      mutation(draft, { trackId, name }) {
        singingStore.mutations.SET_TRACK_NAME(draft, { trackId, name });
      },
      action({ commit }, { trackId, name }) {
        commit("COMMAND_SET_TRACK_NAME", { trackId, name });
      },
    },

    COMMAND_SET_TRACK_MUTE: {
      mutation(draft, { trackId, mute }) {
        singingStore.mutations.SET_TRACK_MUTE(draft, { trackId, mute });
      },
      action({ commit, dispatch }, { trackId, mute }) {
        commit("COMMAND_SET_TRACK_MUTE", { trackId, mute });

        dispatch("RENDER");
      },
    },

    COMMAND_SET_TRACK_SOLO: {
      mutation(draft, { trackId, solo }) {
        singingStore.mutations.SET_TRACK_SOLO(draft, { trackId, solo });
      },
      action({ commit, dispatch }, { trackId, solo }) {
        commit("COMMAND_SET_TRACK_SOLO", { trackId, solo });

        dispatch("RENDER");
      },
    },

    COMMAND_SET_TRACK_GAIN: {
      mutation(draft, { trackId, gain }) {
        singingStore.mutations.SET_TRACK_GAIN(draft, { trackId, gain });
      },
      action({ commit, dispatch }, { trackId, gain }) {
        commit("COMMAND_SET_TRACK_GAIN", { trackId, gain });

        dispatch("RENDER");
      },
    },

    COMMAND_SET_TRACK_PAN: {
      mutation(draft, { trackId, pan }) {
        singingStore.mutations.SET_TRACK_PAN(draft, { trackId, pan });
      },
      action({ commit, dispatch }, { trackId, pan }) {
        commit("COMMAND_SET_TRACK_PAN", { trackId, pan });

        dispatch("RENDER");
      },
    },

    COMMAND_REORDER_TRACKS: {
      mutation(draft, { trackOrder }) {
        singingStore.mutations.REORDER_TRACKS(draft, { trackOrder });
      },
      action({ commit }, { trackOrder }) {
        commit("COMMAND_REORDER_TRACKS", { trackOrder });
      },
    },

    COMMAND_UNSOLO_ALL_TRACKS: {
      mutation(draft) {
        singingStore.mutations.UNSOLO_ALL_TRACKS(draft, undefined);
      },
      action({ commit }) {
        commit("COMMAND_UNSOLO_ALL_TRACKS");
      },
    },

    COMMAND_IMPORT_TRACKS: {
      mutation(draft, { tpqn, tempos, timeSignatures, tracks }) {
        singingStore.mutations.SET_TPQN(draft, { tpqn });
        singingStore.mutations.SET_TEMPOS(draft, { tempos });
        singingStore.mutations.SET_TIME_SIGNATURES(draft, { timeSignatures });
        for (const { track, trackId, overwrite } of tracks) {
          if (overwrite) {
            singingStore.mutations.SET_TRACK(draft, { track, trackId });
          } else {
            singingStore.mutations.REGISTER_TRACK(draft, { track, trackId });
          }
        }
      },
      async action(
        { state, commit, getters, dispatch },
        { tpqn, tempos, timeSignatures, tracks },
      ) {
        const payload: {
          track: Track;
          trackId: TrackId;
          overwrite: boolean;
        }[] = [];
        if (state.experimentalSetting.enableMultiTrack) {
          for (const [i, track] of tracks.entries()) {
            if (!isValidTrack(track)) {
              throw new Error("The track is invalid.");
            }
            // 空のプロジェクトならトラックを上書きする
            if (i === 0 && isTracksEmpty([...state.tracks.values()])) {
              payload.push({
                track,
                trackId: getters.SELECTED_TRACK_ID,
                overwrite: true,
              });
            } else {
              const { trackId } = await dispatch("CREATE_TRACK");
              payload.push({ track, trackId, overwrite: false });
            }
          }
        } else {
          // マルチトラックが無効な場合は最初のトラックのみをインポートする
          payload.push({
            track: tracks[0],
            trackId: getters.SELECTED_TRACK_ID,
            overwrite: true,
          });
        }

        commit("COMMAND_IMPORT_TRACKS", {
          tpqn,
          tempos,
          timeSignatures,
          tracks: payload,
        });

        dispatch("RENDER");
      },
    },

    COMMAND_IMPORT_UTAFORMATIX_PROJECT: {
      action: createUILockAction(
        async ({ state, getters, dispatch }, { project, trackIndexes }) => {
          const { tempos, timeSignatures, tracks, tpqn } =
            ufProjectToVoicevox(project);

          if (tempos.length > 1) {
            logger.warn("Multiple tempos are not supported.");
          }
          if (timeSignatures.length > 1) {
            logger.warn("Multiple time signatures are not supported.");
          }

          tempos.splice(1, tempos.length - 1); // TODO: 複数テンポに対応したら削除
          timeSignatures.splice(1, timeSignatures.length - 1); // TODO: 複数拍子に対応したら削除

          if (tpqn !== state.tpqn) {
            throw new Error("TPQN does not match. Must be converted.");
          }

          const selectedTrack = getOrThrow(
            state.tracks,
            getters.SELECTED_TRACK_ID,
          );

          const filteredTracks = trackIndexes.map((trackIndex) => {
            const track = tracks[trackIndex];
            if (!track) {
              throw new Error("Track not found.");
            }
            return {
              ...toRaw(selectedTrack),
              notes: track.notes.map((note) => ({
                ...note,
                id: NoteId(uuid4()),
              })),
            };
          });

          await dispatch("COMMAND_IMPORT_TRACKS", {
            tpqn,
            tempos,
            timeSignatures,
            tracks: filteredTracks,
          });

          dispatch("RENDER");
        },
      ),
    },

    COMMAND_IMPORT_VOICEVOX_PROJECT: {
      action: createUILockAction(
        async ({ state, dispatch }, { project, trackIndexes }) => {
          const { tempos, timeSignatures, tracks, tpqn, trackOrder } =
            project.song;

          tempos.splice(1, tempos.length - 1); // TODO: 複数テンポに対応したら削除
          timeSignatures.splice(1, timeSignatures.length - 1); // TODO: 複数拍子に対応したら削除

          if (tpqn !== state.tpqn) {
            throw new Error("TPQN does not match. Must be converted.");
          }

          const filteredTracks = trackIndexes.map((trackIndex) => {
            const track = tracks[trackOrder[trackIndex]];
            if (!track) {
              throw new Error("Track not found.");
            }
            return {
              ...toRaw(track),
              notes: track.notes.map((note) => ({
                ...note,
                id: NoteId(uuid4()),
              })),
            };
          });

          await dispatch("COMMAND_IMPORT_TRACKS", {
            tpqn,
            tempos,
            timeSignatures,
            tracks: filteredTracks,
          });

          dispatch("RENDER");
        },
      ),
    },
  }),
  "song",
);<|MERGE_RESOLUTION|>--- conflicted
+++ resolved
@@ -1542,17 +1542,6 @@
 
         // フレーズを更新する
 
-<<<<<<< HEAD
-        const phrases = new Map<PhraseSourceHash, Phrase>();
-        const disappearedPhraseKeys = new Set<PhraseSourceHash>();
-
-        const foundPhrases = await searchPhrases(
-          notes,
-          tempos,
-          tpqn,
-          firstRestMinDurationSeconds,
-        );
-=======
         const foundPhrases = new Map<PhraseSourceHash, Phrase>();
         for (const [trackId, track] of tracks) {
           if (!track.singer) {
@@ -1575,7 +1564,9 @@
             foundPhrases.set(phraseHash, phrase);
           }
         }
->>>>>>> 7fbfde03
+
+        const newPhrases = new Map<PhraseSourceHash, Phrase>();
+        const disappearedPhraseKeys = new Set<PhraseSourceHash>();
 
         for (const phraseKey of state.phrases.keys()) {
           const notesHash = phraseKey;
@@ -1584,15 +1575,8 @@
             disappearedPhraseKeys.add(phraseKey);
           }
         }
-<<<<<<< HEAD
         for (const [notesHash, foundPhrase] of foundPhrases) {
           const phraseKey = notesHash;
-=======
-
-        const newPhrases = new Map<PhraseSourceHash, Phrase>();
-
-        for (const [phraseKey, foundPhrase] of foundPhrases) {
->>>>>>> 7fbfde03
           const existingPhrase = state.phrases.get(phraseKey);
           if (!existingPhrase) {
             // 新しいフレーズの場合
@@ -1621,7 +1605,6 @@
             if (phrase.singingVoiceKey != undefined) {
               phrase.singingVoiceKey = undefined;
             }
-<<<<<<< HEAD
           } else if (phrase.singingGuideKey != undefined) {
             const calculatedHash = await calculateSingingGuideSourceHash({
               engineId: singerAndFrameRate.singer.engineId,
@@ -1630,8 +1613,8 @@
               firstRestDuration: phrase.firstRestDuration,
               lastRestDurationSeconds,
               notes: phrase.notes,
-              keyRangeAdjustment,
-              volumeRangeAdjustment,
+              keyRangeAdjustment: track.keyRangeAdjustment,
+              volumeRangeAdjustment: track.volumeRangeAdjustment,
               frameRate: singerAndFrameRate.frameRate,
             });
             const hash = phrase.singingGuideKey;
@@ -1639,31 +1622,6 @@
               phrase.singingGuideKey = undefined;
               if (phrase.singingVoiceKey != undefined) {
                 phrase.singingVoiceKey = undefined;
-=======
-          } else {
-            if (phrase.singingGuideKey != undefined) {
-              const calculatedHash = await calculateSingingGuideSourceHash({
-                engineId: singerAndFrameRate.singer.engineId,
-                tpqn,
-                tempos,
-                firstRestDuration: phrase.firstRestDuration,
-                lastRestDurationSeconds,
-                notes: phrase.notes,
-                keyRangeAdjustment: track.keyRangeAdjustment,
-                volumeRangeAdjustment: track.volumeRangeAdjustment,
-                frameRate: singerAndFrameRate.frameRate,
-              });
-              const hash = phrase.singingGuideKey;
-              if (hash !== calculatedHash) {
-                commit("DELETE_SINGING_GUIDE", {
-                  singingGuideKey: phrase.singingGuideKey,
-                });
-                phrase.singingGuideKey = undefined;
-                if (phrase.singingVoiceKey != undefined) {
-                  singingVoices.delete(phrase.singingVoiceKey);
-                  phrase.singingVoiceKey = undefined;
-                }
->>>>>>> 7fbfde03
               }
             } else if (phrase.singingVoiceKey != undefined) {
               let singingGuide = getOrThrow(
@@ -1686,11 +1644,11 @@
             }
           }
 
-          phrases.set(phraseKey, phrase);
+          newPhrases.set(phraseKey, phrase);
         }
 
         // フレーズのstateを更新する
-        for (const phrase of phrases.values()) {
+        for (const phrase of newPhrases.values()) {
           if (
             phrase.singingGuideKey == undefined ||
             phrase.singingVoiceKey == undefined
@@ -1699,7 +1657,6 @@
           }
         }
 
-<<<<<<< HEAD
         // 無くなったフレーズの音源とシーケンスの接続を解除して削除する
         for (const phraseKey of disappearedPhraseKeys) {
           const sequence = sequences.get(phraseKey);
@@ -1712,12 +1669,12 @@
 
         // 使われていない歌い方と歌声を削除する
         const singingGuideKeysInUse = new Set(
-          [...phrases.values()]
+          [...newPhrases.values()]
             .map((value) => value.singingGuideKey)
             .filter((value) => value != undefined),
         );
         const singingVoiceKeysInUse = new Set(
-          [...phrases.values()]
+          [...newPhrases.values()]
             .map((value) => value.singingVoiceKey)
             .filter((value) => value != undefined),
         );
@@ -1734,9 +1691,6 @@
         }
         for (const singingVoiceKey of singingVoiceKeysToDelete) {
           singingVoices.delete(singingVoiceKey);
-=======
-          newPhrases.set(phraseKey, phrase);
->>>>>>> 7fbfde03
         }
 
         commit("SET_PHRASES", { phrases: newPhrases });
