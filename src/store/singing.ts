--- conflicted
+++ resolved
@@ -118,12 +118,7 @@
 };
 
 const playheadPosition = new FrequentlyUpdatedState(0);
-<<<<<<< HEAD
-const overlappingNotesDetector = new OverlappingNotesDetector();
 export const phraseDataMap = new Map<string, PhraseData>();
-=======
-const phraseDataMap = new Map<string, PhraseData>();
->>>>>>> 1614db54
 const phraseAudioBlobCache = new Map<string, Blob>();
 const animationTimer = new AnimationTimer();
 
