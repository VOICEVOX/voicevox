--- conflicted
+++ resolved
@@ -71,12 +71,8 @@
   tickToSecond,
   VALUE_INDICATING_NO_DATA,
   isValidPitchEditData,
-<<<<<<< HEAD
   createSynthForPreview,
-  calculatePhraseSourceHash,
-=======
   calculatePhraseKey,
->>>>>>> 10ce8dec
   isValidTempos,
   isValidTimeSignatures,
   isValidTpqn,
@@ -518,14 +514,9 @@
 
 let audioContext: AudioContext | undefined;
 let transport: Transport | undefined;
-<<<<<<< HEAD
 let synthForPreview: Synth | undefined;
-let channelStrip: ChannelStrip | undefined;
-=======
-let previewSynth: PolySynth | undefined;
 let mainChannelStrip: ChannelStrip | undefined;
 const trackChannelStrips = new Map<TrackId, ChannelStrip>();
->>>>>>> 10ce8dec
 let limiter: Limiter | undefined;
 let clipper: Clipper | undefined;
 
@@ -533,23 +524,13 @@
 if (window.AudioContext) {
   audioContext = new AudioContext();
   transport = new Transport(audioContext);
-<<<<<<< HEAD
   synthForPreview = createSynthForPreview(audioContext);
-  channelStrip = new ChannelStrip(audioContext);
-  limiter = new Limiter(audioContext);
-  clipper = new Clipper(audioContext);
-
-  synthForPreview.output.connect(channelStrip.input);
-  channelStrip.output.connect(limiter.input);
-=======
-  previewSynth = new PolySynth(audioContext);
   mainChannelStrip = new ChannelStrip(audioContext);
   limiter = new Limiter(audioContext);
   clipper = new Clipper(audioContext);
 
-  previewSynth.output.connect(mainChannelStrip.input);
+  synthForPreview.output.connect(mainChannelStrip.input);
   mainChannelStrip.output.connect(limiter.input);
->>>>>>> 10ce8dec
   limiter.output.connect(clipper.input);
   clipper.output.connect(audioContext.destination);
 }
@@ -2587,7 +2568,6 @@
             return phrase.state === "WAITING_TO_BE_RENDERED";
           }),
         );
-<<<<<<< HEAD
         for (const [phraseKey, phrase] of phrasesToBeRendered) {
           // シーケンスが存在する場合、シーケンスの接続を解除して削除する
           // TODO: ピッチを編集したときは行わないようにする
@@ -2614,8 +2594,6 @@
             sequences.set(phraseKey, noteSequence);
           }
         }
-=======
->>>>>>> 10ce8dec
         while (phrasesToBeRendered.size > 0) {
           if (startRenderingRequested() || stopRenderingRequested()) {
             return;
