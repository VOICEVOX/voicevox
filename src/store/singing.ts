import path from "path";
import { toRaw } from "vue";
import { createDotNotationPartialStore as createPartialStore } from "./vuex";
import { createDotNotationUILockAction as createUILockAction } from "./ui";
import {
  Tempo,
  TimeSignature,
  Note,
  SingingStoreState,
  SingingStoreTypes,
  SingingCommandStoreState,
  SingingCommandStoreTypes,
  SaveResultObject,
  Singer,
  Phrase,
  transformCommandStore,
  SingingVoice,
  SequencerEditTarget,
  PhraseKey,
  Track,
  SequenceId,
  SingingVolumeKey,
  SingingVolume,
  SingingVoiceKey,
  EditorFrameAudioQueryKey,
  EditorFrameAudioQuery,
} from "./type";
import {
  buildSongTrackAudioFileNameFromRawData,
  currentDateString,
  DEFAULT_PROJECT_NAME,
  DEFAULT_STYLE_NAME,
  sanitizeFileName,
} from "./utility";
import {
  CharacterInfo,
  EngineId,
  NoteId,
  StyleId,
  TrackId,
} from "@/type/preload";
import { Note as NoteForRequestToEngine } from "@/openapi";
import { ResultError, getValueOrThrow } from "@/type/result";
import {
  AudioEvent,
  AudioPlayer,
  AudioSequence,
  ChannelStrip,
  Clipper,
  Limiter,
  NoteEvent,
  NoteSequence,
  OfflineTransport,
  PolySynth,
  Sequence,
  Transport,
} from "@/sing/audioRendering";
import {
  selectPriorPhrase,
  getNoteDuration,
  isValidNote,
  isValidSnapType,
  isValidTempo,
  isValidTimeSignature,
  isValidKeyRangeAdjustment,
  isValidVolumeRangeAdjustment,
  secondToTick,
  tickToSecond,
  VALUE_INDICATING_NO_DATA,
  isValidPitchEditData,
  calculatePhraseKey,
  isValidTempos,
  isValidTimeSignatures,
  isValidTpqn,
  DEFAULT_TPQN,
  DEPRECATED_DEFAULT_EDITOR_FRAME_RATE,
  createDefaultTrack,
  createDefaultTempo,
  createDefaultTimeSignature,
  isValidNotes,
  isValidTrack,
  SEQUENCER_MIN_NUM_MEASURES,
  getNumMeasures,
  isTracksEmpty,
  shouldPlayTracks,
} from "@/sing/domain";
import {
  FrequentlyUpdatedState,
  getOverlappingNoteIds,
} from "@/sing/storeHelper";
import {
  AnimationTimer,
  createPromiseThatResolvesWhen,
  round,
} from "@/sing/utility";
import { getWorkaroundKeyRangeAdjustment } from "@/sing/workaroundKeyRangeAdjustment";
import { createLogger } from "@/domain/frontend/log";
import { noteSchema } from "@/domain/project/schema";
import { getOrThrow } from "@/helpers/mapHelper";
import { cloneWithUnwrapProxy } from "@/helpers/cloneWithUnwrapProxy";
import { ufProjectToVoicevox } from "@/sing/utaformatixProject/toVoicevox";
import { uuid4 } from "@/helpers/random";
import { convertToWavFileData } from "@/sing/convertToWavFileData";
import { generateWriteErrorMessage } from "@/helpers/fileHelper";
import {
  PhraseRenderStageId,
  createPhraseRenderer,
} from "@/sing/phraseRendering";

const logger = createLogger("store/singing");

const generateAudioEvents = async (
  audioContext: BaseAudioContext,
  time: number,
  blob: Blob,
): Promise<AudioEvent[]> => {
  const arrayBuffer = await blob.arrayBuffer();
  const buffer = await audioContext.decodeAudioData(arrayBuffer);
  return [{ time, buffer }];
};

const generateNoteEvents = (notes: Note[], tempos: Tempo[], tpqn: number) => {
  return notes.map((value): NoteEvent => {
    const noteOnPos = value.position;
    const noteOffPos = value.position + value.duration;
    return {
      noteNumber: value.noteNumber,
      noteOnTime: tickToSecond(noteOnPos, tempos, tpqn),
      noteOffTime: tickToSecond(noteOffPos, tempos, tpqn),
    };
  });
};

const generateDefaultSongFileName = (
  projectName: string | undefined,
  selectedTrack: Track,
  getCharacterInfo: (
    engineId: EngineId,
    styleId: StyleId,
  ) => CharacterInfo | undefined,
) => {
  if (projectName) {
    return projectName + ".wav";
  }

  const singer = selectedTrack.singer;
  if (singer) {
    const singerName = getCharacterInfo(singer.engineId, singer.styleId)?.metas
      .speakerName;
    if (singerName) {
      const notes = selectedTrack.notes.slice(0, 5);
      const beginningPartLyrics = notes.map((note) => note.lyric).join("");
      return sanitizeFileName(`${singerName}_${beginningPartLyrics}.wav`);
    }
  }

  return `${DEFAULT_PROJECT_NAME}.wav`;
};

const offlineRenderTracks = async (
  numberOfChannels: number,
  sampleRate: number,
  renderDuration: number,
  withLimiter: boolean,
  shouldApplyTrackParameters: boolean,
  tracks: Map<TrackId, Track>,
  phrases: Map<PhraseKey, Phrase>,
  singingVoices: Map<SingingVoiceKey, SingingVoice>,
) => {
  const offlineAudioContext = new OfflineAudioContext(
    numberOfChannels,
    sampleRate * renderDuration,
    sampleRate,
  );
  const offlineTransport = new OfflineTransport();
  const mainChannelStrip = new ChannelStrip(offlineAudioContext);
  const limiter = withLimiter ? new Limiter(offlineAudioContext) : undefined;
  const clipper = new Clipper(offlineAudioContext);
  const trackChannelStrips = new Map<TrackId, ChannelStrip>();
  const shouldPlays = shouldPlayTracks(tracks);
  for (const [trackId, track] of tracks) {
    const channelStrip = new ChannelStrip(offlineAudioContext);
    channelStrip.volume = shouldApplyTrackParameters ? track.gain : 1;
    channelStrip.pan = shouldApplyTrackParameters ? track.pan : 0;
    channelStrip.mute = shouldApplyTrackParameters
      ? !shouldPlays.has(trackId)
      : false;

    channelStrip.output.connect(mainChannelStrip.input);
    trackChannelStrips.set(trackId, channelStrip);
  }

  for (const phrase of phrases.values()) {
    if (phrase.singingVoiceKey == undefined || phrase.state !== "PLAYABLE") {
      continue;
    }
    const singingVoice = getOrThrow(singingVoices, phrase.singingVoiceKey);

    // TODO: この辺りの処理を共通化する
    const audioEvents = await generateAudioEvents(
      offlineAudioContext,
      phrase.startTime,
      singingVoice,
    );
    const audioPlayer = new AudioPlayer(offlineAudioContext);
    const audioSequence: AudioSequence = {
      type: "audio",
      audioPlayer,
      audioEvents,
    };
    const channelStrip = getOrThrow(trackChannelStrips, phrase.trackId);
    audioPlayer.output.connect(channelStrip.input);
    offlineTransport.addSequence(audioSequence);
  }
  mainChannelStrip.volume = 1;
  if (limiter) {
    mainChannelStrip.output.connect(limiter.input);
    limiter.output.connect(clipper.input);
  } else {
    mainChannelStrip.output.connect(clipper.input);
  }
  clipper.output.connect(offlineAudioContext.destination);

  // スケジューリングを行い、オフラインレンダリングを実行
  // TODO: オフラインレンダリング後にメモリーがきちんと開放されるか確認する
  offlineTransport.schedule(0, renderDuration);
  const audioBuffer = await offlineAudioContext.startRendering();

  return audioBuffer;
};

let audioContext: AudioContext | undefined;
let transport: Transport | undefined;
let previewSynth: PolySynth | undefined;
let mainChannelStrip: ChannelStrip | undefined;
const trackChannelStrips = new Map<TrackId, ChannelStrip>();
let limiter: Limiter | undefined;
let clipper: Clipper | undefined;

// NOTE: テスト時はAudioContextが存在しない
if (window.AudioContext) {
  audioContext = new AudioContext();
  transport = new Transport(audioContext);
  previewSynth = new PolySynth(audioContext);
  mainChannelStrip = new ChannelStrip(audioContext);
  limiter = new Limiter(audioContext);
  clipper = new Clipper(audioContext);

  previewSynth.output.connect(mainChannelStrip.input);
  mainChannelStrip.output.connect(limiter.input);
  limiter.output.connect(clipper.input);
  clipper.output.connect(audioContext.destination);
}

const playheadPosition = new FrequentlyUpdatedState(0);
<<<<<<< HEAD
export const singingVoices = new Map<SingingVoiceSourceHash, SingingVoice>();
=======
const phraseSingingVoices = new Map<SingingVoiceKey, SingingVoice>();
>>>>>>> a8cd2339
const sequences = new Map<SequenceId, Sequence & { trackId: TrackId }>();
const animationTimer = new AnimationTimer();

const queryCache = new Map<EditorFrameAudioQueryKey, EditorFrameAudioQuery>();
const singingVolumeCache = new Map<SingingVolumeKey, SingingVolume>();
const singingVoiceCache = new Map<SingingVoiceKey, SingingVoice>();

const initialTrackId = TrackId(crypto.randomUUID());

/**
 * シーケンスの音源の出力を取得する。
 * @param sequence シーケンス
 * @returns シーケンスの音源の出力
 */
const getOutputOfAudioSource = (sequence: Sequence) => {
  if (sequence.type === "note") {
    return sequence.instrument.output;
  } else if (sequence.type === "audio") {
    return sequence.audioPlayer.output;
  } else {
    throw new Error("Unknown type of sequence.");
  }
};

/**
 * シーケンスを登録する。
 * ChannelStripが存在する場合は、ChannelStripにシーケンスを接続する。
 * @param sequenceId シーケンスID
 * @param sequence トラックIDを持つシーケンス
 */
const registerSequence = (
  sequenceId: SequenceId,
  sequence: Sequence & { trackId: TrackId },
) => {
  if (transport == undefined) {
    throw new Error("transport is undefined.");
  }
  if (sequences.has(sequenceId)) {
    throw new Error("Sequence already exists.");
  }
  sequences.set(sequenceId, sequence);

  // Transportに追加する
  transport.addSequence(sequence);

  // ChannelStripがある場合は接続する
  const channelStrip = trackChannelStrips.get(sequence.trackId);
  if (channelStrip != undefined) {
    getOutputOfAudioSource(sequence).connect(channelStrip.input);
  }
};

/**
 * シーケンスを削除する。
 * ChannelStripが存在する場合は、ChannelStripとシーケンスの接続を解除する。
 * @param sequenceId シーケンスID
 */
const deleteSequence = (sequenceId: SequenceId) => {
  if (transport == undefined) {
    throw new Error("transport is undefined.");
  }
  const sequence = sequences.get(sequenceId);
  if (sequence == undefined) {
    throw new Error("Sequence does not exist.");
  }
  sequences.delete(sequenceId);

  // Transportから削除する
  transport.removeSequence(sequence);

  // ChannelStripがある場合は接続を解除する
  if (trackChannelStrips.has(sequence.trackId)) {
    getOutputOfAudioSource(sequence).disconnect();
  }
};

/**
 * ノートシーケンスを生成する。
 */
const generateNoteSequence = (
  notes: Note[],
  tempos: Tempo[],
  tpqn: number,
  trackId: TrackId,
): NoteSequence & { trackId: TrackId } => {
  if (!audioContext) {
    throw new Error("audioContext is undefined.");
  }
  const noteEvents = generateNoteEvents(notes, tempos, tpqn);
  const polySynth = new PolySynth(audioContext);
  return {
    type: "note",
    instrument: polySynth,
    noteEvents,
    trackId,
  };
};

/**
 * オーディオシーケンスを生成する。
 */
const generateAudioSequence = async (
  startTime: number,
  blob: Blob,
  trackId: TrackId,
): Promise<AudioSequence & { trackId: TrackId }> => {
  if (!audioContext) {
    throw new Error("audioContext is undefined.");
  }
  const audioEvents = await generateAudioEvents(audioContext, startTime, blob);
  const audioPlayer = new AudioPlayer(audioContext);
  return {
    type: "audio",
    audioPlayer,
    audioEvents,
    trackId,
  };
};

/**
 * `tracks`と`trackChannelStrips`を同期する。
 * シーケンスが存在する場合は、ChannelStripとシーケンスの接続・接続の解除を行う。
 * @param tracks `state`の`tracks`
 * @param enableMultiTrack マルチトラックが有効かどうか
 */
const syncTracksAndTrackChannelStrips = (
  tracks: Map<TrackId, Track>,
  enableMultiTrack: boolean,
) => {
  if (audioContext == undefined) {
    throw new Error("audioContext is undefined.");
  }
  if (mainChannelStrip == undefined) {
    throw new Error("mainChannelStrip is undefined.");
  }

  const shouldPlays = shouldPlayTracks(tracks);
  for (const [trackId, track] of tracks) {
    if (!trackChannelStrips.has(trackId)) {
      const channelStrip = new ChannelStrip(audioContext);
      channelStrip.output.connect(mainChannelStrip.input);
      trackChannelStrips.set(trackId, channelStrip);

      // シーケンスがある場合は、それらを接続する
      for (const [sequenceId, sequence] of sequences) {
        if (trackId === sequence.trackId) {
          const sequence = sequences.get(sequenceId);
          if (sequence == undefined) {
            throw new Error("Sequence does not exist.");
          }
          getOutputOfAudioSource(sequence).connect(channelStrip.input);
        }
      }
    }

    const channelStrip = getOrThrow(trackChannelStrips, trackId);
    if (enableMultiTrack) {
      channelStrip.volume = track.gain;
      channelStrip.pan = track.pan;
      channelStrip.mute = !shouldPlays.has(trackId);
    } else {
      channelStrip.volume = 1;
      channelStrip.pan = 0;
      channelStrip.mute = false;
    }
  }
  for (const [trackId, channelStrip] of trackChannelStrips) {
    if (!tracks.has(trackId)) {
      channelStrip.output.disconnect();
      trackChannelStrips.delete(trackId);

      // シーケンスがある場合は、それらの接続を解除する
      for (const [sequenceId, sequence] of sequences) {
        if (trackId === sequence.trackId) {
          const sequence = sequences.get(sequenceId);
          if (sequence == undefined) {
            throw new Error("Sequence does not exist.");
          }
          getOutputOfAudioSource(sequence).disconnect();
        }
      }
    }
  }
};

/** トラックを取得する。見付からないときはフォールバックとして最初のトラックを返す。 */
const getSelectedTrackWithFallback = (partialState: {
  tracks: Map<TrackId, Track>;
  _selectedTrackId: TrackId;
  trackOrder: TrackId[];
}) => {
  if (!partialState.tracks.has(partialState._selectedTrackId)) {
    return getOrThrow(partialState.tracks, partialState.trackOrder[0]);
  }
  return getOrThrow(partialState.tracks, partialState._selectedTrackId);
};

export const singingStoreState: SingingStoreState = {
  tpqn: DEFAULT_TPQN,
  tempos: [createDefaultTempo(0)],
  timeSignatures: [createDefaultTimeSignature(1)],
  tracks: new Map([[initialTrackId, createDefaultTrack()]]),
  trackOrder: [initialTrackId],

  /**
   * 選択中のトラックID。
   * NOTE: このトラックIDは存在しない場合がある（Undo/Redoがあるため）。
   * 可能な限りgetters.SELECTED_TRACK_IDを使うこと。getSelectedTrackWithFallbackも参照。
   */
  _selectedTrackId: initialTrackId,

  editorFrameRate: DEPRECATED_DEFAULT_EDITOR_FRAME_RATE,
  phrases: new Map(),
  phraseQueries: new Map(),
  phraseSingingVolumes: new Map(),
  sequencerZoomX: 0.5,
  sequencerZoomY: 0.75,
  sequencerSnapType: 16,
  sequencerEditTarget: "NOTE",
  _selectedNoteIds: new Set(),
  nowPlaying: false,
  volume: 0,
  startRenderingRequested: false,
  stopRenderingRequested: false,
  nowRendering: false,
  nowAudioExporting: false,
  cancellationOfAudioExportRequested: false,
  isSongSidebarOpen: false,
};

export const singingStore = createPartialStore<SingingStoreTypes>({
  SELECTED_TRACK_ID: {
    getter(state) {
      // Undo/Redoで消えている場合は最初のトラックを選択していることにする
      if (!state.tracks.has(state._selectedTrackId)) {
        return state.trackOrder[0];
      }
      return state._selectedTrackId;
    },
  },

  SELECTED_NOTE_IDS: {
    // 選択中のトラックのノートだけを選択中のノートとして返す。
    getter(state) {
      const selectedTrack = getSelectedTrackWithFallback(state);

      const noteIdsInSelectedTrack = new Set(
        selectedTrack.notes.map((note) => note.id),
      );

      // そのままSet#intersectionを呼ぶとVueのバグでエラーになるため、new Set()でProxyなしのSetを作成する
      // TODO: https://github.com/vuejs/core/issues/11398 が解決したら修正する
      return new Set(state._selectedNoteIds).intersection(
        noteIdsInSelectedTrack,
      );
    },
  },

  SETUP_SINGER: {
    async action({ actions }, { singer }: { singer: Singer }) {
      // 指定されたstyleIdに対して、エンジン側の初期化を行う
      const isInitialized = await actions.IS_INITIALIZED_ENGINE_SPEAKER(singer);
      if (!isInitialized) {
        await actions.INITIALIZE_ENGINE_SPEAKER(singer);
      }
    },
  },

  SET_SINGER: {
    // 歌手をセットする。
    // withRelatedがtrueの場合、関連する情報もセットする。
    mutation(state, { singer, withRelated, trackId }) {
      const track = getOrThrow(state.tracks, trackId);
      track.singer = singer;

      if (withRelated == true && singer != undefined) {
        // 音域調整量マジックナンバーを設定するワークアラウンド
        const keyRangeAdjustment = getWorkaroundKeyRangeAdjustment(
          state.characterInfos,
          singer,
        );
        track.keyRangeAdjustment = keyRangeAdjustment;
      }
    },
    async action(
      { state, getters, actions, mutations },
      { singer, withRelated, trackId },
    ) {
      if (state.defaultStyleIds == undefined)
        throw new Error("state.defaultStyleIds == undefined");
      const userOrderedCharacterInfos =
        getters.USER_ORDERED_CHARACTER_INFOS("singerLike");
      if (userOrderedCharacterInfos == undefined)
        throw new Error("userOrderedCharacterInfos == undefined");

      const engineId = singer?.engineId ?? state.engineIds[0];

      const defaultStyleId =
        userOrderedCharacterInfos[0].metas.styles[0].styleId;
      const styleId = singer?.styleId ?? defaultStyleId;

      void actions.SETUP_SINGER({ singer: { engineId, styleId } });
      mutations.SET_SINGER({
        singer: { engineId, styleId },
        withRelated,
        trackId,
      });

      void actions.RENDER();
    },
  },

  SET_KEY_RANGE_ADJUSTMENT: {
    mutation(state, { keyRangeAdjustment, trackId }) {
      const track = getOrThrow(state.tracks, trackId);
      track.keyRangeAdjustment = keyRangeAdjustment;
    },
    async action({ actions, mutations }, { keyRangeAdjustment, trackId }) {
      if (!isValidKeyRangeAdjustment(keyRangeAdjustment)) {
        throw new Error("The keyRangeAdjustment is invalid.");
      }
      mutations.SET_KEY_RANGE_ADJUSTMENT({ keyRangeAdjustment, trackId });

      void actions.RENDER();
    },
  },

  SET_VOLUME_RANGE_ADJUSTMENT: {
    mutation(state, { volumeRangeAdjustment, trackId }) {
      const track = getOrThrow(state.tracks, trackId);
      track.volumeRangeAdjustment = volumeRangeAdjustment;
    },
    async action({ actions, mutations }, { volumeRangeAdjustment, trackId }) {
      if (!isValidVolumeRangeAdjustment(volumeRangeAdjustment)) {
        throw new Error("The volumeRangeAdjustment is invalid.");
      }
      mutations.SET_VOLUME_RANGE_ADJUSTMENT({
        volumeRangeAdjustment,
        trackId,
      });

      void actions.RENDER();
    },
  },

  SET_TPQN: {
    mutation(state, { tpqn }: { tpqn: number }) {
      state.tpqn = tpqn;
    },
    async action(
      { state, getters, mutations, actions },
      { tpqn }: { tpqn: number },
    ) {
      if (!isValidTpqn(tpqn)) {
        throw new Error("The tpqn is invalid.");
      }
      if (!transport) {
        throw new Error("transport is undefined.");
      }
      if (state.nowPlaying) {
        await actions.SING_STOP_AUDIO();
      }
      mutations.SET_TPQN({ tpqn });
      transport.time = getters.TICK_TO_SECOND(playheadPosition.value);

      void actions.RENDER();
    },
  },

  SET_TEMPOS: {
    mutation(state, { tempos }: { tempos: Tempo[] }) {
      state.tempos = tempos;
    },
    async action(
      { state, getters, mutations, actions },
      { tempos }: { tempos: Tempo[] },
    ) {
      if (!isValidTempos(tempos)) {
        throw new Error("The tempos are invalid.");
      }
      if (!transport) {
        throw new Error("transport is undefined.");
      }
      if (state.nowPlaying) {
        await actions.SING_STOP_AUDIO();
      }
      mutations.SET_TEMPOS({ tempos });
      transport.time = getters.TICK_TO_SECOND(playheadPosition.value);

      void actions.RENDER();
    },
  },

  SET_TEMPO: {
    mutation(state, { tempo }: { tempo: Tempo }) {
      const index = state.tempos.findIndex((value) => {
        return value.position === tempo.position;
      });
      const tempos = [...state.tempos];
      if (index !== -1) {
        tempos.splice(index, 1, tempo);
      } else {
        tempos.push(tempo);
        tempos.sort((a, b) => a.position - b.position);
      }
      state.tempos = tempos;
    },
  },

  REMOVE_TEMPO: {
    mutation(state, { position }: { position: number }) {
      const index = state.tempos.findIndex((value) => {
        return value.position === position;
      });
      if (index === -1) {
        throw new Error("The tempo does not exist.");
      }
      const tempos = [...state.tempos];
      if (index === 0) {
        tempos.splice(index, 1, createDefaultTempo(0));
      } else {
        tempos.splice(index, 1);
      }
      state.tempos = tempos;
    },
  },

  SET_TIME_SIGNATURES: {
    mutation(state, { timeSignatures }: { timeSignatures: TimeSignature[] }) {
      state.timeSignatures = timeSignatures;
    },
    async action(
      { mutations },
      { timeSignatures }: { timeSignatures: TimeSignature[] },
    ) {
      if (!isValidTimeSignatures(timeSignatures)) {
        throw new Error("The time signatures are invalid.");
      }
      mutations.SET_TIME_SIGNATURES({ timeSignatures });
    },
  },

  SET_TIME_SIGNATURE: {
    mutation(state, { timeSignature }: { timeSignature: TimeSignature }) {
      const index = state.timeSignatures.findIndex((value) => {
        return value.measureNumber === timeSignature.measureNumber;
      });
      const timeSignatures = [...state.timeSignatures];
      if (index !== -1) {
        timeSignatures.splice(index, 1, timeSignature);
      } else {
        timeSignatures.push(timeSignature);
        timeSignatures.sort((a, b) => a.measureNumber - b.measureNumber);
      }
      state.timeSignatures = timeSignatures;
    },
  },

  REMOVE_TIME_SIGNATURE: {
    mutation(state, { measureNumber }: { measureNumber: number }) {
      const index = state.timeSignatures.findIndex((value) => {
        return value.measureNumber === measureNumber;
      });
      if (index === -1) {
        throw new Error("The time signature does not exist.");
      }
      const timeSignatures = [...state.timeSignatures];
      if (index === 0) {
        timeSignatures.splice(index, 1, createDefaultTimeSignature(1));
      } else {
        timeSignatures.splice(index, 1);
      }
      state.timeSignatures = timeSignatures;
    },
  },

  ALL_NOTE_IDS: {
    getter(state) {
      const noteIds = [...state.tracks.values()].flatMap((track) =>
        track.notes.map((note) => note.id),
      );
      return new Set(noteIds);
    },
  },

  OVERLAPPING_NOTE_IDS: {
    getter: (state) => (trackId) => {
      const notes = getOrThrow(state.tracks, trackId).notes;
      return getOverlappingNoteIds(notes);
    },
  },

  SET_NOTES: {
    mutation(state, { notes, trackId }) {
      state.editingLyricNoteId = undefined;
      state._selectedNoteIds.clear();
      const selectedTrack = getOrThrow(state.tracks, trackId);
      selectedTrack.notes = notes;
    },
    async action({ mutations, actions }, { notes, trackId }) {
      if (!isValidNotes(notes)) {
        throw new Error("The notes are invalid.");
      }
      mutations.SET_NOTES({ notes, trackId });

      void actions.RENDER();
    },
  },

  ADD_NOTES: {
    mutation(state, { notes, trackId }) {
      const selectedTrack = getOrThrow(state.tracks, trackId);
      const newNotes = [...selectedTrack.notes, ...notes];
      newNotes.sort((a, b) => a.position - b.position);
      selectedTrack.notes = newNotes;
    },
  },

  UPDATE_NOTES: {
    mutation(state, { notes, trackId }) {
      const notesMap = new Map<NoteId, Note>();
      for (const note of notes) {
        notesMap.set(note.id, note);
      }
      const selectedTrack = getOrThrow(state.tracks, trackId);
      selectedTrack.notes = selectedTrack.notes
        .map((value) => notesMap.get(value.id) ?? value)
        .sort((a, b) => a.position - b.position);
    },
  },

  REMOVE_NOTES: {
    mutation(state, { noteIds, trackId }) {
      const noteIdsSet = new Set(noteIds);
      const selectedTrack = getOrThrow(state.tracks, trackId);
      if (
        state.editingLyricNoteId != undefined &&
        noteIdsSet.has(state.editingLyricNoteId)
      ) {
        state.editingLyricNoteId = undefined;
      }
      for (const noteId of noteIds) {
        state._selectedNoteIds.delete(noteId);
      }
      selectedTrack.notes = selectedTrack.notes.filter((value) => {
        return !noteIdsSet.has(value.id);
      });
    },
  },

  SELECT_NOTES: {
    mutation(state, { noteIds }: { noteIds: NoteId[] }) {
      for (const noteId of noteIds) {
        state._selectedNoteIds.add(noteId);
      }
    },
    async action({ getters, mutations }, { noteIds }: { noteIds: NoteId[] }) {
      const existingNoteIds = getters.ALL_NOTE_IDS;
      const isValidNoteIds = noteIds.every((value) => {
        return existingNoteIds.has(value);
      });
      if (!isValidNoteIds) {
        throw new Error("The note ids are invalid.");
      }
      mutations.SELECT_NOTES({ noteIds });
    },
  },

  SELECT_ALL_NOTES_IN_TRACK: {
    async action({ state, mutations }, { trackId }) {
      const track = getOrThrow(state.tracks, trackId);
      const noteIds = track.notes.map((note) => note.id);
      mutations.DESELECT_ALL_NOTES();
      mutations.SELECT_NOTES({ noteIds });
    },
  },

  DESELECT_ALL_NOTES: {
    mutation(state) {
      state.editingLyricNoteId = undefined;
      state._selectedNoteIds = new Set();
    },
    async action({ mutations }) {
      mutations.DESELECT_ALL_NOTES();
    },
  },

  SET_EDITING_LYRIC_NOTE_ID: {
    mutation(state, { noteId }: { noteId?: NoteId }) {
      if (noteId != undefined && !state._selectedNoteIds.has(noteId)) {
        state._selectedNoteIds.clear();
        state._selectedNoteIds.add(noteId);
      }
      state.editingLyricNoteId = noteId;
    },
    async action({ getters, mutations }, { noteId }: { noteId?: NoteId }) {
      if (noteId != undefined && !getters.ALL_NOTE_IDS.has(noteId)) {
        throw new Error("The note id is invalid.");
      }
      mutations.SET_EDITING_LYRIC_NOTE_ID({ noteId });
    },
  },

  SET_PITCH_EDIT_DATA: {
    // ピッチ編集データをセットする。
    // track.pitchEditDataの長さが足りない場合は、伸長も行う。
    mutation(state, { pitchArray, startFrame, trackId }) {
      const track = getOrThrow(state.tracks, trackId);
      const pitchEditData = track.pitchEditData;
      const tempData = [...pitchEditData];
      const endFrame = startFrame + pitchArray.length;
      if (tempData.length < endFrame) {
        const valuesToPush = new Array<number>(endFrame - tempData.length).fill(
          VALUE_INDICATING_NO_DATA,
        );
        tempData.push(...valuesToPush);
      }
      tempData.splice(startFrame, pitchArray.length, ...pitchArray);
      track.pitchEditData = tempData;
    },
    async action({ actions, mutations }, { pitchArray, startFrame, trackId }) {
      if (startFrame < 0) {
        throw new Error("startFrame must be greater than or equal to 0.");
      }
      if (!isValidPitchEditData(pitchArray)) {
        throw new Error("The pitch edit data is invalid.");
      }
      mutations.SET_PITCH_EDIT_DATA({ pitchArray, startFrame, trackId });

      void actions.RENDER();
    },
  },

  ERASE_PITCH_EDIT_DATA: {
    mutation(state, { startFrame, frameLength, trackId }) {
      const track = getOrThrow(state.tracks, trackId);
      const pitchEditData = track.pitchEditData;
      const tempData = [...pitchEditData];
      const endFrame = Math.min(startFrame + frameLength, tempData.length);
      tempData.fill(VALUE_INDICATING_NO_DATA, startFrame, endFrame);
      track.pitchEditData = tempData;
    },
  },

  CLEAR_PITCH_EDIT_DATA: {
    // ピッチ編集データを失くす。
    mutation(state, { trackId }) {
      const track = getOrThrow(state.tracks, trackId);
      track.pitchEditData = [];
    },
    async action({ actions, mutations }, { trackId }) {
      mutations.CLEAR_PITCH_EDIT_DATA({ trackId });

      void actions.RENDER();
    },
  },

  SET_PHRASES: {
    mutation(state, { phrases }) {
      state.phrases = phrases;
    },
  },

  SET_STATE_TO_PHRASE: {
    mutation(state, { phraseKey, phraseState }) {
      const phrase = getOrThrow(state.phrases, phraseKey);

      phrase.state = phraseState;
    },
  },

  SET_QUERY_KEY_TO_PHRASE: {
    mutation(
      state,
      {
        phraseKey,
        queryKey,
      }: {
        phraseKey: PhraseKey;
        queryKey: EditorFrameAudioQueryKey | undefined;
      },
    ) {
      const phrase = getOrThrow(state.phrases, phraseKey);

      phrase.queryKey = queryKey;
    },
  },

  SET_SINGING_VOLUME_KEY_TO_PHRASE: {
    mutation(
      state,
      {
        phraseKey,
        singingVolumeKey,
      }: {
        phraseKey: PhraseKey;
        singingVolumeKey: SingingVolumeKey | undefined;
      },
    ) {
      const phrase = getOrThrow(state.phrases, phraseKey);

      phrase.singingVolumeKey = singingVolumeKey;
    },
  },

  SET_SINGING_VOICE_KEY_TO_PHRASE: {
    mutation(
      state,
      {
        phraseKey,
        singingVoiceKey,
      }: {
        phraseKey: PhraseKey;
        singingVoiceKey: SingingVoiceKey | undefined;
      },
    ) {
      const phrase = getOrThrow(state.phrases, phraseKey);

      phrase.singingVoiceKey = singingVoiceKey;
    },
  },

  SET_SEQUENCE_ID_TO_PHRASE: {
    mutation(
      state,
      {
        phraseKey,
        sequenceId,
      }: {
        phraseKey: PhraseKey;
        sequenceId: SequenceId | undefined;
      },
    ) {
      const phrase = getOrThrow(state.phrases, phraseKey);

      phrase.sequenceId = sequenceId;
    },
  },

  SET_PHRASE_QUERY: {
    mutation(
      state,
      {
        queryKey,
        query,
      }: {
        queryKey: EditorFrameAudioQueryKey;
        query: EditorFrameAudioQuery;
      },
    ) {
      state.phraseQueries.set(queryKey, query);
    },
  },

  DELETE_PHRASE_QUERY: {
    mutation(state, { queryKey }: { queryKey: EditorFrameAudioQueryKey }) {
      state.phraseQueries.delete(queryKey);
    },
  },

  SET_PHRASE_SINGING_VOLUME: {
    mutation(
      state,
      {
        singingVolumeKey,
        singingVolume,
      }: { singingVolumeKey: SingingVolumeKey; singingVolume: SingingVolume },
    ) {
      state.phraseSingingVolumes.set(singingVolumeKey, singingVolume);
    },
  },

  DELETE_PHRASE_SINGING_VOLUME: {
    mutation(
      state,
      { singingVolumeKey }: { singingVolumeKey: SingingVolumeKey },
    ) {
      state.phraseSingingVolumes.delete(singingVolumeKey);
    },
  },

  SELECTED_TRACK: {
    getter(state) {
      return getSelectedTrackWithFallback(state);
    },
  },

  SET_SNAP_TYPE: {
    mutation(state, { snapType }) {
      state.sequencerSnapType = snapType;
    },
    async action({ state, mutations }, { snapType }) {
      const tpqn = state.tpqn;
      if (!isValidSnapType(snapType, tpqn)) {
        throw new Error("The snap type is invalid.");
      }
      mutations.SET_SNAP_TYPE({ snapType });
    },
  },

  SEQUENCER_NUM_MEASURES: {
    getter(state) {
      // NOTE: スコア長(曲長さ)が決まっていないため、無限スクロール化する or 最後尾に足した場合は伸びるようにするなど？
      // NOTE: いったん最後尾に足した場合は伸びるようにする
      return Math.max(
        SEQUENCER_MIN_NUM_MEASURES,
        getNumMeasures(
          [...state.tracks.values()].flatMap((track) => track.notes),
          state.tempos,
          state.timeSignatures,
          state.tpqn,
        ) + 1,
      );
    },
  },

  SET_ZOOM_X: {
    mutation(state, { zoomX }: { zoomX: number }) {
      state.sequencerZoomX = zoomX;
    },
    async action({ mutations }, { zoomX }) {
      mutations.SET_ZOOM_X({ zoomX });
    },
  },

  SET_ZOOM_Y: {
    mutation(state, { zoomY }: { zoomY: number }) {
      state.sequencerZoomY = zoomY;
    },
    async action({ mutations }, { zoomY }) {
      mutations.SET_ZOOM_Y({ zoomY });
    },
  },

  SET_EDIT_TARGET: {
    mutation(state, { editTarget }: { editTarget: SequencerEditTarget }) {
      state.sequencerEditTarget = editTarget;
    },
    async action(
      { mutations },
      { editTarget }: { editTarget: SequencerEditTarget },
    ) {
      mutations.SET_EDIT_TARGET({ editTarget });
    },
  },

  TICK_TO_SECOND: {
    getter: (state) => (position) => {
      return tickToSecond(position, state.tempos, state.tpqn);
    },
  },

  SECOND_TO_TICK: {
    getter: (state) => (time) => {
      return secondToTick(time, state.tempos, state.tpqn);
    },
  },

  GET_PLAYHEAD_POSITION: {
    getter: (state, getters) => () => {
      if (!transport) {
        throw new Error("transport is undefined.");
      }
      if (state.nowPlaying) {
        playheadPosition.value = getters.SECOND_TO_TICK(transport.time);
      }
      return playheadPosition.value;
    },
  },

  SET_PLAYHEAD_POSITION: {
    async action({ getters }, { position }: { position: number }) {
      if (!transport) {
        throw new Error("transport is undefined.");
      }
      playheadPosition.value = position;
      transport.time = getters.TICK_TO_SECOND(position);
    },
  },

  ADD_PLAYHEAD_POSITION_CHANGE_LISTENER: {
    async action(_, { listener }: { listener: (position: number) => void }) {
      playheadPosition.addValueChangeListener(listener);
    },
  },

  REMOVE_PLAYHEAD_POSITION_CHANGE_LISTENER: {
    async action(_, { listener }: { listener: (position: number) => void }) {
      playheadPosition.removeValueChangeListener(listener);
    },
  },

  SET_PLAYBACK_STATE: {
    mutation(state, { nowPlaying }) {
      state.nowPlaying = nowPlaying;
    },
  },

  SING_PLAY_AUDIO: {
    async action({ state, getters, mutations }) {
      if (state.nowPlaying) {
        return;
      }
      if (!transport) {
        throw new Error("transport is undefined.");
      }
      mutations.SET_PLAYBACK_STATE({ nowPlaying: true });

      transport.start();
      animationTimer.start(() => {
        playheadPosition.value = getters.GET_PLAYHEAD_POSITION();
      });
    },
  },

  SING_STOP_AUDIO: {
    async action({ state, getters, mutations }) {
      if (!state.nowPlaying) {
        return;
      }
      if (!transport) {
        throw new Error("transport is undefined.");
      }
      mutations.SET_PLAYBACK_STATE({ nowPlaying: false });

      transport.stop();
      animationTimer.stop();
      playheadPosition.value = getters.GET_PLAYHEAD_POSITION();
    },
  },

  SET_VOLUME: {
    mutation(state, { volume }) {
      state.volume = volume;
    },
    async action({ mutations }, { volume }) {
      if (!mainChannelStrip) {
        throw new Error("channelStrip is undefined.");
      }
      mutations.SET_VOLUME({ volume });

      mainChannelStrip.volume = volume;
    },
  },

  PLAY_PREVIEW_SOUND: {
    async action(
      _,
      { noteNumber, duration }: { noteNumber: number; duration?: number },
    ) {
      if (!audioContext) {
        throw new Error("audioContext is undefined.");
      }
      if (!previewSynth) {
        throw new Error("previewSynth is undefined.");
      }
      previewSynth.noteOn("immediately", noteNumber, duration);
    },
  },

  STOP_PREVIEW_SOUND: {
    async action(_, { noteNumber }: { noteNumber: number }) {
      if (!audioContext) {
        throw new Error("audioContext is undefined.");
      }
      if (!previewSynth) {
        throw new Error("previewSynth is undefined.");
      }
      previewSynth.noteOff("immediately", noteNumber);
    },
  },

  SET_IS_DRAG: {
    mutation(state, { isDrag }: { isDrag: boolean }) {
      state.isDrag = isDrag;
    },
    async action({ mutations }, { isDrag }) {
      mutations.SET_IS_DRAG({
        isDrag,
      });
    },
  },

  SET_START_RENDERING_REQUESTED: {
    mutation(state, { startRenderingRequested }) {
      state.startRenderingRequested = startRenderingRequested;
    },
  },

  SET_STOP_RENDERING_REQUESTED: {
    mutation(state, { stopRenderingRequested }) {
      state.stopRenderingRequested = stopRenderingRequested;
    },
  },

  SET_NOW_RENDERING: {
    mutation(state, { nowRendering }) {
      state.nowRendering = nowRendering;
    },
  },

  CREATE_TRACK: {
    action() {
      const trackId = TrackId(crypto.randomUUID());
      const track = createDefaultTrack();

      return { trackId, track };
    },
  },

  INSERT_TRACK: {
    /**
     * トラックを挿入する。
     * prevTrackIdがundefinedの場合は最後に追加する。
     */
    mutation(state, { trackId, track, prevTrackId }) {
      const index =
        prevTrackId != undefined
          ? state.trackOrder.indexOf(prevTrackId) + 1
          : state.trackOrder.length;
      state.tracks.set(trackId, track);
      state.trackOrder.splice(index, 0, trackId);
    },
    action({ state, mutations, actions }, { trackId, track, prevTrackId }) {
      if (state.tracks.has(trackId)) {
        throw new Error(`Track ${trackId} is already registered.`);
      }
      if (!isValidTrack(track)) {
        throw new Error("The track is invalid.");
      }
      mutations.INSERT_TRACK({ trackId, track, prevTrackId });

      void actions.SYNC_TRACKS_AND_TRACK_CHANNEL_STRIPS();
      void actions.RENDER();
    },
  },

  DELETE_TRACK: {
    mutation(state, { trackId }) {
      state.tracks.delete(trackId);
      state.trackOrder = state.trackOrder.filter((value) => value !== trackId);
    },
    async action({ state, mutations, actions }, { trackId }) {
      if (!state.tracks.has(trackId)) {
        throw new Error(`Track ${trackId} does not exist.`);
      }
      mutations.DELETE_TRACK({ trackId });

      void actions.SYNC_TRACKS_AND_TRACK_CHANNEL_STRIPS();
      void actions.RENDER();
    },
  },

  SELECT_TRACK: {
    // トラックを切り替えるときに選択中のノートをクリアする。
    mutation(state, { trackId }) {
      state._selectedNoteIds.clear();
      state._selectedTrackId = trackId;
    },
    action({ state, mutations }, { trackId }) {
      if (!state.tracks.has(trackId)) {
        throw new Error(`Track ${trackId} does not exist.`);
      }
      mutations.SELECT_TRACK({ trackId });
    },
  },

  SET_TRACK: {
    mutation(state, { trackId, track }) {
      state.tracks.set(trackId, track);
    },
    async action({ state, mutations, actions }, { trackId, track }) {
      if (!isValidTrack(track)) {
        throw new Error("The track is invalid.");
      }
      if (!state.tracks.has(trackId)) {
        throw new Error(`Track ${trackId} does not exist.`);
      }

      mutations.SET_TRACK({ trackId, track });

      void actions.SYNC_TRACKS_AND_TRACK_CHANNEL_STRIPS();
      void actions.RENDER();
    },
  },

  SET_TRACKS: {
    mutation(state, { tracks }) {
      state.tracks = tracks;
      state.trackOrder = Array.from(tracks.keys());
    },
    async action({ mutations, actions }, { tracks }) {
      if (![...tracks.values()].every((track) => isValidTrack(track))) {
        throw new Error("The track is invalid.");
      }
      mutations.SET_TRACKS({ tracks });

      void actions.SYNC_TRACKS_AND_TRACK_CHANNEL_STRIPS();
      void actions.RENDER();
    },
  },

  SYNC_TRACKS_AND_TRACK_CHANNEL_STRIPS: {
    async action({ state }) {
      syncTracksAndTrackChannelStrips(
        state.tracks,
        state.experimentalSetting.enableMultiTrack,
      );
    },
  },

  /**
   * レンダリングを行う。レンダリング中だった場合は停止して再レンダリングする。
   */
  RENDER: {
    async action({ state, getters, mutations, actions }) {
      const calcPhraseFirstRestDuration = (
        prevPhraseLastNote: Note | undefined,
        phraseFirstNote: Note,
        phraseFirstRestMinDurationSeconds: number,
        tempos: Tempo[],
        tpqn: number,
      ) => {
        const quarterNoteDuration = getNoteDuration(4, tpqn);
        let phraseFirstRestDuration: number | undefined = undefined;

        // 実際のフレーズ先頭の休符の長さを調べる
        if (prevPhraseLastNote == undefined) {
          if (phraseFirstNote.position === 0) {
            // 1小節目の最初から始まっているフレーズの場合は、
            // とりあえず4分音符の長さをフレーズ先頭の休符の長さにする
            phraseFirstRestDuration = quarterNoteDuration;
          } else {
            phraseFirstRestDuration = phraseFirstNote.position;
          }
        } else {
          const prevPhraseLastNoteEndPos =
            prevPhraseLastNote.position + prevPhraseLastNote.duration;
          phraseFirstRestDuration =
            phraseFirstNote.position - prevPhraseLastNoteEndPos;
        }
        // 4分音符の長さ以下にする
        phraseFirstRestDuration = Math.min(
          phraseFirstRestDuration,
          quarterNoteDuration,
        );
        // 最小の長さ以上にする
        phraseFirstRestDuration = Math.max(
          phraseFirstRestDuration,
          phraseFirstNote.position -
            secondToTick(
              tickToSecond(phraseFirstNote.position, tempos, tpqn) -
                phraseFirstRestMinDurationSeconds,
              tempos,
              tpqn,
            ),
        );
        // 1tick以上にする
        phraseFirstRestDuration = Math.max(1, phraseFirstRestDuration);

        return phraseFirstRestDuration;
      };

      const calculatePhraseStartTime = (
        phraseFirstRestDuration: number,
        phraseNotes: Note[],
        tempos: Tempo[],
        tpqn: number,
      ) => {
        return tickToSecond(
          phraseNotes[0].position - phraseFirstRestDuration,
          tempos,
          tpqn,
        );
      };

      const searchPhrases = async (
        notes: Note[],
        tempos: Tempo[],
        tpqn: number,
        phraseFirstRestMinDurationSeconds: number,
        trackId: TrackId,
      ) => {
        const foundPhrases = new Map<PhraseKey, Phrase>();

        let phraseNotes: Note[] = [];
        let prevPhraseLastNote: Note | undefined = undefined;

        for (let i = 0; i < notes.length; i++) {
          const note = notes[i];
          const nextNote = notes.at(i + 1);
          const currentNoteEndPos = note.position + note.duration;

          phraseNotes.push(note);

          // ノートが途切れていたら別のフレーズにする
          if (
            nextNote == undefined ||
            currentNoteEndPos !== nextNote.position
          ) {
            const phraseFirstNote = phraseNotes[0];
            const phraseFirstRestDuration = calcPhraseFirstRestDuration(
              prevPhraseLastNote,
              phraseFirstNote,
              phraseFirstRestMinDurationSeconds,
              tempos,
              tpqn,
            );
            const phraseStartTime = calculatePhraseStartTime(
              phraseFirstRestDuration,
              phraseNotes,
              tempos,
              tpqn,
            );
            const phraseKey = await calculatePhraseKey({
              firstRestDuration: phraseFirstRestDuration,
              notes: phraseNotes,
              startTime: phraseStartTime,
              trackId,
            });
            foundPhrases.set(phraseKey, {
              firstRestDuration: phraseFirstRestDuration,
              notes: phraseNotes,
              startTime: phraseStartTime,
              state: "WAITING_TO_BE_RENDERED",
              trackId,
            });

            if (nextNote != undefined) {
              prevPhraseLastNote = phraseNotes.at(-1);
              phraseNotes = [];
            }
          }
        }
        return foundPhrases;
      };

      const singingTeacherStyleId = StyleId(6000); // TODO: 設定できるようにする

      const fetchQuery = async (
        engineId: EngineId,
        engineFrameRate: number,
        notesForRequestToEngine: NoteForRequestToEngine[],
      ) => {
        try {
          if (!getters.IS_ENGINE_READY(engineId)) {
            throw new Error("Engine not ready.");
          }
          const instance = await actions.INSTANTIATE_ENGINE_CONNECTOR({
            engineId,
          });
          const query = await instance.invoke(
            "singFrameAudioQuerySingFrameAudioQueryPost",
          )({
            score: { notes: notesForRequestToEngine },
            speaker: singingTeacherStyleId,
          });
          const editorQuery: EditorFrameAudioQuery = {
            ...query,
            frameRate: engineFrameRate,
          };
          return editorQuery;
        } catch (error) {
          const lyrics = notesForRequestToEngine
            .map((value) => value.lyric)
            .join("");
          logger.error(
            `Failed to fetch FrameAudioQuery. Lyrics of score are "${lyrics}".`,
            error,
          );
          throw error;
        }
      };

      const synthesizeSingingVoice = async (
        singer: Singer,
        query: EditorFrameAudioQuery,
      ) => {
        if (!getters.IS_ENGINE_READY(singer.engineId)) {
          throw new Error("Engine not ready.");
        }

        try {
          const instance = await actions.INSTANTIATE_ENGINE_CONNECTOR({
            engineId: singer.engineId,
          });
          return await instance.invoke("frameSynthesisFrameSynthesisPost")({
            frameAudioQuery: query,
            speaker: singer.styleId,
          });
        } catch (error) {
          const phonemes = query.phonemes
            .map((value) => value.phoneme)
            .join(" ");
          logger.error(
            `Failed to synthesis. Phonemes are "${phonemes}".`,
            error,
          );
          throw error;
        }
      };

      // NOTE: 型推論でawaitの前か後かが考慮されないので、関数を介して取得する（型がbooleanになるようにする）
      const startRenderingRequested = () => state.startRenderingRequested;
      const stopRenderingRequested = () => state.stopRenderingRequested;

      /**
       * フレーズが持つシーケンスのIDを取得する。
       * @param phraseKey フレーズのキー
       * @returns シーケンスID
       */
      const getPhraseSequenceId = (phraseKey: PhraseKey) => {
        return getOrThrow(state.phrases, phraseKey).sequenceId;
      };

      /**
       * フレーズが持つ歌声のキーを取得する。
       * @param phraseKey フレーズのキー
       * @returns 歌声のキー
       */
      const getPhraseSingingVoiceKey = (phraseKey: PhraseKey) => {
        return getOrThrow(state.phrases, phraseKey).singingVoiceKey;
      };

      const render = async () => {
        const firstRestMinDurationSeconds = 0.12;

        // レンダリング中に変更される可能性のあるデータのコピー
        const snapshot = {
          tpqn: state.tpqn,
          tempos: cloneWithUnwrapProxy(state.tempos),
          tracks: cloneWithUnwrapProxy(state.tracks),
          trackOverlappingNoteIds: new Map(
            [...state.tracks.keys()].map((trackId) => [
              trackId,
              getters.OVERLAPPING_NOTE_IDS(trackId),
            ]),
          ),
          engineFrameRates: new Map(
            Object.entries(state.engineManifests).map(
              ([engineId, engineManifest]) => [
                engineId as EngineId,
                engineManifest.frameRate,
              ],
            ),
          ),
          editorFrameRate: state.editorFrameRate,
        } as const;

        const phraseRenderer = createPhraseRenderer({
          queryCache,
          singingVolumeCache,
          singingVoiceCache,
          phrases: {
            get: (phraseKey: PhraseKey) => {
              const phrase = getOrThrow(state.phrases, phraseKey);
              return {
                firstRestDuration: phrase.firstRestDuration,
                notes: phrase.notes,
                startTime: phrase.startTime,
                queryKey: {
                  get: () => getOrThrow(state.phrases, phraseKey).queryKey,
                  set: (value) =>
                    mutations.SET_QUERY_KEY_TO_PHRASE({
                      phraseKey,
                      queryKey: value,
                    }),
                },
                singingVolumeKey: {
                  get: () =>
                    getOrThrow(state.phrases, phraseKey).singingVolumeKey,
                  set: (value) =>
                    mutations.SET_SINGING_VOLUME_KEY_TO_PHRASE({
                      phraseKey,
                      singingVolumeKey: value,
                    }),
                },
                singingVoiceKey: {
                  get: () =>
                    getOrThrow(state.phrases, phraseKey).singingVoiceKey,
                  set: (value) =>
                    mutations.SET_SINGING_VOICE_KEY_TO_PHRASE({
                      phraseKey,
                      singingVoiceKey: value,
                    }),
                },
              };
            },
          },
          phraseQueries: {
            get: (queryKey) => getOrThrow(state.phraseQueries, queryKey),
            set: (queryKey, query) =>
              mutations.SET_PHRASE_QUERY({ queryKey, query }),
            delete: (queryKey) => mutations.DELETE_PHRASE_QUERY({ queryKey }),
          },
          phraseSingingVolumes: {
            get: (singingVolumeKey) =>
              getOrThrow(state.phraseSingingVolumes, singingVolumeKey),
            set: (singingVolumeKey, singingVolume) =>
              mutations.SET_PHRASE_SINGING_VOLUME({
                singingVolumeKey,
                singingVolume,
              }),
            delete: (singingVolumeKey) =>
              mutations.DELETE_PHRASE_SINGING_VOLUME({ singingVolumeKey }),
          },
          phraseSingingVoices: {
            set: (singingVoiceKey, singingVoice) =>
              phraseSingingVoices.set(singingVoiceKey, singingVoice),
            delete: (singingVoiceKey) =>
              phraseSingingVoices.delete(singingVoiceKey),
          },
          fetchQuery,
          fetchSingFrameVolume: (notes, query, engineId, styleId) =>
            actions.FETCH_SING_FRAME_VOLUME({
              notes,
              query,
              engineId,
              styleId,
            }),
          synthesizeSingingVoice,
        });

        const renderStartStageIds = new Map<PhraseKey, PhraseRenderStageId>();

        // フレーズを更新する

        const foundPhrases = new Map<PhraseKey, Phrase>();
        for (const [trackId, track] of snapshot.tracks) {
          // 重なっているノートを削除する
          const overlappingNoteIds = getOrThrow(
            snapshot.trackOverlappingNoteIds,
            trackId,
          );
          const notes = track.notes.filter(
            (value) => !overlappingNoteIds.has(value.id),
          );
          const phrases = await searchPhrases(
            notes,
            snapshot.tempos,
            snapshot.tpqn,
            firstRestMinDurationSeconds,
            trackId,
          );
          for (const [phraseHash, phrase] of phrases) {
            foundPhrases.set(phraseHash, phrase);
          }
        }

        const phrases = new Map<PhraseKey, Phrase>();
        const disappearedPhraseKeys = new Set<PhraseKey>();

        for (const phraseKey of state.phrases.keys()) {
          if (!foundPhrases.has(phraseKey)) {
            // 無くなったフレーズの場合
            disappearedPhraseKeys.add(phraseKey);
          }
        }
        for (const [phraseKey, foundPhrase] of foundPhrases) {
          // 新しいフレーズまたは既存のフレーズの場合
          const existingPhrase = state.phrases.get(phraseKey);
          const phrase =
            existingPhrase == undefined
              ? foundPhrase
              : cloneWithUnwrapProxy(existingPhrase);
          const track = getOrThrow(snapshot.tracks, phrase.trackId);
          if (track.singer == undefined) {
            phrase.state = "SINGER_IS_NOT_SET";
          } else {
            // 新しいフレーズの場合は最初からレンダリングする
            // phrase.stateがCOULD_NOT_RENDERだった場合は最初からレンダリングし直す
            // 既存のフレーズの場合は適切なレンダリング開始ステージを決定する
            const renderStartStageId =
              existingPhrase == undefined || phrase.state === "COULD_NOT_RENDER"
                ? phraseRenderer.getFirstRenderStageId()
                : await phraseRenderer.determineStartStage(
                    snapshot,
                    foundPhrase.trackId,
                    phraseKey,
                  );
            if (renderStartStageId == undefined) {
              phrase.state = "PLAYABLE";
            } else {
              renderStartStageIds.set(phraseKey, renderStartStageId);
              phrase.state = "WAITING_TO_BE_RENDERED";
            }
          }
          phrases.set(phraseKey, phrase);
        }

        // 無くなったフレーズのシーケンスを削除する
        for (const phraseKey of disappearedPhraseKeys) {
          const phraseSequenceId = getPhraseSequenceId(phraseKey);
          if (phraseSequenceId != undefined) {
            deleteSequence(phraseSequenceId);
          }
        }

        mutations.SET_PHRASES({ phrases });

        logger.info("Phrases updated.");

        // 各フレーズのレンダリングを行う

        for (const [phraseKey, phrase] of state.phrases.entries()) {
          if (
            phrase.state === "SINGER_IS_NOT_SET" ||
            phrase.state === "WAITING_TO_BE_RENDERED"
          ) {
            // シーケンスが存在する場合は、シーケンスを削除する
            // TODO: ピッチを編集したときは行わないようにする
            const phraseSequenceId = getPhraseSequenceId(phraseKey);
            if (phraseSequenceId != undefined) {
              deleteSequence(phraseSequenceId);
              mutations.SET_SEQUENCE_ID_TO_PHRASE({
                phraseKey,
                sequenceId: undefined,
              });
            }

            // ノートシーケンスを生成して登録し、プレビュー音が鳴るようにする
            const sequenceId = SequenceId(uuid4());
            const noteSequence = generateNoteSequence(
              phrase.notes,
              snapshot.tempos,
              snapshot.tpqn,
              phrase.trackId,
            );
            registerSequence(sequenceId, noteSequence);
            mutations.SET_SEQUENCE_ID_TO_PHRASE({ phraseKey, sequenceId });
          }
        }
        const phrasesToBeRendered = new Map(
          [...state.phrases.entries()].filter(([, phrase]) => {
            return phrase.state === "WAITING_TO_BE_RENDERED";
          }),
        );
        while (phrasesToBeRendered.size > 0) {
          if (startRenderingRequested() || stopRenderingRequested()) {
            return;
          }
          const [phraseKey, phrase] = selectPriorPhrase(
            phrasesToBeRendered,
            playheadPosition.value,
          );
          phrasesToBeRendered.delete(phraseKey);

          mutations.SET_STATE_TO_PHRASE({
            phraseKey,
            phraseState: "NOW_RENDERING",
          });

          try {
            // フレーズのレンダリングを行う
            await phraseRenderer.render(
              snapshot,
              phrase.trackId,
              phraseKey,
              getOrThrow(renderStartStageIds, phraseKey),
            );

            // シーケンスが存在する場合、シーケンスを削除する
            const phraseSequenceId = getPhraseSequenceId(phraseKey);
            if (phraseSequenceId != undefined) {
              deleteSequence(phraseSequenceId);
              mutations.SET_SEQUENCE_ID_TO_PHRASE({
                phraseKey,
                sequenceId: undefined,
              });
            }

            // オーディオシーケンスを生成して登録する
            const singingVoiceKey = getPhraseSingingVoiceKey(phraseKey);
            if (singingVoiceKey == undefined) {
              throw new Error("singingVoiceKey is undefined.");
            }
            const singingVoice = getOrThrow(
              phraseSingingVoices,
              singingVoiceKey,
            );
            const sequenceId = SequenceId(uuid4());
            const audioSequence = await generateAudioSequence(
              phrase.startTime,
              singingVoice,
              phrase.trackId,
            );
            registerSequence(sequenceId, audioSequence);
            mutations.SET_SEQUENCE_ID_TO_PHRASE({ phraseKey, sequenceId });

            mutations.SET_STATE_TO_PHRASE({
              phraseKey,
              phraseState: "PLAYABLE",
            });
          } catch (error) {
            mutations.SET_STATE_TO_PHRASE({
              phraseKey,
              phraseState: "COULD_NOT_RENDER",
            });
            // とりあえずエラーはロギングしてcontinueする
            // NOTE: ほとんどは歌詞のエラー
            // FIXME: 歌詞以外のエラーの場合はthrowして、エラーダイアログを表示するようにする
            logger.error("An error occurred while rendering a phrase.", error);
            continue;
          }
        }
      };

      mutations.SET_START_RENDERING_REQUESTED({
        startRenderingRequested: true,
      });
      if (state.nowRendering) {
        return;
      }

      mutations.SET_NOW_RENDERING({ nowRendering: true });
      try {
        while (startRenderingRequested()) {
          mutations.SET_START_RENDERING_REQUESTED({
            startRenderingRequested: false,
          });
          await render();
          if (stopRenderingRequested()) {
            break;
          }
        }
      } catch (error) {
        logger.error("render error", error);
        throw error;
      } finally {
        mutations.SET_STOP_RENDERING_REQUESTED({
          stopRenderingRequested: false,
        });
        mutations.SET_NOW_RENDERING({ nowRendering: false });
      }
    },
  },

  /**
   * レンダリング停止をリクエストし、停止するまで待機する。
   */
  STOP_RENDERING: {
    action: createUILockAction(async ({ state, mutations }) => {
      if (state.nowRendering) {
        logger.info("Waiting for rendering to stop...");
        mutations.SET_STOP_RENDERING_REQUESTED({
          stopRenderingRequested: true,
        });
        await createPromiseThatResolvesWhen(() => !state.nowRendering);
        logger.info("Rendering stopped.");
      }
    }),
  },

  FETCH_SING_FRAME_VOLUME: {
    async action(
      { actions },
      {
        notes,
        query,
        engineId,
        styleId,
      }: {
        notes: NoteForRequestToEngine[];
        query: EditorFrameAudioQuery;
        engineId: EngineId;
        styleId: StyleId;
      },
    ) {
      const instance = await actions.INSTANTIATE_ENGINE_CONNECTOR({
        engineId,
      });
      return await instance.invoke("singFrameVolumeSingFrameVolumePost")({
        bodySingFrameVolumeSingFrameVolumePost: {
          score: {
            notes,
          },
          frameAudioQuery: query,
        },
        speaker: styleId,
      });
    },
  },
  SET_NOW_AUDIO_EXPORTING: {
    mutation(state, { nowAudioExporting }) {
      state.nowAudioExporting = nowAudioExporting;
    },
  },

  SET_CANCELLATION_OF_AUDIO_EXPORT_REQUESTED: {
    mutation(state, { cancellationOfAudioExportRequested }) {
      state.cancellationOfAudioExportRequested =
        cancellationOfAudioExportRequested;
    },
  },

  EXPORT_WAVE_FILE: {
    action: createUILockAction(
      async ({ state, mutations, getters, actions }, { filePath }) => {
        const exportWaveFile = async (): Promise<SaveResultObject> => {
          const fileName = generateDefaultSongFileName(
            getters.PROJECT_NAME,
            getters.SELECTED_TRACK,
            getters.CHARACTER_INFO,
          );
          const numberOfChannels = 2;
          const sampleRate = 48000; // TODO: 設定できるようにする
          const withLimiter = true; // TODO: 設定できるようにする

          const renderDuration = getters.CALC_RENDER_DURATION;

          if (state.nowPlaying) {
            await actions.SING_STOP_AUDIO();
          }

          if (state.savingSetting.fixedExportEnabled) {
            filePath = path.join(state.savingSetting.fixedExportDir, fileName);
          } else {
            filePath ??= await window.backend.showAudioSaveDialog({
              title: "音声を保存",
              defaultPath: fileName,
            });
          }
          if (!filePath) {
            return { result: "CANCELED", path: "" };
          }

          if (state.savingSetting.avoidOverwrite) {
            let tail = 1;
            const name = filePath.slice(0, filePath.length - 4);
            while (await window.backend.checkFileExists(filePath)) {
              filePath = name + "[" + tail.toString() + "]" + ".wav";
              tail += 1;
            }
          }

          if (state.nowRendering) {
            await createPromiseThatResolvesWhen(() => {
              return (
                !state.nowRendering || state.cancellationOfAudioExportRequested
              );
            });
            if (state.cancellationOfAudioExportRequested) {
              return { result: "CANCELED", path: "" };
            }
          }

          const audioBuffer = await offlineRenderTracks(
            numberOfChannels,
            sampleRate,
            renderDuration,
            withLimiter,
            state.experimentalSetting.enableMultiTrack,
            state.tracks,
            state.phrases,
            phraseSingingVoices,
          );

          const waveFileData = convertToWavFileData(audioBuffer);

          try {
            await window.backend
              .writeFile({
                filePath,
                buffer: waveFileData,
              })
              .then(getValueOrThrow);
          } catch (e) {
            logger.error("Failed to export the wav file.", e);
            if (e instanceof ResultError) {
              return {
                result: "WRITE_ERROR",
                path: filePath,
                errorMessage: generateWriteErrorMessage(
                  e as ResultError<string>,
                ),
              };
            }
            return {
              result: "UNKNOWN_ERROR",
              path: filePath,
              errorMessage:
                (e instanceof Error ? e.message : String(e)) ||
                "不明なエラーが発生しました。",
            };
          }

          return { result: "SUCCESS", path: filePath };
        };

        mutations.SET_NOW_AUDIO_EXPORTING({ nowAudioExporting: true });
        return exportWaveFile().finally(() => {
          mutations.SET_CANCELLATION_OF_AUDIO_EXPORT_REQUESTED({
            cancellationOfAudioExportRequested: false,
          });
          mutations.SET_NOW_AUDIO_EXPORTING({ nowAudioExporting: false });
        });
      },
    ),
  },

  // TODO: EXPORT_WAVE_FILEとコードが重複しているので、共通化する
  EXPORT_STEM_WAVE_FILE: {
    action: createUILockAction(
      async ({ state, mutations, getters, actions }, { dirPath }) => {
        let firstFilePath = "";
        const exportWaveFile = async (): Promise<SaveResultObject> => {
          const numberOfChannels = 2;
          const sampleRate = 48000; // TODO: 設定できるようにする
          const withLimiter = true; // TODO: 設定できるようにする

          const renderDuration = getters.CALC_RENDER_DURATION;

          if (state.nowPlaying) {
            await actions.SING_STOP_AUDIO();
          }

          if (state.savingSetting.fixedExportEnabled) {
            dirPath = state.savingSetting.fixedExportDir;
          } else {
            dirPath ??= await window.backend.showSaveDirectoryDialog({
              title: "音声を保存",
            });
          }
          if (!dirPath) {
            return { result: "CANCELED", path: "" };
          }

          if (state.nowRendering) {
            await createPromiseThatResolvesWhen(() => {
              return (
                !state.nowRendering || state.cancellationOfAudioExportRequested
              );
            });
            if (state.cancellationOfAudioExportRequested) {
              return { result: "CANCELED", path: "" };
            }
          }

          for (const [i, trackId] of state.trackOrder.entries()) {
            const track = getOrThrow(state.tracks, trackId);
            if (!track.singer) {
              continue;
            }

            const characterInfo = getters.CHARACTER_INFO(
              track.singer.engineId,
              track.singer.styleId,
            );
            if (!characterInfo) {
              continue;
            }

            const style = characterInfo.metas.styles.find(
              (style) => style.styleId === track.singer?.styleId,
            );
            if (style == undefined)
              throw new Error("assert style != undefined");

            const styleName = style.styleName || DEFAULT_STYLE_NAME;
            const projectName = getters.PROJECT_NAME ?? DEFAULT_PROJECT_NAME;

            const trackFileName = buildSongTrackAudioFileNameFromRawData(
              state.savingSetting.songTrackFileNamePattern,
              {
                characterName: characterInfo.metas.speakerName,
                index: i,
                styleName,
                date: currentDateString(),
                projectName,
                trackName: track.name,
              },
            );
            let filePath = path.join(dirPath, trackFileName);
            if (state.savingSetting.avoidOverwrite) {
              let tail = 1;
              const name = filePath.slice(0, filePath.length - 4);
              while (await window.backend.checkFileExists(filePath)) {
                filePath = name + "[" + tail.toString() + "]" + ".wav";
                tail += 1;
              }
            }

            const audioBuffer = await offlineRenderTracks(
              numberOfChannels,
              sampleRate,
              renderDuration,
              withLimiter,
              state.experimentalSetting.enableMultiTrack,
              new Map([[trackId, { ...track, solo: false, mute: false }]]),
              new Map(
                [...state.phrases.entries()].filter(
                  ([, phrase]) => phrase.trackId === trackId,
                ),
              ),
              singingVoiceCache,
            );

            const waveFileData = convertToWavFileData(audioBuffer);
            if (i === 0) {
              firstFilePath = filePath;
            }

            try {
              await window.backend
                .writeFile({
                  filePath,
                  buffer: waveFileData,
                })
                .then(getValueOrThrow);
            } catch (e) {
              logger.error("Failed to export the wav file.", e);
              if (e instanceof ResultError) {
                return {
                  result: "WRITE_ERROR",
                  path: filePath,
                  errorMessage: generateWriteErrorMessage(
                    e as ResultError<string>,
                  ),
                };
              }
              return {
                result: "UNKNOWN_ERROR",
                path: filePath,
                errorMessage:
                  (e instanceof Error ? e.message : String(e)) ||
                  "不明なエラーが発生しました。",
              };
            }
          }

          return { result: "SUCCESS", path: firstFilePath };
        };

        mutations.SET_NOW_AUDIO_EXPORTING({ nowAudioExporting: true });
        return exportWaveFile().finally(() => {
          mutations.SET_CANCELLATION_OF_AUDIO_EXPORT_REQUESTED({
            cancellationOfAudioExportRequested: false,
          });
          mutations.SET_NOW_AUDIO_EXPORTING({ nowAudioExporting: false });
        });
      },
    ),
  },

  CANCEL_AUDIO_EXPORT: {
    async action({ state, mutations }) {
      if (!state.nowAudioExporting) {
        logger.warn("CANCEL_AUDIO_EXPORT on !nowAudioExporting");
        return;
      }
      mutations.SET_CANCELLATION_OF_AUDIO_EXPORT_REQUESTED({
        cancellationOfAudioExportRequested: true,
      });
    },
  },

  COPY_NOTES_TO_CLIPBOARD: {
    async action({ getters }) {
      const selectedTrack = getters.SELECTED_TRACK;
      const noteIds = getters.SELECTED_NOTE_IDS;
      // ノートが選択されていない場合は何もしない
      if (noteIds.size === 0) {
        return;
      }
      // 選択されたノートのみをコピーする
      const selectedNotes = selectedTrack.notes
        .filter((note: Note) => noteIds.has(note.id))
        .map((note: Note) => {
          // idのみコピーしない
          const { id, ...noteWithoutId } = note;
          return noteWithoutId;
        });
      // ノートをJSONにシリアライズしてクリップボードにコピーする
      const serializedNotes = JSON.stringify(selectedNotes);
      // クリップボードにテキストとしてコピーする
      // NOTE: Electronのclipboardも使用する必要ある？
      await navigator.clipboard.writeText(serializedNotes);
      logger.info("Copied to clipboard.", serializedNotes);
    },
  },

  COMMAND_CUT_NOTES_TO_CLIPBOARD: {
    async action({ actions }) {
      await actions.COPY_NOTES_TO_CLIPBOARD();
      await actions.COMMAND_REMOVE_SELECTED_NOTES();
    },
  },

  COMMAND_PASTE_NOTES_FROM_CLIPBOARD: {
    async action({ mutations, state, getters, actions }) {
      // クリップボードからテキストを読み込む
      let clipboardText;
      try {
        clipboardText = await navigator.clipboard.readText();
      } catch (error) {
        throw new Error("Failed to read the clipboard text.", {
          cause: error,
        });
      }

      // クリップボードのテキストをJSONとしてパースする(失敗した場合はエラーを返す)
      let notes;
      try {
        notes = noteSchema
          .omit({ id: true })
          .array()
          .parse(JSON.parse(clipboardText));
      } catch (error) {
        throw new Error("Failed to parse the clipboard text as JSON.", {
          cause: error,
        });
      }

      // パースしたJSONのノートの位置を現在の再生位置に合わせてクオンタイズして貼り付ける
      const currentPlayheadPosition = getters.GET_PLAYHEAD_POSITION();
      const firstNotePosition = notes[0].position;
      // TODO: クオンタイズの処理を共通化する
      const snapType = state.sequencerSnapType;
      const tpqn = state.tpqn;
      const snapTicks = getNoteDuration(snapType, tpqn);
      const notesToPaste: Note[] = notes.map((note) => {
        // 新しい位置を現在の再生位置に合わせて計算する
        const pasteOriginPos =
          Number(note.position) - firstNotePosition + currentPlayheadPosition;
        // クオンタイズ
        const quantizedPastePos =
          Math.round(pasteOriginPos / snapTicks) * snapTicks;
        return {
          id: NoteId(uuid4()),
          position: quantizedPastePos,
          duration: Number(note.duration),
          noteNumber: Number(note.noteNumber),
          lyric: String(note.lyric),
        };
      });
      const pastedNoteIds = notesToPaste.map((note) => note.id);
      // ノートを追加してレンダリングする
      mutations.COMMAND_ADD_NOTES({
        notes: notesToPaste,
        trackId: getters.SELECTED_TRACK_ID,
      });

      void actions.RENDER();
      // 貼り付けたノートを選択する
      mutations.DESELECT_ALL_NOTES();
      mutations.SELECT_NOTES({ noteIds: pastedNoteIds });
    },
  },

  COMMAND_QUANTIZE_SELECTED_NOTES: {
    action({ state, mutations, getters, actions }) {
      const selectedTrack = getters.SELECTED_TRACK;
      const selectedNotes = selectedTrack.notes.filter((note: Note) => {
        return getters.SELECTED_NOTE_IDS.has(note.id);
      });
      // TODO: クオンタイズの処理を共通化する
      const snapType = state.sequencerSnapType;
      const tpqn = state.tpqn;
      const snapTicks = getNoteDuration(snapType, tpqn);
      const quantizedNotes = selectedNotes.map((note: Note) => {
        const quantizedPosition =
          Math.round(note.position / snapTicks) * snapTicks;
        return { ...note, position: quantizedPosition };
      });
      mutations.COMMAND_UPDATE_NOTES({
        notes: quantizedNotes,
        trackId: getters.SELECTED_TRACK_ID,
      });

      void actions.RENDER();
    },
  },

  SET_SONG_SIDEBAR_OPEN: {
    mutation(state, { isSongSidebarOpen }) {
      state.isSongSidebarOpen = isSongSidebarOpen;
    },
    action({ mutations }, { isSongSidebarOpen }) {
      mutations.SET_SONG_SIDEBAR_OPEN({ isSongSidebarOpen });
    },
  },

  SET_TRACK_NAME: {
    mutation(state, { trackId, name }) {
      const track = getOrThrow(state.tracks, trackId);
      track.name = name;
    },
    action({ mutations }, { trackId, name }) {
      mutations.SET_TRACK_NAME({ trackId, name });
    },
  },

  SET_TRACK_MUTE: {
    mutation(state, { trackId, mute }) {
      const track = getOrThrow(state.tracks, trackId);
      track.mute = mute;
    },
    action({ mutations, actions }, { trackId, mute }) {
      mutations.SET_TRACK_MUTE({ trackId, mute });

      void actions.SYNC_TRACKS_AND_TRACK_CHANNEL_STRIPS();
    },
  },

  SET_TRACK_SOLO: {
    mutation(state, { trackId, solo }) {
      const track = getOrThrow(state.tracks, trackId);
      track.solo = solo;
    },
    action({ mutations, actions }, { trackId, solo }) {
      mutations.SET_TRACK_SOLO({ trackId, solo });

      void actions.SYNC_TRACKS_AND_TRACK_CHANNEL_STRIPS();
    },
  },

  SET_TRACK_GAIN: {
    mutation(state, { trackId, gain }) {
      const track = getOrThrow(state.tracks, trackId);
      track.gain = gain;
    },
    action({ mutations, actions }, { trackId, gain }) {
      mutations.SET_TRACK_GAIN({ trackId, gain });

      void actions.SYNC_TRACKS_AND_TRACK_CHANNEL_STRIPS();
    },
  },

  SET_TRACK_PAN: {
    mutation(state, { trackId, pan }) {
      const track = getOrThrow(state.tracks, trackId);
      track.pan = pan;
    },
    action({ mutations, actions }, { trackId, pan }) {
      mutations.SET_TRACK_PAN({ trackId, pan });

      void actions.SYNC_TRACKS_AND_TRACK_CHANNEL_STRIPS();
    },
  },

  SET_SELECTED_TRACK: {
    mutation(state, { trackId }) {
      state._selectedTrackId = trackId;
    },
    action({ mutations }, { trackId }) {
      mutations.SET_SELECTED_TRACK({ trackId });
    },
  },

  REORDER_TRACKS: {
    mutation(state, { trackOrder }) {
      state.trackOrder = trackOrder;
    },
    action({ mutations }, { trackOrder }) {
      mutations.REORDER_TRACKS({ trackOrder });
    },
  },

  UNSOLO_ALL_TRACKS: {
    mutation(state) {
      for (const track of state.tracks.values()) {
        track.solo = false;
      }
    },
    action({ mutations, actions }) {
      mutations.UNSOLO_ALL_TRACKS();

      void actions.SYNC_TRACKS_AND_TRACK_CHANNEL_STRIPS();
      void actions.RENDER();
    },
  },

  CALC_RENDER_DURATION: {
    getter(state) {
      const notes = [...state.tracks.values()].flatMap((track) => track.notes);
      if (notes.length === 0) {
        return 1;
      }
      notes.sort((a, b) => a.position + a.duration - (b.position + b.duration));
      const lastNote = notes[notes.length - 1];
      const lastNoteEndPosition = lastNote.position + lastNote.duration;
      const lastNoteEndTime = tickToSecond(
        lastNoteEndPosition,
        state.tempos,
        state.tpqn,
      );
      return Math.max(1, lastNoteEndTime + 1);
    },
  },
});

export const singingCommandStoreState: SingingCommandStoreState = {};

export const singingCommandStore = transformCommandStore(
  createPartialStore<SingingCommandStoreTypes>({
    COMMAND_SET_SINGER: {
      mutation(draft, { singer, withRelated, trackId }) {
        singingStore.mutations.SET_SINGER(draft, {
          singer,
          withRelated,
          trackId,
        });
      },
      async action({ actions, mutations }, { singer, withRelated, trackId }) {
        void actions.SETUP_SINGER({ singer });
        mutations.COMMAND_SET_SINGER({ singer, withRelated, trackId });

        void actions.RENDER();
      },
    },
    COMMAND_SET_KEY_RANGE_ADJUSTMENT: {
      mutation(draft, { keyRangeAdjustment, trackId }) {
        singingStore.mutations.SET_KEY_RANGE_ADJUSTMENT(draft, {
          keyRangeAdjustment,
          trackId,
        });
      },
      async action({ actions, mutations }, { keyRangeAdjustment, trackId }) {
        if (!isValidKeyRangeAdjustment(keyRangeAdjustment)) {
          throw new Error("The keyRangeAdjustment is invalid.");
        }
        mutations.COMMAND_SET_KEY_RANGE_ADJUSTMENT({
          keyRangeAdjustment,
          trackId,
        });

        void actions.RENDER();
      },
    },
    COMMAND_SET_VOLUME_RANGE_ADJUSTMENT: {
      mutation(draft, { volumeRangeAdjustment, trackId }) {
        singingStore.mutations.SET_VOLUME_RANGE_ADJUSTMENT(draft, {
          volumeRangeAdjustment,
          trackId,
        });
      },
      async action({ actions, mutations }, { volumeRangeAdjustment, trackId }) {
        if (!isValidVolumeRangeAdjustment(volumeRangeAdjustment)) {
          throw new Error("The volumeRangeAdjustment is invalid.");
        }
        mutations.COMMAND_SET_VOLUME_RANGE_ADJUSTMENT({
          volumeRangeAdjustment,
          trackId,
        });

        void actions.RENDER();
      },
    },
    COMMAND_SET_TEMPO: {
      mutation(draft, { tempo }) {
        singingStore.mutations.SET_TEMPO(draft, { tempo });
      },
      // テンポを設定する。既に同じ位置にテンポが存在する場合は置き換える。
      action(
        { state, getters, mutations, actions },
        { tempo }: { tempo: Tempo },
      ) {
        if (!transport) {
          throw new Error("transport is undefined.");
        }
        if (!isValidTempo(tempo)) {
          throw new Error("The tempo is invalid.");
        }
        if (state.nowPlaying) {
          playheadPosition.value = getters.SECOND_TO_TICK(transport.time);
        }
        tempo.bpm = round(tempo.bpm, 2);
        mutations.COMMAND_SET_TEMPO({ tempo });
        transport.time = getters.TICK_TO_SECOND(playheadPosition.value);

        void actions.RENDER();
      },
    },
    COMMAND_REMOVE_TEMPO: {
      mutation(draft, { position }) {
        singingStore.mutations.REMOVE_TEMPO(draft, { position });
      },
      // テンポを削除する。先頭のテンポの場合はデフォルトのテンポに置き換える。
      action(
        { state, getters, mutations, actions },
        { position }: { position: number },
      ) {
        const exists = state.tempos.some((value) => {
          return value.position === position;
        });
        if (!exists) {
          throw new Error("The tempo does not exist.");
        }
        if (!transport) {
          throw new Error("transport is undefined.");
        }
        if (state.nowPlaying) {
          playheadPosition.value = getters.SECOND_TO_TICK(transport.time);
        }
        mutations.COMMAND_REMOVE_TEMPO({ position });
        transport.time = getters.TICK_TO_SECOND(playheadPosition.value);

        void actions.RENDER();
      },
    },
    COMMAND_SET_TIME_SIGNATURE: {
      mutation(draft, { timeSignature }) {
        singingStore.mutations.SET_TIME_SIGNATURE(draft, { timeSignature });
      },
      // 拍子を設定する。既に同じ位置に拍子が存在する場合は置き換える。
      action(
        { mutations },
        { timeSignature }: { timeSignature: TimeSignature },
      ) {
        if (!isValidTimeSignature(timeSignature)) {
          throw new Error("The time signature is invalid.");
        }
        mutations.COMMAND_SET_TIME_SIGNATURE({ timeSignature });
      },
    },
    COMMAND_REMOVE_TIME_SIGNATURE: {
      mutation(draft, { measureNumber }) {
        singingStore.mutations.REMOVE_TIME_SIGNATURE(draft, { measureNumber });
      },
      // 拍子を削除する。先頭の拍子の場合はデフォルトの拍子に置き換える。
      action(
        { state, mutations },
        { measureNumber }: { measureNumber: number },
      ) {
        const exists = state.timeSignatures.some((value) => {
          return value.measureNumber === measureNumber;
        });
        if (!exists) {
          throw new Error("The time signature does not exist.");
        }
        mutations.COMMAND_REMOVE_TIME_SIGNATURE({ measureNumber });
      },
    },
    COMMAND_ADD_NOTES: {
      mutation(draft, { notes, trackId }) {
        singingStore.mutations.ADD_NOTES(draft, { notes, trackId });
      },
      action({ getters, mutations, actions }, { notes, trackId }) {
        const existingNoteIds = getters.ALL_NOTE_IDS;
        const isValidNotes = notes.every((value) => {
          return !existingNoteIds.has(value.id) && isValidNote(value);
        });
        if (!isValidNotes) {
          throw new Error("The notes are invalid.");
        }
        mutations.COMMAND_ADD_NOTES({ notes, trackId });

        void actions.RENDER();
      },
    },
    COMMAND_UPDATE_NOTES: {
      mutation(draft, { notes, trackId }) {
        singingStore.mutations.UPDATE_NOTES(draft, { notes, trackId });
      },
      action({ getters, mutations, actions }, { notes, trackId }) {
        const existingNoteIds = getters.ALL_NOTE_IDS;
        const isValidNotes = notes.every((value) => {
          return existingNoteIds.has(value.id) && isValidNote(value);
        });
        if (!isValidNotes) {
          throw new Error("The notes are invalid.");
        }
        mutations.COMMAND_UPDATE_NOTES({ notes, trackId });

        void actions.RENDER();
      },
    },
    COMMAND_REMOVE_NOTES: {
      mutation(draft, { noteIds, trackId }) {
        singingStore.mutations.REMOVE_NOTES(draft, { noteIds, trackId });
      },
      action({ getters, mutations, actions }, { noteIds, trackId }) {
        const existingNoteIds = getters.ALL_NOTE_IDS;
        const isValidNoteIds = noteIds.every((value) => {
          return existingNoteIds.has(value);
        });
        if (!isValidNoteIds) {
          throw new Error("The note ids are invalid.");
        }
        mutations.COMMAND_REMOVE_NOTES({ noteIds, trackId });

        void actions.RENDER();
      },
    },
    COMMAND_REMOVE_SELECTED_NOTES: {
      action({ mutations, getters, actions }) {
        mutations.COMMAND_REMOVE_NOTES({
          noteIds: [...getters.SELECTED_NOTE_IDS],
          trackId: getters.SELECTED_TRACK_ID,
        });

        void actions.RENDER();
      },
    },
    COMMAND_SET_PITCH_EDIT_DATA: {
      mutation(draft, { pitchArray, startFrame, trackId }) {
        singingStore.mutations.SET_PITCH_EDIT_DATA(draft, {
          pitchArray,
          startFrame,
          trackId,
        });
      },
      action({ mutations, actions }, { pitchArray, startFrame, trackId }) {
        if (startFrame < 0) {
          throw new Error("startFrame must be greater than or equal to 0.");
        }
        if (!isValidPitchEditData(pitchArray)) {
          throw new Error("The pitch edit data is invalid.");
        }
        mutations.COMMAND_SET_PITCH_EDIT_DATA({
          pitchArray,
          startFrame,
          trackId,
        });

        void actions.RENDER();
      },
    },
    COMMAND_ERASE_PITCH_EDIT_DATA: {
      mutation(draft, { startFrame, frameLength, trackId }) {
        singingStore.mutations.ERASE_PITCH_EDIT_DATA(draft, {
          startFrame,
          frameLength,
          trackId,
        });
      },
      action({ mutations, actions }, { startFrame, frameLength, trackId }) {
        if (startFrame < 0) {
          throw new Error("startFrame must be greater than or equal to 0.");
        }
        if (frameLength < 1) {
          throw new Error("frameLength must be at least 1.");
        }
        mutations.COMMAND_ERASE_PITCH_EDIT_DATA({
          startFrame,
          frameLength,
          trackId,
        });

        void actions.RENDER();
      },
    },

    COMMAND_INSERT_EMPTY_TRACK: {
      mutation(draft, { trackId, track, prevTrackId }) {
        singingStore.mutations.INSERT_TRACK(draft, {
          trackId,
          track,
          prevTrackId,
        });
      },
      /**
       * 空のトラックをprevTrackIdの後ろに挿入する。
       * prevTrackIdのトラックの情報を一部引き継ぐ。
       */
      async action({ state, actions, mutations }, { prevTrackId }) {
        const { trackId, track } = await actions.CREATE_TRACK();
        const sourceTrack = getOrThrow(state.tracks, prevTrackId);
        track.singer = sourceTrack.singer;
        track.keyRangeAdjustment = sourceTrack.keyRangeAdjustment;
        track.volumeRangeAdjustment = sourceTrack.volumeRangeAdjustment;
        mutations.COMMAND_INSERT_EMPTY_TRACK({
          trackId,
          track: cloneWithUnwrapProxy(track),
          prevTrackId,
        });

        void actions.SYNC_TRACKS_AND_TRACK_CHANNEL_STRIPS();
        void actions.RENDER();
      },
    },

    COMMAND_DELETE_TRACK: {
      mutation(draft, { trackId }) {
        singingStore.mutations.DELETE_TRACK(draft, { trackId });
      },
      action({ mutations, actions }, { trackId }) {
        mutations.COMMAND_DELETE_TRACK({ trackId });

        void actions.SYNC_TRACKS_AND_TRACK_CHANNEL_STRIPS();
        void actions.RENDER();
      },
    },

    COMMAND_SET_TRACK_NAME: {
      mutation(draft, { trackId, name }) {
        singingStore.mutations.SET_TRACK_NAME(draft, { trackId, name });
      },
      action({ mutations }, { trackId, name }) {
        mutations.COMMAND_SET_TRACK_NAME({ trackId, name });
      },
    },

    COMMAND_SET_TRACK_MUTE: {
      mutation(draft, { trackId, mute }) {
        singingStore.mutations.SET_TRACK_MUTE(draft, { trackId, mute });
      },
      action({ mutations, actions }, { trackId, mute }) {
        mutations.COMMAND_SET_TRACK_MUTE({ trackId, mute });

        void actions.SYNC_TRACKS_AND_TRACK_CHANNEL_STRIPS();
      },
    },

    COMMAND_SET_TRACK_SOLO: {
      mutation(draft, { trackId, solo }) {
        singingStore.mutations.SET_TRACK_SOLO(draft, { trackId, solo });
      },
      action({ mutations, actions }, { trackId, solo }) {
        mutations.COMMAND_SET_TRACK_SOLO({ trackId, solo });

        void actions.SYNC_TRACKS_AND_TRACK_CHANNEL_STRIPS();
      },
    },

    COMMAND_SET_TRACK_GAIN: {
      mutation(draft, { trackId, gain }) {
        singingStore.mutations.SET_TRACK_GAIN(draft, { trackId, gain });
      },
      action({ mutations, actions }, { trackId, gain }) {
        mutations.COMMAND_SET_TRACK_GAIN({ trackId, gain });

        void actions.SYNC_TRACKS_AND_TRACK_CHANNEL_STRIPS();
      },
    },

    COMMAND_SET_TRACK_PAN: {
      mutation(draft, { trackId, pan }) {
        singingStore.mutations.SET_TRACK_PAN(draft, { trackId, pan });
      },
      action({ mutations, actions }, { trackId, pan }) {
        mutations.COMMAND_SET_TRACK_PAN({ trackId, pan });

        void actions.SYNC_TRACKS_AND_TRACK_CHANNEL_STRIPS();
      },
    },

    COMMAND_REORDER_TRACKS: {
      mutation(draft, { trackOrder }) {
        singingStore.mutations.REORDER_TRACKS(draft, { trackOrder });
      },
      action({ mutations }, { trackOrder }) {
        mutations.COMMAND_REORDER_TRACKS({ trackOrder });
      },
    },

    COMMAND_UNSOLO_ALL_TRACKS: {
      mutation(draft) {
        singingStore.mutations.UNSOLO_ALL_TRACKS(draft, undefined);
      },
      action({ mutations, actions }) {
        mutations.COMMAND_UNSOLO_ALL_TRACKS();

        void actions.SYNC_TRACKS_AND_TRACK_CHANNEL_STRIPS();
        void actions.RENDER();
      },
    },

    COMMAND_IMPORT_TRACKS: {
      mutation(draft, { tpqn, tempos, timeSignatures, tracks }) {
        singingStore.mutations.SET_TPQN(draft, { tpqn });
        singingStore.mutations.SET_TEMPOS(draft, { tempos });
        singingStore.mutations.SET_TIME_SIGNATURES(draft, { timeSignatures });
        for (const { track, trackId, overwrite, prevTrackId } of tracks) {
          if (overwrite) {
            singingStore.mutations.SET_TRACK(draft, { track, trackId });
          } else {
            singingStore.mutations.INSERT_TRACK(draft, {
              track,
              trackId,
              prevTrackId,
            });
          }
        }
      },
      /**
       * 複数のトラックを選択中のトラックの後ろに挿入し、テンポ情報などをインポートする。
       * 空のプロジェクトならトラックを上書きする。
       */
      async action(
        { state, mutations, getters, actions },
        { tpqn, tempos, timeSignatures, tracks },
      ) {
        const payload: ({ track: Track; trackId: TrackId } & (
          | { overwrite: true; prevTrackId?: undefined }
          | { overwrite?: false; prevTrackId: TrackId }
        ))[] = [];
        if (state.experimentalSetting.enableMultiTrack) {
          let prevTrackId = getters.SELECTED_TRACK_ID;
          for (const [i, track] of tracks.entries()) {
            if (!isValidTrack(track)) {
              throw new Error("The track is invalid.");
            }
            // 空のプロジェクトならトラックを上書きする
            if (i === 0 && isTracksEmpty([...state.tracks.values()])) {
              payload.push({
                track,
                trackId: prevTrackId,
                overwrite: true,
              });
            } else {
              const { trackId } = await actions.CREATE_TRACK();
              payload.push({ track, trackId, prevTrackId });
              prevTrackId = trackId;
            }
          }
        } else {
          // マルチトラックが無効な場合は最初のトラックのみをインポートする
          payload.push({
            track: tracks[0],
            trackId: getters.SELECTED_TRACK_ID,
            overwrite: true,
          });
        }

        mutations.COMMAND_IMPORT_TRACKS({
          tpqn,
          tempos,
          timeSignatures,
          tracks: payload,
        });

        void actions.SYNC_TRACKS_AND_TRACK_CHANNEL_STRIPS();
        void actions.RENDER();
      },
    },

    COMMAND_IMPORT_UTAFORMATIX_PROJECT: {
      action: createUILockAction(
        async ({ state, getters, actions }, { project, trackIndexes }) => {
          const { tempos, timeSignatures, tracks, tpqn } =
            ufProjectToVoicevox(project);

          if (tempos.length > 1) {
            logger.warn("Multiple tempos are not supported.");
          }
          if (timeSignatures.length > 1) {
            logger.warn("Multiple time signatures are not supported.");
          }

          tempos.splice(1, tempos.length - 1); // TODO: 複数テンポに対応したら削除
          timeSignatures.splice(1, timeSignatures.length - 1); // TODO: 複数拍子に対応したら削除

          if (tpqn !== state.tpqn) {
            throw new Error("TPQN does not match. Must be converted.");
          }

          const selectedTrack = getOrThrow(
            state.tracks,
            getters.SELECTED_TRACK_ID,
          );

          const filteredTracks = trackIndexes.map((trackIndex) => {
            const track = tracks[trackIndex];
            if (!track) {
              throw new Error("Track not found.");
            }
            return {
              ...toRaw(selectedTrack),
              notes: track.notes.map((note) => ({
                ...note,
                id: NoteId(uuid4()),
              })),
            };
          });

          await actions.COMMAND_IMPORT_TRACKS({
            tpqn,
            tempos,
            timeSignatures,
            tracks: filteredTracks,
          });

          void actions.SYNC_TRACKS_AND_TRACK_CHANNEL_STRIPS();
          void actions.RENDER();
        },
      ),
    },

    COMMAND_IMPORT_VOICEVOX_PROJECT: {
      action: createUILockAction(
        async ({ state, actions }, { project, trackIndexes }) => {
          const { tempos, timeSignatures, tracks, tpqn, trackOrder } =
            project.song;

          tempos.splice(1, tempos.length - 1); // TODO: 複数テンポに対応したら削除
          timeSignatures.splice(1, timeSignatures.length - 1); // TODO: 複数拍子に対応したら削除

          if (tpqn !== state.tpqn) {
            throw new Error("TPQN does not match. Must be converted.");
          }

          const filteredTracks = trackIndexes.map((trackIndex) => {
            const track = tracks[trackOrder[trackIndex]];
            if (!track) {
              throw new Error("Track not found.");
            }
            return {
              ...toRaw(track),
              notes: track.notes.map((note) => ({
                ...note,
                id: NoteId(uuid4()),
              })),
            };
          });

          await actions.COMMAND_IMPORT_TRACKS({
            tpqn,
            tempos,
            timeSignatures,
            tracks: filteredTracks,
          });

          void actions.SYNC_TRACKS_AND_TRACK_CHANNEL_STRIPS();
          void actions.RENDER();
        },
      ),
    },
  }),
  "song",
);<|MERGE_RESOLUTION|>--- conflicted
+++ resolved
@@ -253,11 +253,7 @@
 }
 
 const playheadPosition = new FrequentlyUpdatedState(0);
-<<<<<<< HEAD
-export const singingVoices = new Map<SingingVoiceSourceHash, SingingVoice>();
-=======
-const phraseSingingVoices = new Map<SingingVoiceKey, SingingVoice>();
->>>>>>> a8cd2339
+export const phraseSingingVoices = new Map<SingingVoiceKey, SingingVoice>();
 const sequences = new Map<SequenceId, Sequence & { trackId: TrackId }>();
 const animationTimer = new AnimationTimer();
 
