--- conflicted
+++ resolved
@@ -74,28 +74,13 @@
   createPromiseThatResolvesWhen,
   round,
 } from "@/sing/utility";
-<<<<<<< HEAD
 import { generateWriteErrorMessage } from "@/helpers/generateWriteErrorMessage";
 import DefaultMap from "@/helpers/DefaultMap";
 import { noteSchema } from "@/domain/project/schema";
-
-=======
 import { createLogger } from "@/domain/frontend/log";
-import { noteSchema } from "@/domain/project/schema";
 
 const { info, warn } = createLogger("store/singing");
 
-const generateAudioEvents = async (
-  audioContext: BaseAudioContext,
-  time: number,
-  blob: Blob
-): Promise<AudioEvent[]> => {
-  const arrayBuffer = await blob.arrayBuffer();
-  const buffer = await audioContext.decodeAudioData(arrayBuffer);
-  return [{ time, buffer }];
-};
-
->>>>>>> 507f98c3
 const generateNoteEvents = (notes: Note[], tempos: Tempo[], tpqn: number) => {
   return notes.map((value): NoteEvent => {
     const noteOnPos = value.position;
