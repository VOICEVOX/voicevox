--- conflicted
+++ resolved
@@ -22,13 +22,9 @@
   sequencerZoomY: 0.5,
   sequencerScrollY: 60, // Y軸 midi number
   sequencerScrollX: 0, // X軸 midi duration(仮)
-  sequencerSnapSize: 120, // スナップサイズ 試行用で1/16(ppq=480)のmidi durationで固定
-<<<<<<< HEAD
+  sequencerSnapSize: 120, // スナップサイズ 試行用で1/18(ppq=480)のmidi durationで固定
   isDrag: false,
-  sequencerDragId: 0,
-  selectedNotes: [],
-=======
->>>>>>> 495b9d4a
+  selectedNotes: [], // 選択中のノート
 };
 
 export const singingStore = createPartialStore<SingingStoreTypes>({
@@ -119,7 +115,6 @@
       state.score = score;
     },
     async action({ commit }, { score }: { score: Score }) {
-      console.log(score);
       commit("SET_SCORE", { score });
     },
   },
@@ -264,33 +259,50 @@
     },
   },
 
-<<<<<<< HEAD
   SET_SELECTED_NOTES: {
-    mutation(state, { selectedNotes }: { selectedNotes: number[] }) {
+    mutation(state, { noteIndices }: { noteIndices: number[] }) {
       if (state.score) {
-        state.selectedNotes = selectedNotes;
+        state.selectedNotes = noteIndices;
       }
     },
     async action(
       { state, commit },
-      { selectedNotes }: { selectedNotes: number[] }
+      { noteIndices }: { noteIndices: number[] }
     ) {
       if (state.score === undefined) {
         throw new Error("Score is not initialized.");
       }
-      commit("SET_SELECTED_NOTES", { selectedNotes });
-    },
-  },
-
-=======
->>>>>>> 495b9d4a
+      commit("SET_SELECTED_NOTES", { noteIndices });
+    },
+  },
+
+  CLEAR_SELECTED_NOTES: {
+    mutation(state) {
+      if (state.score) {
+        state.selectedNotes.splice(0);
+      }
+    },
+    async action({ commit }) {
+      commit("CLEAR_SELECTED_NOTES");
+    },
+  },
+
   ADD_NOTE: {
     mutation(state, { note }: { note: Note }) {
       if (state.score) {
-        const notes = state.score.notes.concat(note).sort((a, b) => {
-          return a.position - b.position;
+        const notes = [...state.score.notes];
+        notes.push(note);
+        const addIndex = notes.length - 1;
+        const selectedNotes = [...state.selectedNotes].map((selectedIndex) => {
+          if (selectedIndex >= addIndex) {
+            return selectedIndex + 1;
+          } else {
+            return selectedIndex;
+          }
         });
+        selectedNotes.push(addIndex);
         state.score.notes = notes;
+        state.selectedNotes = selectedNotes;
       }
     },
     // ノートを追加する
@@ -303,11 +315,11 @@
     },
   },
 
-  CHANGE_NOTE: {
+  UPDATE_NOTE: {
     mutation(state, { index, note }: { index: number; note: Note }) {
       if (state.score) {
         const notes = [...state.score.notes];
-        notes.splice(index, 1, note);
+        notes.splice(index, 0, note);
         state.score.notes = notes;
       }
     },
@@ -318,23 +330,51 @@
       if (state.score === undefined) {
         throw new Error("Score is not initialized.");
       }
-      commit("CHANGE_NOTE", { index, note });
-    },
-  },
-
-  REMOVE_NOTE: {
-    mutation(state, { index }: { index: number }) {
+      commit("UPDATE_NOTE", { index, note });
+    },
+  },
+
+  SET_ALL_NOTES: {
+    mutation(state, { notes }: { notes: Note[] }) {
+      if (state.score) {
+        state.score.notes = notes;
+      }
+    },
+    async action({ state, commit }, { notes }: { notes: Note[] }) {
+      if (state.score === undefined) {
+        throw new Error("Score is not initialized.");
+      }
+      commit("SET_ALL_NOTES", { notes });
+    },
+  },
+
+  REMOVE_NOTES: {
+    mutation(state, { noteIndices }: { noteIndices: number[] }) {
       if (state.score) {
         const notes = [...state.score.notes];
-        notes.splice(index, 1);
+        let selectedNotes = [...state.selectedNotes];
+        noteIndices.forEach((removeIndex) => {
+          selectedNotes = selectedNotes.map((selectedIndex) => {
+            if (selectedIndex < removeIndex) {
+              return selectedIndex - 1;
+            } else {
+              return selectedIndex;
+            }
+          });
+          notes.splice(removeIndex, 1);
+        });
         state.score.notes = notes;
-      }
-    },
-    async action({ state, commit }, { index }: { index: number }) {
+        state.selectedNotes = selectedNotes;
+      }
+    },
+    async action(
+      { state, commit },
+      { noteIndices }: { noteIndices: number[] }
+    ) {
       if (state.score === undefined) {
         throw new Error("Score is not initialized.");
       }
-      commit("REMOVE_NOTE", { index });
+      commit("REMOVE_NOTES", { noteIndices });
     },
   },
 
@@ -382,7 +422,6 @@
     },
   },
 
-<<<<<<< HEAD
   SET_IS_DRAG: {
     mutation(state, { isDrag }: { isDrag: boolean }) {
       state.isDrag = isDrag;
@@ -394,19 +433,6 @@
     },
   },
 
-  SET_DRAG_ID: {
-    mutation(state, { requestId }: { requestId: number }) {
-      state.sequencerDragId = requestId;
-    },
-    async action({ commit }, { requestId }) {
-      commit("SET_DRAG_ID", {
-        requestId,
-      });
-    },
-  },
-
-=======
->>>>>>> 495b9d4a
   IMPORT_MIDI_FILE: {
     action: createUILockAction(
       async ({ dispatch }, { filePath }: { filePath?: string }) => {
