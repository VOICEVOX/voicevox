--- conflicted
+++ resolved
@@ -785,16 +785,7 @@
             };
             const hash = await generatePhraseHash(params);
             foundPhrases.set(hash, {
-<<<<<<< HEAD
               ...params,
-=======
-              singer,
-              keyRangeAdjustment,
-              volumeRangeAdjustment,
-              tpqn,
-              tempos,
-              notes: phraseNotes,
->>>>>>> 102d8a91
               startTicks: phraseFirstNote.position,
               endTicks: phraseLastNote.position + phraseLastNote.duration,
               state: "WAITING_TO_BE_RENDERED",
