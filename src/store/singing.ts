--- conflicted
+++ resolved
@@ -132,17 +132,14 @@
 }
 
 const playheadPosition = new FrequentlyUpdatedState(0);
-<<<<<<< HEAD
-export const phraseDataMap = new Map<string, PhraseData>();
-const phraseAudioBlobCache = new Map<string, Blob>();
-=======
-const singingVoices = new Map<SingingVoiceSourceHash, SingingVoice>();
+export const singingVoices = new Map<SingingVoiceSourceHash, SingingVoice>();
 const sequences = new Map<string, Sequence>(); // キーはPhraseKey
->>>>>>> 2106181f
 const animationTimer = new AnimationTimer();
 
 const singingGuideCache = new Map<SingingGuideSourceHash, SingingGuide>();
 const singingVoiceCache = new Map<SingingVoiceSourceHash, SingingVoice>();
+
+export const restDurationSeconds = 1; // 前後の休符の長さはとりあえず1秒に設定
 
 // TODO: マルチトラックに対応する
 const selectedTrackIndex = 0;
@@ -1119,7 +1116,6 @@
           .filter((value) => !state.overlappingNoteIds.has(value.id));
         const pitchEditData = [...trackRef.pitchEditData];
         const editFrameRate = state.editFrameRate;
-        const restDurationSeconds = 1; // 前後の休符の長さはとりあえず1秒に設定
 
         // フレーズを更新する
 
