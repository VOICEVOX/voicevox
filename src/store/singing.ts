import path from "path";
import { Midi } from "@tonejs/midi";
import { v4 as uuidv4 } from "uuid";
import { createPartialStore } from "./vuex";
import { createUILockAction } from "./ui";
import {
  Score,
  Tempo,
  TimeSignature,
  Note,
  SingingStoreState,
  SingingStoreTypes,
  SingingCommandStoreState,
  SingingCommandStoreTypes,
  SaveResultObject,
  Singer,
  Phrase,
  PhraseState,
  transformCommandStore,
<<<<<<< HEAD
  Track,
=======
  SingingGuide,
  SingingVoice,
  SingingGuideSourceHash,
  SingingVoiceSourceHash,
>>>>>>> e6ee7e5e
} from "./type";
import { sanitizeFileName } from "./utility";
import { EngineId, TrackId } from "@/type/preload";
import { FrameAudioQuery, Note as NoteForRequestToEngine } from "@/openapi";
import { ResultError, getValueOrThrow } from "@/type/result";
import {
  AudioPlayer,
  AudioSequence,
  ChannelStrip,
  Clipper,
  Limiter,
  NoteEvent,
  NoteSequence,
  OfflineTransport,
  PolySynth,
  Sequence,
  Transport,
  generateAudioEvents,
  setupAudioEvents,
} from "@/sing/audioRendering";
import {
  selectPriorPhrase,
  getMeasureDuration,
  getNoteDuration,
  isValidNote,
  isValidScore,
  isValidSnapType,
  isValidTempo,
  isValidTimeSignature,
  isValidKeyRangeAdjustment,
  isValidvolumeRangeAdjustment,
  secondToTick,
  tickToSecond,
<<<<<<< HEAD
  shouldPlay,
  convertToWavFileData,
  calcRenderDuration,
=======
  calculateNotesHash,
  calculateSingingGuideSourceHash,
  calculateSingingVoiceSourceHash,
  decibelToLinear,
>>>>>>> e6ee7e5e
} from "@/sing/domain";
import {
  DEFAULT_BEATS,
  DEFAULT_BEAT_TYPE,
  DEFAULT_BPM,
  DEFAULT_TPQN,
  FrequentlyUpdatedState,
  addNotesToOverlappingNoteInfos,
  getOverlappingNoteIds,
  removeNotesFromOverlappingNoteInfos,
  updateNotesOfOverlappingNoteInfos,
} from "@/sing/storeHelper";
import { getDoremiFromNoteNumber } from "@/sing/viewHelper";
import {
  AnimationTimer,
  createPromiseThatResolvesWhen,
  round,
} from "@/sing/utility";
import { generateWriteErrorMessage } from "@/helpers/generateWriteErrorMessage";
import DefaultMap from "@/helpers/DefaultMap";
import { noteSchema } from "@/domain/project/schema";
import { createLogger } from "@/domain/frontend/log";

const logger = createLogger("store/singing");

const generateNoteEvents = (notes: Note[], tempos: Tempo[], tpqn: number) => {
  return notes.map((value): NoteEvent => {
    const noteOnPos = value.position;
    const noteOffPos = value.position + value.duration;
    return {
      noteNumber: value.noteNumber,
      noteOnTime: tickToSecond(noteOnPos, tempos, tpqn),
      noteOffTime: tickToSecond(noteOffPos, tempos, tpqn),
    };
  });
};

let audioContext: AudioContext | undefined;
let transport: Transport | undefined;
let previewSynth: PolySynth | undefined;
let previewChannelStrip: ChannelStrip | undefined;
let globalChannelStrip: ChannelStrip | undefined;

const channelStrips = new DefaultMap<TrackId, ChannelStrip>(() => {
  if (!audioContext) {
    throw new Error("audioContext is undefined.");
  }
  const strip = new ChannelStrip(audioContext);
  if (!globalChannelStrip) {
    throw new Error("globalChannelStrip is undefined.");
  }
  strip.output.connect(globalChannelStrip.input);
  return strip;
});
let limiter: Limiter | undefined;
let clipper: Clipper | undefined;

// NOTE: テスト時はAudioContextが存在しない
if (window.AudioContext) {
  audioContext = new AudioContext();
  transport = new Transport(audioContext);
  previewSynth = new PolySynth(audioContext);
  previewChannelStrip = new ChannelStrip(audioContext);
  globalChannelStrip = new ChannelStrip(audioContext);
  limiter = new Limiter(audioContext);
  clipper = new Clipper(audioContext);

  previewSynth.output.connect(previewChannelStrip.input);
  previewChannelStrip.output.connect(globalChannelStrip.input);
  globalChannelStrip.output.connect(limiter.input);
  limiter.output.connect(clipper.input);
  clipper.output.connect(audioContext.destination);
}

<<<<<<< HEAD
const updateTrackMute = (shouldPlay: Record<TrackId, boolean>) => {
  for (const [trackId, channelStrip] of channelStrips) {
    channelStrip.mute = !shouldPlay[trackId];
  }
};

type PhraseData = {
  blob?: Blob;
  source?: Instrument | AudioPlayer; // ひとまずPhraseDataに持たせる
  sequence?: Sequence; // ひとまずPhraseDataに持たせる
};

=======
>>>>>>> e6ee7e5e
const playheadPosition = new FrequentlyUpdatedState(0);
const singingVoices = new Map<SingingVoiceSourceHash, SingingVoice>();
const sequences = new Map<string, Sequence>(); // キーはPhraseKey
const animationTimer = new AnimationTimer();

<<<<<<< HEAD
export const createInitialTrack = (): Track => ({
  id: TrackId(uuidv4()),
  singer: undefined,
  keyRangeAdjustment: 0,
  volumeRangeAdjustment: 0,
  notes: [],
  pan: 0,
  volume: 1,
  mute: false,
  solo: false,
});
=======
const singingGuideCache = new Map<SingingGuideSourceHash, SingingGuide>();
const singingVoiceCache = new Map<SingingVoiceSourceHash, SingingVoice>();

// TODO: マルチトラックに対応する
const selectedTrackIndex = 0;

>>>>>>> e6ee7e5e
export const generateSingingStoreInitialScore = () => {
  const track = createInitialTrack();
  return {
    tpqn: DEFAULT_TPQN,
    tempos: [
      {
        position: 0,
        bpm: DEFAULT_BPM,
      },
    ],
    timeSignatures: [
      {
        measureNumber: 1,
        beats: DEFAULT_BEATS,
        beatType: DEFAULT_BEAT_TYPE,
      },
    ],
    tracks: [track],
    overlappingNoteInfos: new Map([[track.id, new Map()]]),
    selectedTrackId: track.id,
  };
};

export const singingStoreState: SingingStoreState = {
  ...generateSingingStoreInitialScore(),
  phrases: new Map(),
  singingGuides: new Map(),
  // NOTE: UIの状態は試行のためsinging.tsに局所化する+Hydrateが必要
  isShowSinger: true,
  sequencerZoomX: 0.5,
  sequencerZoomY: 0.75,
  sequencerSnapType: 16,
  selectedNoteIds: new Set(),
  overlappingNoteIds: new Set(),
  nowPlaying: false,
  volume: 0,
  startRenderingRequested: false,
  stopRenderingRequested: false,
  nowRendering: false,
  nowAudioExporting: false,
  cancellationOfAudioExportRequested: false,
};

export const singingStore = createPartialStore<SingingStoreTypes>({
  SET_SHOW_SINGER: {
    mutation(state, { isShowSinger }: { isShowSinger: boolean }) {
      state.isShowSinger = isShowSinger;
    },
    async action({ commit }, { isShowSinger }) {
      commit("SET_SHOW_SINGER", {
        isShowSinger,
      });
    },
  },

  SETUP_SINGER: {
    async action({ dispatch }, { singer }: { singer: Singer }) {
      // 指定されたstyleIdに対して、エンジン側の初期化を行う
      const isInitialized = await dispatch(
        "IS_INITIALIZED_ENGINE_SPEAKER",
        singer
      );
      if (!isInitialized) {
        await dispatch("INITIALIZE_ENGINE_SPEAKER", singer);
      }
    },
  },

  SET_SINGER: {
    mutation(state, { singer, trackId }) {
      const track = state.tracks.find((value) => value.id === trackId);
      if (track == undefined) {
        throw new Error("track is undefined.");
      }

      track.singer = singer;
    },
    async action({ state, getters, dispatch, commit }, { singer, trackId }) {
      if (state.defaultStyleIds == undefined)
        throw new Error("state.defaultStyleIds == undefined");
      const userOrderedCharacterInfos =
        getters.USER_ORDERED_CHARACTER_INFOS("singerLike");
      if (userOrderedCharacterInfos == undefined)
        throw new Error("userOrderedCharacterInfos == undefined");

      const engineId = singer?.engineId ?? state.engineIds[0];

      // 最初のスタイルをソングエディタにおける仮のデフォルトスタイルとする
      // TODO: ソングエディタ向けのデフォルトスタイルをどうするか考える
      const defaultStyleId =
        userOrderedCharacterInfos[0]?.metas.styles[0].styleId;

      const styleId = singer?.styleId ?? defaultStyleId;

      dispatch("SETUP_SINGER", { singer: { engineId, styleId } });
      commit("SET_SINGER", { trackId, singer: { engineId, styleId } });

      dispatch("RENDER");
    },
  },

  SET_KEY_RANGE_ADJUSTMENT: {
    mutation(state, { keyRangeAdjustment, trackId }) {
      const track = state.tracks.find((value) => value.id === trackId);
      if (track == undefined) {
        throw new Error("track is undefined.");
      }

      track.keyRangeAdjustment = keyRangeAdjustment;
    },
    async action({ dispatch, commit }, { keyRangeAdjustment, trackId }) {
      if (!isValidKeyRangeAdjustment(keyRangeAdjustment)) {
        throw new Error("The keyRangeAdjustment is invalid.");
      }

      commit("SET_KEY_RANGE_ADJUSTMENT", { trackId, keyRangeAdjustment });

      dispatch("RENDER");
    },
  },

  SET_VOLUME_RANGE_ADJUSTMENT: {
    mutation(state, { volumeRangeAdjustment, trackId }) {
      const track = state.tracks.find((value) => value.id === trackId);
      if (track == undefined) {
        throw new Error("track is undefined.");
      }

      track.volumeRangeAdjustment = volumeRangeAdjustment;
    },
    async action({ dispatch, commit }, { volumeRangeAdjustment, trackId }) {
      if (!isValidvolumeRangeAdjustment(volumeRangeAdjustment)) {
        throw new Error("The volumeRangeAdjustment is invalid.");
      }
      commit("SET_VOLUME_RANGE_ADJUSTMENT", {
        volumeRangeAdjustment,
        trackId,
      });

      dispatch("RENDER");
    },
  },

  SET_SCORE: {
    mutation(state, { score }: { score: Score }) {
      state.overlappingNoteIds.clear();
      state.editingLyricNoteId = undefined;
      state.selectedNoteIds.clear();
      state.tpqn = score.tpqn;
      state.tempos = score.tempos;
      state.timeSignatures = score.timeSignatures;
      state.overlappingNoteInfos = new Map();
      channelStrips.clear();
      state.tracks = [];
      const scoreNotes = score.notes;
      if (scoreNotes.length === 0) {
        scoreNotes.push([]);
      }
      for (const notes of scoreNotes) {
        const track = createInitialTrack();
        state.tracks.push(track);
        track.notes = notes;
        const overlappingNoteInfo = new Map();
        state.overlappingNoteInfos.set(track.id, overlappingNoteInfo);
        addNotesToOverlappingNoteInfos(overlappingNoteInfo, notes);
      }
      state.selectedTrackId = state.tracks[0].id;
      state.overlappingNoteIds = getOverlappingNoteIds(
        state.overlappingNoteInfos
      );
    },
    async action(
      { state, getters, commit, dispatch },
      { score }: { score: Score }
    ) {
      if (!isValidScore(score)) {
        throw new Error("The score is invalid.");
      }
      if (!transport) {
        throw new Error("transport is undefined.");
      }
      if (state.nowPlaying) {
        await dispatch("SING_STOP_AUDIO");
      }
      commit("SET_SCORE", { score });
      for (const track of state.tracks) {
        await dispatch("SET_SINGER", {
          trackId: track.id,
        });
      }
      transport.time = getters.TICK_TO_SECOND(playheadPosition.value);

      dispatch("RENDER");
    },
  },

  SET_TEMPO: {
    mutation(state, { tempo }: { tempo: Tempo }) {
      const index = state.tempos.findIndex((value) => {
        return value.position === tempo.position;
      });
      const tempos = [...state.tempos];
      if (index !== -1) {
        tempos.splice(index, 1, tempo);
      } else {
        tempos.push(tempo);
        tempos.sort((a, b) => a.position - b.position);
      }
      state.tempos = tempos;
    },
  },

  REMOVE_TEMPO: {
    mutation(state, { position }: { position: number }) {
      const index = state.tempos.findIndex((value) => {
        return value.position === position;
      });
      if (index === -1) {
        throw new Error("The tempo does not exist.");
      }
      const tempos = [...state.tempos];
      if (index === 0) {
        tempos.splice(index, 1, {
          position: 0,
          bpm: DEFAULT_BPM,
        });
      } else {
        tempos.splice(index, 1);
      }
      state.tempos = tempos;
    },
  },

  SET_TIME_SIGNATURE: {
    mutation(state, { timeSignature }: { timeSignature: TimeSignature }) {
      const index = state.timeSignatures.findIndex((value) => {
        return value.measureNumber === timeSignature.measureNumber;
      });
      const timeSignatures = [...state.timeSignatures];
      if (index !== -1) {
        timeSignatures.splice(index, 1, timeSignature);
      } else {
        timeSignatures.push(timeSignature);
        timeSignatures.sort((a, b) => a.measureNumber - b.measureNumber);
      }
      state.timeSignatures = timeSignatures;
    },
  },

  REMOVE_TIME_SIGNATURE: {
    mutation(state, { measureNumber }: { measureNumber: number }) {
      const index = state.timeSignatures.findIndex((value) => {
        return value.measureNumber === measureNumber;
      });
      if (index === -1) {
        throw new Error("The time signature does not exist.");
      }
      const timeSignatures = [...state.timeSignatures];
      if (index === 0) {
        timeSignatures.splice(index, 1, {
          measureNumber: 1,
          beats: DEFAULT_BEATS,
          beatType: DEFAULT_BEAT_TYPE,
        });
      } else {
        timeSignatures.splice(index, 1);
      }
      state.timeSignatures = timeSignatures;
    },
  },

  NOTE_IDS: {
    getter(state) {
      const selectedTrack = state.tracks.find(
        (value) => value.id === state.selectedTrackId
      );
      if (selectedTrack == undefined) {
        throw new Error("selectedTrack is undefined.");
      }
      const noteIds = selectedTrack.notes.map((value) => value.id);
      return new Set(noteIds);
    },
  },

  ADD_NOTES: {
    mutation(state, { notes }: { notes: Note[] }) {
      const selectedTrack = state.tracks.find(
        (value) => value.id === state.selectedTrackId
      );
      if (selectedTrack == undefined) {
        throw new Error("selectedTrack is undefined.");
      }
      const newNotes = [...selectedTrack.notes, ...notes];
      newNotes.sort((a, b) => a.position - b.position);
      selectedTrack.notes = newNotes;
      const overlappingNoteInfo = state.overlappingNoteInfos.get(
        selectedTrack.id
      );
      if (overlappingNoteInfo == undefined) {
        throw new Error("overlappingNoteInfo is undefined.");
      }
      addNotesToOverlappingNoteInfos(overlappingNoteInfo, notes);
      state.overlappingNoteIds = getOverlappingNoteIds(
        state.overlappingNoteInfos
      );
    },
  },

  UPDATE_NOTES: {
    mutation(state, { notes }: { notes: Note[] }) {
      const notesMap = new Map<string, Note>();
      for (const note of notes) {
        notesMap.set(note.id, note);
      }
      const selectedTrack = state.tracks.find(
        (value) => value.id === state.selectedTrackId
      );
      if (selectedTrack == undefined) {
        throw new Error("selectedTrack is undefined.");
      }
      selectedTrack.notes = selectedTrack.notes
        .map((value) => notesMap.get(value.id) ?? value)
        .sort((a, b) => a.position - b.position);
      const overlappingNoteInfo = state.overlappingNoteInfos.get(
        selectedTrack.id
      );
      if (overlappingNoteInfo == undefined) {
        throw new Error("overlappingNoteInfo is undefined.");
      }
      updateNotesOfOverlappingNoteInfos(overlappingNoteInfo, notes);
      state.overlappingNoteIds = getOverlappingNoteIds(
        state.overlappingNoteInfos
      );
    },
  },

  REMOVE_NOTES: {
    mutation(state, { noteIds }: { noteIds: string[] }) {
      const noteIdsSet = new Set(noteIds);
      const selectedTrack = state.tracks.find(
        (value) => value.id === state.selectedTrackId
      );
      if (selectedTrack == undefined) {
        throw new Error("selectedTrack is undefined.");
      }
      const notes = selectedTrack.notes.filter((value) => {
        return noteIdsSet.has(value.id);
      });
      const overlappingNoteInfo = state.overlappingNoteInfos.get(
        selectedTrack.id
      );
      if (overlappingNoteInfo == undefined) {
        throw new Error("overlappingNoteInfo is undefined.");
      }
      removeNotesFromOverlappingNoteInfos(overlappingNoteInfo, notes);
      state.overlappingNoteIds = getOverlappingNoteIds(
        state.overlappingNoteInfos
      );
      if (
        state.editingLyricNoteId != undefined &&
        noteIdsSet.has(state.editingLyricNoteId)
      ) {
        state.editingLyricNoteId = undefined;
      }
      for (const noteId of noteIds) {
        state.selectedNoteIds.delete(noteId);
      }
      selectedTrack.notes = selectedTrack.notes.filter((value) => {
        return !noteIdsSet.has(value.id);
      });
    },
  },

  SELECT_NOTES: {
    mutation(state, { noteIds }: { noteIds: string[] }) {
      for (const noteId of noteIds) {
        state.selectedNoteIds.add(noteId);
      }
    },
    async action({ getters, commit }, { noteIds }: { noteIds: string[] }) {
      const existingNoteIds = getters.NOTE_IDS;
      const isValidNoteIds = noteIds.every((value) => {
        return existingNoteIds.has(value);
      });
      if (!isValidNoteIds) {
        throw new Error("The note ids are invalid.");
      }
      commit("SELECT_NOTES", { noteIds });
    },
  },

  SELECT_ALL_NOTES: {
    mutation(state) {
      const selectedTrack = state.tracks.find(
        (value) => value.id === state.selectedTrackId
      );
      if (selectedTrack == undefined) {
        throw new Error("selectedTrack is undefined.");
      }
      const allNoteIds = selectedTrack.notes.map((note) => note.id);
      state.selectedNoteIds = new Set(allNoteIds);
    },
    async action({ commit }) {
      commit("SELECT_ALL_NOTES");
    },
  },

  DESELECT_ALL_NOTES: {
    mutation(state) {
      state.editingLyricNoteId = undefined;
      state.selectedNoteIds = new Set();
    },
    async action({ commit }) {
      commit("DESELECT_ALL_NOTES");
    },
  },

  SET_EDITING_LYRIC_NOTE_ID: {
    mutation(state, { noteId }: { noteId?: string }) {
      if (noteId != undefined && !state.selectedNoteIds.has(noteId)) {
        state.selectedNoteIds.clear();
        state.selectedNoteIds.add(noteId);
      }
      state.editingLyricNoteId = noteId;
    },
    async action({ getters, commit }, { noteId }: { noteId?: string }) {
      if (noteId != undefined && !getters.NOTE_IDS.has(noteId)) {
        throw new Error("The note id is invalid.");
      }
      commit("SET_EDITING_LYRIC_NOTE_ID", { noteId });
    },
  },

  SET_PHRASES: {
    mutation(state, { phrases }: { phrases: Map<string, Phrase> }) {
      state.phrases = phrases;
    },
  },

  SET_STATE_TO_PHRASE: {
    mutation(
      state,
      {
        phraseKey,
        phraseState,
      }: { phraseKey: string; phraseState: PhraseState }
    ) {
      const phrase = state.phrases.get(phraseKey);
      if (phrase == undefined) {
        throw new Error("phrase is undefined.");
      }
      phrase.state = phraseState;
    },
  },

  SET_SINGING_GUIDE_KEY_TO_PHRASE: {
    mutation(
      state,
      {
        phraseKey,
        singingGuideKey,
      }: {
        phraseKey: string;
        singingGuideKey: SingingGuideSourceHash | undefined;
      }
    ) {
      const phrase = state.phrases.get(phraseKey);
      if (phrase == undefined) {
        throw new Error("phrase is undefined.");
      }
      phrase.singingGuideKey = singingGuideKey;
    },
  },

  SET_SINGING_VOICE_KEY_TO_PHRASE: {
    mutation(
      state,
      {
        phraseKey,
        singingVoiceKey,
      }: {
        phraseKey: string;
        singingVoiceKey: SingingVoiceSourceHash | undefined;
      }
    ) {
      const phrase = state.phrases.get(phraseKey);
      if (phrase == undefined) {
        throw new Error("phrase is undefined.");
      }
      phrase.singingVoiceKey = singingVoiceKey;
    },
  },

  SET_SINGING_GUIDE: {
    mutation(
      state,
      {
        singingGuideKey,
        singingGuide,
      }: { singingGuideKey: SingingGuideSourceHash; singingGuide: SingingGuide }
    ) {
      state.singingGuides.set(singingGuideKey, singingGuide);
    },
  },

  DELETE_SINGING_GUIDE: {
    mutation(
      state,
      { singingGuideKey }: { singingGuideKey: SingingGuideSourceHash }
    ) {
      state.singingGuides.delete(singingGuideKey);
    },
  },

  SET_SELECTED_TRACK: {
    mutation(state, { trackId }: { trackId: TrackId }) {
      state.selectedTrackId = trackId;
      state.selectedNoteIds.clear();
    },
    async action({ commit }, { trackId }) {
      commit("SET_SELECTED_TRACK", { trackId });
    },
  },

  SELECTED_TRACK: {
    getter(state) {
      const selectedTrack = state.tracks.find(
        (value) => value.id === state.selectedTrackId
      );
      if (selectedTrack == undefined) {
        throw new Error("selectedTrack is undefined.");
      }
      return selectedTrack;
    },
  },

  SET_SNAP_TYPE: {
    mutation(state, { snapType }) {
      state.sequencerSnapType = snapType;
    },
    async action({ state, commit }, { snapType }) {
      const tpqn = state.tpqn;
      if (!isValidSnapType(snapType, tpqn)) {
        throw new Error("The snap type is invalid.");
      }
      commit("SET_SNAP_TYPE", { snapType });
    },
  },

  SET_ZOOM_X: {
    mutation(state, { zoomX }: { zoomX: number }) {
      state.sequencerZoomX = zoomX;
    },
    async action({ commit }, { zoomX }) {
      commit("SET_ZOOM_X", {
        zoomX,
      });
    },
  },

  SET_ZOOM_Y: {
    mutation(state, { zoomY }: { zoomY: number }) {
      state.sequencerZoomY = zoomY;
    },
    async action({ commit }, { zoomY }) {
      commit("SET_ZOOM_Y", {
        zoomY,
      });
    },
  },

  TICK_TO_SECOND: {
    getter: (state) => (position) => {
      return tickToSecond(position, state.tempos, state.tpqn);
    },
  },

  SECOND_TO_TICK: {
    getter: (state) => (time) => {
      return secondToTick(time, state.tempos, state.tpqn);
    },
  },

  GET_PLAYHEAD_POSITION: {
    getter: (state, getters) => () => {
      if (!transport) {
        throw new Error("transport is undefined.");
      }
      if (state.nowPlaying) {
        playheadPosition.value = getters.SECOND_TO_TICK(transport.time);
      }
      return playheadPosition.value;
    },
  },

  SET_PLAYHEAD_POSITION: {
    async action({ getters }, { position }: { position: number }) {
      if (!transport) {
        throw new Error("transport is undefined.");
      }
      playheadPosition.value = position;
      transport.time = getters.TICK_TO_SECOND(position);
    },
  },

  ADD_PLAYHEAD_POSITION_CHANGE_LISTENER: {
    async action(_, { listener }: { listener: (position: number) => void }) {
      playheadPosition.addValueChangeListener(listener);
    },
  },

  REMOVE_PLAYHEAD_POSITION_CHANGE_LISTENER: {
    async action(_, { listener }: { listener: (position: number) => void }) {
      playheadPosition.removeValueChangeListener(listener);
    },
  },

  SET_PLAYBACK_STATE: {
    mutation(state, { nowPlaying }) {
      state.nowPlaying = nowPlaying;
    },
  },

  SING_PLAY_AUDIO: {
    async action({ state, getters, commit }) {
      if (state.nowPlaying) {
        return;
      }
      if (!transport) {
        throw new Error("transport is undefined.");
      }
      commit("SET_PLAYBACK_STATE", { nowPlaying: true });

      transport.start();
      animationTimer.start(() => {
        playheadPosition.value = getters.GET_PLAYHEAD_POSITION();
      });
    },
  },

  SING_STOP_AUDIO: {
    async action({ state, getters, commit }) {
      if (!state.nowPlaying) {
        return;
      }
      if (!transport) {
        throw new Error("transport is undefined.");
      }
      commit("SET_PLAYBACK_STATE", { nowPlaying: false });

      transport.stop();
      animationTimer.stop();
      playheadPosition.value = getters.GET_PLAYHEAD_POSITION();
    },
  },

  SET_VOLUME: {
    mutation(state, { volume }) {
      state.volume = volume;
      if (!globalChannelStrip) {
        throw new Error("globalChannelStrip is undefined.");
      }
      globalChannelStrip.volume = volume;
    },
    async action({ commit }, { volume }) {
      commit("SET_VOLUME", { volume });
    },
  },

  PLAY_PREVIEW_SOUND: {
    async action(
      { getters },
      { noteNumber, duration }: { noteNumber: number; duration?: number }
    ) {
      if (!previewSynth || !previewChannelStrip) {
        throw new Error("previewSynth or previewChannelStrip is undefined.");
      }
      const selectedTrack = getters.SELECTED_TRACK;
      previewChannelStrip.volume = selectedTrack.volume;
      previewChannelStrip.pan = selectedTrack.pan;
      previewSynth.noteOn("immediately", noteNumber, duration);
    },
  },

  STOP_PREVIEW_SOUND: {
    async action({ getters }, { noteNumber }: { noteNumber: number }) {
      if (!previewSynth || !previewChannelStrip) {
        throw new Error("previewSynth or previewChannelStrip is undefined.");
      }
      const selectedTrack = getters.SELECTED_TRACK;
      previewChannelStrip.volume = selectedTrack.volume;
      previewChannelStrip.pan = selectedTrack.pan;
      previewSynth.noteOff("immediately", noteNumber);
    },
  },

  SET_IS_DRAG: {
    mutation(state, { isDrag }: { isDrag: boolean }) {
      state.isDrag = isDrag;
    },
    async action({ commit }, { isDrag }) {
      commit("SET_IS_DRAG", {
        isDrag,
      });
    },
  },

  SET_START_RENDERING_REQUESTED: {
    mutation(state, { startRenderingRequested }) {
      state.startRenderingRequested = startRenderingRequested;
    },
  },

  SET_STOP_RENDERING_REQUESTED: {
    mutation(state, { stopRenderingRequested }) {
      state.stopRenderingRequested = stopRenderingRequested;
    },
  },

  SET_NOW_RENDERING: {
    mutation(state, { nowRendering }) {
      state.nowRendering = nowRendering;
    },
  },

  /**
   * レンダリングを行う。レンダリング中だった場合は停止して再レンダリングする。
   */
  RENDER: {
    async action({ state, getters, commit, dispatch }) {
<<<<<<< HEAD
      const searchPhrases = async (
        singer: Singer | undefined,
        keyRangeAdjustment: number,
        volumeRangeAdjustment: number,
        tpqn: number,
        tempos: Tempo[],
        notes: Note[],
        trackId: TrackId
      ) => {
=======
      const searchPhrases = async (notes: Note[]) => {
>>>>>>> e6ee7e5e
        const foundPhrases = new Map<string, Phrase>();
        let phraseNotes: Note[] = [];
        for (let noteIndex = 0; noteIndex < notes.length; noteIndex++) {
          const note = notes[noteIndex];

          phraseNotes.push(note);

          // ノートが途切れていたら別のフレーズにする
          const currentNoteEnd = note.position + note.duration;
          const nextNoteStart =
            noteIndex + 1 < notes.length ? notes[noteIndex + 1].position : null;
          if (
            noteIndex === notes.length - 1 ||
            nextNoteStart == null ||
            currentNoteEnd !== nextNoteStart
          ) {
            const notesHash = await calculateNotesHash(phraseNotes);
            foundPhrases.set(notesHash, {
              notes: phraseNotes,
<<<<<<< HEAD
              trackId,
            };
            const hash = await generatePhraseHash(params);
            foundPhrases.set(hash, {
              ...params,
              startTicks: phraseFirstNote.position,
              endTicks: phraseLastNote.position + phraseLastNote.duration,
=======
>>>>>>> e6ee7e5e
              state: "WAITING_TO_BE_RENDERED",
            });

            phraseNotes = [];
          }
        }
        return foundPhrases;
      };

      const fetchQuery = async (
        engineId: EngineId,
        notes: Note[],
        tempos: Tempo[],
        tpqn: number,
        keyRangeAdjustment: number,
        frameRate: number,
        restDurationSeconds: number
      ) => {
        const restFrameLength = Math.round(restDurationSeconds * frameRate);
        const notesForRequestToEngine: NoteForRequestToEngine[] = [];

        // 先頭に休符を追加
        notesForRequestToEngine.push({
          key: undefined,
          frameLength: restFrameLength,
          lyric: "",
        });
        // ノートを変換
        const firstNoteOnTime = tickToSecond(notes[0].position, tempos, tpqn);
        let frame = 0;
        for (const note of notes) {
          const noteOffTime = tickToSecond(
            note.position + note.duration,
            tempos,
            tpqn
          );
          const noteOffFrame = Math.round(
            (noteOffTime - firstNoteOnTime) * frameRate
          );
          const noteFrameLength = Math.max(1, noteOffFrame - frame);
          // トランスポーズする
          const key = note.noteNumber - keyRangeAdjustment;
          notesForRequestToEngine.push({
            key,
            frameLength: noteFrameLength,
            lyric: note.lyric,
          });
          frame += noteFrameLength;
        }
        // 末尾に休符を追加
        notesForRequestToEngine.push({
          key: undefined,
          frameLength: restFrameLength,
          lyric: "",
        });

        try {
          if (!getters.IS_ENGINE_READY(engineId)) {
            throw new Error("Engine not ready.");
          }
          const instance = await dispatch("INSTANTIATE_ENGINE_CONNECTOR", {
            engineId,
          });
          return await instance.invoke(
            "singFrameAudioQuerySingFrameAudioQueryPost"
          )({
            score: { notes: notesForRequestToEngine },
            speaker: 6000, // TODO: 設定できるようにする
          });
        } catch (error) {
          const lyrics = notesForRequestToEngine
            .map((value) => value.lyric)
            .join("");
          logger.error(
            `Failed to fetch FrameAudioQuery. Lyrics of score are "${lyrics}".`,
            error
          );
          throw error;
        }
      };

      const getPhonemes = (frameAudioQuery: FrameAudioQuery) => {
        return frameAudioQuery.phonemes.map((value) => value.phoneme).join(" ");
      };

      const shiftGuidePitch = (
        pitchShift: number,
        frameAudioQuery: FrameAudioQuery
      ) => {
        frameAudioQuery.f0 = frameAudioQuery.f0.map((value) => {
          return value * Math.pow(2, pitchShift / 12);
        });
      };

      const scaleGuideVolume = (
        volumeRangeAdjustment: number,
        frameAudioQuery: FrameAudioQuery
      ) => {
        frameAudioQuery.volume = frameAudioQuery.volume.map((value) => {
          return value * decibelToLinear(volumeRangeAdjustment);
        });
      };

      const calcStartTime = (
        notes: Note[],
        tempos: Tempo[],
        tpqn: number,
        restDurationSeconds: number
      ) => {
        let startTime = tickToSecond(notes[0].position, tempos, tpqn);
        startTime -= restDurationSeconds;
        return startTime;
      };

      const synthesize = async (singer: Singer, query: FrameAudioQuery) => {
        if (!getters.IS_ENGINE_READY(singer.engineId)) {
          throw new Error("Engine not ready.");
        }

        try {
          const instance = await dispatch("INSTANTIATE_ENGINE_CONNECTOR", {
            engineId: singer.engineId,
          });
          return await instance.invoke("frameSynthesisFrameSynthesisPost")({
            frameAudioQuery: query,
            speaker: singer.styleId,
          });
        } catch (error) {
          const phonemes = query.phonemes
            .map((value) => value.phoneme)
            .join(" ");
          logger.error(
            `Failed to synthesis. Phonemes are "${phonemes}".`,
            error
          );
          throw error;
        }
      };

      const getAudioSourceNode = (sequence: Sequence) => {
        if (sequence.type === "note") {
          return sequence.instrument.output;
        } else if (sequence.type === "audio") {
          return sequence.audioPlayer.output;
        } else {
          throw new Error("Unknown type of sequence.");
        }
      };

      // NOTE: 型推論でawaitの前か後かが考慮されないので、関数を介して取得する（型がbooleanになるようにする）
      const startRenderingRequested = () => state.startRenderingRequested;
      const stopRenderingRequested = () => state.stopRenderingRequested;

      const render = async () => {
<<<<<<< HEAD
        if (!audioContext || !transport) {
          throw new Error("audioContext or transport is undefined.");
        }
        const audioContextRef = audioContext;
        const transportRef = transport;

        const allFoundPhrases = new Map<string, Phrase>();
        for (const track of state.tracks) {
          // レンダリング中に変更される可能性のあるデータをコピーする
          // 重なっているノートの削除も行う
          const tpqn = state.tpqn;
          const tempos = state.tempos.map((value) => ({ ...value }));
          const singer = track.singer ? { ...track.singer } : undefined;
          const keyRangeAdjustment = track.keyRangeAdjustment;
          const volumeRangeAdjustment = track.volumeRangeAdjustment;
          const notes = track.notes
            .map((value) => ({ ...value }))
            .filter((value) => !state.overlappingNoteIds.has(value.id));

          // フレーズを更新する
          const foundPhrases = await searchPhrases(
            singer,
            keyRangeAdjustment,
            volumeRangeAdjustment,
            tpqn,
            tempos,
            notes,
            track.id
          );
          for (const [hash, phrase] of foundPhrases) {
            const phraseKey = hash;
            allFoundPhrases.set(phraseKey, phrase);
            if (!state.phrases.has(phraseKey)) {
              commit("SET_PHRASE", { phraseKey, phrase });

              // フレーズ追加時の処理
              const noteEvents = generateNoteEvents(
                phrase.notes,
                phrase.tempos,
                phrase.tpqn
              );
              const polySynth = new PolySynth(audioContextRef);
              polySynth.output.connect(channelStrips.get(phrase.trackId).input);
              const noteSequence: NoteSequence = {
                type: "note",
                instrument: polySynth,
                noteEvents,
              };
              transportRef.addSequence(noteSequence);
              phraseDataMap.set(phraseKey, {
                source: polySynth,
                sequence: noteSequence,
              });
            }
          }
        }
        for (const key of state.phrases.keys()) {
          if (!allFoundPhrases.has(key)) {
            commit("DELETE_PHRASE", { phraseKey: key });

            // フレーズ削除時の処理
            const phraseData = phraseDataMap.get(key);
            if (!phraseData) {
              throw new Error("phraseData is undefined");
            }
            if (phraseData.sequence) {
              transportRef.removeSequence(phraseData.sequence);
=======
        if (!audioContext) {
          throw new Error("audioContext is undefined.");
        }
        if (!transport) {
          throw new Error("transport is undefined.");
        }
        if (!channelStrip) {
          throw new Error("channelStrip is undefined.");
        }
        const audioContextRef = audioContext;
        const transportRef = transport;
        const channelStripRef = channelStrip;
        const trackRef = getters.SELECTED_TRACK;

        // レンダリング中に変更される可能性のあるデータをコピーする
        // 重なっているノートの削除も行う
        const tpqn = state.tpqn;
        const tempos = state.tempos.map((value) => ({ ...value }));
        const singerAndFrameRate = trackRef.singer
          ? {
              singer: { ...trackRef.singer },
              frameRate:
                state.engineManifests[trackRef.singer.engineId].frameRate,
            }
          : undefined;
        const keyRangeAdjustment = trackRef.keyRangeAdjustment;
        const volumeRangeAdjustment = trackRef.volumeRangeAdjustment;
        const notes = trackRef.notes
          .map((value) => ({ ...value }))
          .filter((value) => !state.overlappingNoteIds.has(value.id));
        const restDurationSeconds = 1; // 前後の休符の長さはとりあえず1秒に設定

        // フレーズを更新する

        const foundPhrases = await searchPhrases(notes);

        for (const [phraseKey, phrase] of state.phrases) {
          const notesHash = phraseKey;
          if (!foundPhrases.has(notesHash)) {
            // 歌い方と歌声を削除する
            if (phrase.singingGuideKey != undefined) {
              commit("DELETE_SINGING_GUIDE", {
                singingGuideKey: phrase.singingGuideKey,
              });
            }
            if (phrase.singingVoiceKey != undefined) {
              singingVoices.delete(phrase.singingVoiceKey);
            }

            // 音源とシーケンスの接続を解除して削除する
            const sequence = sequences.get(phraseKey);
            if (sequence) {
              getAudioSourceNode(sequence).disconnect();
              transportRef.removeSequence(sequence);
              sequences.delete(phraseKey);
            }
          }
        }

        const phrases = new Map<string, Phrase>();

        for (const [notesHash, foundPhrase] of foundPhrases) {
          const phraseKey = notesHash;
          const existingPhrase = state.phrases.get(phraseKey);
          if (!existingPhrase) {
            // 新しいフレーズの場合
            phrases.set(phraseKey, foundPhrase);
            continue;
          }

          // すでに存在するフレーズの場合
          // 再レンダリングする必要があるかどうかをチェックする
          // シンガーが未設定の場合、とりあえず常に再レンダリングする
          // 音声合成を行う必要がある場合、現在フレーズに設定されている歌声を削除する
          // 歌い方の推論も行う必要がある場合、現在フレーズに設定されている歌い方を削除する
          // TODO: リファクタリングする
          const phrase = { ...existingPhrase };
          if (!singerAndFrameRate || phrase.state === "COULD_NOT_RENDER") {
            if (phrase.singingGuideKey != undefined) {
              commit("DELETE_SINGING_GUIDE", {
                singingGuideKey: phrase.singingGuideKey,
              });
              phrase.singingGuideKey = undefined;
            }
            if (phrase.singingVoiceKey != undefined) {
              singingVoices.delete(phrase.singingVoiceKey);
              phrase.singingVoiceKey = undefined;
            }
          } else {
            if (phrase.singingGuideKey != undefined) {
              const calculatedHash = await calculateSingingGuideSourceHash({
                engineId: singerAndFrameRate.singer.engineId,
                tpqn,
                tempos,
                notes: phrase.notes,
                keyRangeAdjustment,
                volumeRangeAdjustment,
                frameRate: singerAndFrameRate.frameRate,
                restDurationSeconds,
              });
              const hash = phrase.singingGuideKey;
              if (hash !== calculatedHash) {
                commit("DELETE_SINGING_GUIDE", {
                  singingGuideKey: phrase.singingGuideKey,
                });
                phrase.singingGuideKey = undefined;
                if (phrase.singingVoiceKey != undefined) {
                  singingVoices.delete(phrase.singingVoiceKey);
                  phrase.singingVoiceKey = undefined;
                }
              }
            }
            if (
              phrase.singingGuideKey != undefined &&
              phrase.singingVoiceKey != undefined
            ) {
              const singingGuide = state.singingGuides.get(
                phrase.singingGuideKey
              );
              if (singingGuide == undefined) {
                throw new Error("singingGuide is undefined.");
              }
              const calculatedHash = await calculateSingingVoiceSourceHash({
                singer: singerAndFrameRate.singer,
                frameAudioQuery: singingGuide.query,
              });
              const hash = phrase.singingVoiceKey;
              if (hash !== calculatedHash) {
                singingVoices.delete(phrase.singingVoiceKey);
                phrase.singingVoiceKey = undefined;
              }
>>>>>>> e6ee7e5e
            }
          }
          if (
            phrase.singingGuideKey == undefined ||
            phrase.singingVoiceKey == undefined
          ) {
            phrase.state = "WAITING_TO_BE_RENDERED";
          }

          phrases.set(phraseKey, phrase);
        }

        commit("SET_PHRASES", { phrases });

        logger.info("Phrases updated.");

        // 各フレーズのレンダリングを行う

        const phrasesToBeRendered = new Map(
          [...state.phrases.entries()].filter(([, phrase]) => {
            return phrase.state === "WAITING_TO_BE_RENDERED";
          })
        );
        for (const [phraseKey, phrase] of phrasesToBeRendered) {
          // シーケンスが存在する場合、シーケンスの接続を解除して削除する
          // TODO: ピッチを編集したときは行わないようにする

          const sequence = sequences.get(phraseKey);
          if (sequence) {
            getAudioSourceNode(sequence).disconnect();
            transportRef.removeSequence(sequence);
            sequences.delete(phraseKey);
          }

          // シーケンスが存在しない場合、ノートシーケンスを作成してプレビュー音が鳴るようにする

          if (!sequences.has(phraseKey)) {
            const noteEvents = generateNoteEvents(phrase.notes, tempos, tpqn);
            const polySynth = new PolySynth(audioContextRef);
            const noteSequence: NoteSequence = {
              type: "note",
              instrument: polySynth,
              noteEvents,
            };
            polySynth.output.connect(channelStripRef.input);
            transportRef.addSequence(noteSequence);
            sequences.set(phraseKey, noteSequence);
          }
        }
        while (phrasesToBeRendered.size > 0) {
          if (startRenderingRequested() || stopRenderingRequested()) {
            return;
          }
          const [phraseKey, phrase] = selectPriorPhrase(
            phrasesToBeRendered,
            playheadPosition.value
          );
          phrasesToBeRendered.delete(phraseKey);

          // シンガーが未設定の場合は、歌い方の生成や音声合成は行わない

          if (!singerAndFrameRate) {
            commit("SET_STATE_TO_PHRASE", {
              phraseKey,
              phraseState: "PLAYABLE",
            });
            continue;
          }

          commit("SET_STATE_TO_PHRASE", {
            phraseKey,
            phraseState: "NOW_RENDERING",
          });

          try {
            // 歌い方が存在する場合、歌い方を取得する
            // 歌い方が存在しない場合、キャッシュがあれば取得し、なければ歌い方を生成する

            let singingGuide: SingingGuide | undefined;
            if (phrase.singingGuideKey != undefined) {
              singingGuide = state.singingGuides.get(phrase.singingGuideKey);
              if (!singingGuide) {
                throw new Error("singingGuide is undefined.");
              }
            } else {
              const singingGuideSourceHash =
                await calculateSingingGuideSourceHash({
                  engineId: singerAndFrameRate.singer.engineId,
                  tpqn,
                  tempos,
                  notes: phrase.notes,
                  keyRangeAdjustment,
                  volumeRangeAdjustment,
                  frameRate: singerAndFrameRate.frameRate,
                  restDurationSeconds,
                });

              const singingGuideKey = singingGuideSourceHash;
              const cachedSingingGuide = singingGuideCache.get(singingGuideKey);
              if (cachedSingingGuide) {
                singingGuide = cachedSingingGuide;

                logger.info(`Loaded singing guide from cache.`);
              } else {
                const frameAudioQuery = await fetchQuery(
                  singerAndFrameRate.singer.engineId,
                  phrase.notes,
                  tempos,
                  tpqn,
                  keyRangeAdjustment,
                  singerAndFrameRate.frameRate,
                  restDurationSeconds
                );

                const phonemes = getPhonemes(frameAudioQuery);
                logger.info(
                  `Fetched frame audio query. Phonemes are "${phonemes}".`
                );

                shiftGuidePitch(keyRangeAdjustment, frameAudioQuery);
                scaleGuideVolume(volumeRangeAdjustment, frameAudioQuery);

                const startTime = calcStartTime(
                  phrase.notes,
                  tempos,
                  tpqn,
                  restDurationSeconds
                );

                singingGuide = {
                  query: frameAudioQuery,
                  frameRate: singerAndFrameRate.frameRate,
                  startTime,
                };

                singingGuideCache.set(singingGuideKey, singingGuide);
              }
              commit("SET_SINGING_GUIDE", { singingGuideKey, singingGuide });
              commit("SET_SINGING_GUIDE_KEY_TO_PHRASE", {
                phraseKey,
                singingGuideKey,
              });
<<<<<<< HEAD
              throw error;
            });

            const phonemes = getPhonemes(frameAudioQuery);
            info(`Fetched frame audio query. Phonemes are "${phonemes}".`);

            shiftGuidePitch(phrase.keyRangeAdjustment, frameAudioQuery);
            scaleGuideVolume(phrase.volumeRangeAdjustment, frameAudioQuery);
=======
            }
>>>>>>> e6ee7e5e

            // 歌声のキャッシュがあれば取得し、なければ音声合成を行う

            let singingVoice: SingingVoice | undefined;

            const singingVoiceSourceHash =
              await calculateSingingVoiceSourceHash({
                singer: singerAndFrameRate.singer,
                frameAudioQuery: singingGuide.query,
              });

            const singingVoiceKey = singingVoiceSourceHash;
            const cachedSingingVoice = singingVoiceCache.get(singingVoiceKey);
            if (cachedSingingVoice) {
              singingVoice = cachedSingingVoice;

              logger.info(`Loaded singing voice from cache.`);
            } else {
              const blob = await synthesize(
                singerAndFrameRate.singer,
                singingGuide.query
              );

              logger.info(`Synthesized.`);

              singingVoice = { blob };
              singingVoiceCache.set(singingVoiceKey, singingVoice);
            }
            singingVoices.set(singingVoiceKey, singingVoice);
            commit("SET_SINGING_VOICE_KEY_TO_PHRASE", {
              phraseKey,
              singingVoiceKey,
            });

<<<<<<< HEAD
            // 音源とシーケンスを作成し直して、再接続する
            if (phraseData.sequence) {
              transportRef.removeSequence(phraseData.sequence);
=======
            // シーケンスが存在する場合、シーケンスの接続を解除して削除する

            const sequence = sequences.get(phraseKey);
            if (sequence) {
              getAudioSourceNode(sequence).disconnect();
              transportRef.removeSequence(sequence);
              sequences.delete(phraseKey);
>>>>>>> e6ee7e5e
            }

            // オーディオシーケンスを作成して接続する

            const audioEvents = await generateAudioEvents(
              audioContextRef,
              singingGuide.startTime,
              singingVoice.blob
            );
            const audioPlayer = new AudioPlayer(audioContextRef);
            const audioSequence: AudioSequence = {
              type: "audio",
              audioPlayer,
              audioEvents,
            };

            audioPlayer.output.connect(channelStrips.get(phrase.trackId).input);
            transportRef.addSequence(audioSequence);
            sequences.set(phraseKey, audioSequence);

            commit("SET_STATE_TO_PHRASE", {
              phraseKey,
              phraseState: "PLAYABLE",
            });
          } catch (error) {
            commit("SET_STATE_TO_PHRASE", {
              phraseKey,
              phraseState: "COULD_NOT_RENDER",
            });
            throw error;
          }
        }
      };

      commit("SET_START_RENDERING_REQUESTED", {
        startRenderingRequested: true,
      });
      if (state.nowRendering) {
        return;
      }

      commit("SET_NOW_RENDERING", { nowRendering: true });
      try {
        while (startRenderingRequested()) {
          commit("SET_START_RENDERING_REQUESTED", {
            startRenderingRequested: false,
          });
          await render();
          if (stopRenderingRequested()) {
            break;
          }
        }
      } catch (error) {
        logger.error("render error", error);
        throw error;
      } finally {
        commit("SET_STOP_RENDERING_REQUESTED", {
          stopRenderingRequested: false,
        });
        commit("SET_NOW_RENDERING", { nowRendering: false });
      }
    },
  },

  /**
   * レンダリング停止をリクエストし、停止するまで待機する。
   */
  STOP_RENDERING: {
    action: createUILockAction(async ({ state, commit }) => {
      if (state.nowRendering) {
        logger.info("Waiting for rendering to stop...");
        commit("SET_STOP_RENDERING_REQUESTED", {
          stopRenderingRequested: true,
        });
        await createPromiseThatResolvesWhen(() => !state.nowRendering);
        logger.info("Rendering stopped.");
      }
    }),
  },

  IMPORT_MIDI_FILE: {
    action: createUILockAction(
      async (
        { dispatch },
        { filePath, trackIndex = 0 }: { filePath: string; trackIndex: number }
      ) => {
        const convertPosition = (
          position: number,
          sourceTpqn: number,
          targetTpqn: number
        ) => {
          return Math.round(position * (targetTpqn / sourceTpqn));
        };

        const convertDuration = (
          startPosition: number,
          endPosition: number,
          sourceTpqn: number,
          targetTpqn: number
        ) => {
          const convertedEndPosition = convertPosition(
            endPosition,
            sourceTpqn,
            targetTpqn
          );
          const convertedStartPosition = convertPosition(
            startPosition,
            sourceTpqn,
            targetTpqn
          );
          return Math.max(1, convertedEndPosition - convertedStartPosition);
        };

        const getTopNotes = (notes: Note[]) => {
          const topNotes: Note[] = [];
          for (const note of notes) {
            if (topNotes.length === 0) {
              topNotes.push(note);
              continue;
            }
            const topNote = topNotes[topNotes.length - 1];
            const topNoteEndPos = topNote.position + topNote.duration;
            if (topNoteEndPos <= note.position) {
              topNotes.push(note);
              continue;
            }
            if (topNote.noteNumber < note.noteNumber) {
              topNotes.pop();
              topNotes.push(note);
            }
          }
          return topNotes;
        };

        const removeDuplicateTempos = (tempos: Tempo[]) => {
          return tempos.filter((value, index, array) => {
            return (
              index === array.length - 1 ||
              value.position !== array[index + 1].position
            );
          });
        };

        const removeDuplicateTimeSignatures = (
          timeSignatures: TimeSignature[]
        ) => {
          return timeSignatures.filter((value, index, array) => {
            return (
              index === array.length - 1 ||
              value.measureNumber !== array[index + 1].measureNumber
            );
          });
        };

        // NOTE: トラック選択のために一度ファイルを読み込んでいるので、Midiを渡すなどでもよさそう
        const midiData = getValueOrThrow(
          await window.backend.readFile({ filePath })
        );
        const midi = new Midi(midiData);
        const midiTpqn = midi.header.ppq;
        const midiTempos = [...midi.header.tempos];
        const midiTimeSignatures = [...midi.header.timeSignatures];

        const midiNotes = [...midi.tracks[trackIndex].notes];

        midiTempos.sort((a, b) => a.ticks - b.ticks);
        midiTimeSignatures.sort((a, b) => a.ticks - b.ticks);
        midiNotes.sort((a, b) => a.ticks - b.ticks);

        const tpqn = DEFAULT_TPQN;

        let notes = midiNotes.map((value): Note => {
          return {
            id: uuidv4(),
            position: convertPosition(value.ticks, midiTpqn, tpqn),
            duration: convertDuration(
              value.ticks,
              value.ticks + value.durationTicks,
              midiTpqn,
              tpqn
            ),
            noteNumber: value.midi,
            lyric: getDoremiFromNoteNumber(value.midi),
          };
        });
        // ノートの重なりを考慮して、一番音が高いノート（トップノート）のみインポートする
        notes = getTopNotes(notes);

        let tempos = midiTempos.map((value): Tempo => {
          return {
            position: convertPosition(value.ticks, midiTpqn, tpqn),
            bpm: round(value.bpm, 2),
          };
        });
        tempos.unshift({
          position: 0,
          bpm: DEFAULT_BPM,
        });
        tempos = removeDuplicateTempos(tempos);

        let timeSignatures: TimeSignature[] = [];
        let tsPosition = 0;
        let measureNumber = 1;
        for (let i = 0; i < midiTimeSignatures.length; i++) {
          const midiTs = midiTimeSignatures[i];
          const beats = midiTs.timeSignature[0];
          const beatType = midiTs.timeSignature[1];
          timeSignatures.push({ measureNumber, beats, beatType });
          if (i < midiTimeSignatures.length - 1) {
            const nextTsTicks = midiTimeSignatures[i + 1].ticks;
            const nextTsPos = convertPosition(nextTsTicks, midiTpqn, tpqn);
            const tsDuration = nextTsPos - tsPosition;
            const measureDuration = getMeasureDuration(beats, beatType, tpqn);
            tsPosition = nextTsPos;
            measureNumber += tsDuration / measureDuration;
          }
        }
        timeSignatures.unshift({
          measureNumber: 1,
          beats: DEFAULT_BEATS,
          beatType: DEFAULT_BEAT_TYPE,
        });
        timeSignatures = removeDuplicateTimeSignatures(timeSignatures);

        tempos.splice(1, tempos.length - 1); // TODO: 複数テンポに対応したら削除
        timeSignatures.splice(1, timeSignatures.length - 1); // TODO: 複数拍子に対応したら削除

        await dispatch("SET_SCORE", {
          score: {
            tpqn,
            tempos,
            timeSignatures,
            notes: [notes],
          },
        });
      }
    ),
  },

  IMPORT_MUSICXML_FILE: {
    action: createUILockAction(
      async ({ dispatch }, { filePath }: { filePath?: string }) => {
        if (!filePath) {
          filePath = await window.backend.showImportFileDialog({
            title: "MusicXML読み込み",
            name: "MusicXML",
            extensions: ["musicxml", "xml"],
          });
          if (!filePath) return;
        }

        let xmlStr = new TextDecoder("utf-8").decode(
          getValueOrThrow(await window.backend.readFile({ filePath }))
        );
        if (xmlStr.indexOf("\ufffd") > -1) {
          xmlStr = new TextDecoder("shift-jis").decode(
            getValueOrThrow(await window.backend.readFile({ filePath }))
          );
        }

        const tpqn = DEFAULT_TPQN;
        const tempos: Tempo[] = [
          {
            position: 0,
            bpm: DEFAULT_BPM,
          },
        ];
        const timeSignatures: TimeSignature[] = [
          {
            measureNumber: 1,
            beats: DEFAULT_BEATS,
            beatType: DEFAULT_BEAT_TYPE,
          },
        ];
        const notes: Note[] = [];

        let divisions = 1;
        let position = 0;
        let measureNumber = 1;
        let measurePosition = 0;
        let measureDuration = getMeasureDuration(
          timeSignatures[0].beats,
          timeSignatures[0].beatType,
          tpqn
        );
        let tieStartNote: Note | undefined;

        const getChild = (element: Element | undefined, tagName: string) => {
          if (element) {
            for (const childElement of element.children) {
              if (childElement.tagName === tagName) {
                return childElement;
              }
            }
          }
          return undefined;
        };

        const getValueAsNumber = (element: Element) => {
          const value = Number(element.textContent);
          if (Number.isNaN(value)) {
            throw new Error("The value is invalid.");
          }
          return value;
        };

        const getAttributeAsNumber = (
          element: Element,
          qualifiedName: string
        ) => {
          const value = Number(element.getAttribute(qualifiedName));
          if (Number.isNaN(value)) {
            throw new Error("The value is invalid.");
          }
          return value;
        };

        const getStepNumber = (stepElement: Element) => {
          const stepNumberDict: { [key: string]: number } = {
            C: 0,
            D: 2,
            E: 4,
            F: 5,
            G: 7,
            A: 9,
            B: 11,
          };
          const stepChar = stepElement.textContent;
          if (stepChar == null) {
            throw new Error("The value is invalid.");
          }
          return stepNumberDict[stepChar];
        };

        const getDuration = (durationElement: Element) => {
          const duration = getValueAsNumber(durationElement);
          return Math.round((tpqn * duration) / divisions);
        };

        const getTie = (elementThatMayBeTied: Element) => {
          let tie: boolean | undefined;
          for (const childElement of elementThatMayBeTied.children) {
            if (
              childElement.tagName === "tie" ||
              childElement.tagName === "tied"
            ) {
              const tieType = childElement.getAttribute("type");
              if (tieType === "start") {
                tie = true;
              } else if (tieType === "stop") {
                tie = false;
              } else {
                throw new Error("The value is invalid.");
              }
            }
          }
          return tie;
        };

        const parseSound = (soundElement: Element) => {
          if (!soundElement.hasAttribute("tempo")) {
            return;
          }
          if (tempos.length !== 0) {
            const lastTempo = tempos[tempos.length - 1];
            if (lastTempo.position === position) {
              tempos.pop();
            }
          }
          const tempo = getAttributeAsNumber(soundElement, "tempo");
          tempos.push({
            position: position,
            bpm: round(tempo, 2),
          });
        };

        const parseDirection = (directionElement: Element) => {
          for (const childElement of directionElement.children) {
            if (childElement.tagName === "sound") {
              parseSound(childElement);
            }
          }
        };

        const parseDivisions = (divisionsElement: Element) => {
          divisions = getValueAsNumber(divisionsElement);
        };

        const parseTime = (timeElement: Element) => {
          const beatsElement = getChild(timeElement, "beats");
          if (!beatsElement) {
            throw new Error("beats element does not exist.");
          }
          const beatTypeElement = getChild(timeElement, "beat-type");
          if (!beatTypeElement) {
            throw new Error("beat-type element does not exist.");
          }
          const beats = getValueAsNumber(beatsElement);
          const beatType = getValueAsNumber(beatTypeElement);
          measureDuration = getMeasureDuration(beats, beatType, tpqn);
          if (timeSignatures.length !== 0) {
            const lastTimeSignature = timeSignatures[timeSignatures.length - 1];
            if (lastTimeSignature.measureNumber === measureNumber) {
              timeSignatures.pop();
            }
          }
          timeSignatures.push({
            measureNumber,
            beats,
            beatType,
          });
        };

        const parseAttributes = (attributesElement: Element) => {
          for (const childElement of attributesElement.children) {
            if (childElement.tagName === "divisions") {
              parseDivisions(childElement);
            } else if (childElement.tagName === "time") {
              parseTime(childElement);
            } else if (childElement.tagName === "sound") {
              parseSound(childElement);
            }
          }
        };

        const parseNote = (noteElement: Element) => {
          // TODO: ノートの重なり・和音を考慮していないので、
          //       それらが存在する場合でも読み込めるようにする

          const durationElement = getChild(noteElement, "duration");
          if (!durationElement) {
            throw new Error("duration element does not exist.");
          }
          let duration = getDuration(durationElement);
          let noteEnd = position + duration;
          const measureEnd = measurePosition + measureDuration;
          if (noteEnd > measureEnd) {
            // 小節に収まらない場合、ノートの長さを変えて小節に収まるようにする
            duration = measureEnd - position;
            noteEnd = position + duration;
          }

          if (getChild(noteElement, "rest")) {
            position += duration;
            return;
          }

          const pitchElement = getChild(noteElement, "pitch");
          if (!pitchElement) {
            throw new Error("pitch element does not exist.");
          }
          const octaveElement = getChild(pitchElement, "octave");
          if (!octaveElement) {
            throw new Error("octave element does not exist.");
          }
          const stepElement = getChild(pitchElement, "step");
          if (!stepElement) {
            throw new Error("step element does not exist.");
          }
          const alterElement = getChild(pitchElement, "alter");

          const octave = getValueAsNumber(octaveElement);
          const stepNumber = getStepNumber(stepElement);
          let noteNumber = 12 * (octave + 1) + stepNumber;
          if (alterElement) {
            noteNumber += getValueAsNumber(alterElement);
          }

          const lyricElement = getChild(noteElement, "lyric");
          const lyric = getChild(lyricElement, "text")?.textContent ?? "";

          let tie = getTie(noteElement);
          for (const childElement of noteElement.children) {
            if (childElement.tagName === "notations") {
              tie = getTie(childElement);
            }
          }

          const note: Note = {
            id: uuidv4(),
            position,
            duration,
            noteNumber,
            lyric,
          };

          if (tieStartNote) {
            if (tie === false) {
              tieStartNote.duration = noteEnd - tieStartNote.position;
              notes.push(tieStartNote);
              tieStartNote = undefined;
            }
          } else {
            if (tie === true) {
              tieStartNote = note;
            } else {
              notes.push(note);
            }
          }
          position += duration;
        };

        const parseMeasure = (measureElement: Element) => {
          measurePosition = position;
          measureNumber = getAttributeAsNumber(measureElement, "number");
          for (const childElement of measureElement.children) {
            if (childElement.tagName === "direction") {
              parseDirection(childElement);
            } else if (childElement.tagName === "sound") {
              parseSound(childElement);
            } else if (childElement.tagName === "attributes") {
              parseAttributes(childElement);
            } else if (childElement.tagName === "note") {
              if (position < measurePosition + measureDuration) {
                parseNote(childElement);
              }
            }
          }
          const measureEnd = measurePosition + measureDuration;
          if (position !== measureEnd) {
            tieStartNote = undefined;
            position = measureEnd;
          }
        };

        const parsePart = (partElement: Element) => {
          for (const childElement of partElement.children) {
            if (childElement.tagName === "measure") {
              parseMeasure(childElement);
            }
          }
        };

        const parseMusicXml = (xmlStr: string) => {
          const parser = new DOMParser();
          const dom = parser.parseFromString(xmlStr, "application/xml");
          const partElements = dom.getElementsByTagName("part");
          if (partElements.length === 0) {
            throw new Error("part element does not exist.");
          }
          // TODO: UIで読み込むパートを選択できるようにする
          parsePart(partElements[0]);
        };

        parseMusicXml(xmlStr);

        tempos.splice(1, tempos.length - 1); // TODO: 複数テンポに対応したら削除
        timeSignatures.splice(1, timeSignatures.length - 1); // TODO: 複数拍子に対応したら削除

        await dispatch("SET_SCORE", {
          score: {
            tpqn,
            tempos,
            timeSignatures,
            notes: [notes],
          },
        });
      }
    ),
  },

  IMPORT_UST_FILE: {
    action: createUILockAction(
      async ({ dispatch }, { filePath }: { filePath?: string }) => {
        // USTファイルの読み込み
        if (!filePath) {
          filePath = await window.backend.showImportFileDialog({
            title: "UST読み込み",
            name: "UST",
            extensions: ["ust"],
          });
          if (!filePath) return;
        }
        // ファイルの読み込み
        const fileData = getValueOrThrow(
          await window.backend.readFile({ filePath })
        );

        // ファイルフォーマットに応じてエンコーディングを変える
        // UTF-8とShiftJISの2種類に対応
        let ustData;
        try {
          ustData = new TextDecoder("utf-8").decode(fileData);
          // ShiftJISの場合はShiftJISでデコードし直す
          if (ustData.includes("\ufffd")) {
            ustData = new TextDecoder("shift-jis").decode(fileData);
          }
        } catch (error) {
          throw new Error("Failed to decode UST file.", { cause: error });
        }
        if (!ustData || typeof ustData !== "string") {
          throw new Error("Failed to decode UST file.");
        }

        // 初期化
        const tpqn = DEFAULT_TPQN;
        const tempos: Tempo[] = [
          {
            position: 0,
            bpm: DEFAULT_BPM,
          },
        ];
        const timeSignatures: TimeSignature[] = [
          {
            measureNumber: 1,
            beats: DEFAULT_BEATS,
            beatType: DEFAULT_BEAT_TYPE,
          },
        ];
        const notes: Note[] = [];

        // USTファイルのセクションをパース
        const parseSection = (section: string): { [key: string]: string } => {
          const sectionNameMatch = section.match(/\[(.+)\]/);
          if (!sectionNameMatch) {
            throw new Error("UST section name not found");
          }
          const params = section.split(/[\r\n]+/).reduce((acc, line) => {
            const [key, value] = line.split("=");
            if (key && value) {
              acc[key] = value;
            }
            return acc;
          }, {} as { [key: string]: string });
          return {
            ...params,
            sectionName: sectionNameMatch[1],
          };
        };

        // セクションを分割
        const sections = ustData.split(/^(?=\[)/m);
        // ポジション
        let position = 0;
        // セクションごとに処理
        sections.forEach((section) => {
          const params = parseSection(section);
          // SETTINGセクション
          if (params.sectionName === "#SETTING") {
            const tempo = Number(params["Tempo"]);
            if (tempo) tempos[0].bpm = tempo;
          }
          // ノートセクション
          // #以降に数字の場合はノートセクション ex: #0, #0000
          if (params.sectionName.match(/^#\d+$/)) {
            // テンポ変更があれば追加
            const tempo = Number(params["Tempo"]);
            if (tempo) tempos.push({ position, bpm: tempo });
            const noteNumber = Number(params["NoteNum"]);
            const duration = Number(params["Length"]);
            // 歌詞の前に連続音が含まれている場合は除去
            const lyric = params["Lyric"].includes(" ")
              ? params["Lyric"].split(" ")[1]
              : params["Lyric"];
            // 休符であればポジションを進めるのみ
            if (lyric === "R") {
              position += duration;
            } else {
              // それ以外の場合はノートを追加
              notes.push({
                id: uuidv4(),
                position,
                duration,
                noteNumber,
                lyric,
              });
              position += duration;
            }
          }
        });

        await dispatch("SET_SCORE", {
          score: {
            tpqn,
            tempos,
            timeSignatures,
            notes: [notes],
          },
        });
      }
    ),
  },

  SET_NOW_AUDIO_EXPORTING: {
    mutation(state, { nowAudioExporting }) {
      state.nowAudioExporting = nowAudioExporting;
    },
  },

  SET_CANCELLATION_OF_AUDIO_EXPORT_REQUESTED: {
    mutation(state, { cancellationOfAudioExportRequested }) {
      state.cancellationOfAudioExportRequested =
        cancellationOfAudioExportRequested;
    },
  },

  EXPORT_WAVE_FILE: {
    action: createUILockAction(
      async ({ state, getters, commit, dispatch }, { filePath }) => {
        const generateDefaultSongFileName = () => {
          const projectName = getters.PROJECT_NAME;
          if (projectName) {
            return projectName.split(".")[0] + ".wav";
          }

          const singer = getters.SELECTED_TRACK.singer;
          if (singer) {
            const singerName = getters.CHARACTER_INFO(
              singer.engineId,
              singer.styleId
            )?.metas.speakerName;
            if (singerName) {
              const notes = getters.SELECTED_TRACK.notes.slice(0, 5);
              const beginningPartLyrics = notes
                .map((note) => note.lyric)
                .join("");
              return sanitizeFileName(
                `${singerName}_${beginningPartLyrics}.wav`
              );
            }
          }

          return "Untitled.wav";
        };

        const exportWaveFile = async (): Promise<SaveResultObject> => {
          const fileName = generateDefaultSongFileName();
          const numberOfChannels = 2;
          const sampleRate = 48000; // TODO: 設定できるようにする
          const withLimiter = false; // TODO: 設定できるようにする

          const renderDuration = calcRenderDuration(
            state.tracks,
            getters.TICK_TO_SECOND
          );

          if (state.nowPlaying) {
            await dispatch("SING_STOP_AUDIO");
          }

          if (state.savingSetting.fixedExportEnabled) {
            filePath = path.join(state.savingSetting.fixedExportDir, fileName);
          } else {
            filePath ??= await window.backend.showAudioSaveDialog({
              title: "音声を保存",
              defaultPath: fileName,
            });
          }
          if (!filePath) {
            return { result: "CANCELED", path: "" };
          }

          if (state.savingSetting.avoidOverwrite) {
            let tail = 1;
            const name = filePath.slice(0, filePath.length - 4);
            while (await window.backend.checkFileExists(filePath)) {
              filePath = name + "[" + tail.toString() + "]" + ".wav";
              tail += 1;
            }
          }

          if (state.nowRendering) {
            await createPromiseThatResolvesWhen(() => {
              return (
                !state.nowRendering || state.cancellationOfAudioExportRequested
              );
            });
            if (state.cancellationOfAudioExportRequested) {
              return { result: "CANCELED", path: "" };
            }
          }

          const offlineAudioContext = new OfflineAudioContext(
            numberOfChannels,
            sampleRate * renderDuration,
            sampleRate
          );
          const offlineTransport = new OfflineTransport();
          const globalChannelStrip = new ChannelStrip(offlineAudioContext);
          const limiter = withLimiter
            ? new Limiter(offlineAudioContext)
            : undefined;
          const clipper = new Clipper(offlineAudioContext);
          const tracksShouldPlay = shouldPlay(state.tracks);

<<<<<<< HEAD
          for (const track of state.tracks) {
            const channelStrip = new ChannelStrip(offlineAudioContext);
            channelStrip.volume = track.volume;
            channelStrip.pan = track.pan;
            channelStrip.mute = !tracksShouldPlay[track.id];
            channelStrip.output.connect(globalChannelStrip.input);

            await setupAudioEvents(
              offlineAudioContext,
              channelStrip,
              offlineTransport,
              [...state.phrases].flatMap(([phraseKey, phrase]) => {
                if (phrase.trackId !== track.id) {
                  return [];
                }
                const phraseData = phraseDataMap.get(phraseKey);
                if (!phraseData) {
                  throw new Error("phraseData is undefined");
                }
                if (!phraseData.blob) {
                  return [];
                }
                return [
                  {
                    phrase,
                    blob: phraseData.blob,
                  },
                ];
              })
            );
=======
          for (const phrase of state.phrases.values()) {
            if (
              phrase.singingGuideKey == undefined ||
              phrase.singingVoiceKey == undefined ||
              phrase.state !== "PLAYABLE"
            ) {
              continue;
            }
            const singingGuide = state.singingGuides.get(
              phrase.singingGuideKey
            );
            const singingVoice = singingVoices.get(phrase.singingVoiceKey);
            if (!singingGuide) {
              throw new Error("singingGuide is undefined");
            }
            if (!singingVoice) {
              throw new Error("singingVoice is undefined");
            }
            // TODO: この辺りの処理を共通化する
            const audioEvents = await generateAudioEvents(
              offlineAudioContext,
              singingGuide.startTime,
              singingVoice.blob
            );
            const audioPlayer = new AudioPlayer(offlineAudioContext);
            const audioSequence: AudioSequence = {
              type: "audio",
              audioPlayer,
              audioEvents,
            };
            audioPlayer.output.connect(channelStrip.input);
            offlineTransport.addSequence(audioSequence);
>>>>>>> e6ee7e5e
          }
          globalChannelStrip.volume = 1;
          if (limiter) {
            globalChannelStrip.output.connect(limiter.input);
            limiter.output.connect(clipper.input);
          } else {
            globalChannelStrip.output.connect(clipper.input);
          }
          clipper.output.connect(offlineAudioContext.destination);

          // スケジューリングを行い、オフラインレンダリングを実行
          // TODO: オフラインレンダリング後にメモリーがきちんと開放されるか確認する
          offlineTransport.schedule(0, renderDuration);
          const audioBuffer = await offlineAudioContext.startRendering();
          const waveFileData = convertToWavFileData(audioBuffer);

          try {
            await window.backend
              .writeFile({
                filePath,
                buffer: waveFileData,
              })
              .then(getValueOrThrow);
          } catch (e) {
            logger.error("Failed to exoprt the wav file.", e);
            if (e instanceof ResultError) {
              return {
                result: "WRITE_ERROR",
                path: filePath,
                errorMessage: generateWriteErrorMessage(e),
              };
            }
            return {
              result: "UNKNOWN_ERROR",
              path: filePath,
              errorMessage:
                (e instanceof Error ? e.message : String(e)) ||
                "不明なエラーが発生しました。",
            };
          }

          return { result: "SUCCESS", path: filePath };
        };

        commit("SET_NOW_AUDIO_EXPORTING", { nowAudioExporting: true });
        try {
          const result = await exportWaveFile();
          dispatch("SHOW_NOTIFY_AND_NOT_SHOW_AGAIN_BUTTON", {
            message: `音声を書き出しました`,
            tipName: "notifyOnGenerate",
          });

          return result;
        } finally {
          commit("SET_CANCELLATION_OF_AUDIO_EXPORT_REQUESTED", {
            cancellationOfAudioExportRequested: false,
          });
          commit("SET_NOW_AUDIO_EXPORTING", { nowAudioExporting: false });
        }
      }
    ),
  },

  EXPORT_WAVE_FILE_PARAOUT: {
    action: createUILockAction(
      async ({ state, getters, dispatch, commit }, { dirPath }) => {
        // TODO: EXPORT_WAVE_FILEと共通化できるはずなので共通化する
        const exportWaveFile = async (): Promise<SaveResultObject> => {
          const numberOfChannels = 2;
          const sampleRate = 48000; // TODO: 設定できるようにする
          const withLimiter = false; // TODO: 設定できるようにする

          const renderDuration = calcRenderDuration(
            state.tracks,
            getters.TICK_TO_SECOND
          );

          if (state.nowPlaying) {
            await dispatch("SING_STOP_AUDIO");
          }

          if (state.savingSetting.fixedExportEnabled) {
            dirPath = state.savingSetting.fixedExportDir;
          } else {
            dirPath ??= await window.backend.showSaveDirectoryDialog({
              title: "音声を保存",
            });
          }
          if (!dirPath) {
            return { result: "CANCELED", path: "" };
          }

          if (state.nowRendering) {
            await createPromiseThatResolvesWhen(() => {
              return (
                !state.nowRendering || state.cancellationOfAudioExportRequested
              );
            });
            if (state.cancellationOfAudioExportRequested) {
              return { result: "CANCELED", path: "" };
            }
          }

          for (const [i, track] of state.tracks.entries()) {
            const offlineAudioContext = new OfflineAudioContext(
              numberOfChannels,
              sampleRate * renderDuration,
              sampleRate
            );
            const offlineTransport = new OfflineTransport();
            const globalChannelStrip = new ChannelStrip(offlineAudioContext);
            const limiter = withLimiter
              ? new Limiter(offlineAudioContext)
              : undefined;
            const clipper = new Clipper(offlineAudioContext);
            const tracksShouldPlay = shouldPlay(state.tracks);

            const channelStrip = new ChannelStrip(offlineAudioContext);
            channelStrip.volume = track.volume;
            channelStrip.pan = track.pan;
            channelStrip.mute = !tracksShouldPlay[track.id];
            channelStrip.output.connect(globalChannelStrip.input);

            await setupAudioEvents(
              offlineAudioContext,
              channelStrip,
              offlineTransport,
              [...state.phrases].flatMap(([phraseKey, phrase]) => {
                if (phrase.trackId !== track.id) {
                  return [];
                }
                const phraseData = phraseDataMap.get(phraseKey);
                if (!phraseData) {
                  throw new Error("phraseData is undefined");
                }
                if (!phraseData.blob) {
                  return [];
                }
                return [
                  {
                    phrase,
                    blob: phraseData.blob,
                  },
                ];
              })
            );
            globalChannelStrip.volume = 1;
            if (limiter) {
              globalChannelStrip.output.connect(limiter.input);
              limiter.output.connect(clipper.input);
            } else {
              globalChannelStrip.output.connect(clipper.input);
            }
            clipper.output.connect(offlineAudioContext.destination);

            // スケジューリングを行い、オフラインレンダリングを実行
            // TODO: オフラインレンダリング後にメモリーがきちんと開放されるか確認する
            offlineTransport.schedule(0, renderDuration);
            const audioBuffer = await offlineAudioContext.startRendering();
            const waveFileData = convertToWavFileData(audioBuffer);

            const filePath = path.join(
              dirPath,
              // TODO: 設定可能にする
              (i + 1).toString().padStart(3, "0") + ".wav"
            );

            try {
              await window.backend
                .writeFile({
                  filePath,
                  buffer: waveFileData,
                })
                .then(getValueOrThrow);
            } catch (e) {
              window.backend.logError(e);
              if (e instanceof ResultError) {
                return {
                  result: "WRITE_ERROR",
                  path: filePath,
                  errorMessage: generateWriteErrorMessage(e),
                };
              }
              return {
                result: "UNKNOWN_ERROR",
                path: filePath,
                errorMessage:
                  (e instanceof Error ? e.message : String(e)) ||
                  "不明なエラーが発生しました。",
              };
            }
          }
          return { result: "SUCCESS", path: dirPath };
        };

        commit("SET_NOW_AUDIO_EXPORTING", { nowAudioExporting: true });
        try {
          const result = await exportWaveFile();
          dispatch("SHOW_NOTIFY_AND_NOT_SHOW_AGAIN_BUTTON", {
            message: `音声を書き出しました`,
            tipName: "notifyOnGenerate",
          });

          return result;
        } finally {
          commit("SET_CANCELLATION_OF_AUDIO_EXPORT_REQUESTED", {
            cancellationOfAudioExportRequested: false,
          });
          commit("SET_NOW_AUDIO_EXPORTING", { nowAudioExporting: false });
        }
      }
    ),
  },

  CANCEL_AUDIO_EXPORT: {
    async action({ state, commit }) {
      if (!state.nowAudioExporting) {
        logger.warn("CANCEL_AUDIO_EXPORT on !nowAudioExporting");
        return;
      }
      commit("SET_CANCELLATION_OF_AUDIO_EXPORT_REQUESTED", {
        cancellationOfAudioExportRequested: true,
      });
    },
  },

  COPY_NOTES_TO_CLIPBOARD: {
    async action({ state, getters }) {
      const currentTrack = getters.SELECTED_TRACK;
      const noteIds = state.selectedNoteIds;
      // ノートが選択されていない場合は何もしない
      if (noteIds.size === 0) {
        return;
      }
      // 選択されたノートのみをコピーする
      const selectedNotes = currentTrack.notes
        .filter((note: Note) => noteIds.has(note.id))
        .map((note: Note) => {
          // idのみコピーしない
          const { id, ...noteWithoutId } = note;
          return noteWithoutId;
        });
      // ノートをJSONにシリアライズしてクリップボードにコピーする
      const serializedNotes = JSON.stringify(selectedNotes);
      // クリップボードにテキストとしてコピーする
      // NOTE: Electronのclipboardも使用する必要ある？
      await navigator.clipboard.writeText(serializedNotes);
      logger.info("Copied to clipboard.", serializedNotes);
    },
  },

  COMMAND_CUT_NOTES_TO_CLIPBOARD: {
    async action({ dispatch }) {
      await dispatch("COPY_NOTES_TO_CLIPBOARD");
      await dispatch("COMMAND_REMOVE_SELECTED_NOTES");
    },
  },

  COMMAND_PASTE_NOTES_FROM_CLIPBOARD: {
    async action({ commit, state, getters, dispatch }) {
      // クリップボードからテキストを読み込む
      let clipboardText;
      try {
        clipboardText = await navigator.clipboard.readText();
      } catch (error) {
        throw new Error("Failed to read the clipboard text.", {
          cause: error,
        });
      }

      // クリップボードのテキストをJSONとしてパースする(失敗した場合はエラーを返す)
      let notes;
      try {
        notes = noteSchema
          .omit({ id: true })
          .array()
          .parse(JSON.parse(clipboardText));
      } catch (error) {
        throw new Error("Failed to parse the clipboard text as JSON.", {
          cause: error,
        });
      }

      // パースしたJSONのノートの位置を現在の再生位置に合わせてクオンタイズして貼り付ける
      const currentPlayheadPosition = getters.GET_PLAYHEAD_POSITION();
      const firstNotePosition = notes[0].position;
      // TODO: クオンタイズの処理を共通化する
      const snapType = state.sequencerSnapType;
      const tpqn = state.tpqn;
      const snapTicks = getNoteDuration(snapType, tpqn);
      const notesToPaste: Note[] = notes.map((note) => {
        // 新しい位置を現在の再生位置に合わせて計算する
        const pasteOriginPos =
          Number(note.position) - firstNotePosition + currentPlayheadPosition;
        // クオンタイズ
        const quantizedPastePos =
          Math.round(pasteOriginPos / snapTicks) * snapTicks;
        return {
          id: uuidv4(),
          position: quantizedPastePos,
          duration: Number(note.duration),
          noteNumber: Number(note.noteNumber),
          lyric: String(note.lyric),
        };
      });
      const pastedNoteIds = notesToPaste.map((note) => note.id);
      // ノートを追加してレンダリングする
      commit("COMMAND_ADD_NOTES", { notes: notesToPaste });
      dispatch("RENDER");
      // 貼り付けたノートを選択する
      commit("DESELECT_ALL_NOTES");
      commit("SELECT_NOTES", { noteIds: pastedNoteIds });
    },
  },

  COMMAND_QUANTIZE_SELECTED_NOTES: {
    action({ state, commit, getters, dispatch }) {
      const currentTrack = getters.SELECTED_TRACK;
      const selectedNotes = currentTrack.notes.filter((note: Note) => {
        return state.selectedNoteIds.has(note.id);
      });
      // TODO: クオンタイズの処理を共通化する
      const snapType = state.sequencerSnapType;
      const tpqn = state.tpqn;
      const snapTicks = getNoteDuration(snapType, tpqn);
      const quantizedNotes = selectedNotes.map((note: Note) => {
        const quantizedPosition =
          Math.round(note.position / snapTicks) * snapTicks;
        return { ...note, position: quantizedPosition };
      });
      commit("COMMAND_UPDATE_NOTES", { notes: quantizedNotes });
      dispatch("RENDER");
    },
  },

  CREATE_TRACK: {
    mutation(state, { singer }) {
      const track: Track = {
        ...createInitialTrack(),
        singer,
      };
      state.tracks.push(track);
      state.overlappingNoteInfos.set(track.id, new Map());
    },
  },

  SET_TRACK_PAN: {
    mutation(state, { trackId, pan }) {
      const track = state.tracks.find((track) => track.id === trackId);
      if (!track) {
        throw new Error("The track is not found.");
      }

      track.pan = pan;
      channelStrips.get(trackId).pan = pan;
    },
    action({ commit }, { trackId, pan }) {
      commit("SET_TRACK_PAN", { trackId, pan });
    },
  },

  SET_TRACK_VOLUME: {
    mutation(state, { trackId, volume }) {
      const track = state.tracks.find((track) => track.id === trackId);
      if (!track) {
        throw new Error("The track is not found.");
      }

      track.volume = volume;
      channelStrips.get(trackId).volume = volume;
    },
    action({ commit }, { trackId, volume }) {
      commit("SET_TRACK_VOLUME", { trackId, volume });
    },
  },

  SET_TRACK_MUTE: {
    mutation(state, { trackId, mute }) {
      const track = state.tracks.find((track) => track.id === trackId);
      if (!track) {
        throw new Error("The track is not found.");
      }

      track.mute = mute;
      updateTrackMute(shouldPlay(state.tracks));
    },
    action({ commit }, { trackId, mute }) {
      commit("SET_TRACK_MUTE", { trackId, mute });
    },
  },

  SET_TRACK_SOLO: {
    mutation(state, { trackId, solo }) {
      const track = state.tracks.find((track) => track.id === trackId);
      if (!track) {
        throw new Error("The track is not found.");
      }

      track.solo = solo;
      updateTrackMute(shouldPlay(state.tracks));
    },
    action({ commit }, { trackId, solo }) {
      commit("SET_TRACK_SOLO", { trackId, solo });
    },
  },

  DELETE_TRACK: {
    mutation(state, { trackId }) {
      state.tracks = state.tracks.filter((track) => track.id !== trackId);
      state.overlappingNoteInfos.delete(trackId);
      if (state.selectedTrackId === trackId) {
        state.selectedTrackId = state.tracks[0].id;
      }
      channelStrips.delete(trackId);
    },
  },

  REORDER_TRACKS: {
    mutation(state, { trackIds }) {
      const newTracks: Track[] = [];
      for (const trackId of trackIds) {
        const track = state.tracks.find((track) => track.id === trackId);
        if (!track) {
          throw new Error(`Unknown trackId: ${trackId}`);
        }
        newTracks.push(track);
      }
      state.tracks = newTracks;
    },
  },
});

export const singingCommandStoreState: SingingCommandStoreState = {};

export const singingCommandStore = transformCommandStore(
  createPartialStore<SingingCommandStoreTypes>({
    COMMAND_SET_SINGER: {
      mutation(draft, { singer, trackId }) {
        singingStore.mutations.SET_SINGER(draft, { singer, trackId });
      },
      async action({ dispatch, commit }, { singer, trackId }) {
        dispatch("SETUP_SINGER", { singer });
        commit("COMMAND_SET_SINGER", { singer, trackId });

        dispatch("RENDER");
      },
    },
    COMMAND_SET_KEY_RANGE_ADJUSTMENT: {
      mutation(draft, { keyRangeAdjustment, trackId }) {
        singingStore.mutations.SET_KEY_RANGE_ADJUSTMENT(draft, {
          keyRangeAdjustment,
          trackId,
        });
      },
      async action({ dispatch, commit }, { keyRangeAdjustment, trackId }) {
        if (!isValidKeyRangeAdjustment(keyRangeAdjustment)) {
          throw new Error("The keyRangeAdjustment is invalid.");
        }
        commit("COMMAND_SET_KEY_RANGE_ADJUSTMENT", {
          trackId,
          keyRangeAdjustment,
        });

        dispatch("RENDER");
      },
    },
    COMMAND_SET_VOLUME_RANGE_ADJUSTMENT: {
      mutation(draft, { trackId, volumeRangeAdjustment }) {
        singingStore.mutations.SET_VOLUME_RANGE_ADJUSTMENT(draft, {
          volumeRangeAdjustment,
          trackId,
        });
      },
      async action({ dispatch, commit }, { volumeRangeAdjustment, trackId }) {
        if (!isValidvolumeRangeAdjustment(volumeRangeAdjustment)) {
          throw new Error("The volumeRangeAdjustment is invalid.");
        }
        commit("COMMAND_SET_VOLUME_RANGE_ADJUSTMENT", {
          volumeRangeAdjustment,
          trackId,
        });

        dispatch("RENDER");
      },
    },
    COMMAND_SET_TEMPO: {
      mutation(draft, { tempo }) {
        singingStore.mutations.SET_TEMPO(draft, { tempo });
      },
      // テンポを設定する。既に同じ位置にテンポが存在する場合は置き換える。
      action(
        { state, getters, commit, dispatch },
        { tempo }: { tempo: Tempo }
      ) {
        if (!transport) {
          throw new Error("transport is undefined.");
        }
        if (!isValidTempo(tempo)) {
          throw new Error("The tempo is invalid.");
        }
        if (state.nowPlaying) {
          playheadPosition.value = getters.SECOND_TO_TICK(transport.time);
        }
        tempo.bpm = round(tempo.bpm, 2);
        commit("COMMAND_SET_TEMPO", { tempo });
        transport.time = getters.TICK_TO_SECOND(playheadPosition.value);

        dispatch("RENDER");
      },
    },
    COMMAND_REMOVE_TEMPO: {
      mutation(draft, { position }) {
        singingStore.mutations.REMOVE_TEMPO(draft, { position });
      },
      // テンポを削除する。先頭のテンポの場合はデフォルトのテンポに置き換える。
      action(
        { state, getters, commit, dispatch },
        { position }: { position: number }
      ) {
        const exists = state.tempos.some((value) => {
          return value.position === position;
        });
        if (!exists) {
          throw new Error("The tempo does not exist.");
        }
        if (!transport) {
          throw new Error("transport is undefined.");
        }
        if (state.nowPlaying) {
          playheadPosition.value = getters.SECOND_TO_TICK(transport.time);
        }
        commit("COMMAND_REMOVE_TEMPO", { position });
        transport.time = getters.TICK_TO_SECOND(playheadPosition.value);

        dispatch("RENDER");
      },
    },
    COMMAND_SET_TIME_SIGNATURE: {
      mutation(draft, { timeSignature }) {
        singingStore.mutations.SET_TIME_SIGNATURE(draft, { timeSignature });
      },
      // 拍子を設定する。既に同じ位置に拍子が存在する場合は置き換える。
      action({ commit }, { timeSignature }: { timeSignature: TimeSignature }) {
        if (!isValidTimeSignature(timeSignature)) {
          throw new Error("The time signature is invalid.");
        }
        commit("COMMAND_SET_TIME_SIGNATURE", { timeSignature });
      },
    },
    COMMAND_REMOVE_TIME_SIGNATURE: {
      mutation(draft, { measureNumber }) {
        singingStore.mutations.REMOVE_TIME_SIGNATURE(draft, { measureNumber });
      },
      // 拍子を削除する。先頭の拍子の場合はデフォルトの拍子に置き換える。
      action({ state, commit }, { measureNumber }: { measureNumber: number }) {
        const exists = state.timeSignatures.some((value) => {
          return value.measureNumber === measureNumber;
        });
        if (!exists) {
          throw new Error("The time signature does not exist.");
        }
        commit("COMMAND_REMOVE_TIME_SIGNATURE", { measureNumber });
      },
    },
    COMMAND_ADD_NOTES: {
      mutation(draft, { notes }) {
        singingStore.mutations.ADD_NOTES(draft, { notes });
      },
      action({ getters, commit, dispatch }, { notes }: { notes: Note[] }) {
        const existingNoteIds = getters.NOTE_IDS;
        const isValidNotes = notes.every((value) => {
          return !existingNoteIds.has(value.id) && isValidNote(value);
        });
        if (!isValidNotes) {
          throw new Error("The notes are invalid.");
        }
        commit("COMMAND_ADD_NOTES", { notes });

        dispatch("RENDER");
      },
    },
    COMMAND_UPDATE_NOTES: {
      mutation(draft, { notes }) {
        singingStore.mutations.UPDATE_NOTES(draft, { notes });
      },
      action({ getters, commit, dispatch }, { notes }: { notes: Note[] }) {
        const existingNoteIds = getters.NOTE_IDS;
        const isValidNotes = notes.every((value) => {
          return existingNoteIds.has(value.id) && isValidNote(value);
        });
        if (!isValidNotes) {
          throw new Error("The notes are invalid.");
        }
        commit("COMMAND_UPDATE_NOTES", { notes });

        dispatch("RENDER");
      },
    },
    COMMAND_REMOVE_NOTES: {
      mutation(draft, { noteIds }) {
        singingStore.mutations.REMOVE_NOTES(draft, { noteIds });
      },
      action({ getters, commit, dispatch }, { noteIds }) {
        const existingNoteIds = getters.NOTE_IDS;
        const isValidNoteIds = noteIds.every((value) => {
          return existingNoteIds.has(value);
        });
        if (!isValidNoteIds) {
          throw new Error("The note ids are invalid.");
        }
        commit("COMMAND_REMOVE_NOTES", { noteIds });

        dispatch("RENDER");
      },
    },

    COMMAND_REMOVE_SELECTED_NOTES: {
      action({ state, commit, dispatch }) {
        commit("COMMAND_REMOVE_NOTES", { noteIds: [...state.selectedNoteIds] });

        dispatch("RENDER");
      },
    },

    COMMAND_CREATE_TRACK: {
      mutation(draft, { singer }) {
        singingStore.mutations.CREATE_TRACK(draft, { singer });
      },
      action({ commit }, { singer }) {
        commit("COMMAND_CREATE_TRACK", { singer });
      },
    },

    COMMAND_DELETE_TRACK: {
      mutation(draft, { trackId }) {
        singingStore.mutations.DELETE_TRACK(draft, { trackId });
      },
      action({ commit }, { trackId }) {
        commit("COMMAND_DELETE_TRACK", { trackId });
      },
    },

    COMMAND_REORDER_TRACKS: {
      mutation(draft, { trackIds }) {
        singingStore.mutations.REORDER_TRACKS(draft, { trackIds });
      },
      action({ commit }, { trackIds }) {
        commit("COMMAND_REORDER_TRACKS", { trackIds });
      },
    },

    COMMAND_SET_TRACK_PAN: {
      mutation(state, { trackId, pan }) {
        singingStore.mutations.SET_TRACK_PAN(state, { trackId, pan });
      },
      action({ commit }, { trackId, pan }) {
        commit("COMMAND_SET_TRACK_PAN", { trackId, pan });
      },
    },

    COMMAND_SET_TRACK_VOLUME: {
      mutation(state, { trackId, volume }) {
        singingStore.mutations.SET_TRACK_VOLUME(state, { trackId, volume });
      },
      action({ commit }, { trackId, volume }) {
        commit("COMMAND_SET_TRACK_VOLUME", { trackId, volume });
      },
    },

    COMMAND_SET_TRACK_MUTE: {
      mutation(draft, { trackId, mute }) {
        singingStore.mutations.SET_TRACK_MUTE(draft, { trackId, mute });
      },
      action({ commit }, { trackId, mute }) {
        commit("COMMAND_SET_TRACK_MUTE", { trackId, mute });
      },
    },

    COMMAND_SET_TRACK_SOLO: {
      mutation(draft, { trackId, solo }) {
        singingStore.mutations.SET_TRACK_SOLO(draft, { trackId, solo });
      },
      action({ commit }, { trackId, solo }) {
        commit("COMMAND_SET_TRACK_SOLO", { trackId, solo });
      },
    },
  }),
  "song"
);<|MERGE_RESOLUTION|>--- conflicted
+++ resolved
@@ -1,6 +1,7 @@
 import path from "path";
 import { Midi } from "@tonejs/midi";
 import { v4 as uuidv4 } from "uuid";
+import { toRaw } from "vue";
 import { createPartialStore } from "./vuex";
 import { createUILockAction } from "./ui";
 import {
@@ -17,14 +18,11 @@
   Phrase,
   PhraseState,
   transformCommandStore,
-<<<<<<< HEAD
   Track,
-=======
   SingingGuide,
   SingingVoice,
   SingingGuideSourceHash,
   SingingVoiceSourceHash,
->>>>>>> e6ee7e5e
 } from "./type";
 import { sanitizeFileName } from "./utility";
 import { EngineId, TrackId } from "@/type/preload";
@@ -58,16 +56,13 @@
   isValidvolumeRangeAdjustment,
   secondToTick,
   tickToSecond,
-<<<<<<< HEAD
   shouldPlay,
   convertToWavFileData,
   calcRenderDuration,
-=======
   calculateNotesHash,
   calculateSingingGuideSourceHash,
   calculateSingingVoiceSourceHash,
   decibelToLinear,
->>>>>>> e6ee7e5e
 } from "@/sing/domain";
 import {
   DEFAULT_BEATS,
@@ -142,27 +137,11 @@
   clipper.output.connect(audioContext.destination);
 }
 
-<<<<<<< HEAD
-const updateTrackMute = (shouldPlay: Record<TrackId, boolean>) => {
-  for (const [trackId, channelStrip] of channelStrips) {
-    channelStrip.mute = !shouldPlay[trackId];
-  }
-};
-
-type PhraseData = {
-  blob?: Blob;
-  source?: Instrument | AudioPlayer; // ひとまずPhraseDataに持たせる
-  sequence?: Sequence; // ひとまずPhraseDataに持たせる
-};
-
-=======
->>>>>>> e6ee7e5e
 const playheadPosition = new FrequentlyUpdatedState(0);
 const singingVoices = new Map<SingingVoiceSourceHash, SingingVoice>();
 const sequences = new Map<string, Sequence>(); // キーはPhraseKey
 const animationTimer = new AnimationTimer();
 
-<<<<<<< HEAD
 export const createInitialTrack = (): Track => ({
   id: TrackId(uuidv4()),
   singer: undefined,
@@ -174,14 +153,15 @@
   mute: false,
   solo: false,
 });
-=======
 const singingGuideCache = new Map<SingingGuideSourceHash, SingingGuide>();
 const singingVoiceCache = new Map<SingingVoiceSourceHash, SingingVoice>();
 
-// TODO: マルチトラックに対応する
-const selectedTrackIndex = 0;
-
->>>>>>> e6ee7e5e
+const updateTrackMute = (shouldPlay: Record<TrackId, boolean>) => {
+  for (const [trackId, channelStrip] of channelStrips) {
+    channelStrip.mute = !shouldPlay[trackId];
+  }
+};
+
 export const generateSingingStoreInitialScore = () => {
   const track = createInitialTrack();
   return {
@@ -912,19 +892,7 @@
    */
   RENDER: {
     async action({ state, getters, commit, dispatch }) {
-<<<<<<< HEAD
-      const searchPhrases = async (
-        singer: Singer | undefined,
-        keyRangeAdjustment: number,
-        volumeRangeAdjustment: number,
-        tpqn: number,
-        tempos: Tempo[],
-        notes: Note[],
-        trackId: TrackId
-      ) => {
-=======
-      const searchPhrases = async (notes: Note[]) => {
->>>>>>> e6ee7e5e
+      const searchPhrases = async (trackId: TrackId, notes: Note[]) => {
         const foundPhrases = new Map<string, Phrase>();
         let phraseNotes: Note[] = [];
         for (let noteIndex = 0; noteIndex < notes.length; noteIndex++) {
@@ -944,16 +912,7 @@
             const notesHash = await calculateNotesHash(phraseNotes);
             foundPhrases.set(notesHash, {
               notes: phraseNotes,
-<<<<<<< HEAD
               trackId,
-            };
-            const hash = await generatePhraseHash(params);
-            foundPhrases.set(hash, {
-              ...params,
-              startTicks: phraseFirstNote.position,
-              endTicks: phraseLastNote.position + phraseLastNote.duration,
-=======
->>>>>>> e6ee7e5e
               state: "WAITING_TO_BE_RENDERED",
             });
 
@@ -1108,110 +1067,39 @@
       const stopRenderingRequested = () => state.stopRenderingRequested;
 
       const render = async () => {
-<<<<<<< HEAD
-        if (!audioContext || !transport) {
-          throw new Error("audioContext or transport is undefined.");
+        if (!audioContext) {
+          throw new Error("audioContext is undefined.");
+        }
+        if (!transport) {
+          throw new Error("transport is undefined.");
+        }
+        if (!globalChannelStrip) {
+          throw new Error("globalChannelStrip is undefined.");
         }
         const audioContextRef = audioContext;
         const transportRef = transport;
-
-        const allFoundPhrases = new Map<string, Phrase>();
-        for (const track of state.tracks) {
-          // レンダリング中に変更される可能性のあるデータをコピーする
-          // 重なっているノートの削除も行う
-          const tpqn = state.tpqn;
-          const tempos = state.tempos.map((value) => ({ ...value }));
-          const singer = track.singer ? { ...track.singer } : undefined;
-          const keyRangeAdjustment = track.keyRangeAdjustment;
-          const volumeRangeAdjustment = track.volumeRangeAdjustment;
-          const notes = track.notes
-            .map((value) => ({ ...value }))
-            .filter((value) => !state.overlappingNoteIds.has(value.id));
-
-          // フレーズを更新する
-          const foundPhrases = await searchPhrases(
-            singer,
-            keyRangeAdjustment,
-            volumeRangeAdjustment,
-            tpqn,
-            tempos,
-            notes,
-            track.id
-          );
-          for (const [hash, phrase] of foundPhrases) {
-            const phraseKey = hash;
-            allFoundPhrases.set(phraseKey, phrase);
-            if (!state.phrases.has(phraseKey)) {
-              commit("SET_PHRASE", { phraseKey, phrase });
-
-              // フレーズ追加時の処理
-              const noteEvents = generateNoteEvents(
-                phrase.notes,
-                phrase.tempos,
-                phrase.tpqn
-              );
-              const polySynth = new PolySynth(audioContextRef);
-              polySynth.output.connect(channelStrips.get(phrase.trackId).input);
-              const noteSequence: NoteSequence = {
-                type: "note",
-                instrument: polySynth,
-                noteEvents,
-              };
-              transportRef.addSequence(noteSequence);
-              phraseDataMap.set(phraseKey, {
-                source: polySynth,
-                sequence: noteSequence,
-              });
-            }
-          }
-        }
-        for (const key of state.phrases.keys()) {
-          if (!allFoundPhrases.has(key)) {
-            commit("DELETE_PHRASE", { phraseKey: key });
-
-            // フレーズ削除時の処理
-            const phraseData = phraseDataMap.get(key);
-            if (!phraseData) {
-              throw new Error("phraseData is undefined");
-            }
-            if (phraseData.sequence) {
-              transportRef.removeSequence(phraseData.sequence);
-=======
-        if (!audioContext) {
-          throw new Error("audioContext is undefined.");
-        }
-        if (!transport) {
-          throw new Error("transport is undefined.");
-        }
-        if (!channelStrip) {
-          throw new Error("channelStrip is undefined.");
-        }
-        const audioContextRef = audioContext;
-        const transportRef = transport;
-        const channelStripRef = channelStrip;
-        const trackRef = getters.SELECTED_TRACK;
+        const globalChannelStripRef = globalChannelStrip;
 
         // レンダリング中に変更される可能性のあるデータをコピーする
         // 重なっているノートの削除も行う
         const tpqn = state.tpqn;
         const tempos = state.tempos.map((value) => ({ ...value }));
-        const singerAndFrameRate = trackRef.singer
-          ? {
-              singer: { ...trackRef.singer },
-              frameRate:
-                state.engineManifests[trackRef.singer.engineId].frameRate,
-            }
-          : undefined;
-        const keyRangeAdjustment = trackRef.keyRangeAdjustment;
-        const volumeRangeAdjustment = trackRef.volumeRangeAdjustment;
-        const notes = trackRef.notes
-          .map((value) => ({ ...value }))
-          .filter((value) => !state.overlappingNoteIds.has(value.id));
-        const restDurationSeconds = 1; // 前後の休符の長さはとりあえず1秒に設定
-
-        // フレーズを更新する
-
-        const foundPhrases = await searchPhrases(notes);
+        const foundPhrases = new Map<string, Phrase>();
+        const tracks = state.tracks.map((value) =>
+          structuredClone(toRaw(value))
+        );
+
+        for (const track of tracks) {
+          const notes = track.notes
+            .map((value) => ({ ...value }))
+            .filter((value) => !state.overlappingNoteIds.has(value.id));
+
+          // フレーズを更新する
+          const foundPhrasesInTrack = await searchPhrases(track.id, notes);
+          for (const [phraseKey, phrase] of foundPhrasesInTrack) {
+            foundPhrases.set(phraseKey, phrase);
+          }
+        }
 
         for (const [phraseKey, phrase] of state.phrases) {
           const notesHash = phraseKey;
@@ -1254,6 +1142,27 @@
           // 歌い方の推論も行う必要がある場合、現在フレーズに設定されている歌い方を削除する
           // TODO: リファクタリングする
           const phrase = { ...existingPhrase };
+
+          const trackRef = tracks.find((track) => {
+            track.id === phrase.trackId;
+          });
+
+          if (trackRef == undefined) {
+            logger.warn("Track not found.");
+            continue;
+          }
+
+          const singerAndFrameRate = trackRef.singer
+            ? {
+                singer: { ...trackRef.singer },
+                frameRate:
+                  state.engineManifests[trackRef.singer.engineId].frameRate,
+              }
+            : undefined;
+          const keyRangeAdjustment = trackRef.keyRangeAdjustment;
+          const volumeRangeAdjustment = trackRef.volumeRangeAdjustment;
+          const restDurationSeconds = 1; // 前後の休符の長さはとりあえず1秒に設定
+
           if (!singerAndFrameRate || phrase.state === "COULD_NOT_RENDER") {
             if (phrase.singingGuideKey != undefined) {
               commit("DELETE_SINGING_GUIDE", {
@@ -1308,7 +1217,6 @@
                 singingVoices.delete(phrase.singingVoiceKey);
                 phrase.singingVoiceKey = undefined;
               }
->>>>>>> e6ee7e5e
             }
           }
           if (
@@ -1353,7 +1261,7 @@
               instrument: polySynth,
               noteEvents,
             };
-            polySynth.output.connect(channelStripRef.input);
+            polySynth.output.connect(globalChannelStripRef.input);
             transportRef.addSequence(noteSequence);
             sequences.set(phraseKey, noteSequence);
           }
@@ -1367,6 +1275,23 @@
             playheadPosition.value
           );
           phrasesToBeRendered.delete(phraseKey);
+
+          const trackRef = tracks.find((track) => track.id === phrase.trackId);
+          if (trackRef == undefined) {
+            logger.warn("Track not found.");
+            continue;
+          }
+
+          const singerAndFrameRate = trackRef.singer
+            ? {
+                singer: { ...trackRef.singer },
+                frameRate:
+                  state.engineManifests[trackRef.singer.engineId].frameRate,
+              }
+            : undefined;
+          const keyRangeAdjustment = trackRef.keyRangeAdjustment;
+          const volumeRangeAdjustment = trackRef.volumeRangeAdjustment;
+          const restDurationSeconds = 1; // 前後の休符の長さはとりあえず1秒に設定
 
           // シンガーが未設定の場合は、歌い方の生成や音声合成は行わない
 
@@ -1451,18 +1376,7 @@
                 phraseKey,
                 singingGuideKey,
               });
-<<<<<<< HEAD
-              throw error;
-            });
-
-            const phonemes = getPhonemes(frameAudioQuery);
-            info(`Fetched frame audio query. Phonemes are "${phonemes}".`);
-
-            shiftGuidePitch(phrase.keyRangeAdjustment, frameAudioQuery);
-            scaleGuideVolume(phrase.volumeRangeAdjustment, frameAudioQuery);
-=======
-            }
->>>>>>> e6ee7e5e
+            }
 
             // 歌声のキャッシュがあれば取得し、なければ音声合成を行う
 
@@ -1497,11 +1411,6 @@
               singingVoiceKey,
             });
 
-<<<<<<< HEAD
-            // 音源とシーケンスを作成し直して、再接続する
-            if (phraseData.sequence) {
-              transportRef.removeSequence(phraseData.sequence);
-=======
             // シーケンスが存在する場合、シーケンスの接続を解除して削除する
 
             const sequence = sequences.get(phraseKey);
@@ -1509,7 +1418,6 @@
               getAudioSourceNode(sequence).disconnect();
               transportRef.removeSequence(sequence);
               sequences.delete(phraseKey);
->>>>>>> e6ee7e5e
             }
 
             // オーディオシーケンスを作成して接続する
@@ -2295,7 +2203,6 @@
           const clipper = new Clipper(offlineAudioContext);
           const tracksShouldPlay = shouldPlay(state.tracks);
 
-<<<<<<< HEAD
           for (const track of state.tracks) {
             const channelStrip = new ChannelStrip(offlineAudioContext);
             channelStrip.volume = track.volume;
@@ -2307,59 +2214,12 @@
               offlineAudioContext,
               channelStrip,
               offlineTransport,
-              [...state.phrases].flatMap(([phraseKey, phrase]) => {
-                if (phrase.trackId !== track.id) {
-                  return [];
-                }
-                const phraseData = phraseDataMap.get(phraseKey);
-                if (!phraseData) {
-                  throw new Error("phraseData is undefined");
-                }
-                if (!phraseData.blob) {
-                  return [];
-                }
-                return [
-                  {
-                    phrase,
-                    blob: phraseData.blob,
-                  },
-                ];
-              })
+              state.singingGuides,
+              singingVoices,
+              [...state.phrases.values()].filter(
+                (phrase) => phrase.trackId === track.id
+              )
             );
-=======
-          for (const phrase of state.phrases.values()) {
-            if (
-              phrase.singingGuideKey == undefined ||
-              phrase.singingVoiceKey == undefined ||
-              phrase.state !== "PLAYABLE"
-            ) {
-              continue;
-            }
-            const singingGuide = state.singingGuides.get(
-              phrase.singingGuideKey
-            );
-            const singingVoice = singingVoices.get(phrase.singingVoiceKey);
-            if (!singingGuide) {
-              throw new Error("singingGuide is undefined");
-            }
-            if (!singingVoice) {
-              throw new Error("singingVoice is undefined");
-            }
-            // TODO: この辺りの処理を共通化する
-            const audioEvents = await generateAudioEvents(
-              offlineAudioContext,
-              singingGuide.startTime,
-              singingVoice.blob
-            );
-            const audioPlayer = new AudioPlayer(offlineAudioContext);
-            const audioSequence: AudioSequence = {
-              type: "audio",
-              audioPlayer,
-              audioEvents,
-            };
-            audioPlayer.output.connect(channelStrip.input);
-            offlineTransport.addSequence(audioSequence);
->>>>>>> e6ee7e5e
           }
           globalChannelStrip.volume = 1;
           if (limiter) {
@@ -2487,24 +2347,11 @@
               offlineAudioContext,
               channelStrip,
               offlineTransport,
-              [...state.phrases].flatMap(([phraseKey, phrase]) => {
-                if (phrase.trackId !== track.id) {
-                  return [];
-                }
-                const phraseData = phraseDataMap.get(phraseKey);
-                if (!phraseData) {
-                  throw new Error("phraseData is undefined");
-                }
-                if (!phraseData.blob) {
-                  return [];
-                }
-                return [
-                  {
-                    phrase,
-                    blob: phraseData.blob,
-                  },
-                ];
-              })
+              state.singingGuides,
+              singingVoices,
+              [...state.phrases.values()].filter(
+                (phrase) => phrase.trackId === track.id
+              )
             );
             globalChannelStrip.volume = 1;
             if (limiter) {
