import { ref, toRaw } from "vue";
import { createPartialStore } from "./vuex";
import { createUILockAction } from "./ui";
import {
  Tempo,
  TimeSignature,
  Note,
  SingingStoreState,
  SingingStoreTypes,
  SingingCommandStoreState,
  SingingCommandStoreTypes,
  SaveResultObject,
  Singer,
  Phrase,
  transformCommandStore,
  SingingVoice,
  SequencerEditTarget,
  PhraseKey,
  Track,
  SequenceId,
  SingingVolumeKey,
  SingingVolume,
  SingingVoiceKey,
  EditorFrameAudioQueryKey,
  EditorFrameAudioQuery,
  TrackParameters,
  SingingPitchKey,
  SingingPitch,
} from "./type";
import {
  buildSongTrackAudioFileNameFromRawData,
  currentDateString,
  DEFAULT_PROJECT_NAME,
  DEFAULT_STYLE_NAME,
  generateLabelFileDataFromFramePhonemes,
  sanitizeFileName,
} from "./utility";
import {
  CharacterInfo,
  EngineId,
  NoteId,
  StyleId,
  TrackId,
} from "@/type/preload";
import { Note as NoteForRequestToEngine } from "@/openapi";
import { ResultError, getValueOrThrow } from "@/type/result";
import {
  AudioEvent,
  AudioPlayer,
  AudioSequence,
  ChannelStrip,
  Clipper,
  Limiter,
  NoteEvent,
  NoteSequence,
  OfflineTransport,
  PolySynth,
  Sequence,
  Transport,
} from "@/sing/audioRendering";
import {
  selectPriorPhrase,
  getNoteDuration,
  isValidNote,
  isValidSnapType,
  isValidTempo,
  isValidTimeSignature,
  isValidKeyRangeAdjustment,
  isValidVolumeRangeAdjustment,
  secondToTick,
  tickToSecond,
  VALUE_INDICATING_NO_DATA,
  isValidPitchEditData,
  isValidTempos,
  isValidTimeSignatures,
  isValidTpqn,
  DEFAULT_TPQN,
  DEPRECATED_DEFAULT_EDITOR_FRAME_RATE,
  createDefaultTrack,
  createDefaultTempo,
  createDefaultTimeSignature,
  isValidNotes,
  isValidTrack,
  isTracksEmpty,
  shouldPlayTracks,
  applyPitchEdit,
  calcPhraseStartFrames,
  calcPhraseEndFrames,
  toEntirePhonemeTimings,
  adjustPhonemeTimingsAndPhraseEndFrames,
  phonemeTimingsToPhonemes,
} from "@/sing/domain";
import { getOverlappingNoteIds } from "@/sing/storeHelper";
import {
  AnimationTimer,
  createArray,
  createPromiseThatResolvesWhen,
<<<<<<< HEAD
  getLast,
  linearInterpolation,
=======
>>>>>>> 9bcdcb95
  round,
} from "@/sing/utility";
import { getWorkaroundKeyRangeAdjustment } from "@/sing/workaroundKeyRangeAdjustment";
import { createLogger } from "@/helpers/log";
import { noteSchema } from "@/domain/project/schema";
import { getOrThrow } from "@/helpers/mapHelper";
import { cloneWithUnwrapProxy } from "@/helpers/cloneWithUnwrapProxy";
import { ufProjectToVoicevox } from "@/sing/utaformatixProject/toVoicevox";
import { uuid4 } from "@/helpers/random";
import { generateWriteErrorMessage } from "@/helpers/fileHelper";
import { generateWavFileData } from "@/helpers/fileDataGenerator";
import path from "@/helpers/path";
import { showAlertDialog } from "@/components/Dialog/Dialog";
import { ufProjectFromVoicevox } from "@/sing/utaformatixProject/fromVoicevox";
import { generateUniqueFilePath } from "@/sing/fileUtils";
import {
  isMultiFileProjectFormat,
  isSingleFileProjectFormat,
  projectFileExtensions,
  ufProjectToMultiFile,
  ufProjectToSingleFile,
} from "@/sing/utaformatixProject/utils";
import {
  calculateQueryKey,
  calculateSingingPitchKey,
  calculateSingingVoiceKey,
  calculateSingingVolumeKey,
  createNotesForRequestToEngine,
  generatePhrases,
  getPhonemes,
  muteLastPauSection,
  QuerySource,
  shiftKeyOfNotes,
  shiftPitch,
  shiftVolume,
  SingingPitchSource,
  SingingVoiceSource,
  SingingVolumeSource,
  SnapshotForPhraseRender,
} from "@/sing/songTrackRendering";

const logger = createLogger("store/singing");

type PhraseRenderStageId =
  | "queryGeneration"
  | "singingPitchGeneration"
  | "singingVolumeGeneration"
  | "singingVoiceSynthesis";

/**
 * フレーズレンダリングのステージのインターフェイス。
 * フレーズレンダラー内で順に実行される。
 */
type PhraseRenderStage = Readonly<{
  id: PhraseRenderStageId;

  /**
   * このステージが実行されるべきかを判定する。
   * @param context コンテキスト
   * @returns 実行が必要かどうかのブール値
   */
  needsExecution: (
    trackId: TrackId,
    phraseKey: PhraseKey,
    snapshot: SnapshotForPhraseRender,
  ) => Promise<boolean>;

  /**
   * 前回の処理結果を削除する。
   * @param context コンテキスト
   */
  deleteExecutionResult: (phraseKey: PhraseKey) => void;

  /**
   * ステージの処理を実行する。
   * @param context コンテキスト
   */
  execute: (
    trackId: TrackId,
    phraseKey: PhraseKey,
    snapshot: SnapshotForPhraseRender,
  ) => Promise<void>;
}>;

const generateAudioEvents = async (
  audioContext: BaseAudioContext,
  time: number,
  blob: Blob,
): Promise<AudioEvent[]> => {
  const arrayBuffer = await blob.arrayBuffer();
  const buffer = await audioContext.decodeAudioData(arrayBuffer);
  return [{ time, buffer }];
};

const generateNoteEvents = (notes: Note[], tempos: Tempo[], tpqn: number) => {
  return notes.map((value): NoteEvent => {
    const noteOnPos = value.position;
    const noteOffPos = value.position + value.duration;
    return {
      noteNumber: value.noteNumber,
      noteOnTime: tickToSecond(noteOnPos, tempos, tpqn),
      noteOffTime: tickToSecond(noteOffPos, tempos, tpqn),
    };
  });
};

const generateDefaultSongFileBaseName = (
  projectName: string | undefined,
  selectedTrack: Track,
  getCharacterInfo: (
    engineId: EngineId,
    styleId: StyleId,
  ) => CharacterInfo | undefined,
) => {
  if (projectName) {
    return projectName;
  }

  const singer = selectedTrack.singer;
  if (singer) {
    const singerName = getCharacterInfo(singer.engineId, singer.styleId)?.metas
      .speakerName;
    if (singerName) {
      const notes = selectedTrack.notes.slice(0, 5);
      const beginningPartLyrics = notes.map((note) => note.lyric).join("");
      return sanitizeFileName(`${singerName}_${beginningPartLyrics}`);
    }
  }

  return DEFAULT_PROJECT_NAME;
};

const offlineRenderTracks = async (
  numberOfChannels: number,
  sampleRate: number,
  renderDuration: number,
  withLimiter: boolean,
  shouldApplyTrackParameters: TrackParameters,
  tracks: Map<TrackId, Track>,
  phrases: Map<PhraseKey, Phrase>,
  singingVoices: Map<SingingVoiceKey, SingingVoice>,
) => {
  const offlineAudioContext = new OfflineAudioContext(
    numberOfChannels,
    sampleRate * renderDuration,
    sampleRate,
  );
  const offlineTransport = new OfflineTransport();
  const mainChannelStrip = new ChannelStrip(offlineAudioContext);
  const limiter = withLimiter ? new Limiter(offlineAudioContext) : undefined;
  const clipper = new Clipper(offlineAudioContext);
  const trackChannelStrips = new Map<TrackId, ChannelStrip>();
  const shouldPlays = shouldPlayTracks(tracks);
  for (const [trackId, track] of tracks) {
    const channelStrip = new ChannelStrip(offlineAudioContext);
    channelStrip.volume = shouldApplyTrackParameters.gain ? track.gain : 1;
    channelStrip.pan =
      shouldApplyTrackParameters.pan && numberOfChannels === 2 ? track.pan : 0;
    channelStrip.mute = shouldApplyTrackParameters.soloAndMute
      ? !shouldPlays.has(trackId)
      : false;

    channelStrip.output.connect(mainChannelStrip.input);
    trackChannelStrips.set(trackId, channelStrip);
  }

  for (const phrase of phrases.values()) {
    if (phrase.singingVoiceKey == undefined || phrase.state !== "PLAYABLE") {
      continue;
    }
    const singingVoice = getOrThrow(singingVoices, phrase.singingVoiceKey);

    // TODO: この辺りの処理を共通化する
    const audioEvents = await generateAudioEvents(
      offlineAudioContext,
      phrase.startTime,
      singingVoice,
    );
    const audioPlayer = new AudioPlayer(offlineAudioContext);
    const audioSequence: AudioSequence = {
      type: "audio",
      audioPlayer,
      audioEvents,
    };
    const channelStrip = getOrThrow(trackChannelStrips, phrase.trackId);
    audioPlayer.output.connect(channelStrip.input);
    offlineTransport.addSequence(audioSequence);
  }
  mainChannelStrip.volume = 1;
  if (limiter) {
    mainChannelStrip.output.connect(limiter.input);
    limiter.output.connect(clipper.input);
  } else {
    mainChannelStrip.output.connect(clipper.input);
  }
  clipper.output.connect(offlineAudioContext.destination);

  // スケジューリングを行い、オフラインレンダリングを実行
  // TODO: オフラインレンダリング後にメモリーがきちんと開放されるか確認する
  offlineTransport.schedule(0, renderDuration);
  const audioBuffer = await offlineAudioContext.startRendering();

  return audioBuffer;
};

let audioContext: AudioContext | undefined;
let transport: Transport | undefined;
let previewSynth: PolySynth | undefined;
let mainChannelStrip: ChannelStrip | undefined;
const trackChannelStrips = new Map<TrackId, ChannelStrip>();
let limiter: Limiter | undefined;
let clipper: Clipper | undefined;

// NOTE: テスト時はAudioContextが存在しない
if (window.AudioContext) {
  audioContext = new AudioContext();
  transport = new Transport(audioContext);
  previewSynth = new PolySynth(audioContext);
  mainChannelStrip = new ChannelStrip(audioContext);
  limiter = new Limiter(audioContext);
  clipper = new Clipper(audioContext);

  previewSynth.output.connect(mainChannelStrip.input);
  mainChannelStrip.output.connect(limiter.input);
  limiter.output.connect(clipper.input);
  clipper.output.connect(audioContext.destination);
}

const playheadPosition = ref(0); // 単位はtick
const phraseSingingVoices = new Map<SingingVoiceKey, SingingVoice>();
const sequences = new Map<SequenceId, Sequence & { trackId: TrackId }>();
const animationTimer = new AnimationTimer();

const queryCache = new Map<EditorFrameAudioQueryKey, EditorFrameAudioQuery>();
const singingPitchCache = new Map<SingingPitchKey, SingingPitch>();
const singingVolumeCache = new Map<SingingVolumeKey, SingingVolume>();
const singingVoiceCache = new Map<SingingVoiceKey, SingingVoice>();

const initialTrackId = TrackId(uuid4());

/**
 * シーケンスの音源の出力を取得する。
 * @param sequence シーケンス
 * @returns シーケンスの音源の出力
 */
const getOutputOfAudioSource = (sequence: Sequence) => {
  if (sequence.type === "note") {
    return sequence.instrument.output;
  } else if (sequence.type === "audio") {
    return sequence.audioPlayer.output;
  } else {
    throw new Error("Unknown type of sequence.");
  }
};

/**
 * シーケンスを登録する。
 * ChannelStripが存在する場合は、ChannelStripにシーケンスを接続する。
 * @param sequenceId シーケンスID
 * @param sequence トラックIDを持つシーケンス
 */
const registerSequence = (
  sequenceId: SequenceId,
  sequence: Sequence & { trackId: TrackId },
) => {
  if (transport == undefined) {
    throw new Error("transport is undefined.");
  }
  if (sequences.has(sequenceId)) {
    throw new Error("Sequence already exists.");
  }
  sequences.set(sequenceId, sequence);

  // Transportに追加する
  transport.addSequence(sequence);

  // ChannelStripがある場合は接続する
  const channelStrip = trackChannelStrips.get(sequence.trackId);
  if (channelStrip != undefined) {
    getOutputOfAudioSource(sequence).connect(channelStrip.input);
  }
};

/**
 * シーケンスを削除する。
 * ChannelStripが存在する場合は、ChannelStripとシーケンスの接続を解除する。
 * @param sequenceId シーケンスID
 */
const deleteSequence = (sequenceId: SequenceId) => {
  if (transport == undefined) {
    throw new Error("transport is undefined.");
  }
  const sequence = sequences.get(sequenceId);
  if (sequence == undefined) {
    throw new Error("Sequence does not exist.");
  }
  sequences.delete(sequenceId);

  // Transportから削除する
  transport.removeSequence(sequence);

  // ChannelStripがある場合は接続を解除する
  if (trackChannelStrips.has(sequence.trackId)) {
    getOutputOfAudioSource(sequence).disconnect();
  }
};

/**
 * ノートシーケンスを生成する。
 */
const generateNoteSequence = (
  notes: Note[],
  tempos: Tempo[],
  tpqn: number,
  trackId: TrackId,
): NoteSequence & { trackId: TrackId } => {
  if (!audioContext) {
    throw new Error("audioContext is undefined.");
  }
  const noteEvents = generateNoteEvents(notes, tempos, tpqn);
  const polySynth = new PolySynth(audioContext);
  return {
    type: "note",
    instrument: polySynth,
    noteEvents,
    trackId,
  };
};

/**
 * オーディオシーケンスを生成する。
 */
const generateAudioSequence = async (
  startTime: number,
  blob: Blob,
  trackId: TrackId,
): Promise<AudioSequence & { trackId: TrackId }> => {
  if (!audioContext) {
    throw new Error("audioContext is undefined.");
  }
  const audioEvents = await generateAudioEvents(audioContext, startTime, blob);
  const audioPlayer = new AudioPlayer(audioContext);
  return {
    type: "audio",
    audioPlayer,
    audioEvents,
    trackId,
  };
};

/**
 * `tracks`と`trackChannelStrips`を同期する。
 * シーケンスが存在する場合は、ChannelStripとシーケンスの接続・接続の解除を行う。
 * @param tracks `state`の`tracks`
 */
const syncTracksAndTrackChannelStrips = (tracks: Map<TrackId, Track>) => {
  if (audioContext == undefined) {
    throw new Error("audioContext is undefined.");
  }
  if (mainChannelStrip == undefined) {
    throw new Error("mainChannelStrip is undefined.");
  }

  const shouldPlays = shouldPlayTracks(tracks);
  for (const [trackId, track] of tracks) {
    if (!trackChannelStrips.has(trackId)) {
      const channelStrip = new ChannelStrip(audioContext);
      channelStrip.output.connect(mainChannelStrip.input);
      trackChannelStrips.set(trackId, channelStrip);

      // シーケンスがある場合は、それらを接続する
      for (const [sequenceId, sequence] of sequences) {
        if (trackId === sequence.trackId) {
          const sequence = sequences.get(sequenceId);
          if (sequence == undefined) {
            throw new Error("Sequence does not exist.");
          }
          getOutputOfAudioSource(sequence).connect(channelStrip.input);
        }
      }
    }

    const channelStrip = getOrThrow(trackChannelStrips, trackId);
    channelStrip.volume = track.gain;
    channelStrip.pan = track.pan;
    channelStrip.mute = !shouldPlays.has(trackId);
  }
  for (const [trackId, channelStrip] of trackChannelStrips) {
    if (!tracks.has(trackId)) {
      channelStrip.output.disconnect();
      trackChannelStrips.delete(trackId);

      // シーケンスがある場合は、それらの接続を解除する
      for (const [sequenceId, sequence] of sequences) {
        if (trackId === sequence.trackId) {
          const sequence = sequences.get(sequenceId);
          if (sequence == undefined) {
            throw new Error("Sequence does not exist.");
          }
          getOutputOfAudioSource(sequence).disconnect();
        }
      }
    }
  }
};

/** トラックを取得する。見付からないときはフォールバックとして最初のトラックを返す。 */
const getSelectedTrackWithFallback = (partialState: {
  tracks: Map<TrackId, Track>;
  _selectedTrackId: TrackId;
  trackOrder: TrackId[];
}) => {
  if (!partialState.tracks.has(partialState._selectedTrackId)) {
    return getOrThrow(partialState.tracks, partialState.trackOrder[0]);
  }
  return getOrThrow(partialState.tracks, partialState._selectedTrackId);
};

export const singingStoreState: SingingStoreState = {
  tpqn: DEFAULT_TPQN,
  tempos: [createDefaultTempo(0)],
  timeSignatures: [createDefaultTimeSignature(1)],
  tracks: new Map([[initialTrackId, createDefaultTrack()]]),
  trackOrder: [initialTrackId],

  /**
   * 選択中のトラックID。
   * NOTE: このトラックIDは存在しない場合がある（Undo/Redoがあるため）。
   * 可能な限りgetters.SELECTED_TRACK_IDを使うこと。getSelectedTrackWithFallbackも参照。
   */
  _selectedTrackId: initialTrackId,

  editorFrameRate: DEPRECATED_DEFAULT_EDITOR_FRAME_RATE,
  phrases: new Map(),
  phraseQueries: new Map(),
  phraseSingingPitches: new Map(),
  phraseSingingVolumes: new Map(),
  sequencerZoomX: 0.5,
  sequencerZoomY: 0.75,
  sequencerSnapType: 16,
  sequencerEditTarget: "NOTE",
  sequencerNoteTool: "EDIT_FIRST",
  sequencerPitchTool: "DRAW",
  _selectedNoteIds: new Set(),
  nowPlaying: false,
  volume: 0,
  startRenderingRequested: false,
  stopRenderingRequested: false,
  nowRendering: false,
  exportState: "NOT_EXPORTING",
  cancellationOfExportRequested: false,
  isSongSidebarOpen: false,
};

export const singingStore = createPartialStore<SingingStoreTypes>({
  SELECTED_TRACK_ID: {
    getter(state) {
      // Undo/Redoで消えている場合は最初のトラックを選択していることにする
      if (!state.tracks.has(state._selectedTrackId)) {
        return state.trackOrder[0];
      }
      return state._selectedTrackId;
    },
  },

  SELECTED_NOTE_IDS: {
    // 選択中のトラックのノートだけを選択中のノートとして返す。
    getter(state) {
      const selectedTrack = getSelectedTrackWithFallback(state);

      const noteIdsInSelectedTrack = new Set(
        selectedTrack.notes.map((note) => note.id),
      );

      // そのままSet#intersectionを呼ぶとVueのバグでエラーになるため、new Set()でProxyなしのSetを作成する
      // TODO: https://github.com/vuejs/core/issues/11398 が解決したら修正する
      return new Set(state._selectedNoteIds).intersection(
        noteIdsInSelectedTrack,
      );
    },
  },

  SETUP_SINGER: {
    async action({ actions }, { singer }: { singer: Singer }) {
      // 指定されたstyleIdに対して、エンジン側の初期化を行う
      const isInitialized = await actions.IS_INITIALIZED_ENGINE_SPEAKER(singer);
      if (!isInitialized) {
        await actions.INITIALIZE_ENGINE_CHARACTER({
          engineId: singer.engineId,
          styleId: singer.styleId,
          uiLock: false,
        });
      }
    },
  },

  SET_SINGER: {
    // 歌手をセットする。
    // withRelatedがtrueの場合、関連する情報もセットする。
    mutation(state, { singer, withRelated, trackId }) {
      const track = getOrThrow(state.tracks, trackId);
      track.singer = singer;

      if (withRelated == true && singer != undefined) {
        // 音域調整量マジックナンバーを設定するワークアラウンド
        const keyRangeAdjustment = getWorkaroundKeyRangeAdjustment(
          state.characterInfos,
          singer,
        );
        track.keyRangeAdjustment = keyRangeAdjustment;
      }
    },
    async action(
      { state, getters, actions, mutations },
      { singer, withRelated, trackId },
    ) {
      if (state.defaultStyleIds == undefined)
        throw new Error("state.defaultStyleIds == undefined");
      const userOrderedCharacterInfos =
        getters.USER_ORDERED_CHARACTER_INFOS("singerLike");
      if (userOrderedCharacterInfos == undefined)
        throw new Error("userOrderedCharacterInfos == undefined");

      const engineId = singer?.engineId ?? state.engineIds[0];

      const defaultStyleId =
        userOrderedCharacterInfos[0].metas.styles[0].styleId;
      const styleId = singer?.styleId ?? defaultStyleId;

      void actions.SETUP_SINGER({ singer: { engineId, styleId } });
      mutations.SET_SINGER({
        singer: { engineId, styleId },
        withRelated,
        trackId,
      });

      void actions.RENDER();
    },
  },

  SET_KEY_RANGE_ADJUSTMENT: {
    mutation(state, { keyRangeAdjustment, trackId }) {
      const track = getOrThrow(state.tracks, trackId);
      track.keyRangeAdjustment = keyRangeAdjustment;
    },
    async action({ actions, mutations }, { keyRangeAdjustment, trackId }) {
      if (!isValidKeyRangeAdjustment(keyRangeAdjustment)) {
        throw new Error("The keyRangeAdjustment is invalid.");
      }
      mutations.SET_KEY_RANGE_ADJUSTMENT({ keyRangeAdjustment, trackId });

      void actions.RENDER();
    },
  },

  SET_VOLUME_RANGE_ADJUSTMENT: {
    mutation(state, { volumeRangeAdjustment, trackId }) {
      const track = getOrThrow(state.tracks, trackId);
      track.volumeRangeAdjustment = volumeRangeAdjustment;
    },
    async action({ actions, mutations }, { volumeRangeAdjustment, trackId }) {
      if (!isValidVolumeRangeAdjustment(volumeRangeAdjustment)) {
        throw new Error("The volumeRangeAdjustment is invalid.");
      }
      mutations.SET_VOLUME_RANGE_ADJUSTMENT({
        volumeRangeAdjustment,
        trackId,
      });

      void actions.RENDER();
    },
  },

  SET_TPQN: {
    mutation(state, { tpqn }: { tpqn: number }) {
      state.tpqn = tpqn;
    },
    async action(
      { state, getters, mutations, actions },
      { tpqn }: { tpqn: number },
    ) {
      if (!isValidTpqn(tpqn)) {
        throw new Error("The tpqn is invalid.");
      }
      if (!transport) {
        throw new Error("transport is undefined.");
      }
      if (state.nowPlaying) {
        await actions.SING_STOP_AUDIO();
      }
      mutations.SET_TPQN({ tpqn });
      transport.time = getters.TICK_TO_SECOND(playheadPosition.value);

      void actions.RENDER();
    },
  },

  SET_TEMPOS: {
    mutation(state, { tempos }: { tempos: Tempo[] }) {
      state.tempos = tempos;
    },
    async action(
      { state, getters, mutations, actions },
      { tempos }: { tempos: Tempo[] },
    ) {
      if (!isValidTempos(tempos)) {
        throw new Error("The tempos are invalid.");
      }
      if (!transport) {
        throw new Error("transport is undefined.");
      }
      if (state.nowPlaying) {
        await actions.SING_STOP_AUDIO();
      }
      mutations.SET_TEMPOS({ tempos });
      transport.time = getters.TICK_TO_SECOND(playheadPosition.value);

      void actions.RENDER();
    },
  },

  SET_TEMPO: {
    mutation(state, { tempo }: { tempo: Tempo }) {
      const index = state.tempos.findIndex((value) => {
        return value.position === tempo.position;
      });
      const tempos = [...state.tempos];
      if (index !== -1) {
        tempos.splice(index, 1, tempo);
      } else {
        tempos.push(tempo);
        tempos.sort((a, b) => a.position - b.position);
      }
      state.tempos = tempos;
    },
  },

  REMOVE_TEMPO: {
    mutation(state, { position }: { position: number }) {
      const index = state.tempos.findIndex((value) => {
        return value.position === position;
      });
      if (index === -1) {
        throw new Error("The tempo does not exist.");
      }
      const tempos = [...state.tempos];
      if (index === 0) {
        tempos.splice(index, 1, createDefaultTempo(0));
      } else {
        tempos.splice(index, 1);
      }
      state.tempos = tempos;
    },
  },

  SET_TIME_SIGNATURES: {
    mutation(state, { timeSignatures }: { timeSignatures: TimeSignature[] }) {
      state.timeSignatures = timeSignatures;
    },
    async action(
      { mutations },
      { timeSignatures }: { timeSignatures: TimeSignature[] },
    ) {
      if (!isValidTimeSignatures(timeSignatures)) {
        throw new Error("The time signatures are invalid.");
      }
      mutations.SET_TIME_SIGNATURES({ timeSignatures });
    },
  },

  SET_TIME_SIGNATURE: {
    mutation(state, { timeSignature }: { timeSignature: TimeSignature }) {
      const index = state.timeSignatures.findIndex((value) => {
        return value.measureNumber === timeSignature.measureNumber;
      });
      const timeSignatures = [...state.timeSignatures];
      if (index !== -1) {
        timeSignatures.splice(index, 1, timeSignature);
      } else {
        timeSignatures.push(timeSignature);
        timeSignatures.sort((a, b) => a.measureNumber - b.measureNumber);
      }
      state.timeSignatures = timeSignatures;
    },
  },

  REMOVE_TIME_SIGNATURE: {
    mutation(state, { measureNumber }: { measureNumber: number }) {
      const index = state.timeSignatures.findIndex((value) => {
        return value.measureNumber === measureNumber;
      });
      if (index === -1) {
        throw new Error("The time signature does not exist.");
      }
      const timeSignatures = [...state.timeSignatures];
      if (index === 0) {
        timeSignatures.splice(index, 1, createDefaultTimeSignature(1));
      } else {
        timeSignatures.splice(index, 1);
      }
      state.timeSignatures = timeSignatures;
    },
  },

  ALL_NOTE_IDS: {
    getter(state) {
      const noteIds = [...state.tracks.values()].flatMap((track) =>
        track.notes.map((note) => note.id),
      );
      return new Set(noteIds);
    },
  },

  OVERLAPPING_NOTE_IDS: {
    getter: (state) => (trackId) => {
      const notes = getOrThrow(state.tracks, trackId).notes;
      return getOverlappingNoteIds(notes);
    },
  },

  SET_NOTES: {
    mutation(state, { notes, trackId }) {
      state.editingLyricNoteId = undefined;
      state._selectedNoteIds.clear();
      const selectedTrack = getOrThrow(state.tracks, trackId);
      selectedTrack.notes = notes;
    },
    async action({ mutations, actions }, { notes, trackId }) {
      if (!isValidNotes(notes)) {
        throw new Error("The notes are invalid.");
      }
      mutations.SET_NOTES({ notes, trackId });

      void actions.RENDER();
    },
  },

  ADD_NOTES: {
    mutation(state, { notes, trackId }) {
      const selectedTrack = getOrThrow(state.tracks, trackId);
      const newNotes = [...selectedTrack.notes, ...notes];
      newNotes.sort((a, b) => a.position - b.position);
      selectedTrack.notes = newNotes;
    },
  },

  UPDATE_NOTES: {
    mutation(state, { notes, trackId }) {
      const notesMap = new Map<NoteId, Note>();
      for (const note of notes) {
        notesMap.set(note.id, note);
      }
      const selectedTrack = getOrThrow(state.tracks, trackId);
      selectedTrack.notes = selectedTrack.notes
        .map((value) => notesMap.get(value.id) ?? value)
        .sort((a, b) => a.position - b.position);
    },
  },

  REMOVE_NOTES: {
    mutation(state, { noteIds, trackId }) {
      const noteIdsSet = new Set(noteIds);
      const selectedTrack = getOrThrow(state.tracks, trackId);
      if (
        state.editingLyricNoteId != undefined &&
        noteIdsSet.has(state.editingLyricNoteId)
      ) {
        state.editingLyricNoteId = undefined;
      }
      for (const noteId of noteIds) {
        state._selectedNoteIds.delete(noteId);
      }
      selectedTrack.notes = selectedTrack.notes.filter((value) => {
        return !noteIdsSet.has(value.id);
      });
    },
  },

  SELECT_NOTES: {
    mutation(state, { noteIds }: { noteIds: NoteId[] }) {
      for (const noteId of noteIds) {
        state._selectedNoteIds.add(noteId);
      }
    },
    async action({ getters, mutations }, { noteIds }: { noteIds: NoteId[] }) {
      const existingNoteIds = getters.ALL_NOTE_IDS;
      const isValidNoteIds = noteIds.every((value) => {
        return existingNoteIds.has(value);
      });
      if (!isValidNoteIds) {
        throw new Error("The note ids are invalid.");
      }
      mutations.SELECT_NOTES({ noteIds });
    },
  },

  SELECT_ALL_NOTES_IN_TRACK: {
    async action({ state, mutations }, { trackId }) {
      const track = getOrThrow(state.tracks, trackId);
      const noteIds = track.notes.map((note) => note.id);
      mutations.DESELECT_ALL_NOTES();
      mutations.SELECT_NOTES({ noteIds });
    },
  },

  DESELECT_NOTES: {
    mutation(state, { noteIds }: { noteIds: NoteId[] }) {
      for (const noteId of noteIds) {
        state._selectedNoteIds.delete(noteId);
      }
    },
    async action({ mutations }, { noteIds }: { noteIds: NoteId[] }) {
      mutations.DESELECT_NOTES({ noteIds });
    },
  },

  DESELECT_ALL_NOTES: {
    mutation(state) {
      state.editingLyricNoteId = undefined;
      state._selectedNoteIds = new Set();
    },
    async action({ mutations }) {
      mutations.DESELECT_ALL_NOTES();
    },
  },

  SET_EDITING_LYRIC_NOTE_ID: {
    mutation(state, { noteId }: { noteId?: NoteId }) {
      if (noteId != undefined && !state._selectedNoteIds.has(noteId)) {
        state._selectedNoteIds.clear();
        state._selectedNoteIds.add(noteId);
      }
      state.editingLyricNoteId = noteId;
    },
    async action({ getters, mutations }, { noteId }: { noteId?: NoteId }) {
      if (noteId != undefined && !getters.ALL_NOTE_IDS.has(noteId)) {
        throw new Error("The note id is invalid.");
      }
      mutations.SET_EDITING_LYRIC_NOTE_ID({ noteId });
    },
  },

  SET_PITCH_EDIT_DATA: {
    // ピッチ編集データをセットする。
    // track.pitchEditDataの長さが足りない場合は、伸長も行う。
    mutation(state, { pitchArray, startFrame, trackId }) {
      const track = getOrThrow(state.tracks, trackId);
      const pitchEditData = track.pitchEditData;
      const tempData = [...pitchEditData];
      const endFrame = startFrame + pitchArray.length;
      if (tempData.length < endFrame) {
        const valuesToPush = new Array<number>(endFrame - tempData.length).fill(
          VALUE_INDICATING_NO_DATA,
        );
        tempData.push(...valuesToPush);
      }
      tempData.splice(startFrame, pitchArray.length, ...pitchArray);
      track.pitchEditData = tempData;
    },
    async action({ actions, mutations }, { pitchArray, startFrame, trackId }) {
      if (startFrame < 0) {
        throw new Error("startFrame must be greater than or equal to 0.");
      }
      if (!isValidPitchEditData(pitchArray)) {
        throw new Error("The pitch edit data is invalid.");
      }
      mutations.SET_PITCH_EDIT_DATA({ pitchArray, startFrame, trackId });

      void actions.RENDER();
    },
  },

  ERASE_PITCH_EDIT_DATA: {
    mutation(state, { startFrame, frameLength, trackId }) {
      const track = getOrThrow(state.tracks, trackId);
      const pitchEditData = track.pitchEditData;
      const tempData = [...pitchEditData];
      const endFrame = Math.min(startFrame + frameLength, tempData.length);
      tempData.fill(VALUE_INDICATING_NO_DATA, startFrame, endFrame);
      track.pitchEditData = tempData;
    },
  },

  CLEAR_PITCH_EDIT_DATA: {
    // ピッチ編集データを失くす。
    mutation(state, { trackId }) {
      const track = getOrThrow(state.tracks, trackId);
      track.pitchEditData = [];
    },
    async action({ actions, mutations }, { trackId }) {
      mutations.CLEAR_PITCH_EDIT_DATA({ trackId });

      void actions.RENDER();
    },
  },

  SET_PHRASES: {
    mutation(state, { phrases }) {
      state.phrases = phrases;
    },
  },

  SET_STATE_TO_PHRASE: {
    mutation(state, { phraseKey, phraseState }) {
      const phrase = getOrThrow(state.phrases, phraseKey);

      phrase.state = phraseState;
    },
  },

  SET_QUERY_KEY_TO_PHRASE: {
    mutation(
      state,
      {
        phraseKey,
        queryKey,
      }: {
        phraseKey: PhraseKey;
        queryKey: EditorFrameAudioQueryKey | undefined;
      },
    ) {
      const phrase = getOrThrow(state.phrases, phraseKey);

      phrase.queryKey = queryKey;
    },
  },

  SET_SINGING_PITCH_KEY_TO_PHRASE: {
    mutation(
      state,
      {
        phraseKey,
        singingPitchKey,
      }: {
        phraseKey: PhraseKey;
        singingPitchKey: SingingPitchKey | undefined;
      },
    ) {
      const phrase = getOrThrow(state.phrases, phraseKey);

      phrase.singingPitchKey = singingPitchKey;
    },
  },

  SET_SINGING_VOLUME_KEY_TO_PHRASE: {
    mutation(
      state,
      {
        phraseKey,
        singingVolumeKey,
      }: {
        phraseKey: PhraseKey;
        singingVolumeKey: SingingVolumeKey | undefined;
      },
    ) {
      const phrase = getOrThrow(state.phrases, phraseKey);

      phrase.singingVolumeKey = singingVolumeKey;
    },
  },

  SET_SINGING_VOICE_KEY_TO_PHRASE: {
    mutation(
      state,
      {
        phraseKey,
        singingVoiceKey,
      }: {
        phraseKey: PhraseKey;
        singingVoiceKey: SingingVoiceKey | undefined;
      },
    ) {
      const phrase = getOrThrow(state.phrases, phraseKey);

      phrase.singingVoiceKey = singingVoiceKey;
    },
  },

  SET_SEQUENCE_ID_TO_PHRASE: {
    mutation(
      state,
      {
        phraseKey,
        sequenceId,
      }: {
        phraseKey: PhraseKey;
        sequenceId: SequenceId | undefined;
      },
    ) {
      const phrase = getOrThrow(state.phrases, phraseKey);

      phrase.sequenceId = sequenceId;
    },
  },

  SET_PHRASE_QUERY: {
    mutation(
      state,
      {
        queryKey,
        query,
      }: {
        queryKey: EditorFrameAudioQueryKey;
        query: EditorFrameAudioQuery;
      },
    ) {
      state.phraseQueries.set(queryKey, query);
    },
  },

  DELETE_PHRASE_QUERY: {
    mutation(state, { queryKey }: { queryKey: EditorFrameAudioQueryKey }) {
      state.phraseQueries.delete(queryKey);
    },
  },

  SET_PHRASE_SINGING_PITCH: {
    mutation(
      state,
      {
        singingPitchKey,
        singingPitch,
      }: { singingPitchKey: SingingPitchKey; singingPitch: SingingPitch },
    ) {
      state.phraseSingingPitches.set(singingPitchKey, singingPitch);
    },
  },

  DELETE_PHRASE_SINGING_PITCH: {
    mutation(state, { singingPitchKey }: { singingPitchKey: SingingPitchKey }) {
      state.phraseSingingPitches.delete(singingPitchKey);
    },
  },

  SET_PHRASE_SINGING_VOLUME: {
    mutation(
      state,
      {
        singingVolumeKey,
        singingVolume,
      }: { singingVolumeKey: SingingVolumeKey; singingVolume: SingingVolume },
    ) {
      state.phraseSingingVolumes.set(singingVolumeKey, singingVolume);
    },
  },

  DELETE_PHRASE_SINGING_VOLUME: {
    mutation(
      state,
      { singingVolumeKey }: { singingVolumeKey: SingingVolumeKey },
    ) {
      state.phraseSingingVolumes.delete(singingVolumeKey);
    },
  },

  SELECTED_TRACK: {
    getter(state) {
      return getSelectedTrackWithFallback(state);
    },
  },

  SET_SNAP_TYPE: {
    mutation(state, { snapType }) {
      state.sequencerSnapType = snapType;
    },
    async action({ state, mutations }, { snapType }) {
      const tpqn = state.tpqn;
      if (!isValidSnapType(snapType, tpqn)) {
        throw new Error("The snap type is invalid.");
      }
      mutations.SET_SNAP_TYPE({ snapType });
    },
  },

  SET_ZOOM_X: {
    mutation(state, { zoomX }: { zoomX: number }) {
      state.sequencerZoomX = zoomX;
    },
    async action({ mutations }, { zoomX }) {
      mutations.SET_ZOOM_X({ zoomX });
    },
  },

  SET_ZOOM_Y: {
    mutation(state, { zoomY }: { zoomY: number }) {
      state.sequencerZoomY = zoomY;
    },
    async action({ mutations }, { zoomY }) {
      mutations.SET_ZOOM_Y({ zoomY });
    },
  },

  SET_EDIT_TARGET: {
    mutation(state, { editTarget }: { editTarget: SequencerEditTarget }) {
      state.sequencerEditTarget = editTarget;
    },
    async action(
      { mutations },
      { editTarget }: { editTarget: SequencerEditTarget },
    ) {
      mutations.SET_EDIT_TARGET({ editTarget });
    },
  },

  SET_SEQUENCER_NOTE_TOOL: {
    mutation(state, { sequencerNoteTool }) {
      state.sequencerNoteTool = sequencerNoteTool;
    },
    async action({ mutations }, { sequencerNoteTool }) {
      mutations.SET_SEQUENCER_NOTE_TOOL({ sequencerNoteTool });
    },
  },

  SET_SEQUENCER_PITCH_TOOL: {
    mutation(state, { sequencerPitchTool }) {
      state.sequencerPitchTool = sequencerPitchTool;
    },
    async action({ mutations }, { sequencerPitchTool }) {
      mutations.SET_SEQUENCER_PITCH_TOOL({ sequencerPitchTool });
    },
  },

  TICK_TO_SECOND: {
    getter: (state) => (position) => {
      return tickToSecond(position, state.tempos, state.tpqn);
    },
  },

  SECOND_TO_TICK: {
    getter: (state) => (time) => {
      return secondToTick(time, state.tempos, state.tpqn);
    },
  },

  PLAYHEAD_POSITION: {
    getter() {
      return playheadPosition.value;
    },
  },

  SET_PLAYHEAD_POSITION: {
    async action({ getters }, { position }: { position: number }) {
      if (!transport) {
        throw new Error("transport is undefined.");
      }
      playheadPosition.value = position;
      transport.time = getters.TICK_TO_SECOND(position);
    },
  },

  SET_PLAYBACK_STATE: {
    mutation(state, { nowPlaying }) {
      state.nowPlaying = nowPlaying;
    },
  },

  SING_PLAY_AUDIO: {
    async action({ state, getters, mutations }) {
      if (state.nowPlaying) {
        return;
      }
      if (!transport) {
        throw new Error("transport is undefined.");
      }
      mutations.SET_PLAYBACK_STATE({ nowPlaying: true });

      transport.start();
      animationTimer.start(() => {
        playheadPosition.value = getters.SECOND_TO_TICK(transport.time);
      });
    },
  },

  SING_STOP_AUDIO: {
    async action({ state, getters, mutations }) {
      if (!state.nowPlaying) {
        return;
      }
      if (!transport) {
        throw new Error("transport is undefined.");
      }
      mutations.SET_PLAYBACK_STATE({ nowPlaying: false });

      transport.stop();
      animationTimer.stop();
      playheadPosition.value = getters.SECOND_TO_TICK(transport.time);
    },
  },

  SET_VOLUME: {
    mutation(state, { volume }) {
      state.volume = volume;
    },
    async action({ mutations }, { volume }) {
      if (!mainChannelStrip) {
        throw new Error("channelStrip is undefined.");
      }
      mutations.SET_VOLUME({ volume });

      mainChannelStrip.volume = volume;
    },
  },

  PLAY_PREVIEW_SOUND: {
    async action(
      _,
      { noteNumber, duration }: { noteNumber: number; duration?: number },
    ) {
      if (!audioContext) {
        throw new Error("audioContext is undefined.");
      }
      if (!previewSynth) {
        throw new Error("previewSynth is undefined.");
      }
      previewSynth.noteOn("immediately", noteNumber, duration);
    },
  },

  STOP_PREVIEW_SOUND: {
    async action(_, { noteNumber }: { noteNumber: number }) {
      if (!audioContext) {
        throw new Error("audioContext is undefined.");
      }
      if (!previewSynth) {
        throw new Error("previewSynth is undefined.");
      }
      previewSynth.noteOff("immediately", noteNumber);
    },
  },

  SET_START_RENDERING_REQUESTED: {
    mutation(state, { startRenderingRequested }) {
      state.startRenderingRequested = startRenderingRequested;
    },
  },

  SET_STOP_RENDERING_REQUESTED: {
    mutation(state, { stopRenderingRequested }) {
      state.stopRenderingRequested = stopRenderingRequested;
    },
  },

  SET_NOW_RENDERING: {
    mutation(state, { nowRendering }) {
      state.nowRendering = nowRendering;
    },
  },

  CREATE_TRACK: {
    action() {
      const trackId = TrackId(uuid4());
      const track = createDefaultTrack();

      return { trackId, track };
    },
  },

  INSERT_TRACK: {
    /**
     * トラックを挿入する。
     * prevTrackIdがundefinedの場合は最後に追加する。
     */
    mutation(state, { trackId, track, prevTrackId }) {
      const index =
        prevTrackId != undefined
          ? state.trackOrder.indexOf(prevTrackId) + 1
          : state.trackOrder.length;
      state.tracks.set(trackId, track);
      state.trackOrder.splice(index, 0, trackId);
    },
    action({ state, mutations, actions }, { trackId, track, prevTrackId }) {
      if (state.tracks.has(trackId)) {
        throw new Error(`Track ${trackId} is already registered.`);
      }
      if (!isValidTrack(track)) {
        throw new Error("The track is invalid.");
      }
      mutations.INSERT_TRACK({ trackId, track, prevTrackId });

      void actions.SYNC_TRACKS_AND_TRACK_CHANNEL_STRIPS();
      void actions.RENDER();
    },
  },

  DELETE_TRACK: {
    mutation(state, { trackId }) {
      state.tracks.delete(trackId);
      state.trackOrder = state.trackOrder.filter((value) => value !== trackId);
    },
    async action({ state, mutations, actions }, { trackId }) {
      if (!state.tracks.has(trackId)) {
        throw new Error(`Track ${trackId} does not exist.`);
      }
      mutations.DELETE_TRACK({ trackId });

      void actions.SYNC_TRACKS_AND_TRACK_CHANNEL_STRIPS();
      void actions.RENDER();
    },
  },

  SELECT_TRACK: {
    // トラックを切り替えるときに選択中のノートをクリアする。
    mutation(state, { trackId }) {
      state._selectedNoteIds.clear();
      state._selectedTrackId = trackId;
    },
    action({ state, mutations }, { trackId }) {
      if (!state.tracks.has(trackId)) {
        throw new Error(`Track ${trackId} does not exist.`);
      }
      mutations.SELECT_TRACK({ trackId });
    },
  },

  SET_TRACK: {
    mutation(state, { trackId, track }) {
      state.tracks.set(trackId, track);
    },
    async action({ state, mutations, actions }, { trackId, track }) {
      if (!isValidTrack(track)) {
        throw new Error("The track is invalid.");
      }
      if (!state.tracks.has(trackId)) {
        throw new Error(`Track ${trackId} does not exist.`);
      }

      mutations.SET_TRACK({ trackId, track });

      void actions.SYNC_TRACKS_AND_TRACK_CHANNEL_STRIPS();
      void actions.RENDER();
    },
  },

  SET_TRACKS: {
    mutation(state, { tracks }) {
      state.tracks = tracks;
      state.trackOrder = Array.from(tracks.keys());
    },
    async action({ mutations, actions }, { tracks }) {
      if (![...tracks.values()].every((track) => isValidTrack(track))) {
        throw new Error("The track is invalid.");
      }
      mutations.SET_TRACKS({ tracks });

      void actions.SYNC_TRACKS_AND_TRACK_CHANNEL_STRIPS();
      void actions.RENDER();
    },
  },

  SYNC_TRACKS_AND_TRACK_CHANNEL_STRIPS: {
    async action({ state }) {
      syncTracksAndTrackChannelStrips(state.tracks);
    },
  },

  APPLY_DEVICE_ID_TO_AUDIO_CONTEXT: {
    action(_, { device }) {
      if (!audioContext) {
        throw new Error("audioContext is undefined.");
      }
      const sinkId = device === "default" ? "" : device;
      audioContext.setSinkId(sinkId).catch((err: unknown) => {
        void showAlertDialog({
          title: "エラー",
          message: "再生デバイスが見つかりません",
        });
        throw err;
      });
    },
  },

  /**
   * レンダリングを行う。レンダリング中だった場合は停止して再レンダリングする。
   */
  RENDER: {
    async action({ state, getters, mutations, actions }) {
      const singingTeacherStyleId = StyleId(6000); // TODO: 設定できるようにする
      const lastRestDurationSeconds = 0.5; // TODO: 設定できるようにする
      const fadeOutDurationSeconds = 0.15; // TODO: 設定できるようにする

      /**
       * レンダリング中に変更される可能性のあるデータのコピーを作成する。
       */
      const createSnapshot = () => {
        return {
          tpqn: state.tpqn,
          tempos: cloneWithUnwrapProxy(state.tempos),
          tracks: cloneWithUnwrapProxy(state.tracks),
          trackOverlappingNoteIds: new Map(
            [...state.tracks.keys()].map((trackId) => [
              trackId,
              getters.OVERLAPPING_NOTE_IDS(trackId),
            ]),
          ),
          engineFrameRates: new Map(
            Object.entries(state.engineManifests).map(
              ([engineId, engineManifest]) => [
                engineId as EngineId,
                engineManifest.frameRate,
              ],
            ),
          ),
          editorFrameRate: state.editorFrameRate,
        } as const;
      };

      const generateQuerySource = (
        trackId: TrackId,
        phraseKey: PhraseKey,
        snapshot: SnapshotForPhraseRender,
      ): QuerySource => {
        const track = getOrThrow(snapshot.tracks, trackId);
        if (track.singer == undefined) {
          throw new Error("track.singer is undefined.");
        }
        const engineFrameRate = getOrThrow(
          snapshot.engineFrameRates,
          track.singer.engineId,
        );
        const phrase = getOrThrow(state.phrases, phraseKey);
        return {
          engineId: track.singer.engineId,
          engineFrameRate,
          tpqn: snapshot.tpqn,
          tempos: snapshot.tempos,
          firstRestDuration: phrase.firstRestDuration,
          notes: phrase.notes,
          keyRangeAdjustment: track.keyRangeAdjustment,
        };
      };

      const generateQuery = async (querySource: QuerySource) => {
        const notesForRequestToEngine = createNotesForRequestToEngine(
          querySource.firstRestDuration,
          lastRestDurationSeconds,
          querySource.notes,
          querySource.tempos,
          querySource.tpqn,
          querySource.engineFrameRate,
        );

        shiftKeyOfNotes(
          notesForRequestToEngine,
          -querySource.keyRangeAdjustment,
        );

        const query = await actions.FETCH_SING_FRAME_AUDIO_QUERY({
          engineId: querySource.engineId,
          styleId: singingTeacherStyleId,
          engineFrameRate: querySource.engineFrameRate,
          notes: notesForRequestToEngine,
        });

        shiftPitch(query.f0, querySource.keyRangeAdjustment);
        return query;
      };

      const queryGenerationStage: PhraseRenderStage = {
        id: "queryGeneration",
        needsExecution: async (
          trackId: TrackId,
          phraseKey: PhraseKey,
          snapshot: SnapshotForPhraseRender,
        ) => {
          const track = getOrThrow(snapshot.tracks, trackId);
          if (track.singer == undefined) {
            return false;
          }
          const phrase = getOrThrow(state.phrases, phraseKey);
          const phraseQueryKey = phrase.queryKey;
          const querySource = generateQuerySource(trackId, phraseKey, snapshot);
          const queryKey = await calculateQueryKey(querySource);
          return phraseQueryKey == undefined || phraseQueryKey !== queryKey;
        },
        deleteExecutionResult: (phraseKey: PhraseKey) => {
          const phrase = getOrThrow(state.phrases, phraseKey);
          const phraseQueryKey = phrase.queryKey;
          if (phraseQueryKey != undefined) {
            mutations.DELETE_PHRASE_QUERY({ queryKey: phraseQueryKey });
            mutations.SET_QUERY_KEY_TO_PHRASE({
              phraseKey,
              queryKey: undefined,
            });
          }
        },
        execute: async (
          trackId: TrackId,
          phraseKey: PhraseKey,
          snapshot: SnapshotForPhraseRender,
        ) => {
          const querySource = generateQuerySource(trackId, phraseKey, snapshot);
          const queryKey = await calculateQueryKey(querySource);

          let query = queryCache.get(queryKey);
          if (query != undefined) {
            logger.info(`Loaded query from cache.`);
          } else {
            query = await generateQuery(querySource);
            const phonemes = getPhonemes(query);
            logger.info(`Generated query. phonemes: ${phonemes}`);
            queryCache.set(queryKey, query);
          }

          const phrase = getOrThrow(state.phrases, phraseKey);
          const phraseQueryKey = phrase.queryKey;
          if (phraseQueryKey != undefined) {
            throw new Error("The previous query has not been removed.");
          }
          mutations.SET_PHRASE_QUERY({ queryKey, query });
          mutations.SET_QUERY_KEY_TO_PHRASE({ phraseKey, queryKey });
        },
      };

      const generateSingingPitchSource = (
        trackId: TrackId,
        phraseKey: PhraseKey,
        snapshot: SnapshotForPhraseRender,
      ): SingingPitchSource => {
        const track = getOrThrow(snapshot.tracks, trackId);
        if (track.singer == undefined) {
          throw new Error("track.singer is undefined.");
        }
        const phrase = getOrThrow(state.phrases, phraseKey);
        if (phrase.queryKey == undefined) {
          throw new Error("phrase.queryKey is undefined.");
        }

        const query = getOrThrow(state.phraseQueries, phrase.queryKey);

        const clonedQuery = cloneWithUnwrapProxy(query);

        // TODO: 音素タイミングの編集データの適用を行うようにする
        return {
          engineId: track.singer.engineId,
          engineFrameRate: query.frameRate,
          tpqn: snapshot.tpqn,
          tempos: snapshot.tempos,
          firstRestDuration: phrase.firstRestDuration,
          notes: phrase.notes,
          keyRangeAdjustment: track.keyRangeAdjustment,
          queryForPitchGeneration: clonedQuery,
        };
      };

      const generateSingingPitch = async (
        singingPitchSource: SingingPitchSource,
      ) => {
        const notesForRequestToEngine = createNotesForRequestToEngine(
          singingPitchSource.firstRestDuration,
          lastRestDurationSeconds,
          singingPitchSource.notes,
          singingPitchSource.tempos,
          singingPitchSource.tpqn,
          singingPitchSource.engineFrameRate,
        );
        const queryForPitchGeneration =
          singingPitchSource.queryForPitchGeneration;

        shiftKeyOfNotes(
          notesForRequestToEngine,
          -singingPitchSource.keyRangeAdjustment,
        );

        const singingPitch = await actions.FETCH_SING_FRAME_F0({
          notes: notesForRequestToEngine,
          query: queryForPitchGeneration,
          engineId: singingPitchSource.engineId,
          styleId: singingTeacherStyleId,
        });

        shiftPitch(singingPitch, singingPitchSource.keyRangeAdjustment);

        return singingPitch;
      };

      const singingPitchGenerationStage: PhraseRenderStage = {
        id: "singingPitchGeneration",
        needsExecution: async (
          trackId: TrackId,
          phraseKey: PhraseKey,
          snapshot: SnapshotForPhraseRender,
        ) => {
          const track = getOrThrow(snapshot.tracks, trackId);
          if (track.singer == undefined) {
            return false;
          }
          const phrase = getOrThrow(state.phrases, phraseKey);
          const phraseSingingPitchKey = phrase.singingPitchKey;
          const singingPitchSource = generateSingingPitchSource(
            trackId,
            phraseKey,
            snapshot,
          );
          const singingPitchKey =
            await calculateSingingPitchKey(singingPitchSource);
          return (
            phraseSingingPitchKey == undefined ||
            phraseSingingPitchKey !== singingPitchKey
          );
        },
        deleteExecutionResult: (phraseKey: PhraseKey) => {
          const phrase = getOrThrow(state.phrases, phraseKey);
          const phraseSingingPitchKey = phrase.singingPitchKey;
          if (phraseSingingPitchKey != undefined) {
            mutations.DELETE_PHRASE_SINGING_PITCH({
              singingPitchKey: phraseSingingPitchKey,
            });
            mutations.SET_SINGING_PITCH_KEY_TO_PHRASE({
              phraseKey,
              singingPitchKey: undefined,
            });
          }
        },
        execute: async (
          trackId: TrackId,
          phraseKey: PhraseKey,
          snapshot: SnapshotForPhraseRender,
        ) => {
          const singingPitchSource = generateSingingPitchSource(
            trackId,
            phraseKey,
            snapshot,
          );
          const singingPitchKey =
            await calculateSingingPitchKey(singingPitchSource);

          let singingPitch = singingPitchCache.get(singingPitchKey);
          if (singingPitch != undefined) {
            logger.info(`Loaded singing pitch from cache.`);
          } else {
            singingPitch = await generateSingingPitch(singingPitchSource);
            logger.info(`Generated singing pitch.`);
            singingPitchCache.set(singingPitchKey, singingPitch);
          }

          const phrase = getOrThrow(state.phrases, phraseKey);
          const phraseSingingPitchKey = phrase.singingPitchKey;
          if (phraseSingingPitchKey != undefined) {
            throw new Error("The previous singing pitch has not been removed.");
          }
          mutations.SET_PHRASE_SINGING_PITCH({ singingPitchKey, singingPitch });
          mutations.SET_SINGING_PITCH_KEY_TO_PHRASE({
            phraseKey,
            singingPitchKey,
          });
        },
      };

      const generateSingingVolumeSource = (
        trackId: TrackId,
        phraseKey: PhraseKey,
        snapshot: SnapshotForPhraseRender,
      ): SingingVolumeSource => {
        const track = getOrThrow(snapshot.tracks, trackId);
        if (track.singer == undefined) {
          throw new Error("track.singer is undefined.");
        }
        const phrase = getOrThrow(state.phrases, phraseKey);
        if (phrase.queryKey == undefined) {
          throw new Error("phrase.queryKey is undefined.");
        }
        if (phrase.singingPitchKey == undefined) {
          throw new Error("phrase.singingPitchKey is undefined.");
        }

        const query = getOrThrow(state.phraseQueries, phrase.queryKey);
        const singingPitch = getOrThrow(
          state.phraseSingingPitches,
          phrase.singingPitchKey,
        );

        const clonedQuery = cloneWithUnwrapProxy(query);
        const clonedSingingPitch = cloneWithUnwrapProxy(singingPitch);

        clonedQuery.f0 = clonedSingingPitch;

        applyPitchEdit(
          clonedQuery,
          phrase.startTime,
          track.pitchEditData,
          snapshot.editorFrameRate,
        );

        return {
          engineId: track.singer.engineId,
          engineFrameRate: query.frameRate,
          tpqn: snapshot.tpqn,
          tempos: snapshot.tempos,
          firstRestDuration: phrase.firstRestDuration,
          notes: phrase.notes,
          keyRangeAdjustment: track.keyRangeAdjustment,
          volumeRangeAdjustment: track.volumeRangeAdjustment,
          queryForVolumeGeneration: clonedQuery,
        };
      };

      const generateSingingVolume = async (
        singingVolumeSource: SingingVolumeSource,
      ) => {
        const notesForRequestToEngine = createNotesForRequestToEngine(
          singingVolumeSource.firstRestDuration,
          lastRestDurationSeconds,
          singingVolumeSource.notes,
          singingVolumeSource.tempos,
          singingVolumeSource.tpqn,
          singingVolumeSource.engineFrameRate,
        );
        const queryForVolumeGeneration =
          singingVolumeSource.queryForVolumeGeneration;

        shiftKeyOfNotes(
          notesForRequestToEngine,
          -singingVolumeSource.keyRangeAdjustment,
        );
        shiftPitch(
          queryForVolumeGeneration.f0,
          -singingVolumeSource.keyRangeAdjustment,
        );

        const singingVolume = await actions.FETCH_SING_FRAME_VOLUME({
          notes: notesForRequestToEngine,
          query: queryForVolumeGeneration,
          engineId: singingVolumeSource.engineId,
          styleId: singingTeacherStyleId,
        });

        shiftVolume(singingVolume, singingVolumeSource.volumeRangeAdjustment);
        muteLastPauSection(
          singingVolume,
          queryForVolumeGeneration.phonemes,
          singingVolumeSource.engineFrameRate,
          fadeOutDurationSeconds,
        );
        return singingVolume;
      };

      const singingVolumeGenerationStage: PhraseRenderStage = {
        id: "singingVolumeGeneration",
        needsExecution: async (
          trackId: TrackId,
          phraseKey: PhraseKey,
          snapshot: SnapshotForPhraseRender,
        ) => {
          const track = getOrThrow(snapshot.tracks, trackId);
          if (track.singer == undefined) {
            return false;
          }
          const singingVolumeSource = generateSingingVolumeSource(
            trackId,
            phraseKey,
            snapshot,
          );
          const singingVolumeKey =
            await calculateSingingVolumeKey(singingVolumeSource);
          const phrase = getOrThrow(state.phrases, phraseKey);
          const phraseSingingVolumeKey = phrase.singingVolumeKey;
          return (
            phraseSingingVolumeKey == undefined ||
            phraseSingingVolumeKey !== singingVolumeKey
          );
        },
        deleteExecutionResult: (phraseKey: PhraseKey) => {
          const phrase = getOrThrow(state.phrases, phraseKey);
          const phraseSingingVolumeKey = phrase.singingVolumeKey;
          if (phraseSingingVolumeKey != undefined) {
            mutations.DELETE_PHRASE_SINGING_VOLUME({
              singingVolumeKey: phraseSingingVolumeKey,
            });
            mutations.SET_SINGING_VOLUME_KEY_TO_PHRASE({
              phraseKey,
              singingVolumeKey: undefined,
            });
          }
        },
        execute: async (
          trackId: TrackId,
          phraseKey: PhraseKey,
          snapshot: SnapshotForPhraseRender,
        ) => {
          const singingVolumeSource = generateSingingVolumeSource(
            trackId,
            phraseKey,
            snapshot,
          );
          const singingVolumeKey =
            await calculateSingingVolumeKey(singingVolumeSource);

          let singingVolume = singingVolumeCache.get(singingVolumeKey);
          if (singingVolume != undefined) {
            logger.info(`Loaded singing volume from cache.`);
          } else {
            singingVolume = await generateSingingVolume(singingVolumeSource);
            logger.info(`Generated singing volume.`);
            singingVolumeCache.set(singingVolumeKey, singingVolume);
          }

          const phrase = getOrThrow(state.phrases, phraseKey);
          const phraseSingingVolumeKey = phrase.singingVolumeKey;
          if (phraseSingingVolumeKey != undefined) {
            throw new Error(
              "The previous singing volume has not been removed.",
            );
          }
          mutations.SET_PHRASE_SINGING_VOLUME({
            singingVolumeKey,
            singingVolume,
          });
          mutations.SET_SINGING_VOLUME_KEY_TO_PHRASE({
            phraseKey,
            singingVolumeKey,
          });
        },
      };

      const generateSingingVoiceSource = (
        trackId: TrackId,
        phraseKey: PhraseKey,
        snapshot: SnapshotForPhraseRender,
      ): SingingVoiceSource => {
        const track = getOrThrow(snapshot.tracks, trackId);
        if (track.singer == undefined) {
          throw new Error("track.singer is undefined.");
        }
        const phrase = getOrThrow(state.phrases, phraseKey);
        if (phrase.queryKey == undefined) {
          throw new Error("phrase.queryKey is undefined.");
        }
        if (phrase.singingPitchKey == undefined) {
          throw new Error("phrase.singingPitchKey is undefined.");
        }
        if (phrase.singingVolumeKey == undefined) {
          throw new Error("phrase.singingVolumeKey is undefined.");
        }

        const query = getOrThrow(state.phraseQueries, phrase.queryKey);
        const singingPitch = getOrThrow(
          state.phraseSingingPitches,
          phrase.singingPitchKey,
        );
        const singingVolume = getOrThrow(
          state.phraseSingingVolumes,
          phrase.singingVolumeKey,
        );

        const clonedQuery = cloneWithUnwrapProxy(query);
        const clonedSingingPitch = cloneWithUnwrapProxy(singingPitch);
        const clonedSingingVolume = cloneWithUnwrapProxy(singingVolume);

        clonedQuery.f0 = clonedSingingPitch;
        clonedQuery.volume = clonedSingingVolume;

        applyPitchEdit(
          clonedQuery,
          phrase.startTime,
          track.pitchEditData,
          snapshot.editorFrameRate,
        );

        return {
          singer: track.singer,
          queryForSingingVoiceSynthesis: clonedQuery,
        };
      };

      const synthesizeSingingVoice = async (
        singingVoiceSource: SingingVoiceSource,
      ) => {
        return await actions.FRAME_SYNTHESIS({
          query: singingVoiceSource.queryForSingingVoiceSynthesis,
          engineId: singingVoiceSource.singer.engineId,
          styleId: singingVoiceSource.singer.styleId,
        });
      };

      const singingVoiceSynthesisStage: PhraseRenderStage = {
        id: "singingVoiceSynthesis",
        needsExecution: async (
          trackId: TrackId,
          phraseKey: PhraseKey,
          snapshot: SnapshotForPhraseRender,
        ) => {
          const track = getOrThrow(snapshot.tracks, trackId);
          if (track.singer == undefined) {
            return false;
          }
          const singingVoiceSource = generateSingingVoiceSource(
            trackId,
            phraseKey,
            snapshot,
          );
          const singingVoiceKey =
            await calculateSingingVoiceKey(singingVoiceSource);
          const phrase = getOrThrow(state.phrases, phraseKey);
          const phraseSingingVoiceKey = phrase.singingVoiceKey;
          return (
            phraseSingingVoiceKey == undefined ||
            phraseSingingVoiceKey !== singingVoiceKey
          );
        },
        deleteExecutionResult: (phraseKey: PhraseKey) => {
          const phrase = getOrThrow(state.phrases, phraseKey);
          const phraseSingingVoiceKey = phrase.singingVoiceKey;
          if (phraseSingingVoiceKey != undefined) {
            phraseSingingVoices.delete(phraseSingingVoiceKey);
            mutations.SET_SINGING_VOICE_KEY_TO_PHRASE({
              phraseKey,
              singingVoiceKey: undefined,
            });
          }
        },
        execute: async (
          trackId: TrackId,
          phraseKey: PhraseKey,
          snapshot: SnapshotForPhraseRender,
        ) => {
          const singingVoiceSource = generateSingingVoiceSource(
            trackId,
            phraseKey,
            snapshot,
          );
          const singingVoiceKey =
            await calculateSingingVoiceKey(singingVoiceSource);

          let singingVoice = singingVoiceCache.get(singingVoiceKey);
          if (singingVoice != undefined) {
            logger.info(`Loaded singing voice from cache.`);
          } else {
            singingVoice = await synthesizeSingingVoice(singingVoiceSource);
            logger.info(`Generated singing voice.`);
            singingVoiceCache.set(singingVoiceKey, singingVoice);
          }

          const phrase = getOrThrow(state.phrases, phraseKey);
          const phraseSingingVoiceKey = phrase.singingVoiceKey;
          if (phraseSingingVoiceKey != undefined) {
            throw new Error("The previous singing voice has not been removed.");
          }
          phraseSingingVoices.set(singingVoiceKey, singingVoice);
          mutations.SET_SINGING_VOICE_KEY_TO_PHRASE({
            phraseKey,
            singingVoiceKey,
          });
        },
      };

      // NOTE: ステージは実行順で保持
      const stages: readonly PhraseRenderStage[] = [
        queryGenerationStage,
        singingPitchGenerationStage,
        singingVolumeGenerationStage,
        singingVoiceSynthesisStage,
      ];

      // NOTE: 型推論でawaitの前か後かが考慮されないので、関数を介して取得する（型がbooleanになるようにする）
      const startRenderingRequested = () => state.startRenderingRequested;
      const stopRenderingRequested = () => state.stopRenderingRequested;

      /**
       * フレーズが持つシーケンスのIDを取得する。
       * @param phraseKey フレーズのキー
       * @returns シーケンスID
       */
      const getPhraseSequenceId = (phraseKey: PhraseKey) => {
        return getOrThrow(state.phrases, phraseKey).sequenceId;
      };

      /**
       * フレーズが持つ歌声のキーを取得する。
       * @param phraseKey フレーズのキー
       * @returns 歌声のキー
       */
      const getPhraseSingingVoiceKey = (phraseKey: PhraseKey) => {
        return getOrThrow(state.phrases, phraseKey).singingVoiceKey;
      };

      const render = async () => {
        const firstRestMinDurationSeconds = 0.12;
        const snapshot = createSnapshot();

        const renderStartStageIds = new Map<PhraseKey, PhraseRenderStageId>();

        // 重なっているノートを削除する
        const filteredTrackNotes = new Map<TrackId, Note[]>();
        for (const [trackId, track] of snapshot.tracks) {
          const overlappingNoteIds = getOrThrow(
            snapshot.trackOverlappingNoteIds,
            trackId,
          );
          const filteredNotes = track.notes.filter(
            (value) => !overlappingNoteIds.has(value.id),
          );
          filteredTrackNotes.set(trackId, filteredNotes);
        }

        // ノーツからフレーズを生成する
        const generatedPhrases = new Map<PhraseKey, Phrase>();
        for (const trackId of snapshot.tracks.keys()) {
          const filteredNotes = getOrThrow(filteredTrackNotes, trackId);
          const phrases = await generatePhrases(
            filteredNotes,
            snapshot.tempos,
            snapshot.tpqn,
            firstRestMinDurationSeconds,
            trackId,
          );
          for (const [phraseKey, phrase] of phrases) {
            generatedPhrases.set(phraseKey, phrase);
          }
        }

        const mergedPhrases = new Map<PhraseKey, Phrase>();
        const newlyCreatedPhraseKeys = new Set<PhraseKey>();
        const disappearedPhraseKeys = new Set<PhraseKey>();

        // 新しく作られたフレーズとstateにある既存のフレーズをマージする
        // 新しく作られたフレーズと無くなったフレーズのキーのリスト（Set）も作成する
        for (const phraseKey of state.phrases.keys()) {
          if (!generatedPhrases.has(phraseKey)) {
            disappearedPhraseKeys.add(phraseKey);
          }
        }
        for (const [phraseKey, generatedPhrase] of generatedPhrases) {
          const existingPhrase = state.phrases.get(phraseKey);
          const isNewlyCreated = existingPhrase == undefined;
          const phrase = isNewlyCreated
            ? generatedPhrase
            : cloneWithUnwrapProxy(existingPhrase);

          mergedPhrases.set(phraseKey, phrase);
          if (isNewlyCreated) {
            newlyCreatedPhraseKeys.add(phraseKey);
          }
        }

        // 各フレーズのレンダリング開始ステージを決定する
        // 新しいフレーズの場合は最初からレンダリングする
        // phrase.stateがCOULD_NOT_RENDERだった場合は最初からレンダリングし直す
        for (const [phraseKey, phrase] of mergedPhrases) {
          const trackId = phrase.trackId;
          const track = getOrThrow(snapshot.tracks, trackId);
          const isNewlyCreated = newlyCreatedPhraseKeys.has(phraseKey);

          if (track.singer == undefined) {
            continue;
          }
          if (isNewlyCreated || phrase.state === "COULD_NOT_RENDER") {
            renderStartStageIds.set(phraseKey, stages[0].id);
          } else {
            for (const stage of stages) {
              if (await stage.needsExecution(trackId, phraseKey, snapshot)) {
                renderStartStageIds.set(phraseKey, stage.id);
                break;
              }
            }
          }
        }

        // phrase.stateを更新する
        for (const [phraseKey, phrase] of mergedPhrases) {
          const track = getOrThrow(snapshot.tracks, phrase.trackId);
          if (track.singer == undefined) {
            phrase.state = "SINGER_IS_NOT_SET";
          } else {
            if (renderStartStageIds.has(phraseKey)) {
              phrase.state = "WAITING_TO_BE_RENDERED";
            } else {
              phrase.state = "PLAYABLE";
            }
          }
        }

        // 無くなったフレーズのピッチなどのデータとシーケンスを削除する
        for (const phraseKey of disappearedPhraseKeys) {
          const phraseSequenceId = getPhraseSequenceId(phraseKey);
          if (phraseSequenceId != undefined) {
            deleteSequence(phraseSequenceId);
          }
          for (let i = stages.length - 1; i >= 0; i--) {
            stages[i].deleteExecutionResult(phraseKey);
          }
        }

        // state.phrasesを更新する
        mutations.SET_PHRASES({ phrases: mergedPhrases });

        logger.info("Phrases updated.");

        // シンガーが設定されていないフレーズとレンダリング未完了のフレーズが
        // プレビュー音で再生されるようにする
        for (const [phraseKey, phrase] of state.phrases.entries()) {
          if (
            phrase.state === "SINGER_IS_NOT_SET" ||
            phrase.state === "WAITING_TO_BE_RENDERED"
          ) {
            // シーケンスが存在する場合は、シーケンスを削除する
            // TODO: ピッチを編集したときは行わないようにする
            const phraseSequenceId = getPhraseSequenceId(phraseKey);
            if (phraseSequenceId != undefined) {
              deleteSequence(phraseSequenceId);
              mutations.SET_SEQUENCE_ID_TO_PHRASE({
                phraseKey,
                sequenceId: undefined,
              });
            }

            // ノートシーケンスを生成して登録し、プレビュー音が鳴るようにする
            const sequenceId = SequenceId(uuid4());
            const noteSequence = generateNoteSequence(
              phrase.notes,
              snapshot.tempos,
              snapshot.tpqn,
              phrase.trackId,
            );
            registerSequence(sequenceId, noteSequence);
            mutations.SET_SEQUENCE_ID_TO_PHRASE({ phraseKey, sequenceId });
          }
        }

        // 各フレーズのレンダリングを行い、レンダリングされた音声が再生されるようにする
        const phrasesToBeRendered = new Map(
          [...state.phrases.entries()].filter(([, phrase]) => {
            return phrase.state === "WAITING_TO_BE_RENDERED";
          }),
        );
        while (phrasesToBeRendered.size > 0) {
          if (startRenderingRequested() || stopRenderingRequested()) {
            return;
          }
          const phraseKey = selectPriorPhrase(
            new Map(
              [...phrasesToBeRendered.entries()].map(([phraseKey, phrase]) => {
                const phraseFirstNote = phrase.notes[0];
                const phraseLastNote = getLast(phrase.notes);
                return [
                  phraseKey,
                  {
                    startTicks: phraseFirstNote.position,
                    endTicks: phraseLastNote.position + phraseLastNote.duration,
                  },
                ];
              }),
            ),
            playheadPosition.value,
          );
          const phrase = getOrThrow(phrasesToBeRendered, phraseKey);
          phrasesToBeRendered.delete(phraseKey);

          mutations.SET_STATE_TO_PHRASE({
            phraseKey,
            phraseState: "NOW_RENDERING",
          });

          try {
            // フレーズのレンダリングを行う
            const trackId = phrase.trackId;
            const startStageId = getOrThrow(renderStartStageIds, phraseKey);
            const startStageIndex = stages.findIndex((value) => {
              return value.id === startStageId;
            });
            if (startStageIndex === -1) {
              throw new Error("Stage not found.");
            }
            for (let i = stages.length - 1; i >= startStageIndex; i--) {
              stages[i].deleteExecutionResult(phraseKey);
            }
            for (let i = startStageIndex; i < stages.length; i++) {
              await stages[i].execute(trackId, phraseKey, snapshot);
            }

            // シーケンスが存在する場合、シーケンスを削除する
            const phraseSequenceId = getPhraseSequenceId(phraseKey);
            if (phraseSequenceId != undefined) {
              deleteSequence(phraseSequenceId);
              mutations.SET_SEQUENCE_ID_TO_PHRASE({
                phraseKey,
                sequenceId: undefined,
              });
            }

            // オーディオシーケンスを生成して登録する
            const singingVoiceKey = getPhraseSingingVoiceKey(phraseKey);
            if (singingVoiceKey == undefined) {
              throw new Error("singingVoiceKey is undefined.");
            }
            const singingVoice = getOrThrow(
              phraseSingingVoices,
              singingVoiceKey,
            );
            const sequenceId = SequenceId(uuid4());
            const audioSequence = await generateAudioSequence(
              phrase.startTime,
              singingVoice,
              phrase.trackId,
            );
            registerSequence(sequenceId, audioSequence);
            mutations.SET_SEQUENCE_ID_TO_PHRASE({ phraseKey, sequenceId });

            mutations.SET_STATE_TO_PHRASE({
              phraseKey,
              phraseState: "PLAYABLE",
            });
          } catch (error) {
            mutations.SET_STATE_TO_PHRASE({
              phraseKey,
              phraseState: "COULD_NOT_RENDER",
            });
            // とりあえずエラーはロギングしてcontinueする
            // NOTE: ほとんどは歌詞のエラー
            // FIXME: 歌詞以外のエラーの場合はthrowして、エラーダイアログを表示するようにする
            logger.error("An error occurred while rendering a phrase.", error);
            continue;
          }
        }
      };

      mutations.SET_START_RENDERING_REQUESTED({
        startRenderingRequested: true,
      });
      if (state.nowRendering) {
        return;
      }

      mutations.SET_NOW_RENDERING({ nowRendering: true });
      try {
        while (startRenderingRequested()) {
          mutations.SET_START_RENDERING_REQUESTED({
            startRenderingRequested: false,
          });
          await render();
          if (stopRenderingRequested()) {
            break;
          }
        }
      } catch (error) {
        logger.error("render error", error);
        throw error;
      } finally {
        mutations.SET_STOP_RENDERING_REQUESTED({
          stopRenderingRequested: false,
        });
        mutations.SET_NOW_RENDERING({ nowRendering: false });
      }
    },
  },

  /**
   * レンダリング停止をリクエストし、停止するまで待機する。
   */
  STOP_RENDERING: {
    action: createUILockAction(async ({ state, mutations }) => {
      if (state.nowRendering) {
        logger.info("Waiting for rendering to stop...");
        mutations.SET_STOP_RENDERING_REQUESTED({
          stopRenderingRequested: true,
        });
        await createPromiseThatResolvesWhen(() => !state.nowRendering);
        logger.info("Rendering stopped.");
      }
    }),
  },

  FETCH_SING_FRAME_AUDIO_QUERY: {
    async action(
      { getters, actions },
      {
        notes,
        engineFrameRate,
        engineId,
        styleId,
      }: {
        notes: NoteForRequestToEngine[];
        engineFrameRate: number;
        engineId: EngineId;
        styleId: StyleId;
      },
    ) {
      try {
        if (!getters.IS_ENGINE_READY(engineId)) {
          throw new Error("Engine not ready.");
        }
        const instance = await actions.INSTANTIATE_ENGINE_CONNECTOR({
          engineId,
        });
        const query = await instance.invoke("singFrameAudioQuery")({
          score: { notes },
          speaker: styleId,
        });
        return { ...query, frameRate: engineFrameRate };
      } catch (error) {
        const lyrics = notes.map((value) => value.lyric).join("");
        logger.error(
          `Failed to fetch FrameAudioQuery. Lyrics of score are "${lyrics}".`,
          error,
        );
        throw error;
      }
    },
  },

  FETCH_SING_FRAME_F0: {
    async action(
      { getters, actions },
      {
        notes,
        query,
        engineId,
        styleId,
      }: {
        notes: NoteForRequestToEngine[];
        query: EditorFrameAudioQuery;
        engineId: EngineId;
        styleId: StyleId;
      },
    ) {
      try {
        if (!getters.IS_ENGINE_READY(engineId)) {
          throw new Error("Engine not ready.");
        }
        const instance = await actions.INSTANTIATE_ENGINE_CONNECTOR({
          engineId,
        });
        return await instance.invoke("singFrameF0")({
          bodySingFrameF0SingFrameF0Post: {
            score: {
              notes,
            },
            frameAudioQuery: query,
          },
          speaker: styleId,
        });
      } catch (error) {
        const lyrics = notes.map((value) => value.lyric).join("");
        logger.error(
          `Failed to fetch sing frame f0. Lyrics of score are "${lyrics}".`,
          error,
        );
        throw error;
      }
    },
  },

  FETCH_SING_FRAME_VOLUME: {
    async action(
      { getters, actions },
      {
        notes,
        query,
        engineId,
        styleId,
      }: {
        notes: NoteForRequestToEngine[];
        query: EditorFrameAudioQuery;
        engineId: EngineId;
        styleId: StyleId;
      },
    ) {
      try {
        if (!getters.IS_ENGINE_READY(engineId)) {
          throw new Error("Engine not ready.");
        }
        const instance = await actions.INSTANTIATE_ENGINE_CONNECTOR({
          engineId,
        });
        return await instance.invoke("singFrameVolume")({
          bodySingFrameVolumeSingFrameVolumePost: {
            score: {
              notes,
            },
            frameAudioQuery: query,
          },
          speaker: styleId,
        });
      } catch (error) {
        const lyrics = notes.map((value) => value.lyric).join("");
        logger.error(
          `Failed to fetch sing frame volume. Lyrics of score are "${lyrics}".`,
          error,
        );
        throw error;
      }
    },
  },

  FRAME_SYNTHESIS: {
    async action(
      { getters, actions },
      {
        query,
        engineId,
        styleId,
      }: {
        query: EditorFrameAudioQuery;
        engineId: EngineId;
        styleId: StyleId;
      },
    ) {
      if (!getters.IS_ENGINE_READY(engineId)) {
        throw new Error("Engine not ready.");
      }
      try {
        const instance = await actions.INSTANTIATE_ENGINE_CONNECTOR({
          engineId,
        });
        return await instance.invoke("frameSynthesis")({
          frameAudioQuery: query,
          speaker: styleId,
        });
      } catch (error) {
        const phonemes = query.phonemes.map((value) => value.phoneme).join(" ");
        logger.error(
          `Failed to synthesize. Phonemes are "${phonemes}".`,
          error,
        );
        throw error;
      }
    },
  },

  SET_EXPORT_STATE: {
    mutation(state, { exportState }) {
      state.exportState = exportState;
    },
  },

  SET_CANCELLATION_OF_EXPORT_REQUESTED: {
    mutation(state, { cancellationOfExportRequested }) {
      state.cancellationOfExportRequested = cancellationOfExportRequested;
    },
  },

  EXPORT_AUDIO_FILE: {
    action: createUILockAction(
      async ({ state, mutations, getters, actions }, { filePath, setting }) => {
        const exportAudioFile = async (): Promise<SaveResultObject> => {
          const fileBaseName = generateDefaultSongFileBaseName(
            getters.PROJECT_NAME,
            getters.SELECTED_TRACK,
            getters.CHARACTER_INFO,
          );
          const fileName = `${fileBaseName}.wav`;
          const numberOfChannels = setting.isMono ? 1 : 2;
          const sampleRate = setting.sampleRate;
          const withLimiter = setting.withLimiter;

          const renderDuration = getters.CALC_RENDER_DURATION;

          if (state.nowPlaying) {
            await actions.SING_STOP_AUDIO();
          }

          if (state.savingSetting.fixedExportEnabled) {
            filePath = path.join(state.savingSetting.fixedExportDir, fileName);
          } else {
            filePath ??= await window.backend.showSaveFileDialog({
              title: "音声を保存",
              name: "WAV ファイル",
              extensions: ["wav"],
              defaultPath: fileName,
            });
          }
          if (!filePath) {
            return { result: "CANCELED", path: "" };
          }

          if (state.savingSetting.avoidOverwrite) {
            let tail = 1;
            const pathWithoutExt = filePath.slice(0, -4);
            while (await window.backend.checkFileExists(filePath)) {
              filePath = `${pathWithoutExt}[${tail}].wav`;
              tail += 1;
            }
          }

          if (state.nowRendering) {
            await createPromiseThatResolvesWhen(() => {
              return !state.nowRendering || state.cancellationOfExportRequested;
            });
            if (state.cancellationOfExportRequested) {
              return { result: "CANCELED", path: "" };
            }
          }

          const audioBuffer = await offlineRenderTracks(
            numberOfChannels,
            sampleRate,
            renderDuration,
            withLimiter,
            setting.withTrackParameters,
            state.tracks,
            state.phrases,
            phraseSingingVoices,
          );

          const fileData = generateWavFileData(audioBuffer);

          const result = await actions.EXPORT_FILE({
            filePath,
            content: fileData,
          });

          return result;
        };

        if (state.exportState !== "NOT_EXPORTING") {
          throw new Error("Export is in progress.");
        }

        mutations.SET_EXPORT_STATE({ exportState: "EXPORTING_AUDIO" });
        return exportAudioFile().finally(() => {
          mutations.SET_CANCELLATION_OF_EXPORT_REQUESTED({
            cancellationOfExportRequested: false,
          });
          mutations.SET_EXPORT_STATE({ exportState: "NOT_EXPORTING" });
        });
      },
    ),
  },

  EXPORT_STEM_AUDIO_FILE: {
    action: createUILockAction(
      async ({ state, mutations, getters, actions }, { dirPath, setting }) => {
        let firstFilePath = "";
        const exportAudioFile = async (): Promise<SaveResultObject> => {
          const numberOfChannels = setting.isMono ? 1 : 2;
          const sampleRate = setting.sampleRate;
          const withLimiter = setting.withLimiter;

          const renderDuration = getters.CALC_RENDER_DURATION;

          if (state.nowPlaying) {
            await actions.SING_STOP_AUDIO();
          }

          if (state.savingSetting.fixedExportEnabled) {
            dirPath = state.savingSetting.fixedExportDir;
          } else {
            dirPath ??= await window.backend.showSaveDirectoryDialog({
              title: "音声を保存",
            });
          }
          if (!dirPath) {
            return { result: "CANCELED", path: "" };
          }

          if (state.nowRendering) {
            await createPromiseThatResolvesWhen(() => {
              return !state.nowRendering || state.cancellationOfExportRequested;
            });
            if (state.cancellationOfExportRequested) {
              return { result: "CANCELED", path: "" };
            }
          }

          const shouldPlays = shouldPlayTracks(state.tracks);

          for (const [i, trackId] of state.trackOrder.entries()) {
            const track = getOrThrow(state.tracks, trackId);
            if (track.singer == undefined) {
              continue;
            }

            // ミュート/ソロにより再生されないトラックは除外
            if (
              setting.withTrackParameters.soloAndMute &&
              !shouldPlays.has(trackId)
            ) {
              continue;
            }

            const filePath = await actions.GENERATE_FILE_PATH_FOR_TRACK_EXPORT({
              trackId,
              directoryPath: dirPath,
              extension: "wav",
            });

            const audioBuffer = await offlineRenderTracks(
              numberOfChannels,
              sampleRate,
              renderDuration,
              withLimiter,
              setting.withTrackParameters,
              new Map([[trackId, { ...track, solo: false, mute: false }]]),
              new Map(
                [...state.phrases.entries()].filter(
                  ([, phrase]) => phrase.trackId === trackId,
                ),
              ),
              singingVoiceCache,
            );

            const fileData = generateWavFileData(audioBuffer);

            const result = await actions.EXPORT_FILE({
              filePath,
              content: fileData,
            });
            if (result.result !== "SUCCESS") {
              return result;
            }

            if (i === 0) {
              firstFilePath = filePath;
            }
          }

          return { result: "SUCCESS", path: firstFilePath };
        };

        if (state.exportState !== "NOT_EXPORTING") {
          throw new Error("Export is in progress.");
        }

        mutations.SET_EXPORT_STATE({ exportState: "EXPORTING_AUDIO" });
        return exportAudioFile().finally(() => {
          mutations.SET_CANCELLATION_OF_EXPORT_REQUESTED({
            cancellationOfExportRequested: false,
          });
          mutations.SET_EXPORT_STATE({ exportState: "NOT_EXPORTING" });
        });
      },
    ),
  },

  EXPORT_LABEL_FILES: {
    action: createUILockAction(
      async ({ actions, mutations, state }, { dirPath }) => {
        const exportLabelFile = async () => {
          if (state.nowPlaying) {
            await actions.SING_STOP_AUDIO();
          }

          if (state.savingSetting.fixedExportEnabled) {
            dirPath = state.savingSetting.fixedExportDir;
          } else {
            dirPath ??= await window.backend.showSaveDirectoryDialog({
              title: "labファイルを保存",
            });
          }
          if (!dirPath) {
            return createArray(
              state.tracks.size,
              (): SaveResultObject => ({ result: "CANCELED", path: "" }),
            );
          }

          if (state.nowRendering) {
            await createPromiseThatResolvesWhen(() => {
              return !state.nowRendering || state.cancellationOfExportRequested;
            });
            if (state.cancellationOfExportRequested) {
              return createArray(
                state.tracks.size,
                (): SaveResultObject => ({ result: "CANCELED", path: "" }),
              );
            }
          }

          const results: SaveResultObject[] = [];

          for (const trackId of state.tracks.keys()) {
            const track = getOrThrow(state.tracks, trackId);
            if (track.singer == undefined) {
              continue;
            }

            const filePath = await actions.GENERATE_FILE_PATH_FOR_TRACK_EXPORT({
              trackId,
              directoryPath: dirPath,
              extension: "lab",
            });

            const frameRate = state.editorFrameRate;
            const phrases = [...state.phrases.values()]
              .filter((value) => value.trackId === trackId)
              .filter((value) => value.queryKey != undefined)
              .toSorted((a, b) => a.startTime - b.startTime);

            if (phrases.length === 0) {
              continue;
            }

            const phraseQueries = phrases.map((value) => {
              const phraseQuery =
                value.queryKey != undefined
                  ? state.phraseQueries.get(value.queryKey)
                  : undefined;
              if (phraseQuery == undefined) {
                throw new Error("phraseQuery is undefined.");
              }
              return phraseQuery;
            });
            const phraseStartTimes = phrases.map((value) => value.startTime);

            for (const phraseQuery of phraseQueries) {
              // フレーズのクエリのフレームレートとエディターのフレームレートが一致しない場合はエラー
              // TODO: 補間するようにする
              if (phraseQuery.frameRate != frameRate) {
                throw new Error(
                  "The frame rate between the phrase query and the editor does not match.",
                );
              }
            }

            const phraseStartFrames = calcPhraseStartFrames(
              phraseStartTimes,
              frameRate,
            );
            const phraseEndFrames = calcPhraseEndFrames(
              phraseStartFrames,
              phraseQueries,
            );

            const phrasePhonemeSequences = phraseQueries.map((query) => {
              return query.phonemes;
            });
            const entirePhonemeTimings = toEntirePhonemeTimings(
              phrasePhonemeSequences,
              phraseStartFrames,
            );

            // TODO: 音素タイミング編集データを取得して適用するようにする

            adjustPhonemeTimingsAndPhraseEndFrames(
              entirePhonemeTimings,
              phraseStartFrames,
              phraseEndFrames,
            );

            // 一番最初のpauseの開始フレームの値が0より大きい場合は0にする
            if (entirePhonemeTimings.length === 0) {
              throw new Error("entirePhonemeTimings.length is 0.");
            }
            if (entirePhonemeTimings[0].startFrame > 0) {
              entirePhonemeTimings[0].startFrame = 0;
            }

            // 音素の開始・終了フレームの値が0より小さい場合は0にする
            // （マイナス時間のところを書き出さないようにするため）
            for (const phonemeTiming of entirePhonemeTimings) {
              if (phonemeTiming.startFrame < 0) {
                phonemeTiming.startFrame = 0;
              }
              if (phonemeTiming.endFrame < 0) {
                phonemeTiming.endFrame = 0;
              }
            }

            // フレーム数が1未満の音素を除く
            const filteredEntirePhonemeTimings = entirePhonemeTimings.filter(
              (value) => {
                const frameLength = value.endFrame - value.startFrame;
                return frameLength >= 1;
              },
            );

            const entirePhonemes = phonemeTimingsToPhonemes(
              filteredEntirePhonemeTimings,
            );
            const labFileData = await generateLabelFileDataFromFramePhonemes(
              entirePhonemes,
              frameRate,
            );

            try {
              await window.backend
                .writeFile({
                  filePath,
                  buffer: labFileData,
                })
                .then(getValueOrThrow);

              results.push({ result: "SUCCESS", path: filePath });
            } catch (e) {
              logger.error("Failed to export file.", e);

              if (e instanceof ResultError) {
                results.push({
                  result: "WRITE_ERROR",
                  path: filePath,
                  errorMessage: generateWriteErrorMessage(
                    e as ResultError<string>,
                  ),
                });
              } else {
                results.push({
                  result: "UNKNOWN_ERROR",
                  path: filePath,
                  errorMessage:
                    (e instanceof Error ? e.message : String(e)) ||
                    "不明なエラーが発生しました。",
                });
                break; // 想定外のエラーなので書き出しを中断
              }
            }
          }
          return results;
        };

        if (state.exportState !== "NOT_EXPORTING") {
          throw new Error("Export is in progress.");
        }

        mutations.SET_EXPORT_STATE({ exportState: "EXPORTING_LABEL" });
        return exportLabelFile().finally(() => {
          mutations.SET_CANCELLATION_OF_EXPORT_REQUESTED({
            cancellationOfExportRequested: false,
          });
          mutations.SET_EXPORT_STATE({ exportState: "NOT_EXPORTING" });
        });
      },
    ),
  },

  GENERATE_FILE_PATH_FOR_TRACK_EXPORT: {
    async action({ state, getters }, { trackId, directoryPath, extension }) {
      const track = getOrThrow(state.tracks, trackId);

      const trackSinger = track.singer;
      if (trackSinger == undefined) {
        throw new Error("trackSinger is undefined.");
      }

      const characterInfo = getters.CHARACTER_INFO(
        trackSinger.engineId,
        trackSinger.styleId,
      );
      if (characterInfo == undefined) {
        // NOTE: characterInfoが存在しないというのは起こり得ないはずなので、存在しなかった場合はエラー
        throw new Error(
          "CharacterInfo corresponding to engineId and styleId does not exist.",
        );
      }

      const style = characterInfo.metas.styles.find(
        (style) => style.styleId === trackSinger.styleId,
      );
      if (style == undefined) {
        throw new Error("assert style != undefined");
      }

      const characterName = characterInfo.metas.speakerName;
      const styleName = style.styleName ?? DEFAULT_STYLE_NAME;
      const projectName = getters.PROJECT_NAME ?? DEFAULT_PROJECT_NAME;
      const trackIndex = state.trackOrder.findIndex(
        (value) => value === trackId,
      );

      const fileName = buildSongTrackAudioFileNameFromRawData(
        state.savingSetting.songTrackFileNamePattern,
        {
          characterName,
          index: trackIndex,
          styleName,
          date: currentDateString(),
          projectName,
          trackName: track.name,
        },
      );
      const filePathWithoutExt = path.join(directoryPath, fileName);

      if (state.savingSetting.avoidOverwrite) {
        return await generateUniqueFilePath(filePathWithoutExt, extension);
      } else {
        return `${filePathWithoutExt}.${extension}`;
      }
    },
  },

  EXPORT_FILE: {
    async action(_, { filePath, content }) {
      try {
        await window.backend
          .writeFile({
            filePath,
            buffer: content,
          })
          .then(getValueOrThrow);
      } catch (e) {
        logger.error("Failed to export file.", e);
        if (e instanceof ResultError) {
          return {
            result: "WRITE_ERROR",
            path: filePath,
            errorMessage: generateWriteErrorMessage(e as ResultError<string>),
          };
        }
        return {
          result: "UNKNOWN_ERROR",
          path: filePath,
          errorMessage:
            (e instanceof Error ? e.message : String(e)) ||
            "不明なエラーが発生しました。",
        };
      }

      return { result: "SUCCESS", path: filePath };
    },
  },

  CANCEL_EXPORT: {
    async action({ state, mutations }) {
      if (state.exportState === "NOT_EXPORTING") {
        logger.warn("CANCEL_EXPORT on NOT_EXPORTING");
        return;
      }
      mutations.SET_CANCELLATION_OF_EXPORT_REQUESTED({
        cancellationOfExportRequested: true,
      });
    },
  },

  COPY_NOTES_TO_CLIPBOARD: {
    async action({ getters }) {
      const selectedTrack = getters.SELECTED_TRACK;
      const noteIds = getters.SELECTED_NOTE_IDS;
      // ノートが選択されていない場合は何もしない
      if (noteIds.size === 0) {
        return;
      }
      // 選択されたノートのみをコピーする
      const selectedNotes = selectedTrack.notes
        .filter((note: Note) => noteIds.has(note.id))
        .map((note: Note) => {
          // idのみコピーしない
          const { id, ...noteWithoutId } = note;
          return noteWithoutId;
        });
      // ノートをJSONにシリアライズしてクリップボードにコピーする
      const serializedNotes = JSON.stringify(selectedNotes);
      // クリップボードにテキストとしてコピーする
      // NOTE: Electronのclipboardも使用する必要ある？
      await navigator.clipboard.writeText(serializedNotes);
      logger.info("Copied to clipboard.", serializedNotes);
    },
  },

  COMMAND_CUT_NOTES_TO_CLIPBOARD: {
    async action({ actions }) {
      await actions.COPY_NOTES_TO_CLIPBOARD();
      await actions.COMMAND_REMOVE_SELECTED_NOTES();
    },
  },

  COMMAND_PASTE_NOTES_FROM_CLIPBOARD: {
    async action({ mutations, state, getters, actions }) {
      // クリップボードからテキストを読み込む
      let clipboardText;
      try {
        clipboardText = await navigator.clipboard.readText();
      } catch (error) {
        throw new Error("Failed to read the clipboard text.", {
          cause: error,
        });
      }

      // クリップボードのテキストをJSONとしてパースする(失敗した場合はエラーを返す)
      let notes;
      try {
        notes = noteSchema
          .omit({ id: true })
          .array()
          .parse(JSON.parse(clipboardText));
      } catch (error) {
        throw new Error("Failed to parse the clipboard text as JSON.", {
          cause: error,
        });
      }

      // パースしたJSONのノートの位置を現在の再生位置に合わせてクオンタイズして貼り付ける
      const currentPlayheadPosition = getters.PLAYHEAD_POSITION;
      const firstNotePosition = notes[0].position;
      // TODO: クオンタイズの処理を共通化する
      const snapType = state.sequencerSnapType;
      const tpqn = state.tpqn;
      const snapTicks = getNoteDuration(snapType, tpqn);
      const notesToPaste: Note[] = notes.map((note) => {
        // 新しい位置を現在の再生位置に合わせて計算する
        const pasteOriginPos =
          Number(note.position) - firstNotePosition + currentPlayheadPosition;
        // クオンタイズ
        const quantizedPastePos =
          Math.round(pasteOriginPos / snapTicks) * snapTicks;
        return {
          id: NoteId(uuid4()),
          position: quantizedPastePos,
          duration: Number(note.duration),
          noteNumber: Number(note.noteNumber),
          lyric: String(note.lyric),
        };
      });
      const pastedNoteIds = notesToPaste.map((note) => note.id);
      // ノートを追加してレンダリングする
      mutations.COMMAND_ADD_NOTES({
        notes: notesToPaste,
        trackId: getters.SELECTED_TRACK_ID,
      });

      void actions.RENDER();
      // 貼り付けたノートを選択する
      mutations.DESELECT_ALL_NOTES();
      mutations.SELECT_NOTES({ noteIds: pastedNoteIds });
    },
  },

  COMMAND_QUANTIZE_SELECTED_NOTES: {
    action({ state, mutations, getters, actions }) {
      const selectedTrack = getters.SELECTED_TRACK;
      const selectedNotes = selectedTrack.notes.filter((note: Note) => {
        return getters.SELECTED_NOTE_IDS.has(note.id);
      });
      // TODO: クオンタイズの処理を共通化する
      const snapType = state.sequencerSnapType;
      const tpqn = state.tpqn;
      const snapTicks = getNoteDuration(snapType, tpqn);
      const quantizedNotes = selectedNotes.map((note: Note) => {
        const quantizedPosition =
          Math.round(note.position / snapTicks) * snapTicks;
        return { ...note, position: quantizedPosition };
      });
      mutations.COMMAND_UPDATE_NOTES({
        notes: quantizedNotes,
        trackId: getters.SELECTED_TRACK_ID,
      });

      void actions.RENDER();
    },
  },

  SET_SONG_SIDEBAR_OPEN: {
    mutation(state, { isSongSidebarOpen }) {
      state.isSongSidebarOpen = isSongSidebarOpen;
    },
    action({ mutations }, { isSongSidebarOpen }) {
      mutations.SET_SONG_SIDEBAR_OPEN({ isSongSidebarOpen });
    },
  },

  SET_TRACK_NAME: {
    mutation(state, { trackId, name }) {
      const track = getOrThrow(state.tracks, trackId);
      track.name = name;
    },
    action({ mutations }, { trackId, name }) {
      mutations.SET_TRACK_NAME({ trackId, name });
    },
  },

  SET_TRACK_MUTE: {
    mutation(state, { trackId, mute }) {
      const track = getOrThrow(state.tracks, trackId);
      track.mute = mute;
    },
    action({ mutations, actions }, { trackId, mute }) {
      mutations.SET_TRACK_MUTE({ trackId, mute });

      void actions.SYNC_TRACKS_AND_TRACK_CHANNEL_STRIPS();
    },
  },

  SET_TRACK_SOLO: {
    mutation(state, { trackId, solo }) {
      const track = getOrThrow(state.tracks, trackId);
      track.solo = solo;
    },
    action({ mutations, actions }, { trackId, solo }) {
      mutations.SET_TRACK_SOLO({ trackId, solo });

      void actions.SYNC_TRACKS_AND_TRACK_CHANNEL_STRIPS();
    },
  },

  SET_TRACK_GAIN: {
    mutation(state, { trackId, gain }) {
      const track = getOrThrow(state.tracks, trackId);
      track.gain = gain;
    },
    action({ mutations, actions }, { trackId, gain }) {
      mutations.SET_TRACK_GAIN({ trackId, gain });

      void actions.SYNC_TRACKS_AND_TRACK_CHANNEL_STRIPS();
    },
  },

  SET_TRACK_PAN: {
    mutation(state, { trackId, pan }) {
      const track = getOrThrow(state.tracks, trackId);
      track.pan = pan;
    },
    action({ mutations, actions }, { trackId, pan }) {
      mutations.SET_TRACK_PAN({ trackId, pan });

      void actions.SYNC_TRACKS_AND_TRACK_CHANNEL_STRIPS();
    },
  },

  SET_SELECTED_TRACK: {
    mutation(state, { trackId }) {
      state._selectedTrackId = trackId;
    },
    action({ mutations }, { trackId }) {
      mutations.SET_SELECTED_TRACK({ trackId });
    },
  },

  REORDER_TRACKS: {
    mutation(state, { trackOrder }) {
      state.trackOrder = trackOrder;
    },
    action({ mutations }, { trackOrder }) {
      mutations.REORDER_TRACKS({ trackOrder });
    },
  },

  UNSOLO_ALL_TRACKS: {
    mutation(state) {
      for (const track of state.tracks.values()) {
        track.solo = false;
      }
    },
    action({ mutations, actions }) {
      mutations.UNSOLO_ALL_TRACKS();

      void actions.SYNC_TRACKS_AND_TRACK_CHANNEL_STRIPS();
      void actions.RENDER();
    },
  },

  CALC_RENDER_DURATION: {
    getter(state) {
      const notes = [...state.tracks.values()].flatMap((track) => track.notes);
      if (notes.length === 0) {
        return 1;
      }
      notes.sort((a, b) => a.position + a.duration - (b.position + b.duration));
      const lastNote = notes[notes.length - 1];
      const lastNoteEndPosition = lastNote.position + lastNote.duration;
      const lastNoteEndTime = tickToSecond(
        lastNoteEndPosition,
        state.tempos,
        state.tpqn,
      );
      return Math.max(1, lastNoteEndTime + 1);
    },
  },

  EXPORT_SONG_PROJECT: {
    action: createUILockAction(
      async (
        { state, getters, actions },
        { fileType, fileTypeLabel },
      ): Promise<SaveResultObject> => {
        const fileBaseName = generateDefaultSongFileBaseName(
          getters.PROJECT_NAME,
          getters.SELECTED_TRACK,
          getters.CHARACTER_INFO,
        );
        const project = ufProjectFromVoicevox(
          {
            tempos: state.tempos,
            timeSignatures: state.timeSignatures,
            tpqn: state.tpqn,
            tracks: state.trackOrder.map((trackId) =>
              getOrThrow(state.tracks, trackId),
            ),
          },
          fileBaseName,
        );

        // 複数トラックかつ複数ファイルの形式はディレクトリに書き出す
        if (state.trackOrder.length > 1 && isMultiFileProjectFormat(fileType)) {
          const dirPath = await window.backend.showSaveDirectoryDialog({
            title: "プロジェクトを書き出し",
          });
          if (!dirPath) {
            return { result: "CANCELED", path: "" };
          }

          const extension = projectFileExtensions[fileType];
          const tracksBytes = await ufProjectToMultiFile(project, fileType);

          let firstFilePath;
          for (const [i, trackBytes] of tracksBytes.entries()) {
            const filePath = await actions.GENERATE_FILE_PATH_FOR_TRACK_EXPORT({
              trackId: state.trackOrder[i],
              directoryPath: dirPath,
              extension,
            });
            if (i === 0) {
              firstFilePath = filePath;
            }

            const result = await actions.EXPORT_FILE({
              filePath,
              content: trackBytes,
            });
            if (result.result !== "SUCCESS") {
              return result;
            }
          }
          if (firstFilePath == undefined) {
            throw new Error("firstFilePath is undefined.");
          }

          return { result: "SUCCESS", path: firstFilePath };
        }

        // それ以外の場合は単一ファイルの形式を選択する
        else {
          let buffer: Uint8Array;
          const extension = projectFileExtensions[fileType];
          if (isSingleFileProjectFormat(fileType)) {
            buffer = await ufProjectToSingleFile(project, fileType);
          } else {
            buffer = (await ufProjectToMultiFile(project, fileType))[0];
          }

          let filePath = await window.backend.showSaveFileDialog({
            title: "プロジェクトを書き出し",
            name: fileTypeLabel,
            extensions: [extension],
            defaultPath: fileBaseName,
          });
          if (!filePath) {
            return { result: "CANCELED", path: "" };
          }
          filePath = await generateUniqueFilePath(
            // 拡張子を除いたファイル名を取得
            filePath.slice(0, -(extension.length + 1)),
            extension,
          );

          return await actions.EXPORT_FILE({
            filePath,
            content: buffer,
          });
        }
      },
    ),
  },
});

export const singingCommandStoreState: SingingCommandStoreState = {};

export const singingCommandStore = transformCommandStore(
  createPartialStore<SingingCommandStoreTypes>({
    COMMAND_SET_SINGER: {
      mutation(draft, { singer, withRelated, trackId }) {
        singingStore.mutations.SET_SINGER(draft, {
          singer,
          withRelated,
          trackId,
        });
      },
      async action({ actions, mutations }, { singer, withRelated, trackId }) {
        void actions.SETUP_SINGER({ singer });
        mutations.COMMAND_SET_SINGER({ singer, withRelated, trackId });

        void actions.RENDER();
      },
    },
    COMMAND_SET_KEY_RANGE_ADJUSTMENT: {
      mutation(draft, { keyRangeAdjustment, trackId }) {
        singingStore.mutations.SET_KEY_RANGE_ADJUSTMENT(draft, {
          keyRangeAdjustment,
          trackId,
        });
      },
      async action({ actions, mutations }, { keyRangeAdjustment, trackId }) {
        if (!isValidKeyRangeAdjustment(keyRangeAdjustment)) {
          throw new Error("The keyRangeAdjustment is invalid.");
        }
        mutations.COMMAND_SET_KEY_RANGE_ADJUSTMENT({
          keyRangeAdjustment,
          trackId,
        });

        void actions.RENDER();
      },
    },
    COMMAND_SET_VOLUME_RANGE_ADJUSTMENT: {
      mutation(draft, { volumeRangeAdjustment, trackId }) {
        singingStore.mutations.SET_VOLUME_RANGE_ADJUSTMENT(draft, {
          volumeRangeAdjustment,
          trackId,
        });
      },
      async action({ actions, mutations }, { volumeRangeAdjustment, trackId }) {
        if (!isValidVolumeRangeAdjustment(volumeRangeAdjustment)) {
          throw new Error("The volumeRangeAdjustment is invalid.");
        }
        mutations.COMMAND_SET_VOLUME_RANGE_ADJUSTMENT({
          volumeRangeAdjustment,
          trackId,
        });

        void actions.RENDER();
      },
    },
    COMMAND_SET_TEMPO: {
      mutation(draft, { tempo }) {
        singingStore.mutations.SET_TEMPO(draft, { tempo });
      },
      // テンポを設定する。既に同じ位置にテンポが存在する場合は置き換える。
      action(
        { state, getters, mutations, actions },
        { tempo }: { tempo: Tempo },
      ) {
        if (!transport) {
          throw new Error("transport is undefined.");
        }
        if (!isValidTempo(tempo)) {
          throw new Error("The tempo is invalid.");
        }
        if (state.nowPlaying) {
          playheadPosition.value = getters.SECOND_TO_TICK(transport.time);
        }
        tempo.bpm = round(tempo.bpm, 2);
        mutations.COMMAND_SET_TEMPO({ tempo });
        transport.time = getters.TICK_TO_SECOND(playheadPosition.value);

        void actions.RENDER();
      },
    },
    COMMAND_REMOVE_TEMPO: {
      mutation(draft, { position }) {
        singingStore.mutations.REMOVE_TEMPO(draft, { position });
      },
      // テンポを削除する。先頭のテンポの場合はデフォルトのテンポに置き換える。
      action(
        { state, getters, mutations, actions },
        { position }: { position: number },
      ) {
        const exists = state.tempos.some((value) => {
          return value.position === position;
        });
        if (!exists) {
          throw new Error("The tempo does not exist.");
        }
        if (!transport) {
          throw new Error("transport is undefined.");
        }
        if (state.nowPlaying) {
          playheadPosition.value = getters.SECOND_TO_TICK(transport.time);
        }
        mutations.COMMAND_REMOVE_TEMPO({ position });
        transport.time = getters.TICK_TO_SECOND(playheadPosition.value);

        void actions.RENDER();
      },
    },
    COMMAND_SET_TIME_SIGNATURE: {
      mutation(draft, { timeSignature }) {
        singingStore.mutations.SET_TIME_SIGNATURE(draft, { timeSignature });
      },
      // 拍子を設定する。既に同じ位置に拍子が存在する場合は置き換える。
      action(
        { mutations },
        { timeSignature }: { timeSignature: TimeSignature },
      ) {
        if (!isValidTimeSignature(timeSignature)) {
          throw new Error("The time signature is invalid.");
        }
        mutations.COMMAND_SET_TIME_SIGNATURE({ timeSignature });
      },
    },
    COMMAND_REMOVE_TIME_SIGNATURE: {
      mutation(draft, { measureNumber }) {
        singingStore.mutations.REMOVE_TIME_SIGNATURE(draft, { measureNumber });
      },
      // 拍子を削除する。先頭の拍子の場合はデフォルトの拍子に置き換える。
      action(
        { state, mutations },
        { measureNumber }: { measureNumber: number },
      ) {
        const exists = state.timeSignatures.some((value) => {
          return value.measureNumber === measureNumber;
        });
        if (!exists) {
          throw new Error("The time signature does not exist.");
        }
        mutations.COMMAND_REMOVE_TIME_SIGNATURE({ measureNumber });
      },
    },
    COMMAND_ADD_NOTES: {
      mutation(draft, { notes, trackId }) {
        singingStore.mutations.ADD_NOTES(draft, { notes, trackId });
      },
      action({ getters, mutations, actions }, { notes, trackId }) {
        const existingNoteIds = getters.ALL_NOTE_IDS;
        const isValidNotes = notes.every((value) => {
          return !existingNoteIds.has(value.id) && isValidNote(value);
        });
        if (!isValidNotes) {
          throw new Error("The notes are invalid.");
        }
        mutations.COMMAND_ADD_NOTES({ notes, trackId });

        void actions.RENDER();
      },
    },
    COMMAND_UPDATE_NOTES: {
      mutation(draft, { notes, trackId }) {
        singingStore.mutations.UPDATE_NOTES(draft, { notes, trackId });
      },
      action({ getters, mutations, actions }, { notes, trackId }) {
        const existingNoteIds = getters.ALL_NOTE_IDS;
        const isValidNotes = notes.every((value) => {
          return existingNoteIds.has(value.id) && isValidNote(value);
        });
        if (!isValidNotes) {
          throw new Error("The notes are invalid.");
        }
        mutations.COMMAND_UPDATE_NOTES({ notes, trackId });

        void actions.RENDER();
      },
    },
    COMMAND_REMOVE_NOTES: {
      mutation(draft, { noteIds, trackId }) {
        singingStore.mutations.REMOVE_NOTES(draft, { noteIds, trackId });
      },
      action({ getters, mutations, actions }, { noteIds, trackId }) {
        const existingNoteIds = getters.ALL_NOTE_IDS;
        const isValidNoteIds = noteIds.every((value) => {
          return existingNoteIds.has(value);
        });
        if (!isValidNoteIds) {
          throw new Error("The note ids are invalid.");
        }
        mutations.COMMAND_REMOVE_NOTES({ noteIds, trackId });

        void actions.RENDER();
      },
    },
    COMMAND_REMOVE_SELECTED_NOTES: {
      action({ mutations, getters, actions }) {
        mutations.COMMAND_REMOVE_NOTES({
          noteIds: [...getters.SELECTED_NOTE_IDS],
          trackId: getters.SELECTED_TRACK_ID,
        });

        void actions.RENDER();
      },
    },
    COMMAND_SET_PITCH_EDIT_DATA: {
      mutation(draft, { pitchArray, startFrame, trackId }) {
        singingStore.mutations.SET_PITCH_EDIT_DATA(draft, {
          pitchArray,
          startFrame,
          trackId,
        });
      },
      action({ mutations, actions }, { pitchArray, startFrame, trackId }) {
        if (startFrame < 0) {
          throw new Error("startFrame must be greater than or equal to 0.");
        }
        if (!isValidPitchEditData(pitchArray)) {
          throw new Error("The pitch edit data is invalid.");
        }
        mutations.COMMAND_SET_PITCH_EDIT_DATA({
          pitchArray,
          startFrame,
          trackId,
        });

        void actions.RENDER();
      },
    },
    COMMAND_ERASE_PITCH_EDIT_DATA: {
      mutation(draft, { startFrame, frameLength, trackId }) {
        singingStore.mutations.ERASE_PITCH_EDIT_DATA(draft, {
          startFrame,
          frameLength,
          trackId,
        });
      },
      action({ mutations, actions }, { startFrame, frameLength, trackId }) {
        if (startFrame < 0) {
          throw new Error("startFrame must be greater than or equal to 0.");
        }
        if (frameLength < 1) {
          throw new Error("frameLength must be at least 1.");
        }
        mutations.COMMAND_ERASE_PITCH_EDIT_DATA({
          startFrame,
          frameLength,
          trackId,
        });

        void actions.RENDER();
      },
    },

    COMMAND_INSERT_EMPTY_TRACK: {
      mutation(draft, { trackId, track, prevTrackId }) {
        singingStore.mutations.INSERT_TRACK(draft, {
          trackId,
          track,
          prevTrackId,
        });
      },
      /**
       * 空のトラックをprevTrackIdの後ろに挿入する。
       * prevTrackIdのトラックの情報を一部引き継ぐ。
       */
      async action({ state, actions, mutations }, { prevTrackId }) {
        const { trackId, track } = await actions.CREATE_TRACK();
        const sourceTrack = getOrThrow(state.tracks, prevTrackId);
        track.singer = sourceTrack.singer;
        track.keyRangeAdjustment = sourceTrack.keyRangeAdjustment;
        track.volumeRangeAdjustment = sourceTrack.volumeRangeAdjustment;
        mutations.COMMAND_INSERT_EMPTY_TRACK({
          trackId,
          track: cloneWithUnwrapProxy(track),
          prevTrackId,
        });

        void actions.SYNC_TRACKS_AND_TRACK_CHANNEL_STRIPS();
        void actions.RENDER();
      },
    },

    COMMAND_DELETE_TRACK: {
      mutation(draft, { trackId }) {
        singingStore.mutations.DELETE_TRACK(draft, { trackId });
      },
      action({ mutations, actions }, { trackId }) {
        mutations.COMMAND_DELETE_TRACK({ trackId });

        void actions.SYNC_TRACKS_AND_TRACK_CHANNEL_STRIPS();
        void actions.RENDER();
      },
    },

    COMMAND_SET_TRACK_NAME: {
      mutation(draft, { trackId, name }) {
        singingStore.mutations.SET_TRACK_NAME(draft, { trackId, name });
      },
      action({ mutations }, { trackId, name }) {
        mutations.COMMAND_SET_TRACK_NAME({ trackId, name });
      },
    },

    COMMAND_SET_TRACK_MUTE: {
      mutation(draft, { trackId, mute }) {
        singingStore.mutations.SET_TRACK_MUTE(draft, { trackId, mute });
      },
      action({ mutations, actions }, { trackId, mute }) {
        mutations.COMMAND_SET_TRACK_MUTE({ trackId, mute });

        void actions.SYNC_TRACKS_AND_TRACK_CHANNEL_STRIPS();
      },
    },

    COMMAND_SET_TRACK_SOLO: {
      mutation(draft, { trackId, solo }) {
        singingStore.mutations.SET_TRACK_SOLO(draft, { trackId, solo });
      },
      action({ mutations, actions }, { trackId, solo }) {
        mutations.COMMAND_SET_TRACK_SOLO({ trackId, solo });

        void actions.SYNC_TRACKS_AND_TRACK_CHANNEL_STRIPS();
      },
    },

    COMMAND_SET_TRACK_GAIN: {
      mutation(draft, { trackId, gain }) {
        singingStore.mutations.SET_TRACK_GAIN(draft, { trackId, gain });
      },
      action({ mutations, actions }, { trackId, gain }) {
        mutations.COMMAND_SET_TRACK_GAIN({ trackId, gain });

        void actions.SYNC_TRACKS_AND_TRACK_CHANNEL_STRIPS();
      },
    },

    COMMAND_SET_TRACK_PAN: {
      mutation(draft, { trackId, pan }) {
        singingStore.mutations.SET_TRACK_PAN(draft, { trackId, pan });
      },
      action({ mutations, actions }, { trackId, pan }) {
        mutations.COMMAND_SET_TRACK_PAN({ trackId, pan });

        void actions.SYNC_TRACKS_AND_TRACK_CHANNEL_STRIPS();
      },
    },

    COMMAND_REORDER_TRACKS: {
      mutation(draft, { trackOrder }) {
        singingStore.mutations.REORDER_TRACKS(draft, { trackOrder });
      },
      action({ mutations }, { trackOrder }) {
        mutations.COMMAND_REORDER_TRACKS({ trackOrder });
      },
    },

    COMMAND_UNSOLO_ALL_TRACKS: {
      mutation(draft) {
        singingStore.mutations.UNSOLO_ALL_TRACKS(draft, undefined);
      },
      action({ mutations, actions }) {
        mutations.COMMAND_UNSOLO_ALL_TRACKS();

        void actions.SYNC_TRACKS_AND_TRACK_CHANNEL_STRIPS();
        void actions.RENDER();
      },
    },

    COMMAND_IMPORT_TRACKS: {
      mutation(draft, { tpqn, tempos, timeSignatures, tracks }) {
        singingStore.mutations.SET_TPQN(draft, { tpqn });
        singingStore.mutations.SET_TEMPOS(draft, { tempos });
        singingStore.mutations.SET_TIME_SIGNATURES(draft, { timeSignatures });
        for (const { track, trackId, overwrite, prevTrackId } of tracks) {
          if (overwrite) {
            singingStore.mutations.SET_TRACK(draft, { track, trackId });
          } else {
            singingStore.mutations.INSERT_TRACK(draft, {
              track,
              trackId,
              prevTrackId,
            });
          }
        }
      },
      /**
       * 複数のトラックを選択中のトラックの後ろに挿入し、テンポ情報などをインポートする。
       * 空のプロジェクトならトラックを上書きする。
       */
      async action(
        { state, mutations, getters, actions },
        { tpqn, tempos, timeSignatures, tracks },
      ) {
        const payload: ({ track: Track; trackId: TrackId } & (
          | { overwrite: true; prevTrackId?: undefined }
          | { overwrite?: false; prevTrackId: TrackId }
        ))[] = [];
        let prevTrackId = getters.SELECTED_TRACK_ID;
        for (const [i, track] of tracks.entries()) {
          if (!isValidTrack(track)) {
            throw new Error("The track is invalid.");
          }
          // 空のプロジェクトならトラックを上書きする
          if (i === 0 && isTracksEmpty([...state.tracks.values()])) {
            payload.push({
              track,
              trackId: prevTrackId,
              overwrite: true,
            });
          } else {
            const { trackId } = await actions.CREATE_TRACK();
            payload.push({ track, trackId, prevTrackId });
            prevTrackId = trackId;
          }
        }

        mutations.COMMAND_IMPORT_TRACKS({
          tpqn,
          tempos,
          timeSignatures,
          tracks: payload,
        });

        void actions.SYNC_TRACKS_AND_TRACK_CHANNEL_STRIPS();
        void actions.RENDER();
      },
    },

    COMMAND_IMPORT_UTAFORMATIX_PROJECT: {
      action: createUILockAction(
        async ({ state, getters, actions }, { project, trackIndexes }) => {
          const { tempos, timeSignatures, tracks, tpqn } =
            ufProjectToVoicevox(project);

          if (tpqn !== state.tpqn) {
            throw new Error("TPQN does not match. Must be converted.");
          }

          const selectedTrack = getOrThrow(
            state.tracks,
            getters.SELECTED_TRACK_ID,
          );

          const filteredTracks = trackIndexes.map((trackIndex) => {
            const track = tracks[trackIndex];
            if (!track) {
              throw new Error("Track not found.");
            }
            return {
              ...toRaw(selectedTrack),
              notes: track.notes.map((note) => ({
                ...note,
                id: NoteId(uuid4()),
              })),
            };
          });

          await actions.COMMAND_IMPORT_TRACKS({
            tpqn,
            tempos,
            timeSignatures,
            tracks: filteredTracks,
          });

          void actions.SYNC_TRACKS_AND_TRACK_CHANNEL_STRIPS();
          void actions.RENDER();
        },
      ),
    },

    COMMAND_IMPORT_VOICEVOX_PROJECT: {
      action: createUILockAction(
        async ({ state, actions }, { project, trackIndexes }) => {
          const { tempos, timeSignatures, tracks, tpqn, trackOrder } =
            project.song;

          if (tpqn !== state.tpqn) {
            throw new Error("TPQN does not match. Must be converted.");
          }

          const filteredTracks = trackIndexes.map((trackIndex) => {
            const track = tracks[trackOrder[trackIndex]];
            if (!track) {
              throw new Error("Track not found.");
            }
            return {
              ...toRaw(track),
              notes: track.notes.map((note) => ({
                ...note,
                id: NoteId(uuid4()),
              })),
            };
          });

          await actions.COMMAND_IMPORT_TRACKS({
            tpqn,
            tempos,
            timeSignatures,
            tracks: filteredTracks,
          });

          void actions.SYNC_TRACKS_AND_TRACK_CHANNEL_STRIPS();
          void actions.RENDER();
        },
      ),
    },
  }),
  "song",
);<|MERGE_RESOLUTION|>--- conflicted
+++ resolved
@@ -95,11 +95,7 @@
   AnimationTimer,
   createArray,
   createPromiseThatResolvesWhen,
-<<<<<<< HEAD
   getLast,
-  linearInterpolation,
-=======
->>>>>>> 9bcdcb95
   round,
 } from "@/sing/utility";
 import { getWorkaroundKeyRangeAdjustment } from "@/sing/workaroundKeyRangeAdjustment";
