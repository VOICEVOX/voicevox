--- conflicted
+++ resolved
@@ -1439,93 +1439,6 @@
         return foundPhrases;
       };
 
-<<<<<<< HEAD
-      // リクエスト用のノーツ（と休符）を作成する
-      const createNotesForRequestToEngine = (
-        firstRestDuration: number,
-        lastRestDurationSeconds: number,
-        notes: Note[],
-        tempos: Tempo[],
-        tpqn: number,
-        frameRate: number,
-      ) => {
-        const notesForRequestToEngine: NoteForRequestToEngine[] = [];
-
-        // 先頭の休符を変換
-        const firstRestStartSeconds = tickToSecond(
-          notes[0].position - firstRestDuration,
-          tempos,
-          tpqn,
-        );
-        const firstRestStartFrame = Math.round(
-          firstRestStartSeconds * frameRate,
-        );
-        const firstRestEndSeconds = tickToSecond(
-          notes[0].position,
-          tempos,
-          tpqn,
-        );
-        const firstRestEndFrame = Math.round(firstRestEndSeconds * frameRate);
-        notesForRequestToEngine.push({
-          key: undefined,
-          frameLength: firstRestEndFrame - firstRestStartFrame,
-          lyric: "",
-        });
-
-        // ノートを変換
-        for (const note of notes) {
-          const noteOnSeconds = tickToSecond(note.position, tempos, tpqn);
-          const noteOnFrame = Math.round(noteOnSeconds * frameRate);
-          const noteOffSeconds = tickToSecond(
-            note.position + note.duration,
-            tempos,
-            tpqn,
-          );
-          const noteOffFrame = Math.round(noteOffSeconds * frameRate);
-          notesForRequestToEngine.push({
-            id: note.id,
-            key: note.noteNumber,
-            frameLength: noteOffFrame - noteOnFrame,
-            lyric: note.lyric,
-          });
-        }
-
-        // 末尾に休符を追加
-        const lastRestFrameLength = Math.round(
-          lastRestDurationSeconds * frameRate,
-        );
-        notesForRequestToEngine.push({
-          key: undefined,
-          frameLength: lastRestFrameLength,
-          lyric: "",
-        });
-
-        // frameLengthが1以上になるようにする
-        for (let i = 0; i < notesForRequestToEngine.length; i++) {
-          const frameLength = notesForRequestToEngine[i].frameLength;
-          const frameToShift = Math.max(0, 1 - frameLength);
-          notesForRequestToEngine[i].frameLength += frameToShift;
-          if (i < notesForRequestToEngine.length - 1) {
-            notesForRequestToEngine[i + 1].frameLength -= frameToShift;
-          }
-        }
-
-        return notesForRequestToEngine;
-      };
-
-      const shiftKeyOfNotes = (
-        notes: NoteForRequestToEngine[],
-        keyShift: number,
-      ) => {
-        for (const note of notes) {
-          if (note.key != undefined) {
-            note.key += keyShift;
-          }
-        }
-      };
-
-=======
->>>>>>> 747f525a
       const singingTeacherStyleId = StyleId(6000); // TODO: 設定できるようにする
 
       const fetchQuery = async (
