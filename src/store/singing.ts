import path from "path";
import { ref, toRaw } from "vue";
import { createPartialStore } from "./vuex";
import { createUILockAction } from "./ui";
import {
  Tempo,
  TimeSignature,
  Note,
  SingingStoreState,
  SingingStoreTypes,
  SingingCommandStoreState,
  SingingCommandStoreTypes,
  SaveResultObject,
  Singer,
  Phrase,
  transformCommandStore,
  SingingVoice,
  SequencerEditTarget,
  PhraseKey,
  Track,
  SequenceId,
  SingingVolumeKey,
  SingingVolume,
  SingingVoiceKey,
  EditorFrameAudioQueryKey,
  EditorFrameAudioQuery,
  TrackParameters,
} from "./type";
import {
  buildSongTrackAudioFileNameFromRawData,
  currentDateString,
  DEFAULT_PROJECT_NAME,
  DEFAULT_STYLE_NAME,
  sanitizeFileName,
} from "./utility";
import {
  CharacterInfo,
  EngineId,
  NoteId,
  StyleId,
  TrackId,
} from "@/type/preload";
import { Note as NoteForRequestToEngine } from "@/openapi";
import { ResultError, getValueOrThrow } from "@/type/result";
import {
  AudioEvent,
  AudioPlayer,
  AudioSequence,
  ChannelStrip,
  Clipper,
  Limiter,
  NoteEvent,
  NoteSequence,
  OfflineTransport,
  PolySynth,
  Sequence,
  Transport,
} from "@/sing/audioRendering";
import {
  selectPriorPhrase,
  getNoteDuration,
  isValidNote,
  isValidSnapType,
  isValidTempo,
  isValidTimeSignature,
  isValidKeyRangeAdjustment,
  isValidVolumeRangeAdjustment,
  secondToTick,
  tickToSecond,
  VALUE_INDICATING_NO_DATA,
  isValidPitchEditData,
  calculatePhraseKey,
  isValidTempos,
  isValidTimeSignatures,
  isValidTpqn,
  DEFAULT_TPQN,
  DEPRECATED_DEFAULT_EDITOR_FRAME_RATE,
  createDefaultTrack,
  createDefaultTempo,
  createDefaultTimeSignature,
  isValidNotes,
  isValidTrack,
  SEQUENCER_MIN_NUM_MEASURES,
  getNumMeasures,
  isTracksEmpty,
  shouldPlayTracks,
} from "@/sing/domain";
import { getOverlappingNoteIds } from "@/sing/storeHelper";
import {
  AnimationTimer,
  createPromiseThatResolvesWhen,
  round,
} from "@/sing/utility";
import { getWorkaroundKeyRangeAdjustment } from "@/sing/workaroundKeyRangeAdjustment";
import { createLogger } from "@/domain/frontend/log";
import { noteSchema } from "@/domain/project/schema";
import { getOrThrow } from "@/helpers/mapHelper";
import { cloneWithUnwrapProxy } from "@/helpers/cloneWithUnwrapProxy";
import { ufProjectToVoicevox } from "@/sing/utaformatixProject/toVoicevox";
import { uuid4 } from "@/helpers/random";
import { convertToWavFileData } from "@/sing/convertToWavFileData";
import { generateWriteErrorMessage } from "@/helpers/fileHelper";
import {
  PhraseRenderStageId,
  createPhraseRenderer,
} from "@/sing/phraseRendering";

const logger = createLogger("store/singing");

const generateAudioEvents = async (
  audioContext: BaseAudioContext,
  time: number,
  blob: Blob,
): Promise<AudioEvent[]> => {
  const arrayBuffer = await blob.arrayBuffer();
  const buffer = await audioContext.decodeAudioData(arrayBuffer);
  return [{ time, buffer }];
};

const generateNoteEvents = (notes: Note[], tempos: Tempo[], tpqn: number) => {
  return notes.map((value): NoteEvent => {
    const noteOnPos = value.position;
    const noteOffPos = value.position + value.duration;
    return {
      noteNumber: value.noteNumber,
      noteOnTime: tickToSecond(noteOnPos, tempos, tpqn),
      noteOffTime: tickToSecond(noteOffPos, tempos, tpqn),
    };
  });
};

const generateDefaultSongFileBaseName = (
  projectName: string | undefined,
  selectedTrack: Track,
  getCharacterInfo: (
    engineId: EngineId,
    styleId: StyleId,
  ) => CharacterInfo | undefined,
) => {
  if (projectName) {
    return projectName;
  }

  const singer = selectedTrack.singer;
  if (singer) {
    const singerName = getCharacterInfo(singer.engineId, singer.styleId)?.metas
      .speakerName;
    if (singerName) {
      const notes = selectedTrack.notes.slice(0, 5);
      const beginningPartLyrics = notes.map((note) => note.lyric).join("");
      return sanitizeFileName(`${singerName}_${beginningPartLyrics}`);
    }
  }

  return DEFAULT_PROJECT_NAME;
};

const offlineRenderTracks = async (
  numberOfChannels: number,
  sampleRate: number,
  renderDuration: number,
  withLimiter: boolean,
  shouldApplyTrackParameters: TrackParameters,
  tracks: Map<TrackId, Track>,
  phrases: Map<PhraseKey, Phrase>,
  singingVoices: Map<SingingVoiceKey, SingingVoice>,
) => {
  const offlineAudioContext = new OfflineAudioContext(
    numberOfChannels,
    sampleRate * renderDuration,
    sampleRate,
  );
  const offlineTransport = new OfflineTransport();
  const mainChannelStrip = new ChannelStrip(offlineAudioContext);
  const limiter = withLimiter ? new Limiter(offlineAudioContext) : undefined;
  const clipper = new Clipper(offlineAudioContext);
  const trackChannelStrips = new Map<TrackId, ChannelStrip>();
  const shouldPlays = shouldPlayTracks(tracks);
  for (const [trackId, track] of tracks) {
    const channelStrip = new ChannelStrip(offlineAudioContext);
    channelStrip.volume = shouldApplyTrackParameters.gain ? track.gain : 1;
    channelStrip.pan =
      shouldApplyTrackParameters.pan && numberOfChannels === 2 ? track.pan : 0;
    channelStrip.mute = shouldApplyTrackParameters.soloAndMute
      ? !shouldPlays.has(trackId)
      : false;

    channelStrip.output.connect(mainChannelStrip.input);
    trackChannelStrips.set(trackId, channelStrip);
  }

  for (const phrase of phrases.values()) {
    if (phrase.singingVoiceKey == undefined || phrase.state !== "PLAYABLE") {
      continue;
    }
    const singingVoice = getOrThrow(singingVoices, phrase.singingVoiceKey);

    // TODO: この辺りの処理を共通化する
    const audioEvents = await generateAudioEvents(
      offlineAudioContext,
      phrase.startTime,
      singingVoice,
    );
    const audioPlayer = new AudioPlayer(offlineAudioContext);
    const audioSequence: AudioSequence = {
      type: "audio",
      audioPlayer,
      audioEvents,
    };
    const channelStrip = getOrThrow(trackChannelStrips, phrase.trackId);
    audioPlayer.output.connect(channelStrip.input);
    offlineTransport.addSequence(audioSequence);
  }
  mainChannelStrip.volume = 1;
  if (limiter) {
    mainChannelStrip.output.connect(limiter.input);
    limiter.output.connect(clipper.input);
  } else {
    mainChannelStrip.output.connect(clipper.input);
  }
  clipper.output.connect(offlineAudioContext.destination);

  // スケジューリングを行い、オフラインレンダリングを実行
  // TODO: オフラインレンダリング後にメモリーがきちんと開放されるか確認する
  offlineTransport.schedule(0, renderDuration);
  const audioBuffer = await offlineAudioContext.startRendering();

  return audioBuffer;
};

let audioContext: AudioContext | undefined;
let transport: Transport | undefined;
let previewSynth: PolySynth | undefined;
let mainChannelStrip: ChannelStrip | undefined;
const trackChannelStrips = new Map<TrackId, ChannelStrip>();
let limiter: Limiter | undefined;
let clipper: Clipper | undefined;

// NOTE: テスト時はAudioContextが存在しない
if (window.AudioContext) {
  audioContext = new AudioContext();
  transport = new Transport(audioContext);
  previewSynth = new PolySynth(audioContext);
  mainChannelStrip = new ChannelStrip(audioContext);
  limiter = new Limiter(audioContext);
  clipper = new Clipper(audioContext);

  previewSynth.output.connect(mainChannelStrip.input);
  mainChannelStrip.output.connect(limiter.input);
  limiter.output.connect(clipper.input);
  clipper.output.connect(audioContext.destination);
}

<<<<<<< HEAD
const playheadPosition = new FrequentlyUpdatedState(0);
export const phraseSingingVoices = new Map<SingingVoiceKey, SingingVoice>();
=======
const playheadPosition = ref(0); // 単位はtick
const phraseSingingVoices = new Map<SingingVoiceKey, SingingVoice>();
>>>>>>> 57082362
const sequences = new Map<SequenceId, Sequence & { trackId: TrackId }>();
const animationTimer = new AnimationTimer();

const queryCache = new Map<EditorFrameAudioQueryKey, EditorFrameAudioQuery>();
const singingVolumeCache = new Map<SingingVolumeKey, SingingVolume>();
export const singingVoiceCache = new Map<SingingVoiceKey, SingingVoice>();

const initialTrackId = TrackId(crypto.randomUUID());

/**
 * シーケンスの音源の出力を取得する。
 * @param sequence シーケンス
 * @returns シーケンスの音源の出力
 */
const getOutputOfAudioSource = (sequence: Sequence) => {
  if (sequence.type === "note") {
    return sequence.instrument.output;
  } else if (sequence.type === "audio") {
    return sequence.audioPlayer.output;
  } else {
    throw new Error("Unknown type of sequence.");
  }
};

/**
 * シーケンスを登録する。
 * ChannelStripが存在する場合は、ChannelStripにシーケンスを接続する。
 * @param sequenceId シーケンスID
 * @param sequence トラックIDを持つシーケンス
 */
const registerSequence = (
  sequenceId: SequenceId,
  sequence: Sequence & { trackId: TrackId },
) => {
  if (transport == undefined) {
    throw new Error("transport is undefined.");
  }
  if (sequences.has(sequenceId)) {
    throw new Error("Sequence already exists.");
  }
  sequences.set(sequenceId, sequence);

  // Transportに追加する
  transport.addSequence(sequence);

  // ChannelStripがある場合は接続する
  const channelStrip = trackChannelStrips.get(sequence.trackId);
  if (channelStrip != undefined) {
    getOutputOfAudioSource(sequence).connect(channelStrip.input);
  }
};

/**
 * シーケンスを削除する。
 * ChannelStripが存在する場合は、ChannelStripとシーケンスの接続を解除する。
 * @param sequenceId シーケンスID
 */
const deleteSequence = (sequenceId: SequenceId) => {
  if (transport == undefined) {
    throw new Error("transport is undefined.");
  }
  const sequence = sequences.get(sequenceId);
  if (sequence == undefined) {
    throw new Error("Sequence does not exist.");
  }
  sequences.delete(sequenceId);

  // Transportから削除する
  transport.removeSequence(sequence);

  // ChannelStripがある場合は接続を解除する
  if (trackChannelStrips.has(sequence.trackId)) {
    getOutputOfAudioSource(sequence).disconnect();
  }
};

/**
 * ノートシーケンスを生成する。
 */
const generateNoteSequence = (
  notes: Note[],
  tempos: Tempo[],
  tpqn: number,
  trackId: TrackId,
): NoteSequence & { trackId: TrackId } => {
  if (!audioContext) {
    throw new Error("audioContext is undefined.");
  }
  const noteEvents = generateNoteEvents(notes, tempos, tpqn);
  const polySynth = new PolySynth(audioContext);
  return {
    type: "note",
    instrument: polySynth,
    noteEvents,
    trackId,
  };
};

/**
 * オーディオシーケンスを生成する。
 */
const generateAudioSequence = async (
  startTime: number,
  blob: Blob,
  trackId: TrackId,
): Promise<AudioSequence & { trackId: TrackId }> => {
  if (!audioContext) {
    throw new Error("audioContext is undefined.");
  }
  const audioEvents = await generateAudioEvents(audioContext, startTime, blob);
  const audioPlayer = new AudioPlayer(audioContext);
  return {
    type: "audio",
    audioPlayer,
    audioEvents,
    trackId,
  };
};

/**
 * `tracks`と`trackChannelStrips`を同期する。
 * シーケンスが存在する場合は、ChannelStripとシーケンスの接続・接続の解除を行う。
 * @param tracks `state`の`tracks`
 */
const syncTracksAndTrackChannelStrips = (tracks: Map<TrackId, Track>) => {
  if (audioContext == undefined) {
    throw new Error("audioContext is undefined.");
  }
  if (mainChannelStrip == undefined) {
    throw new Error("mainChannelStrip is undefined.");
  }

  const shouldPlays = shouldPlayTracks(tracks);
  for (const [trackId, track] of tracks) {
    if (!trackChannelStrips.has(trackId)) {
      const channelStrip = new ChannelStrip(audioContext);
      channelStrip.output.connect(mainChannelStrip.input);
      trackChannelStrips.set(trackId, channelStrip);

      // シーケンスがある場合は、それらを接続する
      for (const [sequenceId, sequence] of sequences) {
        if (trackId === sequence.trackId) {
          const sequence = sequences.get(sequenceId);
          if (sequence == undefined) {
            throw new Error("Sequence does not exist.");
          }
          getOutputOfAudioSource(sequence).connect(channelStrip.input);
        }
      }
    }

    const channelStrip = getOrThrow(trackChannelStrips, trackId);
    channelStrip.volume = track.gain;
    channelStrip.pan = track.pan;
    channelStrip.mute = !shouldPlays.has(trackId);
  }
  for (const [trackId, channelStrip] of trackChannelStrips) {
    if (!tracks.has(trackId)) {
      channelStrip.output.disconnect();
      trackChannelStrips.delete(trackId);

      // シーケンスがある場合は、それらの接続を解除する
      for (const [sequenceId, sequence] of sequences) {
        if (trackId === sequence.trackId) {
          const sequence = sequences.get(sequenceId);
          if (sequence == undefined) {
            throw new Error("Sequence does not exist.");
          }
          getOutputOfAudioSource(sequence).disconnect();
        }
      }
    }
  }
};

/** トラックを取得する。見付からないときはフォールバックとして最初のトラックを返す。 */
const getSelectedTrackWithFallback = (partialState: {
  tracks: Map<TrackId, Track>;
  _selectedTrackId: TrackId;
  trackOrder: TrackId[];
}) => {
  if (!partialState.tracks.has(partialState._selectedTrackId)) {
    return getOrThrow(partialState.tracks, partialState.trackOrder[0]);
  }
  return getOrThrow(partialState.tracks, partialState._selectedTrackId);
};

export const singingStoreState: SingingStoreState = {
  tpqn: DEFAULT_TPQN,
  tempos: [createDefaultTempo(0)],
  timeSignatures: [createDefaultTimeSignature(1)],
  tracks: new Map([[initialTrackId, createDefaultTrack()]]),
  trackOrder: [initialTrackId],

  /**
   * 選択中のトラックID。
   * NOTE: このトラックIDは存在しない場合がある（Undo/Redoがあるため）。
   * 可能な限りgetters.SELECTED_TRACK_IDを使うこと。getSelectedTrackWithFallbackも参照。
   */
  _selectedTrackId: initialTrackId,

  editorFrameRate: DEPRECATED_DEFAULT_EDITOR_FRAME_RATE,
  phrases: new Map(),
  phraseQueries: new Map(),
  phraseSingingVolumes: new Map(),
  sequencerZoomX: 0.5,
  sequencerZoomY: 0.75,
  sequencerSnapType: 16,
  sequencerEditTarget: "NOTE",
  _selectedNoteIds: new Set(),
  nowPlaying: false,
  volume: 0,
  startRenderingRequested: false,
  stopRenderingRequested: false,
  nowRendering: false,
  nowAudioExporting: false,
  cancellationOfAudioExportRequested: false,
  isSongSidebarOpen: false,
};

export const singingStore = createPartialStore<SingingStoreTypes>({
  SELECTED_TRACK_ID: {
    getter(state) {
      // Undo/Redoで消えている場合は最初のトラックを選択していることにする
      if (!state.tracks.has(state._selectedTrackId)) {
        return state.trackOrder[0];
      }
      return state._selectedTrackId;
    },
  },

  SELECTED_NOTE_IDS: {
    // 選択中のトラックのノートだけを選択中のノートとして返す。
    getter(state) {
      const selectedTrack = getSelectedTrackWithFallback(state);

      const noteIdsInSelectedTrack = new Set(
        selectedTrack.notes.map((note) => note.id),
      );

      // そのままSet#intersectionを呼ぶとVueのバグでエラーになるため、new Set()でProxyなしのSetを作成する
      // TODO: https://github.com/vuejs/core/issues/11398 が解決したら修正する
      return new Set(state._selectedNoteIds).intersection(
        noteIdsInSelectedTrack,
      );
    },
  },

  SETUP_SINGER: {
    async action({ actions }, { singer }: { singer: Singer }) {
      // 指定されたstyleIdに対して、エンジン側の初期化を行う
      const isInitialized = await actions.IS_INITIALIZED_ENGINE_SPEAKER(singer);
      if (!isInitialized) {
        await actions.INITIALIZE_ENGINE_SPEAKER(singer);
      }
    },
  },

  SET_SINGER: {
    // 歌手をセットする。
    // withRelatedがtrueの場合、関連する情報もセットする。
    mutation(state, { singer, withRelated, trackId }) {
      const track = getOrThrow(state.tracks, trackId);
      track.singer = singer;

      if (withRelated == true && singer != undefined) {
        // 音域調整量マジックナンバーを設定するワークアラウンド
        const keyRangeAdjustment = getWorkaroundKeyRangeAdjustment(
          state.characterInfos,
          singer,
        );
        track.keyRangeAdjustment = keyRangeAdjustment;
      }
    },
    async action(
      { state, getters, actions, mutations },
      { singer, withRelated, trackId },
    ) {
      if (state.defaultStyleIds == undefined)
        throw new Error("state.defaultStyleIds == undefined");
      const userOrderedCharacterInfos =
        getters.USER_ORDERED_CHARACTER_INFOS("singerLike");
      if (userOrderedCharacterInfos == undefined)
        throw new Error("userOrderedCharacterInfos == undefined");

      const engineId = singer?.engineId ?? state.engineIds[0];

      const defaultStyleId =
        userOrderedCharacterInfos[0].metas.styles[0].styleId;
      const styleId = singer?.styleId ?? defaultStyleId;

      void actions.SETUP_SINGER({ singer: { engineId, styleId } });
      mutations.SET_SINGER({
        singer: { engineId, styleId },
        withRelated,
        trackId,
      });

      void actions.RENDER();
    },
  },

  SET_KEY_RANGE_ADJUSTMENT: {
    mutation(state, { keyRangeAdjustment, trackId }) {
      const track = getOrThrow(state.tracks, trackId);
      track.keyRangeAdjustment = keyRangeAdjustment;
    },
    async action({ actions, mutations }, { keyRangeAdjustment, trackId }) {
      if (!isValidKeyRangeAdjustment(keyRangeAdjustment)) {
        throw new Error("The keyRangeAdjustment is invalid.");
      }
      mutations.SET_KEY_RANGE_ADJUSTMENT({ keyRangeAdjustment, trackId });

      void actions.RENDER();
    },
  },

  SET_VOLUME_RANGE_ADJUSTMENT: {
    mutation(state, { volumeRangeAdjustment, trackId }) {
      const track = getOrThrow(state.tracks, trackId);
      track.volumeRangeAdjustment = volumeRangeAdjustment;
    },
    async action({ actions, mutations }, { volumeRangeAdjustment, trackId }) {
      if (!isValidVolumeRangeAdjustment(volumeRangeAdjustment)) {
        throw new Error("The volumeRangeAdjustment is invalid.");
      }
      mutations.SET_VOLUME_RANGE_ADJUSTMENT({
        volumeRangeAdjustment,
        trackId,
      });

      void actions.RENDER();
    },
  },

  SET_TPQN: {
    mutation(state, { tpqn }: { tpqn: number }) {
      state.tpqn = tpqn;
    },
    async action(
      { state, getters, mutations, actions },
      { tpqn }: { tpqn: number },
    ) {
      if (!isValidTpqn(tpqn)) {
        throw new Error("The tpqn is invalid.");
      }
      if (!transport) {
        throw new Error("transport is undefined.");
      }
      if (state.nowPlaying) {
        await actions.SING_STOP_AUDIO();
      }
      mutations.SET_TPQN({ tpqn });
      transport.time = getters.TICK_TO_SECOND(playheadPosition.value);

      void actions.RENDER();
    },
  },

  SET_TEMPOS: {
    mutation(state, { tempos }: { tempos: Tempo[] }) {
      state.tempos = tempos;
    },
    async action(
      { state, getters, mutations, actions },
      { tempos }: { tempos: Tempo[] },
    ) {
      if (!isValidTempos(tempos)) {
        throw new Error("The tempos are invalid.");
      }
      if (!transport) {
        throw new Error("transport is undefined.");
      }
      if (state.nowPlaying) {
        await actions.SING_STOP_AUDIO();
      }
      mutations.SET_TEMPOS({ tempos });
      transport.time = getters.TICK_TO_SECOND(playheadPosition.value);

      void actions.RENDER();
    },
  },

  SET_TEMPO: {
    mutation(state, { tempo }: { tempo: Tempo }) {
      const index = state.tempos.findIndex((value) => {
        return value.position === tempo.position;
      });
      const tempos = [...state.tempos];
      if (index !== -1) {
        tempos.splice(index, 1, tempo);
      } else {
        tempos.push(tempo);
        tempos.sort((a, b) => a.position - b.position);
      }
      state.tempos = tempos;
    },
  },

  REMOVE_TEMPO: {
    mutation(state, { position }: { position: number }) {
      const index = state.tempos.findIndex((value) => {
        return value.position === position;
      });
      if (index === -1) {
        throw new Error("The tempo does not exist.");
      }
      const tempos = [...state.tempos];
      if (index === 0) {
        tempos.splice(index, 1, createDefaultTempo(0));
      } else {
        tempos.splice(index, 1);
      }
      state.tempos = tempos;
    },
  },

  SET_TIME_SIGNATURES: {
    mutation(state, { timeSignatures }: { timeSignatures: TimeSignature[] }) {
      state.timeSignatures = timeSignatures;
    },
    async action(
      { mutations },
      { timeSignatures }: { timeSignatures: TimeSignature[] },
    ) {
      if (!isValidTimeSignatures(timeSignatures)) {
        throw new Error("The time signatures are invalid.");
      }
      mutations.SET_TIME_SIGNATURES({ timeSignatures });
    },
  },

  SET_TIME_SIGNATURE: {
    mutation(state, { timeSignature }: { timeSignature: TimeSignature }) {
      const index = state.timeSignatures.findIndex((value) => {
        return value.measureNumber === timeSignature.measureNumber;
      });
      const timeSignatures = [...state.timeSignatures];
      if (index !== -1) {
        timeSignatures.splice(index, 1, timeSignature);
      } else {
        timeSignatures.push(timeSignature);
        timeSignatures.sort((a, b) => a.measureNumber - b.measureNumber);
      }
      state.timeSignatures = timeSignatures;
    },
  },

  REMOVE_TIME_SIGNATURE: {
    mutation(state, { measureNumber }: { measureNumber: number }) {
      const index = state.timeSignatures.findIndex((value) => {
        return value.measureNumber === measureNumber;
      });
      if (index === -1) {
        throw new Error("The time signature does not exist.");
      }
      const timeSignatures = [...state.timeSignatures];
      if (index === 0) {
        timeSignatures.splice(index, 1, createDefaultTimeSignature(1));
      } else {
        timeSignatures.splice(index, 1);
      }
      state.timeSignatures = timeSignatures;
    },
  },

  ALL_NOTE_IDS: {
    getter(state) {
      const noteIds = [...state.tracks.values()].flatMap((track) =>
        track.notes.map((note) => note.id),
      );
      return new Set(noteIds);
    },
  },

  OVERLAPPING_NOTE_IDS: {
    getter: (state) => (trackId) => {
      const notes = getOrThrow(state.tracks, trackId).notes;
      return getOverlappingNoteIds(notes);
    },
  },

  SET_NOTES: {
    mutation(state, { notes, trackId }) {
      state.editingLyricNoteId = undefined;
      state._selectedNoteIds.clear();
      const selectedTrack = getOrThrow(state.tracks, trackId);
      selectedTrack.notes = notes;
    },
    async action({ mutations, actions }, { notes, trackId }) {
      if (!isValidNotes(notes)) {
        throw new Error("The notes are invalid.");
      }
      mutations.SET_NOTES({ notes, trackId });

      void actions.RENDER();
    },
  },

  ADD_NOTES: {
    mutation(state, { notes, trackId }) {
      const selectedTrack = getOrThrow(state.tracks, trackId);
      const newNotes = [...selectedTrack.notes, ...notes];
      newNotes.sort((a, b) => a.position - b.position);
      selectedTrack.notes = newNotes;
    },
  },

  UPDATE_NOTES: {
    mutation(state, { notes, trackId }) {
      const notesMap = new Map<NoteId, Note>();
      for (const note of notes) {
        notesMap.set(note.id, note);
      }
      const selectedTrack = getOrThrow(state.tracks, trackId);
      selectedTrack.notes = selectedTrack.notes
        .map((value) => notesMap.get(value.id) ?? value)
        .sort((a, b) => a.position - b.position);
    },
  },

  REMOVE_NOTES: {
    mutation(state, { noteIds, trackId }) {
      const noteIdsSet = new Set(noteIds);
      const selectedTrack = getOrThrow(state.tracks, trackId);
      if (
        state.editingLyricNoteId != undefined &&
        noteIdsSet.has(state.editingLyricNoteId)
      ) {
        state.editingLyricNoteId = undefined;
      }
      for (const noteId of noteIds) {
        state._selectedNoteIds.delete(noteId);
      }
      selectedTrack.notes = selectedTrack.notes.filter((value) => {
        return !noteIdsSet.has(value.id);
      });
    },
  },

  SELECT_NOTES: {
    mutation(state, { noteIds }: { noteIds: NoteId[] }) {
      for (const noteId of noteIds) {
        state._selectedNoteIds.add(noteId);
      }
    },
    async action({ getters, mutations }, { noteIds }: { noteIds: NoteId[] }) {
      const existingNoteIds = getters.ALL_NOTE_IDS;
      const isValidNoteIds = noteIds.every((value) => {
        return existingNoteIds.has(value);
      });
      if (!isValidNoteIds) {
        throw new Error("The note ids are invalid.");
      }
      mutations.SELECT_NOTES({ noteIds });
    },
  },

  SELECT_ALL_NOTES_IN_TRACK: {
    async action({ state, mutations }, { trackId }) {
      const track = getOrThrow(state.tracks, trackId);
      const noteIds = track.notes.map((note) => note.id);
      mutations.DESELECT_ALL_NOTES();
      mutations.SELECT_NOTES({ noteIds });
    },
  },

  DESELECT_ALL_NOTES: {
    mutation(state) {
      state.editingLyricNoteId = undefined;
      state._selectedNoteIds = new Set();
    },
    async action({ mutations }) {
      mutations.DESELECT_ALL_NOTES();
    },
  },

  SET_EDITING_LYRIC_NOTE_ID: {
    mutation(state, { noteId }: { noteId?: NoteId }) {
      if (noteId != undefined && !state._selectedNoteIds.has(noteId)) {
        state._selectedNoteIds.clear();
        state._selectedNoteIds.add(noteId);
      }
      state.editingLyricNoteId = noteId;
    },
    async action({ getters, mutations }, { noteId }: { noteId?: NoteId }) {
      if (noteId != undefined && !getters.ALL_NOTE_IDS.has(noteId)) {
        throw new Error("The note id is invalid.");
      }
      mutations.SET_EDITING_LYRIC_NOTE_ID({ noteId });
    },
  },

  SET_PITCH_EDIT_DATA: {
    // ピッチ編集データをセットする。
    // track.pitchEditDataの長さが足りない場合は、伸長も行う。
    mutation(state, { pitchArray, startFrame, trackId }) {
      const track = getOrThrow(state.tracks, trackId);
      const pitchEditData = track.pitchEditData;
      const tempData = [...pitchEditData];
      const endFrame = startFrame + pitchArray.length;
      if (tempData.length < endFrame) {
        const valuesToPush = new Array<number>(endFrame - tempData.length).fill(
          VALUE_INDICATING_NO_DATA,
        );
        tempData.push(...valuesToPush);
      }
      tempData.splice(startFrame, pitchArray.length, ...pitchArray);
      track.pitchEditData = tempData;
    },
    async action({ actions, mutations }, { pitchArray, startFrame, trackId }) {
      if (startFrame < 0) {
        throw new Error("startFrame must be greater than or equal to 0.");
      }
      if (!isValidPitchEditData(pitchArray)) {
        throw new Error("The pitch edit data is invalid.");
      }
      mutations.SET_PITCH_EDIT_DATA({ pitchArray, startFrame, trackId });

      void actions.RENDER();
    },
  },

  ERASE_PITCH_EDIT_DATA: {
    mutation(state, { startFrame, frameLength, trackId }) {
      const track = getOrThrow(state.tracks, trackId);
      const pitchEditData = track.pitchEditData;
      const tempData = [...pitchEditData];
      const endFrame = Math.min(startFrame + frameLength, tempData.length);
      tempData.fill(VALUE_INDICATING_NO_DATA, startFrame, endFrame);
      track.pitchEditData = tempData;
    },
  },

  CLEAR_PITCH_EDIT_DATA: {
    // ピッチ編集データを失くす。
    mutation(state, { trackId }) {
      const track = getOrThrow(state.tracks, trackId);
      track.pitchEditData = [];
    },
    async action({ actions, mutations }, { trackId }) {
      mutations.CLEAR_PITCH_EDIT_DATA({ trackId });

      void actions.RENDER();
    },
  },

  SET_PHRASES: {
    mutation(state, { phrases }) {
      state.phrases = phrases;
    },
  },

  SET_STATE_TO_PHRASE: {
    mutation(state, { phraseKey, phraseState }) {
      const phrase = getOrThrow(state.phrases, phraseKey);

      phrase.state = phraseState;
    },
  },

  SET_QUERY_KEY_TO_PHRASE: {
    mutation(
      state,
      {
        phraseKey,
        queryKey,
      }: {
        phraseKey: PhraseKey;
        queryKey: EditorFrameAudioQueryKey | undefined;
      },
    ) {
      const phrase = getOrThrow(state.phrases, phraseKey);

      phrase.queryKey = queryKey;
    },
  },

  SET_SINGING_VOLUME_KEY_TO_PHRASE: {
    mutation(
      state,
      {
        phraseKey,
        singingVolumeKey,
      }: {
        phraseKey: PhraseKey;
        singingVolumeKey: SingingVolumeKey | undefined;
      },
    ) {
      const phrase = getOrThrow(state.phrases, phraseKey);

      phrase.singingVolumeKey = singingVolumeKey;
    },
  },

  SET_SINGING_VOICE_KEY_TO_PHRASE: {
    mutation(
      state,
      {
        phraseKey,
        singingVoiceKey,
      }: {
        phraseKey: PhraseKey;
        singingVoiceKey: SingingVoiceKey | undefined;
      },
    ) {
      const phrase = getOrThrow(state.phrases, phraseKey);

      phrase.singingVoiceKey = singingVoiceKey;
    },
  },

  SET_SEQUENCE_ID_TO_PHRASE: {
    mutation(
      state,
      {
        phraseKey,
        sequenceId,
      }: {
        phraseKey: PhraseKey;
        sequenceId: SequenceId | undefined;
      },
    ) {
      const phrase = getOrThrow(state.phrases, phraseKey);

      phrase.sequenceId = sequenceId;
    },
  },

  SET_PHRASE_QUERY: {
    mutation(
      state,
      {
        queryKey,
        query,
      }: {
        queryKey: EditorFrameAudioQueryKey;
        query: EditorFrameAudioQuery;
      },
    ) {
      state.phraseQueries.set(queryKey, query);
    },
  },

  DELETE_PHRASE_QUERY: {
    mutation(state, { queryKey }: { queryKey: EditorFrameAudioQueryKey }) {
      state.phraseQueries.delete(queryKey);
    },
  },

  SET_PHRASE_SINGING_VOLUME: {
    mutation(
      state,
      {
        singingVolumeKey,
        singingVolume,
      }: { singingVolumeKey: SingingVolumeKey; singingVolume: SingingVolume },
    ) {
      state.phraseSingingVolumes.set(singingVolumeKey, singingVolume);
    },
  },

  DELETE_PHRASE_SINGING_VOLUME: {
    mutation(
      state,
      { singingVolumeKey }: { singingVolumeKey: SingingVolumeKey },
    ) {
      state.phraseSingingVolumes.delete(singingVolumeKey);
    },
  },

  SELECTED_TRACK: {
    getter(state) {
      return getSelectedTrackWithFallback(state);
    },
  },

  SET_SNAP_TYPE: {
    mutation(state, { snapType }) {
      state.sequencerSnapType = snapType;
    },
    async action({ state, mutations }, { snapType }) {
      const tpqn = state.tpqn;
      if (!isValidSnapType(snapType, tpqn)) {
        throw new Error("The snap type is invalid.");
      }
      mutations.SET_SNAP_TYPE({ snapType });
    },
  },

  SEQUENCER_NUM_MEASURES: {
    getter(state) {
      // NOTE: スコア長(曲長さ)が決まっていないため、無限スクロール化する or 最後尾に足した場合は伸びるようにするなど？
      // NOTE: いったん最後尾に足した場合は伸びるようにする
      return Math.max(
        SEQUENCER_MIN_NUM_MEASURES,
        getNumMeasures(
          [...state.tracks.values()].flatMap((track) => track.notes),
          state.tempos,
          state.timeSignatures,
          state.tpqn,
        ) + 1,
      );
    },
  },

  SET_ZOOM_X: {
    mutation(state, { zoomX }: { zoomX: number }) {
      state.sequencerZoomX = zoomX;
    },
    async action({ mutations }, { zoomX }) {
      mutations.SET_ZOOM_X({ zoomX });
    },
  },

  SET_ZOOM_Y: {
    mutation(state, { zoomY }: { zoomY: number }) {
      state.sequencerZoomY = zoomY;
    },
    async action({ mutations }, { zoomY }) {
      mutations.SET_ZOOM_Y({ zoomY });
    },
  },

  SET_EDIT_TARGET: {
    mutation(state, { editTarget }: { editTarget: SequencerEditTarget }) {
      state.sequencerEditTarget = editTarget;
    },
    async action(
      { mutations },
      { editTarget }: { editTarget: SequencerEditTarget },
    ) {
      mutations.SET_EDIT_TARGET({ editTarget });
    },
  },

  TICK_TO_SECOND: {
    getter: (state) => (position) => {
      return tickToSecond(position, state.tempos, state.tpqn);
    },
  },

  SECOND_TO_TICK: {
    getter: (state) => (time) => {
      return secondToTick(time, state.tempos, state.tpqn);
    },
  },

  PLAYHEAD_POSITION: {
    getter() {
      return playheadPosition.value;
    },
  },

  SET_PLAYHEAD_POSITION: {
    async action({ getters }, { position }: { position: number }) {
      if (!transport) {
        throw new Error("transport is undefined.");
      }
      playheadPosition.value = position;
      transport.time = getters.TICK_TO_SECOND(position);
    },
  },

  SET_PLAYBACK_STATE: {
    mutation(state, { nowPlaying }) {
      state.nowPlaying = nowPlaying;
    },
  },

  SING_PLAY_AUDIO: {
    async action({ state, getters, mutations }) {
      if (state.nowPlaying) {
        return;
      }
      if (!transport) {
        throw new Error("transport is undefined.");
      }
      mutations.SET_PLAYBACK_STATE({ nowPlaying: true });

      transport.start();
      animationTimer.start(() => {
        playheadPosition.value = getters.SECOND_TO_TICK(transport.time);
      });
    },
  },

  SING_STOP_AUDIO: {
    async action({ state, getters, mutations }) {
      if (!state.nowPlaying) {
        return;
      }
      if (!transport) {
        throw new Error("transport is undefined.");
      }
      mutations.SET_PLAYBACK_STATE({ nowPlaying: false });

      transport.stop();
      animationTimer.stop();
      playheadPosition.value = getters.SECOND_TO_TICK(transport.time);
    },
  },

  SET_VOLUME: {
    mutation(state, { volume }) {
      state.volume = volume;
    },
    async action({ mutations }, { volume }) {
      if (!mainChannelStrip) {
        throw new Error("channelStrip is undefined.");
      }
      mutations.SET_VOLUME({ volume });

      mainChannelStrip.volume = volume;
    },
  },

  PLAY_PREVIEW_SOUND: {
    async action(
      _,
      { noteNumber, duration }: { noteNumber: number; duration?: number },
    ) {
      if (!audioContext) {
        throw new Error("audioContext is undefined.");
      }
      if (!previewSynth) {
        throw new Error("previewSynth is undefined.");
      }
      previewSynth.noteOn("immediately", noteNumber, duration);
    },
  },

  STOP_PREVIEW_SOUND: {
    async action(_, { noteNumber }: { noteNumber: number }) {
      if (!audioContext) {
        throw new Error("audioContext is undefined.");
      }
      if (!previewSynth) {
        throw new Error("previewSynth is undefined.");
      }
      previewSynth.noteOff("immediately", noteNumber);
    },
  },

  SET_IS_DRAG: {
    mutation(state, { isDrag }: { isDrag: boolean }) {
      state.isDrag = isDrag;
    },
    async action({ mutations }, { isDrag }) {
      mutations.SET_IS_DRAG({
        isDrag,
      });
    },
  },

  SET_START_RENDERING_REQUESTED: {
    mutation(state, { startRenderingRequested }) {
      state.startRenderingRequested = startRenderingRequested;
    },
  },

  SET_STOP_RENDERING_REQUESTED: {
    mutation(state, { stopRenderingRequested }) {
      state.stopRenderingRequested = stopRenderingRequested;
    },
  },

  SET_NOW_RENDERING: {
    mutation(state, { nowRendering }) {
      state.nowRendering = nowRendering;
    },
  },

  CREATE_TRACK: {
    action() {
      const trackId = TrackId(crypto.randomUUID());
      const track = createDefaultTrack();

      return { trackId, track };
    },
  },

  INSERT_TRACK: {
    /**
     * トラックを挿入する。
     * prevTrackIdがundefinedの場合は最後に追加する。
     */
    mutation(state, { trackId, track, prevTrackId }) {
      const index =
        prevTrackId != undefined
          ? state.trackOrder.indexOf(prevTrackId) + 1
          : state.trackOrder.length;
      state.tracks.set(trackId, track);
      state.trackOrder.splice(index, 0, trackId);
    },
    action({ state, mutations, actions }, { trackId, track, prevTrackId }) {
      if (state.tracks.has(trackId)) {
        throw new Error(`Track ${trackId} is already registered.`);
      }
      if (!isValidTrack(track)) {
        throw new Error("The track is invalid.");
      }
      mutations.INSERT_TRACK({ trackId, track, prevTrackId });

      void actions.SYNC_TRACKS_AND_TRACK_CHANNEL_STRIPS();
      void actions.RENDER();
    },
  },

  DELETE_TRACK: {
    mutation(state, { trackId }) {
      state.tracks.delete(trackId);
      state.trackOrder = state.trackOrder.filter((value) => value !== trackId);
    },
    async action({ state, mutations, actions }, { trackId }) {
      if (!state.tracks.has(trackId)) {
        throw new Error(`Track ${trackId} does not exist.`);
      }
      mutations.DELETE_TRACK({ trackId });

      void actions.SYNC_TRACKS_AND_TRACK_CHANNEL_STRIPS();
      void actions.RENDER();
    },
  },

  SELECT_TRACK: {
    // トラックを切り替えるときに選択中のノートをクリアする。
    mutation(state, { trackId }) {
      state._selectedNoteIds.clear();
      state._selectedTrackId = trackId;
    },
    action({ state, mutations }, { trackId }) {
      if (!state.tracks.has(trackId)) {
        throw new Error(`Track ${trackId} does not exist.`);
      }
      mutations.SELECT_TRACK({ trackId });
    },
  },

  SET_TRACK: {
    mutation(state, { trackId, track }) {
      state.tracks.set(trackId, track);
    },
    async action({ state, mutations, actions }, { trackId, track }) {
      if (!isValidTrack(track)) {
        throw new Error("The track is invalid.");
      }
      if (!state.tracks.has(trackId)) {
        throw new Error(`Track ${trackId} does not exist.`);
      }

      mutations.SET_TRACK({ trackId, track });

      void actions.SYNC_TRACKS_AND_TRACK_CHANNEL_STRIPS();
      void actions.RENDER();
    },
  },

  SET_TRACKS: {
    mutation(state, { tracks }) {
      state.tracks = tracks;
      state.trackOrder = Array.from(tracks.keys());
    },
    async action({ mutations, actions }, { tracks }) {
      if (![...tracks.values()].every((track) => isValidTrack(track))) {
        throw new Error("The track is invalid.");
      }
      mutations.SET_TRACKS({ tracks });

      void actions.SYNC_TRACKS_AND_TRACK_CHANNEL_STRIPS();
      void actions.RENDER();
    },
  },

  SYNC_TRACKS_AND_TRACK_CHANNEL_STRIPS: {
    async action({ state }) {
      syncTracksAndTrackChannelStrips(state.tracks);
    },
  },

  /**
   * レンダリングを行う。レンダリング中だった場合は停止して再レンダリングする。
   */
  RENDER: {
    async action({ state, getters, mutations, actions }) {
      const calcPhraseFirstRestDuration = (
        prevPhraseLastNote: Note | undefined,
        phraseFirstNote: Note,
        phraseFirstRestMinDurationSeconds: number,
        tempos: Tempo[],
        tpqn: number,
      ) => {
        const quarterNoteDuration = getNoteDuration(4, tpqn);
        let phraseFirstRestDuration: number | undefined = undefined;

        // 実際のフレーズ先頭の休符の長さを調べる
        if (prevPhraseLastNote == undefined) {
          if (phraseFirstNote.position === 0) {
            // 1小節目の最初から始まっているフレーズの場合は、
            // とりあえず4分音符の長さをフレーズ先頭の休符の長さにする
            phraseFirstRestDuration = quarterNoteDuration;
          } else {
            phraseFirstRestDuration = phraseFirstNote.position;
          }
        } else {
          const prevPhraseLastNoteEndPos =
            prevPhraseLastNote.position + prevPhraseLastNote.duration;
          phraseFirstRestDuration =
            phraseFirstNote.position - prevPhraseLastNoteEndPos;
        }
        // 4分音符の長さ以下にする
        phraseFirstRestDuration = Math.min(
          phraseFirstRestDuration,
          quarterNoteDuration,
        );
        // 最小の長さ以上にする
        phraseFirstRestDuration = Math.max(
          phraseFirstRestDuration,
          phraseFirstNote.position -
            secondToTick(
              tickToSecond(phraseFirstNote.position, tempos, tpqn) -
                phraseFirstRestMinDurationSeconds,
              tempos,
              tpqn,
            ),
        );
        // 1tick以上にする
        phraseFirstRestDuration = Math.max(1, phraseFirstRestDuration);

        return phraseFirstRestDuration;
      };

      const calculatePhraseStartTime = (
        phraseFirstRestDuration: number,
        phraseNotes: Note[],
        tempos: Tempo[],
        tpqn: number,
      ) => {
        return tickToSecond(
          phraseNotes[0].position - phraseFirstRestDuration,
          tempos,
          tpqn,
        );
      };

      const searchPhrases = async (
        notes: Note[],
        tempos: Tempo[],
        tpqn: number,
        phraseFirstRestMinDurationSeconds: number,
        trackId: TrackId,
      ) => {
        const foundPhrases = new Map<PhraseKey, Phrase>();

        let phraseNotes: Note[] = [];
        let prevPhraseLastNote: Note | undefined = undefined;

        for (let i = 0; i < notes.length; i++) {
          const note = notes[i];
          const nextNote = notes.at(i + 1);
          const currentNoteEndPos = note.position + note.duration;

          phraseNotes.push(note);

          // ノートが途切れていたら別のフレーズにする
          if (
            nextNote == undefined ||
            currentNoteEndPos !== nextNote.position
          ) {
            const phraseFirstNote = phraseNotes[0];
            const phraseFirstRestDuration = calcPhraseFirstRestDuration(
              prevPhraseLastNote,
              phraseFirstNote,
              phraseFirstRestMinDurationSeconds,
              tempos,
              tpqn,
            );
            const phraseStartTime = calculatePhraseStartTime(
              phraseFirstRestDuration,
              phraseNotes,
              tempos,
              tpqn,
            );
            const phraseKey = await calculatePhraseKey({
              firstRestDuration: phraseFirstRestDuration,
              notes: phraseNotes,
              startTime: phraseStartTime,
              trackId,
            });
            foundPhrases.set(phraseKey, {
              firstRestDuration: phraseFirstRestDuration,
              notes: phraseNotes,
              startTime: phraseStartTime,
              state: "WAITING_TO_BE_RENDERED",
              trackId,
            });

            if (nextNote != undefined) {
              prevPhraseLastNote = phraseNotes.at(-1);
              phraseNotes = [];
            }
          }
        }
        return foundPhrases;
      };

      const singingTeacherStyleId = StyleId(6000); // TODO: 設定できるようにする

      const fetchQuery = async (
        engineId: EngineId,
        engineFrameRate: number,
        notesForRequestToEngine: NoteForRequestToEngine[],
      ) => {
        try {
          if (!getters.IS_ENGINE_READY(engineId)) {
            throw new Error("Engine not ready.");
          }
          const instance = await actions.INSTANTIATE_ENGINE_CONNECTOR({
            engineId,
          });
          const query = await instance.invoke(
            "singFrameAudioQuerySingFrameAudioQueryPost",
          )({
            score: { notes: notesForRequestToEngine },
            speaker: singingTeacherStyleId,
          });
          const editorQuery: EditorFrameAudioQuery = {
            ...query,
            frameRate: engineFrameRate,
          };
          return editorQuery;
        } catch (error) {
          const lyrics = notesForRequestToEngine
            .map((value) => value.lyric)
            .join("");
          logger.error(
            `Failed to fetch FrameAudioQuery. Lyrics of score are "${lyrics}".`,
            error,
          );
          throw error;
        }
      };

      const synthesizeSingingVoice = async (
        singer: Singer,
        query: EditorFrameAudioQuery,
      ) => {
        if (!getters.IS_ENGINE_READY(singer.engineId)) {
          throw new Error("Engine not ready.");
        }

        try {
          const instance = await actions.INSTANTIATE_ENGINE_CONNECTOR({
            engineId: singer.engineId,
          });
          return await instance.invoke("frameSynthesisFrameSynthesisPost")({
            frameAudioQuery: query,
            speaker: singer.styleId,
          });
        } catch (error) {
          const phonemes = query.phonemes
            .map((value) => value.phoneme)
            .join(" ");
          logger.error(
            `Failed to synthesis. Phonemes are "${phonemes}".`,
            error,
          );
          throw error;
        }
      };

      // NOTE: 型推論でawaitの前か後かが考慮されないので、関数を介して取得する（型がbooleanになるようにする）
      const startRenderingRequested = () => state.startRenderingRequested;
      const stopRenderingRequested = () => state.stopRenderingRequested;

      /**
       * フレーズが持つシーケンスのIDを取得する。
       * @param phraseKey フレーズのキー
       * @returns シーケンスID
       */
      const getPhraseSequenceId = (phraseKey: PhraseKey) => {
        return getOrThrow(state.phrases, phraseKey).sequenceId;
      };

      /**
       * フレーズが持つ歌声のキーを取得する。
       * @param phraseKey フレーズのキー
       * @returns 歌声のキー
       */
      const getPhraseSingingVoiceKey = (phraseKey: PhraseKey) => {
        return getOrThrow(state.phrases, phraseKey).singingVoiceKey;
      };

      const render = async () => {
        const firstRestMinDurationSeconds = 0.12;

        // レンダリング中に変更される可能性のあるデータのコピー
        const snapshot = {
          tpqn: state.tpqn,
          tempos: cloneWithUnwrapProxy(state.tempos),
          tracks: cloneWithUnwrapProxy(state.tracks),
          trackOverlappingNoteIds: new Map(
            [...state.tracks.keys()].map((trackId) => [
              trackId,
              getters.OVERLAPPING_NOTE_IDS(trackId),
            ]),
          ),
          engineFrameRates: new Map(
            Object.entries(state.engineManifests).map(
              ([engineId, engineManifest]) => [
                engineId as EngineId,
                engineManifest.frameRate,
              ],
            ),
          ),
          editorFrameRate: state.editorFrameRate,
        } as const;

        const phraseRenderer = createPhraseRenderer({
          queryCache,
          singingVolumeCache,
          singingVoiceCache,
          phrases: {
            get: (phraseKey: PhraseKey) => {
              const phrase = getOrThrow(state.phrases, phraseKey);
              return {
                firstRestDuration: phrase.firstRestDuration,
                notes: phrase.notes,
                startTime: phrase.startTime,
                queryKey: {
                  get: () => getOrThrow(state.phrases, phraseKey).queryKey,
                  set: (value) =>
                    mutations.SET_QUERY_KEY_TO_PHRASE({
                      phraseKey,
                      queryKey: value,
                    }),
                },
                singingVolumeKey: {
                  get: () =>
                    getOrThrow(state.phrases, phraseKey).singingVolumeKey,
                  set: (value) =>
                    mutations.SET_SINGING_VOLUME_KEY_TO_PHRASE({
                      phraseKey,
                      singingVolumeKey: value,
                    }),
                },
                singingVoiceKey: {
                  get: () =>
                    getOrThrow(state.phrases, phraseKey).singingVoiceKey,
                  set: (value) =>
                    mutations.SET_SINGING_VOICE_KEY_TO_PHRASE({
                      phraseKey,
                      singingVoiceKey: value,
                    }),
                },
              };
            },
          },
          phraseQueries: {
            get: (queryKey) => getOrThrow(state.phraseQueries, queryKey),
            set: (queryKey, query) =>
              mutations.SET_PHRASE_QUERY({ queryKey, query }),
            delete: (queryKey) => mutations.DELETE_PHRASE_QUERY({ queryKey }),
          },
          phraseSingingVolumes: {
            get: (singingVolumeKey) =>
              getOrThrow(state.phraseSingingVolumes, singingVolumeKey),
            set: (singingVolumeKey, singingVolume) =>
              mutations.SET_PHRASE_SINGING_VOLUME({
                singingVolumeKey,
                singingVolume,
              }),
            delete: (singingVolumeKey) =>
              mutations.DELETE_PHRASE_SINGING_VOLUME({ singingVolumeKey }),
          },
          phraseSingingVoices: {
            set: (singingVoiceKey, singingVoice) =>
              phraseSingingVoices.set(singingVoiceKey, singingVoice),
            delete: (singingVoiceKey) =>
              phraseSingingVoices.delete(singingVoiceKey),
          },
          fetchQuery,
          fetchSingFrameVolume: (notes, query, engineId, styleId) =>
            actions.FETCH_SING_FRAME_VOLUME({
              notes,
              query,
              engineId,
              styleId,
            }),
          synthesizeSingingVoice,
        });

        const renderStartStageIds = new Map<PhraseKey, PhraseRenderStageId>();

        // フレーズを更新する

        const foundPhrases = new Map<PhraseKey, Phrase>();
        for (const [trackId, track] of snapshot.tracks) {
          // 重なっているノートを削除する
          const overlappingNoteIds = getOrThrow(
            snapshot.trackOverlappingNoteIds,
            trackId,
          );
          const notes = track.notes.filter(
            (value) => !overlappingNoteIds.has(value.id),
          );
          const phrases = await searchPhrases(
            notes,
            snapshot.tempos,
            snapshot.tpqn,
            firstRestMinDurationSeconds,
            trackId,
          );
          for (const [phraseHash, phrase] of phrases) {
            foundPhrases.set(phraseHash, phrase);
          }
        }

        const phrases = new Map<PhraseKey, Phrase>();
        const disappearedPhraseKeys = new Set<PhraseKey>();

        for (const phraseKey of state.phrases.keys()) {
          if (!foundPhrases.has(phraseKey)) {
            // 無くなったフレーズの場合
            disappearedPhraseKeys.add(phraseKey);
          }
        }
        for (const [phraseKey, foundPhrase] of foundPhrases) {
          // 新しいフレーズまたは既存のフレーズの場合
          const existingPhrase = state.phrases.get(phraseKey);
          const phrase =
            existingPhrase == undefined
              ? foundPhrase
              : cloneWithUnwrapProxy(existingPhrase);
          const track = getOrThrow(snapshot.tracks, phrase.trackId);
          if (track.singer == undefined) {
            phrase.state = "SINGER_IS_NOT_SET";
          } else {
            // 新しいフレーズの場合は最初からレンダリングする
            // phrase.stateがCOULD_NOT_RENDERだった場合は最初からレンダリングし直す
            // 既存のフレーズの場合は適切なレンダリング開始ステージを決定する
            const renderStartStageId =
              existingPhrase == undefined || phrase.state === "COULD_NOT_RENDER"
                ? phraseRenderer.getFirstRenderStageId()
                : await phraseRenderer.determineStartStage(
                    snapshot,
                    foundPhrase.trackId,
                    phraseKey,
                  );
            if (renderStartStageId == undefined) {
              phrase.state = "PLAYABLE";
            } else {
              renderStartStageIds.set(phraseKey, renderStartStageId);
              phrase.state = "WAITING_TO_BE_RENDERED";
            }
          }
          phrases.set(phraseKey, phrase);
        }

        // 無くなったフレーズのシーケンスを削除する
        for (const phraseKey of disappearedPhraseKeys) {
          const phraseSequenceId = getPhraseSequenceId(phraseKey);
          if (phraseSequenceId != undefined) {
            deleteSequence(phraseSequenceId);
          }
        }

        mutations.SET_PHRASES({ phrases });

        logger.info("Phrases updated.");

        // 各フレーズのレンダリングを行う

        for (const [phraseKey, phrase] of state.phrases.entries()) {
          if (
            phrase.state === "SINGER_IS_NOT_SET" ||
            phrase.state === "WAITING_TO_BE_RENDERED"
          ) {
            // シーケンスが存在する場合は、シーケンスを削除する
            // TODO: ピッチを編集したときは行わないようにする
            const phraseSequenceId = getPhraseSequenceId(phraseKey);
            if (phraseSequenceId != undefined) {
              deleteSequence(phraseSequenceId);
              mutations.SET_SEQUENCE_ID_TO_PHRASE({
                phraseKey,
                sequenceId: undefined,
              });
            }

            // ノートシーケンスを生成して登録し、プレビュー音が鳴るようにする
            const sequenceId = SequenceId(uuid4());
            const noteSequence = generateNoteSequence(
              phrase.notes,
              snapshot.tempos,
              snapshot.tpqn,
              phrase.trackId,
            );
            registerSequence(sequenceId, noteSequence);
            mutations.SET_SEQUENCE_ID_TO_PHRASE({ phraseKey, sequenceId });
          }
        }
        const phrasesToBeRendered = new Map(
          [...state.phrases.entries()].filter(([, phrase]) => {
            return phrase.state === "WAITING_TO_BE_RENDERED";
          }),
        );
        while (phrasesToBeRendered.size > 0) {
          if (startRenderingRequested() || stopRenderingRequested()) {
            return;
          }
          const [phraseKey, phrase] = selectPriorPhrase(
            phrasesToBeRendered,
            playheadPosition.value,
          );
          phrasesToBeRendered.delete(phraseKey);

          mutations.SET_STATE_TO_PHRASE({
            phraseKey,
            phraseState: "NOW_RENDERING",
          });

          try {
            // フレーズのレンダリングを行う
            await phraseRenderer.render(
              snapshot,
              phrase.trackId,
              phraseKey,
              getOrThrow(renderStartStageIds, phraseKey),
            );

            // シーケンスが存在する場合、シーケンスを削除する
            const phraseSequenceId = getPhraseSequenceId(phraseKey);
            if (phraseSequenceId != undefined) {
              deleteSequence(phraseSequenceId);
              mutations.SET_SEQUENCE_ID_TO_PHRASE({
                phraseKey,
                sequenceId: undefined,
              });
            }

            // オーディオシーケンスを生成して登録する
            const singingVoiceKey = getPhraseSingingVoiceKey(phraseKey);
            if (singingVoiceKey == undefined) {
              throw new Error("singingVoiceKey is undefined.");
            }
            const singingVoice = getOrThrow(
              phraseSingingVoices,
              singingVoiceKey,
            );
            const sequenceId = SequenceId(uuid4());
            const audioSequence = await generateAudioSequence(
              phrase.startTime,
              singingVoice,
              phrase.trackId,
            );
            registerSequence(sequenceId, audioSequence);
            mutations.SET_SEQUENCE_ID_TO_PHRASE({ phraseKey, sequenceId });

            mutations.SET_STATE_TO_PHRASE({
              phraseKey,
              phraseState: "PLAYABLE",
            });
          } catch (error) {
            mutations.SET_STATE_TO_PHRASE({
              phraseKey,
              phraseState: "COULD_NOT_RENDER",
            });
            // とりあえずエラーはロギングしてcontinueする
            // NOTE: ほとんどは歌詞のエラー
            // FIXME: 歌詞以外のエラーの場合はthrowして、エラーダイアログを表示するようにする
            logger.error("An error occurred while rendering a phrase.", error);
            continue;
          }
        }
      };

      mutations.SET_START_RENDERING_REQUESTED({
        startRenderingRequested: true,
      });
      if (state.nowRendering) {
        return;
      }

      mutations.SET_NOW_RENDERING({ nowRendering: true });
      try {
        while (startRenderingRequested()) {
          mutations.SET_START_RENDERING_REQUESTED({
            startRenderingRequested: false,
          });
          await render();
          if (stopRenderingRequested()) {
            break;
          }
        }
      } catch (error) {
        logger.error("render error", error);
        throw error;
      } finally {
        mutations.SET_STOP_RENDERING_REQUESTED({
          stopRenderingRequested: false,
        });
        mutations.SET_NOW_RENDERING({ nowRendering: false });
      }
    },
  },

  /**
   * レンダリング停止をリクエストし、停止するまで待機する。
   */
  STOP_RENDERING: {
    action: createUILockAction(async ({ state, mutations }) => {
      if (state.nowRendering) {
        logger.info("Waiting for rendering to stop...");
        mutations.SET_STOP_RENDERING_REQUESTED({
          stopRenderingRequested: true,
        });
        await createPromiseThatResolvesWhen(() => !state.nowRendering);
        logger.info("Rendering stopped.");
      }
    }),
  },

  FETCH_SING_FRAME_VOLUME: {
    async action(
      { actions },
      {
        notes,
        query,
        engineId,
        styleId,
      }: {
        notes: NoteForRequestToEngine[];
        query: EditorFrameAudioQuery;
        engineId: EngineId;
        styleId: StyleId;
      },
    ) {
      const instance = await actions.INSTANTIATE_ENGINE_CONNECTOR({
        engineId,
      });
      return await instance.invoke("singFrameVolumeSingFrameVolumePost")({
        bodySingFrameVolumeSingFrameVolumePost: {
          score: {
            notes,
          },
          frameAudioQuery: query,
        },
        speaker: styleId,
      });
    },
  },
  SET_NOW_AUDIO_EXPORTING: {
    mutation(state, { nowAudioExporting }) {
      state.nowAudioExporting = nowAudioExporting;
    },
  },

  SET_CANCELLATION_OF_AUDIO_EXPORT_REQUESTED: {
    mutation(state, { cancellationOfAudioExportRequested }) {
      state.cancellationOfAudioExportRequested =
        cancellationOfAudioExportRequested;
    },
  },

  EXPORT_AUDIO_FILE: {
    action: createUILockAction(
      async ({ state, mutations, getters, actions }, { filePath, setting }) => {
        const exportAudioFile = async (): Promise<SaveResultObject> => {
          const fileBaseName = generateDefaultSongFileBaseName(
            getters.PROJECT_NAME,
            getters.SELECTED_TRACK,
            getters.CHARACTER_INFO,
          );
          const fileName = `${fileBaseName}.wav`;
          const numberOfChannels = setting.isMono ? 1 : 2;
          const sampleRate = setting.sampleRate;
          const withLimiter = setting.withLimiter;

          const renderDuration = getters.CALC_RENDER_DURATION;

          if (state.nowPlaying) {
            await actions.SING_STOP_AUDIO();
          }

          if (state.savingSetting.fixedExportEnabled) {
            filePath = path.join(state.savingSetting.fixedExportDir, fileName);
          } else {
            filePath ??= await window.backend.showAudioSaveDialog({
              title: "音声を保存",
              defaultPath: fileName,
            });
          }
          if (!filePath) {
            return { result: "CANCELED", path: "" };
          }

          if (state.savingSetting.avoidOverwrite) {
            let tail = 1;
            const pathWithoutExt = filePath.slice(0, -4);
            while (await window.backend.checkFileExists(filePath)) {
              filePath = `${pathWithoutExt}[${tail}].wav`;
              tail += 1;
            }
          }

          if (state.nowRendering) {
            await createPromiseThatResolvesWhen(() => {
              return (
                !state.nowRendering || state.cancellationOfAudioExportRequested
              );
            });
            if (state.cancellationOfAudioExportRequested) {
              return { result: "CANCELED", path: "" };
            }
          }

          const audioBuffer = await offlineRenderTracks(
            numberOfChannels,
            sampleRate,
            renderDuration,
            withLimiter,
            setting.withTrackParameters,
            state.tracks,
            state.phrases,
            phraseSingingVoices,
          );

          const fileData = convertToWavFileData(audioBuffer);

          const result = await actions.EXPORT_FILE({
            filePath,
            content: fileData,
          });

          return result;
        };

        mutations.SET_NOW_AUDIO_EXPORTING({ nowAudioExporting: true });
        return exportAudioFile().finally(() => {
          mutations.SET_CANCELLATION_OF_AUDIO_EXPORT_REQUESTED({
            cancellationOfAudioExportRequested: false,
          });
          mutations.SET_NOW_AUDIO_EXPORTING({ nowAudioExporting: false });
        });
      },
    ),
  },

  EXPORT_STEM_AUDIO_FILE: {
    action: createUILockAction(
      async ({ state, mutations, getters, actions }, { dirPath, setting }) => {
        let firstFilePath = "";
        const exportAudioFile = async (): Promise<SaveResultObject> => {
          const numberOfChannels = setting.isMono ? 1 : 2;
          const sampleRate = setting.sampleRate;
          const withLimiter = setting.withLimiter;

          const renderDuration = getters.CALC_RENDER_DURATION;

          if (state.nowPlaying) {
            await actions.SING_STOP_AUDIO();
          }

          if (state.savingSetting.fixedExportEnabled) {
            dirPath = state.savingSetting.fixedExportDir;
          } else {
            dirPath ??= await window.backend.showSaveDirectoryDialog({
              title: "音声を保存",
            });
          }
          if (!dirPath) {
            return { result: "CANCELED", path: "" };
          }

          if (state.nowRendering) {
            await createPromiseThatResolvesWhen(() => {
              return (
                !state.nowRendering || state.cancellationOfAudioExportRequested
              );
            });
            if (state.cancellationOfAudioExportRequested) {
              return { result: "CANCELED", path: "" };
            }
          }

          const shouldPlays = shouldPlayTracks(state.tracks);

          for (const [i, trackId] of state.trackOrder.entries()) {
            const track = getOrThrow(state.tracks, trackId);
            if (!track.singer) {
              continue;
            }

            // ミュート/ソロにより再生されないトラックは除外
            if (
              setting.withTrackParameters.soloAndMute &&
              !shouldPlays.has(trackId)
            ) {
              continue;
            }

            const characterInfo = getters.CHARACTER_INFO(
              track.singer.engineId,
              track.singer.styleId,
            );
            if (!characterInfo) {
              continue;
            }

            const style = characterInfo.metas.styles.find(
              (style) => style.styleId === track.singer?.styleId,
            );
            if (style == undefined)
              throw new Error("assert style != undefined");

            const styleName = style.styleName || DEFAULT_STYLE_NAME;
            const projectName = getters.PROJECT_NAME ?? DEFAULT_PROJECT_NAME;

            const trackFileName = buildSongTrackAudioFileNameFromRawData(
              state.savingSetting.songTrackFileNamePattern,
              {
                characterName: characterInfo.metas.speakerName,
                index: i,
                styleName,
                date: currentDateString(),
                projectName,
                trackName: track.name,
              },
            );
            let filePath = path.join(dirPath, `${trackFileName}.wav`);
            if (state.savingSetting.avoidOverwrite) {
              let tail = 1;
              const pathWithoutExt = filePath.slice(0, -4);
              while (await window.backend.checkFileExists(filePath)) {
                filePath = `${pathWithoutExt}[${tail}].wav`;
                tail += 1;
              }
            }

            const audioBuffer = await offlineRenderTracks(
              numberOfChannels,
              sampleRate,
              renderDuration,
              withLimiter,
              setting.withTrackParameters,
              new Map([[trackId, { ...track, solo: false, mute: false }]]),
              new Map(
                [...state.phrases.entries()].filter(
                  ([, phrase]) => phrase.trackId === trackId,
                ),
              ),
              singingVoiceCache,
            );

            const fileData = convertToWavFileData(audioBuffer);

            const result = await actions.EXPORT_FILE({
              filePath,
              content: fileData,
            });
            if (result.result !== "SUCCESS") {
              return result;
            }

            if (i === 0) {
              firstFilePath = filePath;
            }
          }

          return { result: "SUCCESS", path: firstFilePath };
        };

        mutations.SET_NOW_AUDIO_EXPORTING({ nowAudioExporting: true });
        return exportAudioFile().finally(() => {
          mutations.SET_CANCELLATION_OF_AUDIO_EXPORT_REQUESTED({
            cancellationOfAudioExportRequested: false,
          });
          mutations.SET_NOW_AUDIO_EXPORTING({ nowAudioExporting: false });
        });
      },
    ),
  },

  EXPORT_FILE: {
    async action(_, { filePath, content }) {
      try {
        await window.backend
          .writeFile({
            filePath,
            buffer: content,
          })
          .then(getValueOrThrow);
      } catch (e) {
        logger.error("Failed to export file.", e);
        if (e instanceof ResultError) {
          return {
            result: "WRITE_ERROR",
            path: filePath,
            errorMessage: generateWriteErrorMessage(e as ResultError<string>),
          };
        }
        return {
          result: "UNKNOWN_ERROR",
          path: filePath,
          errorMessage:
            (e instanceof Error ? e.message : String(e)) ||
            "不明なエラーが発生しました。",
        };
      }

      return { result: "SUCCESS", path: filePath };
    },
  },

  CANCEL_AUDIO_EXPORT: {
    async action({ state, mutations }) {
      if (!state.nowAudioExporting) {
        logger.warn("CANCEL_AUDIO_EXPORT on !nowAudioExporting");
        return;
      }
      mutations.SET_CANCELLATION_OF_AUDIO_EXPORT_REQUESTED({
        cancellationOfAudioExportRequested: true,
      });
    },
  },

  COPY_NOTES_TO_CLIPBOARD: {
    async action({ getters }) {
      const selectedTrack = getters.SELECTED_TRACK;
      const noteIds = getters.SELECTED_NOTE_IDS;
      // ノートが選択されていない場合は何もしない
      if (noteIds.size === 0) {
        return;
      }
      // 選択されたノートのみをコピーする
      const selectedNotes = selectedTrack.notes
        .filter((note: Note) => noteIds.has(note.id))
        .map((note: Note) => {
          // idのみコピーしない
          const { id, ...noteWithoutId } = note;
          return noteWithoutId;
        });
      // ノートをJSONにシリアライズしてクリップボードにコピーする
      const serializedNotes = JSON.stringify(selectedNotes);
      // クリップボードにテキストとしてコピーする
      // NOTE: Electronのclipboardも使用する必要ある？
      await navigator.clipboard.writeText(serializedNotes);
      logger.info("Copied to clipboard.", serializedNotes);
    },
  },

  COMMAND_CUT_NOTES_TO_CLIPBOARD: {
    async action({ actions }) {
      await actions.COPY_NOTES_TO_CLIPBOARD();
      await actions.COMMAND_REMOVE_SELECTED_NOTES();
    },
  },

  COMMAND_PASTE_NOTES_FROM_CLIPBOARD: {
    async action({ mutations, state, getters, actions }) {
      // クリップボードからテキストを読み込む
      let clipboardText;
      try {
        clipboardText = await navigator.clipboard.readText();
      } catch (error) {
        throw new Error("Failed to read the clipboard text.", {
          cause: error,
        });
      }

      // クリップボードのテキストをJSONとしてパースする(失敗した場合はエラーを返す)
      let notes;
      try {
        notes = noteSchema
          .omit({ id: true })
          .array()
          .parse(JSON.parse(clipboardText));
      } catch (error) {
        throw new Error("Failed to parse the clipboard text as JSON.", {
          cause: error,
        });
      }

      // パースしたJSONのノートの位置を現在の再生位置に合わせてクオンタイズして貼り付ける
      const currentPlayheadPosition = getters.PLAYHEAD_POSITION;
      const firstNotePosition = notes[0].position;
      // TODO: クオンタイズの処理を共通化する
      const snapType = state.sequencerSnapType;
      const tpqn = state.tpqn;
      const snapTicks = getNoteDuration(snapType, tpqn);
      const notesToPaste: Note[] = notes.map((note) => {
        // 新しい位置を現在の再生位置に合わせて計算する
        const pasteOriginPos =
          Number(note.position) - firstNotePosition + currentPlayheadPosition;
        // クオンタイズ
        const quantizedPastePos =
          Math.round(pasteOriginPos / snapTicks) * snapTicks;
        return {
          id: NoteId(uuid4()),
          position: quantizedPastePos,
          duration: Number(note.duration),
          noteNumber: Number(note.noteNumber),
          lyric: String(note.lyric),
        };
      });
      const pastedNoteIds = notesToPaste.map((note) => note.id);
      // ノートを追加してレンダリングする
      mutations.COMMAND_ADD_NOTES({
        notes: notesToPaste,
        trackId: getters.SELECTED_TRACK_ID,
      });

      void actions.RENDER();
      // 貼り付けたノートを選択する
      mutations.DESELECT_ALL_NOTES();
      mutations.SELECT_NOTES({ noteIds: pastedNoteIds });
    },
  },

  COMMAND_QUANTIZE_SELECTED_NOTES: {
    action({ state, mutations, getters, actions }) {
      const selectedTrack = getters.SELECTED_TRACK;
      const selectedNotes = selectedTrack.notes.filter((note: Note) => {
        return getters.SELECTED_NOTE_IDS.has(note.id);
      });
      // TODO: クオンタイズの処理を共通化する
      const snapType = state.sequencerSnapType;
      const tpqn = state.tpqn;
      const snapTicks = getNoteDuration(snapType, tpqn);
      const quantizedNotes = selectedNotes.map((note: Note) => {
        const quantizedPosition =
          Math.round(note.position / snapTicks) * snapTicks;
        return { ...note, position: quantizedPosition };
      });
      mutations.COMMAND_UPDATE_NOTES({
        notes: quantizedNotes,
        trackId: getters.SELECTED_TRACK_ID,
      });

      void actions.RENDER();
    },
  },

  SET_SONG_SIDEBAR_OPEN: {
    mutation(state, { isSongSidebarOpen }) {
      state.isSongSidebarOpen = isSongSidebarOpen;
    },
    action({ mutations }, { isSongSidebarOpen }) {
      mutations.SET_SONG_SIDEBAR_OPEN({ isSongSidebarOpen });
    },
  },

  SET_TRACK_NAME: {
    mutation(state, { trackId, name }) {
      const track = getOrThrow(state.tracks, trackId);
      track.name = name;
    },
    action({ mutations }, { trackId, name }) {
      mutations.SET_TRACK_NAME({ trackId, name });
    },
  },

  SET_TRACK_MUTE: {
    mutation(state, { trackId, mute }) {
      const track = getOrThrow(state.tracks, trackId);
      track.mute = mute;
    },
    action({ mutations, actions }, { trackId, mute }) {
      mutations.SET_TRACK_MUTE({ trackId, mute });

      void actions.SYNC_TRACKS_AND_TRACK_CHANNEL_STRIPS();
    },
  },

  SET_TRACK_SOLO: {
    mutation(state, { trackId, solo }) {
      const track = getOrThrow(state.tracks, trackId);
      track.solo = solo;
    },
    action({ mutations, actions }, { trackId, solo }) {
      mutations.SET_TRACK_SOLO({ trackId, solo });

      void actions.SYNC_TRACKS_AND_TRACK_CHANNEL_STRIPS();
    },
  },

  SET_TRACK_GAIN: {
    mutation(state, { trackId, gain }) {
      const track = getOrThrow(state.tracks, trackId);
      track.gain = gain;
    },
    action({ mutations, actions }, { trackId, gain }) {
      mutations.SET_TRACK_GAIN({ trackId, gain });

      void actions.SYNC_TRACKS_AND_TRACK_CHANNEL_STRIPS();
    },
  },

  SET_TRACK_PAN: {
    mutation(state, { trackId, pan }) {
      const track = getOrThrow(state.tracks, trackId);
      track.pan = pan;
    },
    action({ mutations, actions }, { trackId, pan }) {
      mutations.SET_TRACK_PAN({ trackId, pan });

      void actions.SYNC_TRACKS_AND_TRACK_CHANNEL_STRIPS();
    },
  },

  SET_SELECTED_TRACK: {
    mutation(state, { trackId }) {
      state._selectedTrackId = trackId;
    },
    action({ mutations }, { trackId }) {
      mutations.SET_SELECTED_TRACK({ trackId });
    },
  },

  REORDER_TRACKS: {
    mutation(state, { trackOrder }) {
      state.trackOrder = trackOrder;
    },
    action({ mutations }, { trackOrder }) {
      mutations.REORDER_TRACKS({ trackOrder });
    },
  },

  UNSOLO_ALL_TRACKS: {
    mutation(state) {
      for (const track of state.tracks.values()) {
        track.solo = false;
      }
    },
    action({ mutations, actions }) {
      mutations.UNSOLO_ALL_TRACKS();

      void actions.SYNC_TRACKS_AND_TRACK_CHANNEL_STRIPS();
      void actions.RENDER();
    },
  },

  CALC_RENDER_DURATION: {
    getter(state) {
      const notes = [...state.tracks.values()].flatMap((track) => track.notes);
      if (notes.length === 0) {
        return 1;
      }
      notes.sort((a, b) => a.position + a.duration - (b.position + b.duration));
      const lastNote = notes[notes.length - 1];
      const lastNoteEndPosition = lastNote.position + lastNote.duration;
      const lastNoteEndTime = tickToSecond(
        lastNoteEndPosition,
        state.tempos,
        state.tpqn,
      );
      return Math.max(1, lastNoteEndTime + 1);
    },
  },
});

export const singingCommandStoreState: SingingCommandStoreState = {};

export const singingCommandStore = transformCommandStore(
  createPartialStore<SingingCommandStoreTypes>({
    COMMAND_SET_SINGER: {
      mutation(draft, { singer, withRelated, trackId }) {
        singingStore.mutations.SET_SINGER(draft, {
          singer,
          withRelated,
          trackId,
        });
      },
      async action({ actions, mutations }, { singer, withRelated, trackId }) {
        void actions.SETUP_SINGER({ singer });
        mutations.COMMAND_SET_SINGER({ singer, withRelated, trackId });

        void actions.RENDER();
      },
    },
    COMMAND_SET_KEY_RANGE_ADJUSTMENT: {
      mutation(draft, { keyRangeAdjustment, trackId }) {
        singingStore.mutations.SET_KEY_RANGE_ADJUSTMENT(draft, {
          keyRangeAdjustment,
          trackId,
        });
      },
      async action({ actions, mutations }, { keyRangeAdjustment, trackId }) {
        if (!isValidKeyRangeAdjustment(keyRangeAdjustment)) {
          throw new Error("The keyRangeAdjustment is invalid.");
        }
        mutations.COMMAND_SET_KEY_RANGE_ADJUSTMENT({
          keyRangeAdjustment,
          trackId,
        });

        void actions.RENDER();
      },
    },
    COMMAND_SET_VOLUME_RANGE_ADJUSTMENT: {
      mutation(draft, { volumeRangeAdjustment, trackId }) {
        singingStore.mutations.SET_VOLUME_RANGE_ADJUSTMENT(draft, {
          volumeRangeAdjustment,
          trackId,
        });
      },
      async action({ actions, mutations }, { volumeRangeAdjustment, trackId }) {
        if (!isValidVolumeRangeAdjustment(volumeRangeAdjustment)) {
          throw new Error("The volumeRangeAdjustment is invalid.");
        }
        mutations.COMMAND_SET_VOLUME_RANGE_ADJUSTMENT({
          volumeRangeAdjustment,
          trackId,
        });

        void actions.RENDER();
      },
    },
    COMMAND_SET_TEMPO: {
      mutation(draft, { tempo }) {
        singingStore.mutations.SET_TEMPO(draft, { tempo });
      },
      // テンポを設定する。既に同じ位置にテンポが存在する場合は置き換える。
      action(
        { state, getters, mutations, actions },
        { tempo }: { tempo: Tempo },
      ) {
        if (!transport) {
          throw new Error("transport is undefined.");
        }
        if (!isValidTempo(tempo)) {
          throw new Error("The tempo is invalid.");
        }
        if (state.nowPlaying) {
          playheadPosition.value = getters.SECOND_TO_TICK(transport.time);
        }
        tempo.bpm = round(tempo.bpm, 2);
        mutations.COMMAND_SET_TEMPO({ tempo });
        transport.time = getters.TICK_TO_SECOND(playheadPosition.value);

        void actions.RENDER();
      },
    },
    COMMAND_REMOVE_TEMPO: {
      mutation(draft, { position }) {
        singingStore.mutations.REMOVE_TEMPO(draft, { position });
      },
      // テンポを削除する。先頭のテンポの場合はデフォルトのテンポに置き換える。
      action(
        { state, getters, mutations, actions },
        { position }: { position: number },
      ) {
        const exists = state.tempos.some((value) => {
          return value.position === position;
        });
        if (!exists) {
          throw new Error("The tempo does not exist.");
        }
        if (!transport) {
          throw new Error("transport is undefined.");
        }
        if (state.nowPlaying) {
          playheadPosition.value = getters.SECOND_TO_TICK(transport.time);
        }
        mutations.COMMAND_REMOVE_TEMPO({ position });
        transport.time = getters.TICK_TO_SECOND(playheadPosition.value);

        void actions.RENDER();
      },
    },
    COMMAND_SET_TIME_SIGNATURE: {
      mutation(draft, { timeSignature }) {
        singingStore.mutations.SET_TIME_SIGNATURE(draft, { timeSignature });
      },
      // 拍子を設定する。既に同じ位置に拍子が存在する場合は置き換える。
      action(
        { mutations },
        { timeSignature }: { timeSignature: TimeSignature },
      ) {
        if (!isValidTimeSignature(timeSignature)) {
          throw new Error("The time signature is invalid.");
        }
        mutations.COMMAND_SET_TIME_SIGNATURE({ timeSignature });
      },
    },
    COMMAND_REMOVE_TIME_SIGNATURE: {
      mutation(draft, { measureNumber }) {
        singingStore.mutations.REMOVE_TIME_SIGNATURE(draft, { measureNumber });
      },
      // 拍子を削除する。先頭の拍子の場合はデフォルトの拍子に置き換える。
      action(
        { state, mutations },
        { measureNumber }: { measureNumber: number },
      ) {
        const exists = state.timeSignatures.some((value) => {
          return value.measureNumber === measureNumber;
        });
        if (!exists) {
          throw new Error("The time signature does not exist.");
        }
        mutations.COMMAND_REMOVE_TIME_SIGNATURE({ measureNumber });
      },
    },
    COMMAND_ADD_NOTES: {
      mutation(draft, { notes, trackId }) {
        singingStore.mutations.ADD_NOTES(draft, { notes, trackId });
      },
      action({ getters, mutations, actions }, { notes, trackId }) {
        const existingNoteIds = getters.ALL_NOTE_IDS;
        const isValidNotes = notes.every((value) => {
          return !existingNoteIds.has(value.id) && isValidNote(value);
        });
        if (!isValidNotes) {
          throw new Error("The notes are invalid.");
        }
        mutations.COMMAND_ADD_NOTES({ notes, trackId });

        void actions.RENDER();
      },
    },
    COMMAND_UPDATE_NOTES: {
      mutation(draft, { notes, trackId }) {
        singingStore.mutations.UPDATE_NOTES(draft, { notes, trackId });
      },
      action({ getters, mutations, actions }, { notes, trackId }) {
        const existingNoteIds = getters.ALL_NOTE_IDS;
        const isValidNotes = notes.every((value) => {
          return existingNoteIds.has(value.id) && isValidNote(value);
        });
        if (!isValidNotes) {
          throw new Error("The notes are invalid.");
        }
        mutations.COMMAND_UPDATE_NOTES({ notes, trackId });

        void actions.RENDER();
      },
    },
    COMMAND_REMOVE_NOTES: {
      mutation(draft, { noteIds, trackId }) {
        singingStore.mutations.REMOVE_NOTES(draft, { noteIds, trackId });
      },
      action({ getters, mutations, actions }, { noteIds, trackId }) {
        const existingNoteIds = getters.ALL_NOTE_IDS;
        const isValidNoteIds = noteIds.every((value) => {
          return existingNoteIds.has(value);
        });
        if (!isValidNoteIds) {
          throw new Error("The note ids are invalid.");
        }
        mutations.COMMAND_REMOVE_NOTES({ noteIds, trackId });

        void actions.RENDER();
      },
    },
    COMMAND_REMOVE_SELECTED_NOTES: {
      action({ mutations, getters, actions }) {
        mutations.COMMAND_REMOVE_NOTES({
          noteIds: [...getters.SELECTED_NOTE_IDS],
          trackId: getters.SELECTED_TRACK_ID,
        });

        void actions.RENDER();
      },
    },
    COMMAND_SET_PITCH_EDIT_DATA: {
      mutation(draft, { pitchArray, startFrame, trackId }) {
        singingStore.mutations.SET_PITCH_EDIT_DATA(draft, {
          pitchArray,
          startFrame,
          trackId,
        });
      },
      action({ mutations, actions }, { pitchArray, startFrame, trackId }) {
        if (startFrame < 0) {
          throw new Error("startFrame must be greater than or equal to 0.");
        }
        if (!isValidPitchEditData(pitchArray)) {
          throw new Error("The pitch edit data is invalid.");
        }
        mutations.COMMAND_SET_PITCH_EDIT_DATA({
          pitchArray,
          startFrame,
          trackId,
        });

        void actions.RENDER();
      },
    },
    COMMAND_ERASE_PITCH_EDIT_DATA: {
      mutation(draft, { startFrame, frameLength, trackId }) {
        singingStore.mutations.ERASE_PITCH_EDIT_DATA(draft, {
          startFrame,
          frameLength,
          trackId,
        });
      },
      action({ mutations, actions }, { startFrame, frameLength, trackId }) {
        if (startFrame < 0) {
          throw new Error("startFrame must be greater than or equal to 0.");
        }
        if (frameLength < 1) {
          throw new Error("frameLength must be at least 1.");
        }
        mutations.COMMAND_ERASE_PITCH_EDIT_DATA({
          startFrame,
          frameLength,
          trackId,
        });

        void actions.RENDER();
      },
    },

    COMMAND_INSERT_EMPTY_TRACK: {
      mutation(draft, { trackId, track, prevTrackId }) {
        singingStore.mutations.INSERT_TRACK(draft, {
          trackId,
          track,
          prevTrackId,
        });
      },
      /**
       * 空のトラックをprevTrackIdの後ろに挿入する。
       * prevTrackIdのトラックの情報を一部引き継ぐ。
       */
      async action({ state, actions, mutations }, { prevTrackId }) {
        const { trackId, track } = await actions.CREATE_TRACK();
        const sourceTrack = getOrThrow(state.tracks, prevTrackId);
        track.singer = sourceTrack.singer;
        track.keyRangeAdjustment = sourceTrack.keyRangeAdjustment;
        track.volumeRangeAdjustment = sourceTrack.volumeRangeAdjustment;
        mutations.COMMAND_INSERT_EMPTY_TRACK({
          trackId,
          track: cloneWithUnwrapProxy(track),
          prevTrackId,
        });

        void actions.SYNC_TRACKS_AND_TRACK_CHANNEL_STRIPS();
        void actions.RENDER();
      },
    },

    COMMAND_DELETE_TRACK: {
      mutation(draft, { trackId }) {
        singingStore.mutations.DELETE_TRACK(draft, { trackId });
      },
      action({ mutations, actions }, { trackId }) {
        mutations.COMMAND_DELETE_TRACK({ trackId });

        void actions.SYNC_TRACKS_AND_TRACK_CHANNEL_STRIPS();
        void actions.RENDER();
      },
    },

    COMMAND_SET_TRACK_NAME: {
      mutation(draft, { trackId, name }) {
        singingStore.mutations.SET_TRACK_NAME(draft, { trackId, name });
      },
      action({ mutations }, { trackId, name }) {
        mutations.COMMAND_SET_TRACK_NAME({ trackId, name });
      },
    },

    COMMAND_SET_TRACK_MUTE: {
      mutation(draft, { trackId, mute }) {
        singingStore.mutations.SET_TRACK_MUTE(draft, { trackId, mute });
      },
      action({ mutations, actions }, { trackId, mute }) {
        mutations.COMMAND_SET_TRACK_MUTE({ trackId, mute });

        void actions.SYNC_TRACKS_AND_TRACK_CHANNEL_STRIPS();
      },
    },

    COMMAND_SET_TRACK_SOLO: {
      mutation(draft, { trackId, solo }) {
        singingStore.mutations.SET_TRACK_SOLO(draft, { trackId, solo });
      },
      action({ mutations, actions }, { trackId, solo }) {
        mutations.COMMAND_SET_TRACK_SOLO({ trackId, solo });

        void actions.SYNC_TRACKS_AND_TRACK_CHANNEL_STRIPS();
      },
    },

    COMMAND_SET_TRACK_GAIN: {
      mutation(draft, { trackId, gain }) {
        singingStore.mutations.SET_TRACK_GAIN(draft, { trackId, gain });
      },
      action({ mutations, actions }, { trackId, gain }) {
        mutations.COMMAND_SET_TRACK_GAIN({ trackId, gain });

        void actions.SYNC_TRACKS_AND_TRACK_CHANNEL_STRIPS();
      },
    },

    COMMAND_SET_TRACK_PAN: {
      mutation(draft, { trackId, pan }) {
        singingStore.mutations.SET_TRACK_PAN(draft, { trackId, pan });
      },
      action({ mutations, actions }, { trackId, pan }) {
        mutations.COMMAND_SET_TRACK_PAN({ trackId, pan });

        void actions.SYNC_TRACKS_AND_TRACK_CHANNEL_STRIPS();
      },
    },

    COMMAND_REORDER_TRACKS: {
      mutation(draft, { trackOrder }) {
        singingStore.mutations.REORDER_TRACKS(draft, { trackOrder });
      },
      action({ mutations }, { trackOrder }) {
        mutations.COMMAND_REORDER_TRACKS({ trackOrder });
      },
    },

    COMMAND_UNSOLO_ALL_TRACKS: {
      mutation(draft) {
        singingStore.mutations.UNSOLO_ALL_TRACKS(draft, undefined);
      },
      action({ mutations, actions }) {
        mutations.COMMAND_UNSOLO_ALL_TRACKS();

        void actions.SYNC_TRACKS_AND_TRACK_CHANNEL_STRIPS();
        void actions.RENDER();
      },
    },

    COMMAND_IMPORT_TRACKS: {
      mutation(draft, { tpqn, tempos, timeSignatures, tracks }) {
        singingStore.mutations.SET_TPQN(draft, { tpqn });
        singingStore.mutations.SET_TEMPOS(draft, { tempos });
        singingStore.mutations.SET_TIME_SIGNATURES(draft, { timeSignatures });
        for (const { track, trackId, overwrite, prevTrackId } of tracks) {
          if (overwrite) {
            singingStore.mutations.SET_TRACK(draft, { track, trackId });
          } else {
            singingStore.mutations.INSERT_TRACK(draft, {
              track,
              trackId,
              prevTrackId,
            });
          }
        }
      },
      /**
       * 複数のトラックを選択中のトラックの後ろに挿入し、テンポ情報などをインポートする。
       * 空のプロジェクトならトラックを上書きする。
       */
      async action(
        { state, mutations, getters, actions },
        { tpqn, tempos, timeSignatures, tracks },
      ) {
        const payload: ({ track: Track; trackId: TrackId } & (
          | { overwrite: true; prevTrackId?: undefined }
          | { overwrite?: false; prevTrackId: TrackId }
        ))[] = [];
        let prevTrackId = getters.SELECTED_TRACK_ID;
        for (const [i, track] of tracks.entries()) {
          if (!isValidTrack(track)) {
            throw new Error("The track is invalid.");
          }
          // 空のプロジェクトならトラックを上書きする
          if (i === 0 && isTracksEmpty([...state.tracks.values()])) {
            payload.push({
              track,
              trackId: prevTrackId,
              overwrite: true,
            });
          } else {
            const { trackId } = await actions.CREATE_TRACK();
            payload.push({ track, trackId, prevTrackId });
            prevTrackId = trackId;
          }
        }

        mutations.COMMAND_IMPORT_TRACKS({
          tpqn,
          tempos,
          timeSignatures,
          tracks: payload,
        });

        void actions.SYNC_TRACKS_AND_TRACK_CHANNEL_STRIPS();
        void actions.RENDER();
      },
    },

    COMMAND_IMPORT_UTAFORMATIX_PROJECT: {
      action: createUILockAction(
        async ({ state, getters, actions }, { project, trackIndexes }) => {
          const { tempos, timeSignatures, tracks, tpqn } =
            ufProjectToVoicevox(project);

          if (tempos.length > 1) {
            logger.warn("Multiple tempos are not supported.");
          }
          if (timeSignatures.length > 1) {
            logger.warn("Multiple time signatures are not supported.");
          }

          tempos.splice(1, tempos.length - 1); // TODO: 複数テンポに対応したら削除
          timeSignatures.splice(1, timeSignatures.length - 1); // TODO: 複数拍子に対応したら削除

          if (tpqn !== state.tpqn) {
            throw new Error("TPQN does not match. Must be converted.");
          }

          const selectedTrack = getOrThrow(
            state.tracks,
            getters.SELECTED_TRACK_ID,
          );

          const filteredTracks = trackIndexes.map((trackIndex) => {
            const track = tracks[trackIndex];
            if (!track) {
              throw new Error("Track not found.");
            }
            return {
              ...toRaw(selectedTrack),
              notes: track.notes.map((note) => ({
                ...note,
                id: NoteId(uuid4()),
              })),
            };
          });

          await actions.COMMAND_IMPORT_TRACKS({
            tpqn,
            tempos,
            timeSignatures,
            tracks: filteredTracks,
          });

          void actions.SYNC_TRACKS_AND_TRACK_CHANNEL_STRIPS();
          void actions.RENDER();
        },
      ),
    },

    COMMAND_IMPORT_VOICEVOX_PROJECT: {
      action: createUILockAction(
        async ({ state, actions }, { project, trackIndexes }) => {
          const { tempos, timeSignatures, tracks, tpqn, trackOrder } =
            project.song;

          tempos.splice(1, tempos.length - 1); // TODO: 複数テンポに対応したら削除
          timeSignatures.splice(1, timeSignatures.length - 1); // TODO: 複数拍子に対応したら削除

          if (tpqn !== state.tpqn) {
            throw new Error("TPQN does not match. Must be converted.");
          }

          const filteredTracks = trackIndexes.map((trackIndex) => {
            const track = tracks[trackOrder[trackIndex]];
            if (!track) {
              throw new Error("Track not found.");
            }
            return {
              ...toRaw(track),
              notes: track.notes.map((note) => ({
                ...note,
                id: NoteId(uuid4()),
              })),
            };
          });

          await actions.COMMAND_IMPORT_TRACKS({
            tpqn,
            tempos,
            timeSignatures,
            tracks: filteredTracks,
          });

          void actions.SYNC_TRACKS_AND_TRACK_CHANNEL_STRIPS();
          void actions.RENDER();
        },
      ),
    },
  }),
  "song",
);<|MERGE_RESOLUTION|>--- conflicted
+++ resolved
@@ -251,13 +251,8 @@
   clipper.output.connect(audioContext.destination);
 }
 
-<<<<<<< HEAD
-const playheadPosition = new FrequentlyUpdatedState(0);
+const playheadPosition = ref(0); // 単位はtick
 export const phraseSingingVoices = new Map<SingingVoiceKey, SingingVoice>();
-=======
-const playheadPosition = ref(0); // 単位はtick
-const phraseSingingVoices = new Map<SingingVoiceKey, SingingVoice>();
->>>>>>> 57082362
 const sequences = new Map<SequenceId, Sequence & { trackId: TrackId }>();
 const animationTimer = new AnimationTimer();
 
