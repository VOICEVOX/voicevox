--- conflicted
+++ resolved
@@ -1,13 +1,7 @@
 import path from "path";
-<<<<<<< HEAD
 import { ref, toRaw } from "vue";
-import { createDotNotationPartialStore as createPartialStore } from "./vuex";
-import { createDotNotationUILockAction as createUILockAction } from "./ui";
-=======
-import { toRaw } from "vue";
 import { createPartialStore } from "./vuex";
 import { createUILockAction } from "./ui";
->>>>>>> 31f04d36
 import {
   Tempo,
   TimeSignature,
