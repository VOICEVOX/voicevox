--- conflicted
+++ resolved
@@ -249,24 +249,13 @@
 }
 
 const playheadPosition = new FrequentlyUpdatedState(0);
-<<<<<<< HEAD
 export const singingVoices = new Map<SingingVoiceSourceHash, SingingVoice>();
-const sequences = new Map<string, Sequence>(); // キーはPhraseKey
-=======
-const singingVoices = new Map<SingingVoiceSourceHash, SingingVoice>();
 const sequences = new Map<SequenceId, Sequence & { trackId: TrackId }>();
->>>>>>> e49a2fcc
 const animationTimer = new AnimationTimer();
 
 const singingGuideCache = new Map<SingingGuideSourceHash, SingingGuide>();
 const singingVoiceCache = new Map<SingingVoiceSourceHash, SingingVoice>();
 
-<<<<<<< HEAD
-export const restDurationSeconds = 1; // 前後の休符の長さはとりあえず1秒に設定
-
-// TODO: マルチトラックに対応する
-const selectedTrackIndex = 0;
-=======
 const initialTrackId = TrackId(crypto.randomUUID());
 
 /**
@@ -413,7 +402,6 @@
   }
   return getOrThrow(partialState.tracks, partialState._selectedTrackId);
 };
->>>>>>> e49a2fcc
 
 export const singingStoreState: SingingStoreState = {
   tpqn: DEFAULT_TPQN,
