--- conflicted
+++ resolved
@@ -522,19 +522,14 @@
         userOrderedCharacterInfos[0].metas.styles[0].styleId;
       const styleId = singer?.styleId ?? defaultStyleId;
 
-<<<<<<< HEAD
-      void dispatch("SETUP_SINGER", { singer: { engineId, styleId } });
-      commit("SET_SINGER", { singer: { engineId, styleId }, withRelated });
-=======
       dispatch("SETUP_SINGER", { singer: { engineId, styleId } });
       commit("SET_SINGER", {
         singer: { engineId, styleId },
         withRelated,
         trackId,
       });
->>>>>>> 563bd3e4
-
-      void dispatch("RENDER");
+
+      dispatch("RENDER");
     },
   },
 
@@ -549,7 +544,7 @@
       }
       commit("SET_KEY_RANGE_ADJUSTMENT", { keyRangeAdjustment, trackId });
 
-      void dispatch("RENDER");
+      dispatch("RENDER");
     },
   },
 
@@ -567,7 +562,7 @@
         trackId,
       });
 
-      void dispatch("RENDER");
+      dispatch("RENDER");
     },
   },
 
@@ -591,7 +586,7 @@
       commit("SET_TPQN", { tpqn });
       transport.time = getters.TICK_TO_SECOND(playheadPosition.value);
 
-      void dispatch("RENDER");
+      dispatch("RENDER");
     },
   },
 
@@ -615,7 +610,7 @@
       commit("SET_TEMPOS", { tempos });
       transport.time = getters.TICK_TO_SECOND(playheadPosition.value);
 
-      void dispatch("RENDER");
+      dispatch("RENDER");
     },
   },
 
@@ -665,11 +660,6 @@
         throw new Error("The time signatures are invalid.");
       }
       commit("SET_TIME_SIGNATURES", { timeSignatures });
-<<<<<<< HEAD
-
-      void dispatch("RENDER");
-=======
->>>>>>> 563bd3e4
     },
   },
 
@@ -736,7 +726,7 @@
       }
       commit("SET_NOTES", { notes, trackId });
 
-      void dispatch("RENDER");
+      dispatch("RENDER");
     },
   },
 
@@ -843,10 +833,9 @@
       const tempData = [...pitchEditData];
       const endFrame = startFrame + pitchArray.length;
       if (tempData.length < endFrame) {
-        // eslint-disable-next-line @typescript-eslint/no-unsafe-assignment
-        const valuesToPush: number[] = new Array(
-          endFrame - tempData.length,
-        ).fill(VALUE_INDICATING_NO_DATA);
+        const valuesToPush = new Array(endFrame - tempData.length).fill(
+          VALUE_INDICATING_NO_DATA,
+        );
         tempData.push(...valuesToPush);
       }
       tempData.splice(startFrame, pitchArray.length, ...pitchArray);
@@ -861,7 +850,7 @@
       }
       commit("SET_PITCH_EDIT_DATA", { pitchArray, startFrame, trackId });
 
-      void dispatch("RENDER");
+      dispatch("RENDER");
     },
   },
 
@@ -885,7 +874,7 @@
     async action({ dispatch, commit }, { trackId }) {
       commit("CLEAR_PITCH_EDIT_DATA", { trackId });
 
-      void dispatch("RENDER");
+      dispatch("RENDER");
     },
   },
 
@@ -2131,88 +2120,6 @@
     }),
   },
 
-<<<<<<< HEAD
-  // TODO: Undoできるようにする
-  IMPORT_UTAFORMATIX_PROJECT: {
-    action: createUILockAction(
-      async ({ state, commit, dispatch }, { project, trackIndex = 0 }) => {
-        const { tempos, timeSignatures, tracks, tpqn } =
-          ufProjectToVoicevox(project);
-
-        const notes = tracks[trackIndex].notes;
-
-        if (tempos.length > 1) {
-          logger.warn("Multiple tempos are not supported.");
-        }
-        if (timeSignatures.length > 1) {
-          logger.warn("Multiple time signatures are not supported.");
-        }
-
-        tempos.splice(1, tempos.length - 1); // TODO: 複数テンポに対応したら削除
-        timeSignatures.splice(1, timeSignatures.length - 1); // TODO: 複数拍子に対応したら削除
-
-        if (tpqn !== state.tpqn) {
-          throw new Error("TPQN does not match. Must be converted.");
-        }
-
-        // TODO: ここら辺のSET系の処理をまとめる
-        await dispatch("SET_TPQN", { tpqn });
-        await dispatch("SET_TEMPOS", { tempos });
-        await dispatch("SET_TIME_SIGNATURES", { timeSignatures });
-        await dispatch("SET_NOTES", { notes });
-
-        commit("SET_SAVED_LAST_COMMAND_UNIX_MILLISEC", null);
-        commit("CLEAR_COMMANDS");
-        void dispatch("RENDER");
-      },
-    ),
-  },
-
-  // TODO: Undoできるようにする
-  IMPORT_VOICEVOX_PROJECT: {
-    action: createUILockAction(
-      async ({ state, commit, dispatch }, { project, trackIndex = 0 }) => {
-        const { tempos, timeSignatures, tracks, tpqn } = project.song;
-
-        const track = tracks[trackIndex];
-        const notes = track.notes.map((note) => ({
-          ...note,
-          id: NoteId(crypto.randomUUID()),
-        }));
-
-        if (tpqn !== state.tpqn) {
-          throw new Error("TPQN does not match. Must be converted.");
-        }
-
-        // TODO: ここら辺のSET系の処理をまとめる
-        await dispatch("SET_SINGER", {
-          singer: track.singer,
-        });
-        await dispatch("SET_KEY_RANGE_ADJUSTMENT", {
-          keyRangeAdjustment: track.keyRangeAdjustment,
-        });
-        await dispatch("SET_VOLUME_RANGE_ADJUSTMENT", {
-          volumeRangeAdjustment: track.volumeRangeAdjustment,
-        });
-        await dispatch("SET_TPQN", { tpqn });
-        await dispatch("SET_TEMPOS", { tempos });
-        await dispatch("SET_TIME_SIGNATURES", { timeSignatures });
-        await dispatch("SET_NOTES", { notes });
-        await dispatch("CLEAR_PITCH_EDIT_DATA"); // FIXME: SET_PITCH_EDIT_DATAがセッターになれば不要
-        await dispatch("SET_PITCH_EDIT_DATA", {
-          data: track.pitchEditData,
-          startFrame: 0,
-        });
-
-        commit("SET_SAVED_LAST_COMMAND_UNIX_MILLISEC", null);
-        commit("CLEAR_COMMANDS");
-        void dispatch("RENDER");
-      },
-    ),
-  },
-
-=======
->>>>>>> 563bd3e4
   FETCH_SING_FRAME_VOLUME: {
     async action(
       { dispatch },
@@ -2333,7 +2240,7 @@
               return {
                 result: "WRITE_ERROR",
                 path: filePath,
-                errorMessage: generateWriteErrorMessage(e as ResultError),
+                errorMessage: generateWriteErrorMessage(e),
               };
             }
             return {
@@ -2452,17 +2359,12 @@
       });
       const pastedNoteIds = notesToPaste.map((note) => note.id);
       // ノートを追加してレンダリングする
-<<<<<<< HEAD
-      commit("COMMAND_ADD_NOTES", { notes: notesToPaste });
-      void dispatch("RENDER");
-=======
       commit("COMMAND_ADD_NOTES", {
         notes: notesToPaste,
         trackId: getters.SELECTED_TRACK_ID,
       });
 
       dispatch("RENDER");
->>>>>>> 563bd3e4
       // 貼り付けたノートを選択する
       commit("DESELECT_ALL_NOTES");
       commit("SELECT_NOTES", { noteIds: pastedNoteIds });
@@ -2484,10 +2386,6 @@
           Math.round(note.position / snapTicks) * snapTicks;
         return { ...note, position: quantizedPosition };
       });
-<<<<<<< HEAD
-      commit("COMMAND_UPDATE_NOTES", { notes: quantizedNotes });
-      void dispatch("RENDER");
-=======
       commit("COMMAND_UPDATE_NOTES", {
         notes: quantizedNotes,
         trackId: getters.SELECTED_TRACK_ID,
@@ -2593,7 +2491,6 @@
 
       dispatch("SYNC_TRACKS_AND_TRACK_CHANNEL_STRIPS");
       dispatch("RENDER");
->>>>>>> 563bd3e4
     },
   },
 
@@ -2628,17 +2525,11 @@
           trackId,
         });
       },
-<<<<<<< HEAD
-      async action({ dispatch, commit }, { singer, withRelated }) {
-        void dispatch("SETUP_SINGER", { singer });
-        commit("COMMAND_SET_SINGER", { singer, withRelated });
-=======
       async action({ dispatch, commit }, { singer, withRelated, trackId }) {
         dispatch("SETUP_SINGER", { singer });
         commit("COMMAND_SET_SINGER", { singer, withRelated, trackId });
->>>>>>> 563bd3e4
-
-        void dispatch("RENDER");
+
+        dispatch("RENDER");
       },
     },
     COMMAND_SET_KEY_RANGE_ADJUSTMENT: {
@@ -2657,7 +2548,7 @@
           trackId,
         });
 
-        void dispatch("RENDER");
+        dispatch("RENDER");
       },
     },
     COMMAND_SET_VOLUME_RANGE_ADJUSTMENT: {
@@ -2676,7 +2567,7 @@
           trackId,
         });
 
-        void dispatch("RENDER");
+        dispatch("RENDER");
       },
     },
     COMMAND_SET_TEMPO: {
@@ -2701,7 +2592,7 @@
         commit("COMMAND_SET_TEMPO", { tempo });
         transport.time = getters.TICK_TO_SECOND(playheadPosition.value);
 
-        void dispatch("RENDER");
+        dispatch("RENDER");
       },
     },
     COMMAND_REMOVE_TEMPO: {
@@ -2728,7 +2619,7 @@
         commit("COMMAND_REMOVE_TEMPO", { position });
         transport.time = getters.TICK_TO_SECOND(playheadPosition.value);
 
-        void dispatch("RENDER");
+        dispatch("RENDER");
       },
     },
     COMMAND_SET_TIME_SIGNATURE: {
@@ -2772,7 +2663,7 @@
         }
         commit("COMMAND_ADD_NOTES", { notes, trackId });
 
-        void dispatch("RENDER");
+        dispatch("RENDER");
       },
     },
     COMMAND_UPDATE_NOTES: {
@@ -2789,7 +2680,7 @@
         }
         commit("COMMAND_UPDATE_NOTES", { notes, trackId });
 
-        void dispatch("RENDER");
+        dispatch("RENDER");
       },
     },
     COMMAND_REMOVE_NOTES: {
@@ -2806,7 +2697,7 @@
         }
         commit("COMMAND_REMOVE_NOTES", { noteIds, trackId });
 
-        void dispatch("RENDER");
+        dispatch("RENDER");
       },
     },
     COMMAND_REMOVE_SELECTED_NOTES: {
@@ -2816,7 +2707,7 @@
           trackId: getters.SELECTED_TRACK_ID,
         });
 
-        void dispatch("RENDER");
+        dispatch("RENDER");
       },
     },
     COMMAND_SET_PITCH_EDIT_DATA: {
@@ -2840,7 +2731,7 @@
           trackId,
         });
 
-        void dispatch("RENDER");
+        dispatch("RENDER");
       },
     },
     COMMAND_ERASE_PITCH_EDIT_DATA: {
@@ -3047,12 +2938,8 @@
           tracks: payload,
         });
 
-<<<<<<< HEAD
-        void dispatch("RENDER");
-=======
         dispatch("SYNC_TRACKS_AND_TRACK_CHANNEL_STRIPS");
         dispatch("RENDER");
->>>>>>> 563bd3e4
       },
     },
 
