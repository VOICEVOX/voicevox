--- conflicted
+++ resolved
@@ -238,17 +238,12 @@
   sequencerZoomY: 0.5,
   sequencerScrollY: 60, // Y軸 midi number
   sequencerScrollX: 0, // X軸 midi duration(仮)
-<<<<<<< HEAD
   sequencerSnapSize: 120, // スナップサイズ 試行用で1/18(ppq=480)のmidi durationで固定
-  isDrag: false,
   selectedNotes: [], // 選択中のノート
-=======
-  sequencerSnapSize: 120, // スナップサイズ 試行用で1/16(ppq=480)のmidi durationで固定
   nowPlaying: false,
   volume: 0,
   leftLocatorPosition: 0,
   rightLocatorPosition: 0,
->>>>>>> 32dbae75
 };
 
 export const singingStore = createPartialStore<SingingStoreTypes>({
@@ -340,9 +335,6 @@
     mutation(state, { score }: { score: Score }) {
       state.score = score;
     },
-<<<<<<< HEAD
-    async action({ commit }, { score }: { score: Score }) {
-=======
     async action({ state, getters, commit, dispatch }, { score }) {
       console.log(score);
       if (!transport || !singChannel) {
@@ -352,7 +344,6 @@
         await dispatch("SING_STOP_AUDIO");
       }
 
->>>>>>> 32dbae75
       commit("SET_SCORE", { score });
 
       const noteEvents = generateNoteEvents(score, score.notes);
@@ -597,9 +588,6 @@
       if (state.score === undefined) {
         throw new Error("Score is not initialized.");
       }
-<<<<<<< HEAD
-      commit("UPDATE_NOTE", { index, note });
-=======
       if (!singChannel) {
         throw new Error("singChannel is undefined.");
       }
@@ -607,16 +595,15 @@
         throw new Error("The note is invalid.");
       }
 
-      commit("CHANGE_NOTE", { index, note });
+      commit("UPDATE_NOTE", { index, note });
 
       const score = getFromOptional(state.score);
       const noteEvents = generateNoteEvents(score, score.notes);
       singChannel.setNoteEvents(noteEvents);
->>>>>>> 32dbae75
-    },
-  },
-
-  SET_ALL_NOTES: {
+    },
+  },
+
+  SET_NOTES: {
     mutation(state, { notes }: { notes: Note[] }) {
       if (state.score) {
         state.score.notes = notes;
@@ -626,39 +613,31 @@
       if (state.score === undefined) {
         throw new Error("Score is not initialized.");
       }
-      commit("SET_ALL_NOTES", { notes });
-    },
-  },
-
-  REMOVE_NOTES: {
-    mutation(state, { noteIndices }: { noteIndices: number[] }) {
+      commit("SET_NOTES", { notes });
+    },
+  },
+
+  REMOVE_NOTE: {
+    mutation(state, { index }: { index: number }) {
       if (state.score) {
         const notes = [...state.score.notes];
         let selectedNotes = [...state.selectedNotes];
-        noteIndices.forEach((removeIndex) => {
-          selectedNotes = selectedNotes.map((selectedIndex) => {
-            if (selectedIndex < removeIndex) {
-              return selectedIndex - 1;
-            } else {
-              return selectedIndex;
-            }
-          });
-          notes.splice(removeIndex, 1);
+        selectedNotes = selectedNotes.map((selectedIndex) => {
+          if (selectedIndex < index) {
+            return selectedIndex - 1;
+          } else {
+            return selectedIndex;
+          }
         });
+        notes.splice(index, 1);
         state.score.notes = notes;
         state.selectedNotes = selectedNotes;
       }
     },
-    async action(
-      { state, commit },
-      { noteIndices }: { noteIndices: number[] }
-    ) {
+    async action({ state, commit }, { index }: { index: number }) {
       if (state.score === undefined) {
         throw new Error("Score is not initialized.");
       }
-<<<<<<< HEAD
-      commit("REMOVE_NOTES", { noteIndices });
-=======
       if (!singChannel) {
         throw new Error("singChannel is undefined.");
       }
@@ -668,7 +647,6 @@
       const score = getFromOptional(state.score);
       const noteEvents = generateNoteEvents(score, score.notes);
       singChannel.setNoteEvents(noteEvents);
->>>>>>> 32dbae75
     },
   },
 
