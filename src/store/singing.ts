import path from "path";
import { toRaw } from "vue";
import { createPartialStore } from "./vuex";
import { createUILockAction } from "./ui";
import {
  Tempo,
  TimeSignature,
  Note,
  SingingStoreState,
  SingingStoreTypes,
  SingingCommandStoreState,
  SingingCommandStoreTypes,
  SaveResultObject,
  Singer,
  Phrase,
  transformCommandStore,
  SingingGuide,
  SingingVoice,
  SingingGuideSourceHash,
  SingingVoiceSourceHash,
  SequencerEditTarget,
  PhraseSourceHash,
  Track,
  SequenceId,
} from "./type";
import { DEFAULT_PROJECT_NAME, sanitizeFileName } from "./utility";
import {
  CharacterInfo,
  EngineId,
  NoteId,
  StyleId,
  TrackId,
} from "@/type/preload";
import { FrameAudioQuery, Note as NoteForRequestToEngine } from "@/openapi";
import { ResultError, getValueOrThrow } from "@/type/result";
import {
  AudioEvent,
  AudioPlayer,
  AudioSequence,
  ChannelStrip,
  Clipper,
  Limiter,
  NoteEvent,
  NoteSequence,
  OfflineTransport,
  PolySynth,
  Sequence,
  Transport,
} from "@/sing/audioRendering";
import {
  selectPriorPhrase,
  getNoteDuration,
  isValidNote,
  isValidSnapType,
  isValidTempo,
  isValidTimeSignature,
  isValidKeyRangeAdjustment,
  isValidVolumeRangeAdjustment,
  secondToTick,
  tickToSecond,
  calculateSingingGuideSourceHash,
  calculateSingingVoiceSourceHash,
  decibelToLinear,
  applyPitchEdit,
  VALUE_INDICATING_NO_DATA,
  isValidPitchEditData,
  calculatePhraseSourceHash,
  isValidTempos,
  isValidTimeSignatures,
  isValidTpqn,
  DEFAULT_TPQN,
  DEPRECATED_DEFAULT_EDIT_FRAME_RATE,
  createDefaultTrack,
  createDefaultTempo,
  createDefaultTimeSignature,
  isValidNotes,
  isValidTrack,
  SEQUENCER_MIN_NUM_MEASURES,
  getNumMeasures,
  isTracksEmpty,
  shouldPlayTracks,
} from "@/sing/domain";
import {
  FrequentlyUpdatedState,
  getOverlappingNoteIds,
} from "@/sing/storeHelper";
import {
  AnimationTimer,
  createPromiseThatResolvesWhen,
  linearInterpolation,
  round,
} from "@/sing/utility";
import { getWorkaroundKeyRangeAdjustment } from "@/sing/workaroundKeyRangeAdjustment";
import { createLogger } from "@/domain/frontend/log";
import { noteSchema } from "@/domain/project/schema";
import { getOrThrow } from "@/helpers/mapHelper";
import { cloneWithUnwrapProxy } from "@/helpers/cloneWithUnwrapProxy";
import { ufProjectToVoicevox } from "@/sing/utaformatixProject/toVoicevox";
import { uuid4 } from "@/helpers/random";
import { convertToWavFileData } from "@/sing/convertToWavFileData";
import { generateWriteErrorMessage } from "@/helpers/fileHelper";

const logger = createLogger("store/singing");

const generateAudioEvents = async (
  audioContext: BaseAudioContext,
  time: number,
  blob: Blob,
): Promise<AudioEvent[]> => {
  const arrayBuffer = await blob.arrayBuffer();
  const buffer = await audioContext.decodeAudioData(arrayBuffer);
  return [{ time, buffer }];
};

const generateNoteEvents = (notes: Note[], tempos: Tempo[], tpqn: number) => {
  return notes.map((value): NoteEvent => {
    const noteOnPos = value.position;
    const noteOffPos = value.position + value.duration;
    return {
      noteNumber: value.noteNumber,
      noteOnTime: tickToSecond(noteOnPos, tempos, tpqn),
      noteOffTime: tickToSecond(noteOffPos, tempos, tpqn),
    };
  });
};

const generateDefaultSongFileName = (
  projectName: string | undefined,
  selectedTrack: Track,
  getCharacterInfo: (
    engineId: EngineId,
    styleId: StyleId,
  ) => CharacterInfo | undefined,
) => {
  if (projectName) {
    return projectName + ".wav";
  }

  const singer = selectedTrack.singer;
  if (singer) {
    const singerName = getCharacterInfo(singer.engineId, singer.styleId)?.metas
      .speakerName;
    if (singerName) {
      const notes = selectedTrack.notes.slice(0, 5);
      const beginningPartLyrics = notes.map((note) => note.lyric).join("");
      return sanitizeFileName(`${singerName}_${beginningPartLyrics}.wav`);
    }
  }

  return `${DEFAULT_PROJECT_NAME}.wav`;
};

const offlineRenderTracks = async (
  numberOfChannels: number,
  sampleRate: number,
  renderDuration: number,
  withLimiter: boolean,
  multiTrackEnabled: boolean,
  tracks: Map<TrackId, Track>,
  phrases: Map<PhraseSourceHash, Phrase>,
  singingGuides: Map<SingingGuideSourceHash, SingingGuide>,
  singingVoices: Map<SingingVoiceSourceHash, SingingVoice>,
) => {
  const offlineAudioContext = new OfflineAudioContext(
    numberOfChannels,
    sampleRate * renderDuration,
    sampleRate,
  );
  const offlineTransport = new OfflineTransport();
  const mainChannelStrip = new ChannelStrip(offlineAudioContext);
  const limiter = withLimiter ? new Limiter(offlineAudioContext) : undefined;
  const clipper = new Clipper(offlineAudioContext);
  const trackChannelStrips = new Map<TrackId, ChannelStrip>();
  const shouldPlays = shouldPlayTracks(tracks);
  for (const [trackId, track] of tracks) {
    const channelStrip = new ChannelStrip(offlineAudioContext);
    channelStrip.volume = multiTrackEnabled ? track.gain : 1;
    channelStrip.pan = multiTrackEnabled ? track.pan : 0;
    channelStrip.mute = multiTrackEnabled ? !shouldPlays.has(trackId) : false;

    channelStrip.output.connect(mainChannelStrip.input);
    trackChannelStrips.set(trackId, channelStrip);
  }

  for (const phrase of phrases.values()) {
    if (
      phrase.singingGuideKey == undefined ||
      phrase.singingVoiceKey == undefined ||
      phrase.state !== "PLAYABLE"
    ) {
      continue;
    }
    const singingGuide = getOrThrow(singingGuides, phrase.singingGuideKey);
    const singingVoice = getOrThrow(singingVoices, phrase.singingVoiceKey);

    // TODO: この辺りの処理を共通化する
    const audioEvents = await generateAudioEvents(
      offlineAudioContext,
      singingGuide.startTime,
      singingVoice.blob,
    );
    const audioPlayer = new AudioPlayer(offlineAudioContext);
    const audioSequence: AudioSequence = {
      type: "audio",
      audioPlayer,
      audioEvents,
    };
    const channelStrip = getOrThrow(trackChannelStrips, phrase.trackId);
    audioPlayer.output.connect(channelStrip.input);
    offlineTransport.addSequence(audioSequence);
  }
  mainChannelStrip.volume = 1;
  if (limiter) {
    mainChannelStrip.output.connect(limiter.input);
    limiter.output.connect(clipper.input);
  } else {
    mainChannelStrip.output.connect(clipper.input);
  }
  clipper.output.connect(offlineAudioContext.destination);

  // スケジューリングを行い、オフラインレンダリングを実行
  // TODO: オフラインレンダリング後にメモリーがきちんと開放されるか確認する
  offlineTransport.schedule(0, renderDuration);
  const audioBuffer = await offlineAudioContext.startRendering();

  return audioBuffer;
};

let audioContext: AudioContext | undefined;
let transport: Transport | undefined;
let previewSynth: PolySynth | undefined;
let mainChannelStrip: ChannelStrip | undefined;
const trackChannelStrips = new Map<TrackId, ChannelStrip>();
let limiter: Limiter | undefined;
let clipper: Clipper | undefined;

// NOTE: テスト時はAudioContextが存在しない
if (window.AudioContext) {
  audioContext = new AudioContext();
  transport = new Transport(audioContext);
  previewSynth = new PolySynth(audioContext);
  mainChannelStrip = new ChannelStrip(audioContext);
  limiter = new Limiter(audioContext);
  clipper = new Clipper(audioContext);

  previewSynth.output.connect(mainChannelStrip.input);
  mainChannelStrip.output.connect(limiter.input);
  limiter.output.connect(clipper.input);
  clipper.output.connect(audioContext.destination);
}

const playheadPosition = new FrequentlyUpdatedState(0);
const singingVoices = new Map<SingingVoiceSourceHash, SingingVoice>();
const sequences = new Map<SequenceId, Sequence>();
const sequenceTrackIds = new Map<SequenceId, TrackId>();
const animationTimer = new AnimationTimer();

const singingGuideCache = new Map<SingingGuideSourceHash, SingingGuide>();
const singingVoiceCache = new Map<SingingVoiceSourceHash, SingingVoice>();

const initialTrackId = TrackId(crypto.randomUUID());

const getOutputOfAudioSource = (sequence: Sequence) => {
  if (sequence.type === "note") {
    return sequence.instrument.output;
  } else if (sequence.type === "audio") {
    return sequence.audioPlayer.output;
  } else {
    throw new Error("Unknown type of sequence.");
  }
};

const registerSequence = (
  sequenceId: SequenceId,
  sequence: Sequence,
  trackId: TrackId,
) => {
  if (transport == undefined) {
    throw new Error("transport is undefined.");
  }
  if (sequences.has(sequenceId) || sequenceTrackIds.has(sequenceId)) {
    throw new Error("Sequence already exists.");
  }
  sequences.set(sequenceId, sequence);
  sequenceTrackIds.set(sequenceId, trackId);

  // Transportに追加する
  transport.addSequence(sequence);

  // ChannelStripがある場合は接続する
  const channelStrip = trackChannelStrips.get(trackId);
  if (channelStrip != undefined) {
    getOutputOfAudioSource(sequence).connect(channelStrip.input);
  }
};

const deleteSequence = (sequenceId: SequenceId) => {
  if (transport == undefined) {
    throw new Error("transport is undefined.");
  }
  const sequence = sequences.get(sequenceId);
  const trackId = sequenceTrackIds.get(sequenceId);
  if (sequence == undefined || trackId == undefined) {
    throw new Error("Sequence does not exist.");
  }
  sequences.delete(sequenceId);
  sequenceTrackIds.delete(sequenceId);

  // Transportから削除する
  transport.removeSequence(sequence);

  // ChannelStripがある場合は接続を解除する
  if (trackChannelStrips.has(trackId)) {
    getOutputOfAudioSource(sequence).disconnect();
  }
};

const syncTracksAndTrackChannelStrips = (
  tracks: Map<TrackId, Track>,
  enableMultiTrack: boolean,
) => {
  if (audioContext == undefined) {
    throw new Error("audioContext is undefined.");
  }
  if (mainChannelStrip == undefined) {
    throw new Error("mainChannelStrip is undefined.");
  }

  const shouldPlays = shouldPlayTracks(tracks);
  for (const [trackId, track] of tracks) {
    if (!trackChannelStrips.has(trackId)) {
      const channelStrip = new ChannelStrip(audioContext);
      channelStrip.output.connect(mainChannelStrip.input);
      trackChannelStrips.set(trackId, channelStrip);

      // シーケンスがある場合は、それらを接続する
      for (const [sequenceId, sequenceTrackId] of sequenceTrackIds) {
        if (trackId === sequenceTrackId) {
          const sequence = sequences.get(sequenceId);
          if (sequence == undefined) {
            throw new Error("Sequence does not exist.");
          }
          getOutputOfAudioSource(sequence).connect(channelStrip.input);
        }
      }
    }

    const channelStrip = getOrThrow(trackChannelStrips, trackId);
    if (enableMultiTrack) {
      channelStrip.volume = track.gain;
      channelStrip.pan = track.pan;
      channelStrip.mute = !shouldPlays.has(trackId);
    } else {
      channelStrip.volume = 1;
      channelStrip.pan = 0;
      channelStrip.mute = false;
    }
  }
  for (const [trackId, channelStrip] of trackChannelStrips) {
    if (!tracks.has(trackId)) {
      channelStrip.output.disconnect();
      trackChannelStrips.delete(trackId);

      // シーケンスがある場合は、それらの接続を解除する
      for (const [sequenceId, sequenceTrackId] of sequenceTrackIds) {
        if (trackId === sequenceTrackId) {
          const sequence = sequences.get(sequenceId);
          if (sequence == undefined) {
            throw new Error("Sequence does not exist.");
          }
          getOutputOfAudioSource(sequence).disconnect();
        }
      }
    }
  }
};

/** トラックを取得する。見付からないときはフォールバックとして最初のトラックを返す。 */
const getSelectedTrackWithFallback = (partialState: {
  tracks: Map<TrackId, Track>;
  _selectedTrackId: TrackId;
  trackOrder: TrackId[];
}) => {
  if (!partialState.tracks.has(partialState._selectedTrackId)) {
    return getOrThrow(partialState.tracks, partialState.trackOrder[0]);
  }
  return getOrThrow(partialState.tracks, partialState._selectedTrackId);
};

export const singingStoreState: SingingStoreState = {
  tpqn: DEFAULT_TPQN,
  tempos: [createDefaultTempo(0)],
  timeSignatures: [createDefaultTimeSignature(1)],
  tracks: new Map([[initialTrackId, createDefaultTrack()]]),
  trackOrder: [initialTrackId],

  /**
   * 選択中のトラックID。
   * NOTE: このトラックIDは存在しない場合がある（Undo/Redoがあるため）。
   * 可能な限りgetters.SELECTED_TRACK_IDを使うこと。getSelectedTrackWithFallbackも参照。
   */
  _selectedTrackId: initialTrackId,

  editFrameRate: DEPRECATED_DEFAULT_EDIT_FRAME_RATE,
  phrases: new Map(),
  singingGuides: new Map(),
  // NOTE: UIの状態は試行のためsinging.tsに局所化する+Hydrateが必要
  isShowSinger: true,
  sequencerZoomX: 0.5,
  sequencerZoomY: 0.75,
  sequencerSnapType: 16,
  sequencerEditTarget: "NOTE",
  _selectedNoteIds: new Set(),
  nowPlaying: false,
  volume: 0,
  startRenderingRequested: false,
  stopRenderingRequested: false,
  nowRendering: false,
  nowAudioExporting: false,
  cancellationOfAudioExportRequested: false,
  isSongSidebarOpen: false,
};

export const singingStore = createPartialStore<SingingStoreTypes>({
  SET_SHOW_SINGER: {
    mutation(state, { isShowSinger }: { isShowSinger: boolean }) {
      state.isShowSinger = isShowSinger;
    },
    async action({ commit }, { isShowSinger }) {
      commit("SET_SHOW_SINGER", {
        isShowSinger,
      });
    },
  },

  SELECTED_TRACK_ID: {
    getter(state) {
      // Undo/Redoで消えている場合は最初のトラックを選択していることにする
      if (!state.tracks.has(state._selectedTrackId)) {
        return state.trackOrder[0];
      }
      return state._selectedTrackId;
    },
  },

  SELECTED_NOTE_IDS: {
    // 選択中のトラックのノートだけを選択中のノートとして返す。
    getter(state) {
      const selectedTrack = getSelectedTrackWithFallback(state);

      const noteIdsInSelectedTrack = new Set(
        selectedTrack.notes.map((note) => note.id),
      );

      // そのままSet#intersectionを呼ぶとVueのバグでエラーになるため、new Set()でProxyなしのSetを作成する
      // TODO: https://github.com/vuejs/core/issues/11398 が解決したら修正する
      return new Set(state._selectedNoteIds).intersection(
        noteIdsInSelectedTrack,
      );
    },
  },

  SETUP_SINGER: {
    async action({ dispatch }, { singer }: { singer: Singer }) {
      // 指定されたstyleIdに対して、エンジン側の初期化を行う
      const isInitialized = await dispatch(
        "IS_INITIALIZED_ENGINE_SPEAKER",
        singer,
      );
      if (!isInitialized) {
        await dispatch("INITIALIZE_ENGINE_SPEAKER", singer);
      }
    },
  },

  SET_SINGER: {
    // 歌手をセットする。
    // withRelatedがtrueの場合、関連する情報もセットする。
    mutation(state, { singer, withRelated, trackId }) {
      const track = getOrThrow(state.tracks, trackId);
      track.singer = singer;

      if (withRelated == true && singer != undefined) {
        // 音域調整量マジックナンバーを設定するワークアラウンド
        const keyRangeAdjustment = getWorkaroundKeyRangeAdjustment(
          state.characterInfos,
          singer,
        );
        track.keyRangeAdjustment = keyRangeAdjustment;
      }
    },
    async action(
      { state, getters, dispatch, commit },
      { singer, withRelated, trackId },
    ) {
      if (state.defaultStyleIds == undefined)
        throw new Error("state.defaultStyleIds == undefined");
      const userOrderedCharacterInfos =
        getters.USER_ORDERED_CHARACTER_INFOS("singerLike");
      if (userOrderedCharacterInfos == undefined)
        throw new Error("userOrderedCharacterInfos == undefined");

      const engineId = singer?.engineId ?? state.engineIds[0];

      const defaultStyleId =
        userOrderedCharacterInfos[0].metas.styles[0].styleId;
      const styleId = singer?.styleId ?? defaultStyleId;

      dispatch("SETUP_SINGER", { singer: { engineId, styleId } });
      commit("SET_SINGER", {
        singer: { engineId, styleId },
        withRelated,
        trackId,
      });

      dispatch("RENDER");
    },
  },

  SET_KEY_RANGE_ADJUSTMENT: {
    mutation(state, { keyRangeAdjustment, trackId }) {
      const track = getOrThrow(state.tracks, trackId);
      track.keyRangeAdjustment = keyRangeAdjustment;
    },
    async action({ dispatch, commit }, { keyRangeAdjustment, trackId }) {
      if (!isValidKeyRangeAdjustment(keyRangeAdjustment)) {
        throw new Error("The keyRangeAdjustment is invalid.");
      }
      commit("SET_KEY_RANGE_ADJUSTMENT", { keyRangeAdjustment, trackId });

      dispatch("RENDER");
    },
  },

  SET_VOLUME_RANGE_ADJUSTMENT: {
    mutation(state, { volumeRangeAdjustment, trackId }) {
      const track = getOrThrow(state.tracks, trackId);
      track.volumeRangeAdjustment = volumeRangeAdjustment;
    },
    async action({ dispatch, commit }, { volumeRangeAdjustment, trackId }) {
      if (!isValidVolumeRangeAdjustment(volumeRangeAdjustment)) {
        throw new Error("The volumeRangeAdjustment is invalid.");
      }
      commit("SET_VOLUME_RANGE_ADJUSTMENT", {
        volumeRangeAdjustment,
        trackId,
      });

      dispatch("RENDER");
    },
  },

  SET_TPQN: {
    mutation(state, { tpqn }: { tpqn: number }) {
      state.tpqn = tpqn;
    },
    async action(
      { state, getters, commit, dispatch },
      { tpqn }: { tpqn: number },
    ) {
      if (!isValidTpqn(tpqn)) {
        throw new Error("The tpqn is invalid.");
      }
      if (!transport) {
        throw new Error("transport is undefined.");
      }
      if (state.nowPlaying) {
        await dispatch("SING_STOP_AUDIO");
      }
      commit("SET_TPQN", { tpqn });
      transport.time = getters.TICK_TO_SECOND(playheadPosition.value);

      dispatch("RENDER");
    },
  },

  SET_TEMPOS: {
    mutation(state, { tempos }: { tempos: Tempo[] }) {
      state.tempos = tempos;
    },
    async action(
      { state, getters, commit, dispatch },
      { tempos }: { tempos: Tempo[] },
    ) {
      if (!isValidTempos(tempos)) {
        throw new Error("The tempos are invalid.");
      }
      if (!transport) {
        throw new Error("transport is undefined.");
      }
      if (state.nowPlaying) {
        await dispatch("SING_STOP_AUDIO");
      }
      commit("SET_TEMPOS", { tempos });
      transport.time = getters.TICK_TO_SECOND(playheadPosition.value);

      dispatch("RENDER");
    },
  },

  SET_TEMPO: {
    mutation(state, { tempo }: { tempo: Tempo }) {
      const index = state.tempos.findIndex((value) => {
        return value.position === tempo.position;
      });
      const tempos = [...state.tempos];
      if (index !== -1) {
        tempos.splice(index, 1, tempo);
      } else {
        tempos.push(tempo);
        tempos.sort((a, b) => a.position - b.position);
      }
      state.tempos = tempos;
    },
  },

  REMOVE_TEMPO: {
    mutation(state, { position }: { position: number }) {
      const index = state.tempos.findIndex((value) => {
        return value.position === position;
      });
      if (index === -1) {
        throw new Error("The tempo does not exist.");
      }
      const tempos = [...state.tempos];
      if (index === 0) {
        tempos.splice(index, 1, createDefaultTempo(0));
      } else {
        tempos.splice(index, 1);
      }
      state.tempos = tempos;
    },
  },

  SET_TIME_SIGNATURES: {
    mutation(state, { timeSignatures }: { timeSignatures: TimeSignature[] }) {
      state.timeSignatures = timeSignatures;
    },
    async action(
      { commit },
      { timeSignatures }: { timeSignatures: TimeSignature[] },
    ) {
      if (!isValidTimeSignatures(timeSignatures)) {
        throw new Error("The time signatures are invalid.");
      }
      commit("SET_TIME_SIGNATURES", { timeSignatures });
    },
  },

  SET_TIME_SIGNATURE: {
    mutation(state, { timeSignature }: { timeSignature: TimeSignature }) {
      const index = state.timeSignatures.findIndex((value) => {
        return value.measureNumber === timeSignature.measureNumber;
      });
      const timeSignatures = [...state.timeSignatures];
      if (index !== -1) {
        timeSignatures.splice(index, 1, timeSignature);
      } else {
        timeSignatures.push(timeSignature);
        timeSignatures.sort((a, b) => a.measureNumber - b.measureNumber);
      }
      state.timeSignatures = timeSignatures;
    },
  },

  REMOVE_TIME_SIGNATURE: {
    mutation(state, { measureNumber }: { measureNumber: number }) {
      const index = state.timeSignatures.findIndex((value) => {
        return value.measureNumber === measureNumber;
      });
      if (index === -1) {
        throw new Error("The time signature does not exist.");
      }
      const timeSignatures = [...state.timeSignatures];
      if (index === 0) {
        timeSignatures.splice(index, 1, createDefaultTimeSignature(1));
      } else {
        timeSignatures.splice(index, 1);
      }
      state.timeSignatures = timeSignatures;
    },
  },

  ALL_NOTE_IDS: {
    getter(state) {
      const noteIds = [...state.tracks.values()].flatMap((track) =>
        track.notes.map((note) => note.id),
      );
      return new Set(noteIds);
    },
  },

  OVERLAPPING_NOTE_IDS: {
    getter: (state) => (trackId) => {
      const notes = getOrThrow(state.tracks, trackId).notes;
      return getOverlappingNoteIds(notes);
    },
  },

  SET_NOTES: {
    mutation(state, { notes, trackId }) {
      state.editingLyricNoteId = undefined;
      state._selectedNoteIds.clear();
      const selectedTrack = getOrThrow(state.tracks, trackId);
      selectedTrack.notes = notes;
    },
    async action({ commit, dispatch }, { notes, trackId }) {
      if (!isValidNotes(notes)) {
        throw new Error("The notes are invalid.");
      }
      commit("SET_NOTES", { notes, trackId });

      dispatch("RENDER");
    },
  },

  ADD_NOTES: {
    mutation(state, { notes, trackId }) {
      const selectedTrack = getOrThrow(state.tracks, trackId);
      const newNotes = [...selectedTrack.notes, ...notes];
      newNotes.sort((a, b) => a.position - b.position);
      selectedTrack.notes = newNotes;
    },
  },

  UPDATE_NOTES: {
    mutation(state, { notes, trackId }) {
      const notesMap = new Map<NoteId, Note>();
      for (const note of notes) {
        notesMap.set(note.id, note);
      }
      const selectedTrack = getOrThrow(state.tracks, trackId);
      selectedTrack.notes = selectedTrack.notes
        .map((value) => notesMap.get(value.id) ?? value)
        .sort((a, b) => a.position - b.position);
    },
  },

  REMOVE_NOTES: {
    mutation(state, { noteIds, trackId }) {
      const noteIdsSet = new Set(noteIds);
      const selectedTrack = getOrThrow(state.tracks, trackId);
      if (
        state.editingLyricNoteId != undefined &&
        noteIdsSet.has(state.editingLyricNoteId)
      ) {
        state.editingLyricNoteId = undefined;
      }
      for (const noteId of noteIds) {
        state._selectedNoteIds.delete(noteId);
      }
      selectedTrack.notes = selectedTrack.notes.filter((value) => {
        return !noteIdsSet.has(value.id);
      });
    },
  },

  SELECT_NOTES: {
    mutation(state, { noteIds }: { noteIds: NoteId[] }) {
      for (const noteId of noteIds) {
        state._selectedNoteIds.add(noteId);
      }
    },
    async action({ getters, commit }, { noteIds }: { noteIds: NoteId[] }) {
      const existingNoteIds = getters.ALL_NOTE_IDS;
      const isValidNoteIds = noteIds.every((value) => {
        return existingNoteIds.has(value);
      });
      if (!isValidNoteIds) {
        throw new Error("The note ids are invalid.");
      }
      commit("SELECT_NOTES", { noteIds });
    },
  },

  SELECT_ALL_NOTES_IN_TRACK: {
    async action({ state, commit }, { trackId }) {
      const track = getOrThrow(state.tracks, trackId);
      const noteIds = track.notes.map((note) => note.id);
      commit("DESELECT_ALL_NOTES");
      commit("SELECT_NOTES", { noteIds });
    },
  },

  DESELECT_ALL_NOTES: {
    mutation(state) {
      state.editingLyricNoteId = undefined;
      state._selectedNoteIds = new Set();
    },
    async action({ commit }) {
      commit("DESELECT_ALL_NOTES");
    },
  },

  SET_EDITING_LYRIC_NOTE_ID: {
    mutation(state, { noteId }: { noteId?: NoteId }) {
      if (noteId != undefined && !state._selectedNoteIds.has(noteId)) {
        state._selectedNoteIds.clear();
        state._selectedNoteIds.add(noteId);
      }
      state.editingLyricNoteId = noteId;
    },
    async action({ getters, commit }, { noteId }: { noteId?: NoteId }) {
      if (noteId != undefined && !getters.ALL_NOTE_IDS.has(noteId)) {
        throw new Error("The note id is invalid.");
      }
      commit("SET_EDITING_LYRIC_NOTE_ID", { noteId });
    },
  },

  SET_PITCH_EDIT_DATA: {
    // ピッチ編集データをセットする。
    // track.pitchEditDataの長さが足りない場合は、伸長も行う。
    mutation(state, { pitchArray, startFrame, trackId }) {
      const track = getOrThrow(state.tracks, trackId);
      const pitchEditData = track.pitchEditData;
      const tempData = [...pitchEditData];
      const endFrame = startFrame + pitchArray.length;
      if (tempData.length < endFrame) {
        const valuesToPush = new Array(endFrame - tempData.length).fill(
          VALUE_INDICATING_NO_DATA,
        );
        tempData.push(...valuesToPush);
      }
      tempData.splice(startFrame, pitchArray.length, ...pitchArray);
      track.pitchEditData = tempData;
    },
    async action({ dispatch, commit }, { pitchArray, startFrame, trackId }) {
      if (startFrame < 0) {
        throw new Error("startFrame must be greater than or equal to 0.");
      }
      if (!isValidPitchEditData(pitchArray)) {
        throw new Error("The pitch edit data is invalid.");
      }
      commit("SET_PITCH_EDIT_DATA", { pitchArray, startFrame, trackId });

      dispatch("RENDER");
    },
  },

  ERASE_PITCH_EDIT_DATA: {
    mutation(state, { startFrame, frameLength, trackId }) {
      const track = getOrThrow(state.tracks, trackId);
      const pitchEditData = track.pitchEditData;
      const tempData = [...pitchEditData];
      const endFrame = Math.min(startFrame + frameLength, tempData.length);
      tempData.fill(VALUE_INDICATING_NO_DATA, startFrame, endFrame);
      track.pitchEditData = tempData;
    },
  },

  CLEAR_PITCH_EDIT_DATA: {
    // ピッチ編集データを失くす。
    mutation(state, { trackId }) {
      const track = getOrThrow(state.tracks, trackId);
      track.pitchEditData = [];
    },
    async action({ dispatch, commit }, { trackId }) {
      commit("CLEAR_PITCH_EDIT_DATA", { trackId });

      dispatch("RENDER");
    },
  },

  SET_PHRASES: {
    mutation(state, { phrases }) {
      state.phrases = phrases;
    },
  },

  SET_STATE_TO_PHRASE: {
    mutation(state, { phraseKey, phraseState }) {
      const phrase = getOrThrow(state.phrases, phraseKey);

      phrase.state = phraseState;
    },
  },

  SET_SINGING_GUIDE_KEY_TO_PHRASE: {
    mutation(
      state,
      {
        phraseKey,
        singingGuideKey,
      }: {
        phraseKey: PhraseSourceHash;
        singingGuideKey: SingingGuideSourceHash | undefined;
      },
    ) {
      const phrase = getOrThrow(state.phrases, phraseKey);

      phrase.singingGuideKey = singingGuideKey;
    },
  },

  SET_SINGING_VOICE_KEY_TO_PHRASE: {
    mutation(
      state,
      {
        phraseKey,
        singingVoiceKey,
      }: {
        phraseKey: PhraseSourceHash;
        singingVoiceKey: SingingVoiceSourceHash | undefined;
      },
    ) {
      const phrase = getOrThrow(state.phrases, phraseKey);

      phrase.singingVoiceKey = singingVoiceKey;
    },
  },

  SET_SEQUENCE_ID_TO_PHRASE: {
    mutation(
      state,
      {
        phraseKey,
        sequenceId,
      }: {
        phraseKey: PhraseSourceHash;
        sequenceId: SequenceId | undefined;
      },
    ) {
      const phrase = getOrThrow(state.phrases, phraseKey);

      phrase.sequenceId = sequenceId;
    },
  },

  SET_SINGING_GUIDE: {
    mutation(
      state,
      {
        singingGuideKey,
        singingGuide,
      }: {
        singingGuideKey: SingingGuideSourceHash;
        singingGuide: SingingGuide;
      },
    ) {
      state.singingGuides.set(singingGuideKey, singingGuide);
    },
  },

  DELETE_SINGING_GUIDE: {
    mutation(
      state,
      { singingGuideKey }: { singingGuideKey: SingingGuideSourceHash },
    ) {
      state.singingGuides.delete(singingGuideKey);
    },
  },

  SELECTED_TRACK: {
    getter(state) {
      return getSelectedTrackWithFallback(state);
    },
  },

  SET_SNAP_TYPE: {
    mutation(state, { snapType }) {
      state.sequencerSnapType = snapType;
    },
    async action({ state, commit }, { snapType }) {
      const tpqn = state.tpqn;
      if (!isValidSnapType(snapType, tpqn)) {
        throw new Error("The snap type is invalid.");
      }
      commit("SET_SNAP_TYPE", { snapType });
    },
  },

  SEQUENCER_NUM_MEASURES: {
    getter(state) {
      // NOTE: スコア長(曲長さ)が決まっていないため、無限スクロール化する or 最後尾に足した場合は伸びるようにするなど？
      // NOTE: いったん最後尾に足した場合は伸びるようにする
      return Math.max(
        SEQUENCER_MIN_NUM_MEASURES,
        getNumMeasures(
          [...state.tracks.values()].flatMap((track) => track.notes),
          state.tempos,
          state.timeSignatures,
          state.tpqn,
        ) + 1,
      );
    },
  },

  SET_ZOOM_X: {
    mutation(state, { zoomX }: { zoomX: number }) {
      state.sequencerZoomX = zoomX;
    },
    async action({ commit }, { zoomX }) {
      commit("SET_ZOOM_X", { zoomX });
    },
  },

  SET_ZOOM_Y: {
    mutation(state, { zoomY }: { zoomY: number }) {
      state.sequencerZoomY = zoomY;
    },
    async action({ commit }, { zoomY }) {
      commit("SET_ZOOM_Y", { zoomY });
    },
  },

  SET_EDIT_TARGET: {
    mutation(state, { editTarget }: { editTarget: SequencerEditTarget }) {
      state.sequencerEditTarget = editTarget;
    },
    async action(
      { commit },
      { editTarget }: { editTarget: SequencerEditTarget },
    ) {
      commit("SET_EDIT_TARGET", { editTarget });
    },
  },

  TICK_TO_SECOND: {
    getter: (state) => (position) => {
      return tickToSecond(position, state.tempos, state.tpqn);
    },
  },

  SECOND_TO_TICK: {
    getter: (state) => (time) => {
      return secondToTick(time, state.tempos, state.tpqn);
    },
  },

  GET_PLAYHEAD_POSITION: {
    getter: (state, getters) => () => {
      if (!transport) {
        throw new Error("transport is undefined.");
      }
      if (state.nowPlaying) {
        playheadPosition.value = getters.SECOND_TO_TICK(transport.time);
      }
      return playheadPosition.value;
    },
  },

  SET_PLAYHEAD_POSITION: {
    async action({ getters }, { position }: { position: number }) {
      if (!transport) {
        throw new Error("transport is undefined.");
      }
      playheadPosition.value = position;
      transport.time = getters.TICK_TO_SECOND(position);
    },
  },

  ADD_PLAYHEAD_POSITION_CHANGE_LISTENER: {
    async action(_, { listener }: { listener: (position: number) => void }) {
      playheadPosition.addValueChangeListener(listener);
    },
  },

  REMOVE_PLAYHEAD_POSITION_CHANGE_LISTENER: {
    async action(_, { listener }: { listener: (position: number) => void }) {
      playheadPosition.removeValueChangeListener(listener);
    },
  },

  SET_PLAYBACK_STATE: {
    mutation(state, { nowPlaying }) {
      state.nowPlaying = nowPlaying;
    },
  },

  SING_PLAY_AUDIO: {
    async action({ state, getters, commit }) {
      if (state.nowPlaying) {
        return;
      }
      if (!transport) {
        throw new Error("transport is undefined.");
      }
      commit("SET_PLAYBACK_STATE", { nowPlaying: true });

      transport.start();
      animationTimer.start(() => {
        playheadPosition.value = getters.GET_PLAYHEAD_POSITION();
      });
    },
  },

  SING_STOP_AUDIO: {
    async action({ state, getters, commit }) {
      if (!state.nowPlaying) {
        return;
      }
      if (!transport) {
        throw new Error("transport is undefined.");
      }
      commit("SET_PLAYBACK_STATE", { nowPlaying: false });

      transport.stop();
      animationTimer.stop();
      playheadPosition.value = getters.GET_PLAYHEAD_POSITION();
    },
  },

  SET_VOLUME: {
    mutation(state, { volume }) {
      state.volume = volume;
    },
    async action({ commit }, { volume }) {
      if (!mainChannelStrip) {
        throw new Error("channelStrip is undefined.");
      }
      commit("SET_VOLUME", { volume });

      mainChannelStrip.volume = volume;
    },
  },

  PLAY_PREVIEW_SOUND: {
    async action(
      _,
      { noteNumber, duration }: { noteNumber: number; duration?: number },
    ) {
      if (!audioContext) {
        throw new Error("audioContext is undefined.");
      }
      if (!previewSynth) {
        throw new Error("previewSynth is undefined.");
      }
      previewSynth.noteOn("immediately", noteNumber, duration);
    },
  },

  STOP_PREVIEW_SOUND: {
    async action(_, { noteNumber }: { noteNumber: number }) {
      if (!audioContext) {
        throw new Error("audioContext is undefined.");
      }
      if (!previewSynth) {
        throw new Error("previewSynth is undefined.");
      }
      previewSynth.noteOff("immediately", noteNumber);
    },
  },

  SET_IS_DRAG: {
    mutation(state, { isDrag }: { isDrag: boolean }) {
      state.isDrag = isDrag;
    },
    async action({ commit }, { isDrag }) {
      commit("SET_IS_DRAG", {
        isDrag,
      });
    },
  },

  SET_START_RENDERING_REQUESTED: {
    mutation(state, { startRenderingRequested }) {
      state.startRenderingRequested = startRenderingRequested;
    },
  },

  SET_STOP_RENDERING_REQUESTED: {
    mutation(state, { stopRenderingRequested }) {
      state.stopRenderingRequested = stopRenderingRequested;
    },
  },

  SET_NOW_RENDERING: {
    mutation(state, { nowRendering }) {
      state.nowRendering = nowRendering;
    },
  },

  CREATE_TRACK: {
    action() {
      const trackId = TrackId(crypto.randomUUID());
      const track = createDefaultTrack();

      return { trackId, track };
    },
  },

  INSERT_TRACK: {
    /**
     * トラックを挿入する。
     * prevTrackIdがundefinedの場合は最後に追加する。
     */
    mutation(state, { trackId, track, prevTrackId }) {
      const index =
        prevTrackId != undefined
          ? state.trackOrder.indexOf(prevTrackId) + 1
          : state.trackOrder.length;
      state.tracks.set(trackId, track);
      state.trackOrder.splice(index, 0, trackId);
    },
    action({ state, commit, dispatch }, { trackId, track, prevTrackId }) {
      if (state.tracks.has(trackId)) {
        throw new Error(`Track ${trackId} is already registered.`);
      }
      if (!isValidTrack(track)) {
        throw new Error("The track is invalid.");
      }
      commit("INSERT_TRACK", { trackId, track, prevTrackId });

      dispatch("SYNC_TRACKS_AND_TRACK_CHANNEL_STRIPS");
      dispatch("RENDER");
    },
  },

  DELETE_TRACK: {
    mutation(state, { trackId }) {
      state.tracks.delete(trackId);
      state.trackOrder = state.trackOrder.filter((value) => value !== trackId);
    },
    async action({ state, commit, dispatch }, { trackId }) {
      if (!state.tracks.has(trackId)) {
        throw new Error(`Track ${trackId} does not exist.`);
      }
      commit("DELETE_TRACK", { trackId });

      dispatch("SYNC_TRACKS_AND_TRACK_CHANNEL_STRIPS");
      dispatch("RENDER");
    },
  },

  SELECT_TRACK: {
    // トラックを切り替えるときに選択中のノートをクリアする。
    mutation(state, { trackId }) {
      state._selectedNoteIds.clear();
      state._selectedTrackId = trackId;
    },
    action({ state, commit }, { trackId }) {
      if (!state.tracks.has(trackId)) {
        throw new Error(`Track ${trackId} does not exist.`);
      }
      commit("SELECT_TRACK", { trackId });
    },
  },

  SET_TRACK: {
    mutation(state, { trackId, track }) {
      state.tracks.set(trackId, track);
    },
    async action({ state, commit, dispatch }, { trackId, track }) {
      if (!isValidTrack(track)) {
        throw new Error("The track is invalid.");
      }
      if (!state.tracks.has(trackId)) {
        throw new Error(`Track ${trackId} does not exist.`);
      }

      commit("SET_TRACK", { trackId, track });

      dispatch("SYNC_TRACKS_AND_TRACK_CHANNEL_STRIPS");
      dispatch("RENDER");
    },
  },

  SET_TRACKS: {
    mutation(state, { tracks }) {
      state.tracks = tracks;
      state.trackOrder = Array.from(tracks.keys());
    },
    async action({ commit, dispatch }, { tracks }) {
      if (![...tracks.values()].every((track) => isValidTrack(track))) {
        throw new Error("The track is invalid.");
      }
      commit("SET_TRACKS", { tracks });

      dispatch("SYNC_TRACKS_AND_TRACK_CHANNEL_STRIPS");
      dispatch("RENDER");
    },
  },

  SYNC_TRACKS_AND_TRACK_CHANNEL_STRIPS: {
    async action({ state }) {
      syncTracksAndTrackChannelStrips(
        state.tracks,
        state.experimentalSetting.enableMultiTrack,
      );
    },
  },

  /**
   * レンダリングを行う。レンダリング中だった場合は停止して再レンダリングする。
   */
  RENDER: {
    async action({ state, getters, commit, dispatch }) {
      const calcPhraseFirstRestDuration = (
        prevPhraseLastNote: Note | undefined,
        phraseFirstNote: Note,
        phraseFirstRestMinDurationSeconds: number,
        tempos: Tempo[],
        tpqn: number,
      ) => {
        const quarterNoteDuration = getNoteDuration(4, tpqn);
        let phraseFirstRestDuration: number | undefined = undefined;

        // 実際のフレーズ先頭の休符の長さを調べる
        if (prevPhraseLastNote == undefined) {
          if (phraseFirstNote.position === 0) {
            // 1小節目の最初から始まっているフレーズの場合は、
            // とりあえず4分音符の長さをフレーズ先頭の休符の長さにする
            phraseFirstRestDuration = quarterNoteDuration;
          } else {
            phraseFirstRestDuration = phraseFirstNote.position;
          }
        } else {
          const prevPhraseLastNoteEndPos =
            prevPhraseLastNote.position + prevPhraseLastNote.duration;
          phraseFirstRestDuration =
            phraseFirstNote.position - prevPhraseLastNoteEndPos;
        }
        // 4分音符の長さ以下にする
        phraseFirstRestDuration = Math.min(
          phraseFirstRestDuration,
          quarterNoteDuration,
        );
        // 最小の長さ以上にする
        phraseFirstRestDuration = Math.max(
          phraseFirstRestDuration,
          phraseFirstNote.position -
            secondToTick(
              tickToSecond(phraseFirstNote.position, tempos, tpqn) -
                phraseFirstRestMinDurationSeconds,
              tempos,
              tpqn,
            ),
        );
        // 1tick以上にする
        phraseFirstRestDuration = Math.max(1, phraseFirstRestDuration);

        return phraseFirstRestDuration;
      };

      const searchPhrases = async (
        notes: Note[],
        tempos: Tempo[],
        tpqn: number,
        phraseFirstRestMinDurationSeconds: number,
        trackId: TrackId,
      ) => {
        const foundPhrases = new Map<PhraseSourceHash, Phrase>();

        let phraseNotes: Note[] = [];
        let prevPhraseLastNote: Note | undefined = undefined;

        for (let i = 0; i < notes.length; i++) {
          const note = notes[i];
          const nextNote = notes.at(i + 1);
          const currentNoteEndPos = note.position + note.duration;

          phraseNotes.push(note);

          // ノートが途切れていたら別のフレーズにする
          if (
            nextNote == undefined ||
            currentNoteEndPos !== nextNote.position
          ) {
            const phraseFirstNote = phraseNotes[0];
            const phraseFirstRestDuration = calcPhraseFirstRestDuration(
              prevPhraseLastNote,
              phraseFirstNote,
              phraseFirstRestMinDurationSeconds,
              tempos,
              tpqn,
            );
            const notesHash = await calculatePhraseSourceHash({
              firstRestDuration: phraseFirstRestDuration,
              notes: phraseNotes,
              trackId,
            });
            foundPhrases.set(notesHash, {
              firstRestDuration: phraseFirstRestDuration,
              notes: phraseNotes,
              state: "WAITING_TO_BE_RENDERED",
              trackId,
            });

            if (nextNote != undefined) {
              prevPhraseLastNote = phraseNotes.at(-1);
              phraseNotes = [];
            }
          }
        }
        return foundPhrases;
      };

      // リクエスト用のノーツ（と休符）を作成する
      const createNotesForRequestToEngine = (
        firstRestDuration: number,
        lastRestDurationSeconds: number,
        notes: Note[],
        tempos: Tempo[],
        tpqn: number,
        frameRate: number,
      ) => {
        const notesForRequestToEngine: NoteForRequestToEngine[] = [];

        // 先頭の休符を変換
        const firstRestStartSeconds = tickToSecond(
          notes[0].position - firstRestDuration,
          tempos,
          tpqn,
        );
        const firstRestStartFrame = Math.round(
          firstRestStartSeconds * frameRate,
        );
        const firstRestEndSeconds = tickToSecond(
          notes[0].position,
          tempos,
          tpqn,
        );
        const firstRestEndFrame = Math.round(firstRestEndSeconds * frameRate);
        notesForRequestToEngine.push({
          key: undefined,
          frameLength: firstRestEndFrame - firstRestStartFrame,
          lyric: "",
        });

        // ノートを変換
        for (const note of notes) {
          const noteOnSeconds = tickToSecond(note.position, tempos, tpqn);
          const noteOnFrame = Math.round(noteOnSeconds * frameRate);
          const noteOffSeconds = tickToSecond(
            note.position + note.duration,
            tempos,
            tpqn,
          );
          const noteOffFrame = Math.round(noteOffSeconds * frameRate);
          notesForRequestToEngine.push({
            key: note.noteNumber,
            frameLength: noteOffFrame - noteOnFrame,
            lyric: note.lyric,
          });
        }

        // 末尾に休符を追加
        const lastRestFrameLength = Math.round(
          lastRestDurationSeconds * frameRate,
        );
        notesForRequestToEngine.push({
          key: undefined,
          frameLength: lastRestFrameLength,
          lyric: "",
        });

        // frameLengthが1以上になるようにする
        for (let i = 0; i < notesForRequestToEngine.length; i++) {
          const frameLength = notesForRequestToEngine[i].frameLength;
          const frameToShift = Math.max(0, 1 - frameLength);
          notesForRequestToEngine[i].frameLength += frameToShift;
          if (i < notesForRequestToEngine.length - 1) {
            notesForRequestToEngine[i + 1].frameLength -= frameToShift;
          }
        }

        return notesForRequestToEngine;
      };

      const shiftKeyOfNotes = (
        notes: NoteForRequestToEngine[],
        keyShift: number,
      ) => {
        for (const note of notes) {
          if (note.key != undefined) {
            note.key += keyShift;
          }
        }
      };

      const singingTeacherStyleId = StyleId(6000); // TODO: 設定できるようにする

      const fetchQuery = async (
        engineId: EngineId,
        notesForRequestToEngine: NoteForRequestToEngine[],
      ) => {
        try {
          if (!getters.IS_ENGINE_READY(engineId)) {
            throw new Error("Engine not ready.");
          }
          const instance = await dispatch("INSTANTIATE_ENGINE_CONNECTOR", {
            engineId,
          });
          return await instance.invoke(
            "singFrameAudioQuerySingFrameAudioQueryPost",
          )({
            score: { notes: notesForRequestToEngine },
            speaker: singingTeacherStyleId,
          });
        } catch (error) {
          const lyrics = notesForRequestToEngine
            .map((value) => value.lyric)
            .join("");
          logger.error(
            `Failed to fetch FrameAudioQuery. Lyrics of score are "${lyrics}".`,
            error,
          );
          throw error;
        }
      };

      const getPhonemes = (frameAudioQuery: FrameAudioQuery) => {
        return frameAudioQuery.phonemes.map((value) => value.phoneme).join(" ");
      };

      const shiftGuidePitch = (
        frameAudioQuery: FrameAudioQuery,
        pitchShift: number,
      ) => {
        frameAudioQuery.f0 = frameAudioQuery.f0.map((value) => {
          return value * Math.pow(2, pitchShift / 12);
        });
      };

      const shiftGuideVolume = (
        frameAudioQuery: FrameAudioQuery,
        volumeShift: number,
      ) => {
        frameAudioQuery.volume = frameAudioQuery.volume.map((value) => {
          return value * decibelToLinear(volumeShift);
        });
      };

      // 歌とpauの呼吸音が重ならないようにvolumeを制御する
      // fadeOutDurationSecondsが0の場合は即座にvolumeを0にする
      const muteLastPauSection = (
        frameAudioQuery: FrameAudioQuery,
        frameRate: number,
        fadeOutDurationSeconds: number,
      ) => {
        const lastPhoneme = frameAudioQuery.phonemes.at(-1);
        if (lastPhoneme == undefined || lastPhoneme.phoneme !== "pau") {
          throw new Error("No pau exists at the end.");
        }

        let lastPauStartFrame = 0;
        for (let i = 0; i < frameAudioQuery.phonemes.length - 1; i++) {
          lastPauStartFrame += frameAudioQuery.phonemes[i].frameLength;
        }

        const lastPauFrameLength = lastPhoneme.frameLength;
        let fadeOutFrameLength = Math.round(fadeOutDurationSeconds * frameRate);
        fadeOutFrameLength = Math.max(0, fadeOutFrameLength);
        fadeOutFrameLength = Math.min(lastPauFrameLength, fadeOutFrameLength);

        // フェードアウト処理を行う
        if (fadeOutFrameLength === 1) {
          frameAudioQuery.volume[lastPauStartFrame] *= 0.5;
        } else {
          for (let i = 0; i < fadeOutFrameLength; i++) {
            frameAudioQuery.volume[lastPauStartFrame + i] *=
              linearInterpolation(0, 1, fadeOutFrameLength - 1, 0, i);
          }
        }
        // 音量を0にする
        for (let i = fadeOutFrameLength; i < lastPauFrameLength; i++) {
          frameAudioQuery.volume[lastPauStartFrame + i] = 0;
        }
      };

      const calculateStartTime = (
        phrase: Phrase,
        tempos: Tempo[],
        tpqn: number,
      ) => {
        return tickToSecond(
          phrase.notes[0].position - phrase.firstRestDuration,
          tempos,
          tpqn,
        );
      };

      const synthesize = async (singer: Singer, query: FrameAudioQuery) => {
        if (!getters.IS_ENGINE_READY(singer.engineId)) {
          throw new Error("Engine not ready.");
        }

        try {
          const instance = await dispatch("INSTANTIATE_ENGINE_CONNECTOR", {
            engineId: singer.engineId,
          });
          return await instance.invoke("frameSynthesisFrameSynthesisPost")({
            frameAudioQuery: query,
            speaker: singer.styleId,
          });
        } catch (error) {
          const phonemes = query.phonemes
            .map((value) => value.phoneme)
            .join(" ");
          logger.error(
            `Failed to synthesis. Phonemes are "${phonemes}".`,
            error,
          );
          throw error;
        }
      };

      // NOTE: 型推論でawaitの前か後かが考慮されないので、関数を介して取得する（型がbooleanになるようにする）
      const startRenderingRequested = () => state.startRenderingRequested;
      const stopRenderingRequested = () => state.stopRenderingRequested;

      const getPhraseSequenceId = (phraseKey: PhraseSourceHash) => {
        return getOrThrow(state.phrases, phraseKey).sequenceId;
      };

      const render = async () => {
        if (!audioContext) {
          throw new Error("audioContext is undefined.");
        }
        const audioContextRef = audioContext;

        // レンダリング中に変更される可能性のあるデータをコピーする
        const tracks = cloneWithUnwrapProxy(state.tracks);

        const overlappingNoteIdsMap = new Map(
          [...tracks.keys()].map((trackId) => [
            trackId,
            getters.OVERLAPPING_NOTE_IDS(trackId),
          ]),
        );

        const singerAndFrameRates = new Map(
          [...tracks].map(([trackId, track]) => [
            trackId,
            track.singer
              ? {
                  singer: track.singer,
                  frameRate:
                    state.engineManifests[track.singer.engineId].frameRate,
                }
              : undefined,
          ]),
        );
        const tpqn = state.tpqn;
        const tempos = state.tempos.map((value) => ({ ...value }));
        const editFrameRate = state.editFrameRate;

        const firstRestMinDurationSeconds = 0.12;
        const lastRestDurationSeconds = 0.5;
        const fadeOutDurationSeconds = 0.15;

        // フレーズを更新する

        const foundPhrases = new Map<PhraseSourceHash, Phrase>();
        for (const [trackId, track] of tracks) {
          if (!track.singer) {
            continue;
          }

          // 重なっているノートを削除する
          const overlappingNoteIds = getOrThrow(overlappingNoteIdsMap, trackId);
          const notes = track.notes.filter(
            (value) => !overlappingNoteIds.has(value.id),
          );
          const phrases = await searchPhrases(
            notes,
            tempos,
            tpqn,
            firstRestMinDurationSeconds,
            trackId,
          );
          for (const [phraseHash, phrase] of phrases) {
            foundPhrases.set(phraseHash, phrase);
          }
        }

        const phrases = new Map<PhraseSourceHash, Phrase>();
        const disappearedPhraseKeys = new Set<PhraseSourceHash>();

        for (const phraseKey of state.phrases.keys()) {
          if (!foundPhrases.has(phraseKey)) {
            // 無くなったフレーズの場合
            disappearedPhraseKeys.add(phraseKey);
          }
        }
        for (const [phraseKey, foundPhrase] of foundPhrases) {
          const existingPhrase = state.phrases.get(phraseKey);
          if (!existingPhrase) {
            // 新しいフレーズの場合
            phrases.set(phraseKey, foundPhrase);
            continue;
          }

          const track = getOrThrow(tracks, existingPhrase.trackId);

          const singerAndFrameRate = getOrThrow(
            singerAndFrameRates,
            existingPhrase.trackId,
          );

          // すでに存在するフレーズの場合
          // 再レンダリングする必要があるかどうかをチェックする
          // シンガーが未設定の場合、とりあえず常に再レンダリングする
          // 音声合成を行う必要がある場合、singingVoiceKeyをundefinedにする
          // 歌い方の推論も行う必要がある場合、singingGuideKeyとsingingVoiceKeyをundefinedにする
          // TODO: リファクタリングする
          const phrase = { ...existingPhrase };
          if (!singerAndFrameRate || phrase.state === "COULD_NOT_RENDER") {
            if (phrase.singingGuideKey != undefined) {
              phrase.singingGuideKey = undefined;
            }
            if (phrase.singingVoiceKey != undefined) {
              phrase.singingVoiceKey = undefined;
            }
          } else if (phrase.singingGuideKey != undefined) {
            const calculatedHash = await calculateSingingGuideSourceHash({
              engineId: singerAndFrameRate.singer.engineId,
              tpqn,
              tempos,
              firstRestDuration: phrase.firstRestDuration,
              lastRestDurationSeconds,
              notes: phrase.notes,
              keyRangeAdjustment: track.keyRangeAdjustment,
              volumeRangeAdjustment: track.volumeRangeAdjustment,
              frameRate: singerAndFrameRate.frameRate,
            });
            const hash = phrase.singingGuideKey;
            if (hash !== calculatedHash) {
              phrase.singingGuideKey = undefined;
              if (phrase.singingVoiceKey != undefined) {
                phrase.singingVoiceKey = undefined;
              }
            } else if (phrase.singingVoiceKey != undefined) {
              let singingGuide = getOrThrow(
                state.singingGuides,
                phrase.singingGuideKey,
              );

              // 歌い方をコピーして、ピッチ編集を適用する
              singingGuide = structuredClone(toRaw(singingGuide));
              applyPitchEdit(singingGuide, track.pitchEditData, editFrameRate);

              const calculatedHash = await calculateSingingVoiceSourceHash({
                singer: singerAndFrameRate.singer,
                frameAudioQuery: singingGuide.query,
              });
              const hash = phrase.singingVoiceKey;
              if (hash !== calculatedHash) {
                phrase.singingVoiceKey = undefined;
              }
            }
          }

          phrases.set(phraseKey, phrase);
        }

        // フレーズのstateを更新する
        for (const phrase of phrases.values()) {
          if (
            phrase.singingGuideKey == undefined ||
            phrase.singingVoiceKey == undefined
          ) {
            phrase.state = "WAITING_TO_BE_RENDERED";
          }
        }

        // 無くなったフレーズのシーケンスを削除する
        for (const phraseKey of disappearedPhraseKeys) {
          const phraseSequenceId = getPhraseSequenceId(phraseKey);
          if (phraseSequenceId != undefined) {
            deleteSequence(phraseSequenceId);
            commit("SET_SEQUENCE_ID_TO_PHRASE", {
              phraseKey,
              sequenceId: undefined,
            });
          }
        }

        // 使われていない歌い方と歌声を削除する
        const singingGuideKeysInUse = new Set(
          [...phrases.values()]
            .map((value) => value.singingGuideKey)
            .filter((value) => value != undefined),
        );
        const singingVoiceKeysInUse = new Set(
          [...phrases.values()]
            .map((value) => value.singingVoiceKey)
            .filter((value) => value != undefined),
        );
        const existingSingingGuideKeys = new Set(state.singingGuides.keys());
        const existingSingingVoiceKeys = new Set(singingVoices.keys());
        const singingGuideKeysToDelete = existingSingingGuideKeys.difference(
          singingGuideKeysInUse,
        );
        const singingVoiceKeysToDelete = existingSingingVoiceKeys.difference(
          singingVoiceKeysInUse,
        );
        for (const singingGuideKey of singingGuideKeysToDelete) {
          commit("DELETE_SINGING_GUIDE", { singingGuideKey });
        }
        for (const singingVoiceKey of singingVoiceKeysToDelete) {
          singingVoices.delete(singingVoiceKey);
        }

        commit("SET_PHRASES", { phrases });

        logger.info("Phrases updated.");

        // 各フレーズのレンダリングを行う

        const phrasesToBeRendered = new Map(
          [...state.phrases.entries()].filter(([, phrase]) => {
            return phrase.state === "WAITING_TO_BE_RENDERED";
          }),
        );
        for (const [phraseKey, phrase] of phrasesToBeRendered) {
          // シーケンスが存在する場合は、シーケンスを削除する
          // TODO: ピッチを編集したときは行わないようにする

          const phraseSequenceId = getPhraseSequenceId(phraseKey);
          if (phraseSequenceId != undefined) {
            deleteSequence(phraseSequenceId);
            commit("SET_SEQUENCE_ID_TO_PHRASE", {
              phraseKey,
              sequenceId: undefined,
            });
          }

          // ノートシーケンスを作成して登録し、プレビュー音が鳴るようにする

          const noteEvents = generateNoteEvents(phrase.notes, tempos, tpqn);
          const polySynth = new PolySynth(audioContextRef);
          const sequenceId = SequenceId(uuid4());
          const noteSequence: NoteSequence = {
            type: "note",
            instrument: polySynth,
            noteEvents,
          };
          registerSequence(sequenceId, noteSequence, phrase.trackId);
          commit("SET_SEQUENCE_ID_TO_PHRASE", { phraseKey, sequenceId });
        }
        while (phrasesToBeRendered.size > 0) {
          if (startRenderingRequested() || stopRenderingRequested()) {
            return;
          }
          const [phraseKey, phrase] = selectPriorPhrase(
            phrasesToBeRendered,
            playheadPosition.value,
          );
          phrasesToBeRendered.delete(phraseKey);

          const track = getOrThrow(tracks, phrase.trackId);

          const singerAndFrameRate = getOrThrow(
            singerAndFrameRates,
            phrase.trackId,
          );

          // シンガーが未設定の場合は、歌い方の生成や音声合成は行わない

          if (!singerAndFrameRate) {
            commit("SET_STATE_TO_PHRASE", {
              phraseKey,
              phraseState: "PLAYABLE",
            });
            continue;
          }

          commit("SET_STATE_TO_PHRASE", {
            phraseKey,
            phraseState: "NOW_RENDERING",
          });

          try {
            // リクエスト（クエリ生成と音量生成）用のノーツを作る
            const notesForRequestToEngine = createNotesForRequestToEngine(
              phrase.firstRestDuration,
              lastRestDurationSeconds,
              phrase.notes,
              tempos,
              tpqn,
              singerAndFrameRate.frameRate,
            );

            // リクエスト用のノーツのキーのシフトを行う
            shiftKeyOfNotes(notesForRequestToEngine, -track.keyRangeAdjustment);

            // 歌い方が存在する場合、歌い方を取得する
            // 歌い方が存在しない場合、キャッシュがあれば取得し、なければ歌い方を生成する

            let singingGuide: SingingGuide | undefined;
            if (phrase.singingGuideKey != undefined) {
              singingGuide = getOrThrow(
                state.singingGuides,
                phrase.singingGuideKey,
              );
            } else {
              const singingGuideSourceHash =
                await calculateSingingGuideSourceHash({
                  engineId: singerAndFrameRate.singer.engineId,
                  tpqn,
                  tempos,
                  firstRestDuration: phrase.firstRestDuration,
                  lastRestDurationSeconds,
                  notes: phrase.notes,
                  keyRangeAdjustment: track.keyRangeAdjustment,
                  volumeRangeAdjustment: track.volumeRangeAdjustment,
                  frameRate: singerAndFrameRate.frameRate,
                });

              const singingGuideKey = singingGuideSourceHash;
              const cachedSingingGuide = singingGuideCache.get(singingGuideKey);
              if (cachedSingingGuide) {
                singingGuide = cachedSingingGuide;

                logger.info(`Loaded singing guide from cache.`);
              } else {
                // クエリを生成する
                const query = await fetchQuery(
                  singerAndFrameRate.singer.engineId,
                  notesForRequestToEngine,
                );

                const phonemes = getPhonemes(query);
                logger.info(`Fetched frame audio query. phonemes: ${phonemes}`);

                // ピッチのシフトを行う
                shiftGuidePitch(query, track.keyRangeAdjustment);

                // フレーズの開始時刻を計算する
                const startTime = calculateStartTime(phrase, tempos, tpqn);

                singingGuide = {
                  query,
                  frameRate: singerAndFrameRate.frameRate,
                  startTime,
                };

                singingGuideCache.set(singingGuideKey, singingGuide);
              }
              commit("SET_SINGING_GUIDE", { singingGuideKey, singingGuide });
              commit("SET_SINGING_GUIDE_KEY_TO_PHRASE", {
                phraseKey,
                singingGuideKey,
              });
            }

            // ピッチ編集を適用する前に、歌い方をコピーする
            singingGuide = structuredClone(toRaw(singingGuide));

            // ピッチ編集を適用する
            applyPitchEdit(singingGuide, track.pitchEditData, editFrameRate);

            // 歌声のキャッシュがあれば取得し、なければ音声合成を行う

            let singingVoice: SingingVoice | undefined;

            const singingVoiceSourceHash =
              await calculateSingingVoiceSourceHash({
                singer: singerAndFrameRate.singer,
                frameAudioQuery: singingGuide.query,
              });

            const singingVoiceKey = singingVoiceSourceHash;
            const cachedSingingVoice = singingVoiceCache.get(singingVoiceKey);
            if (cachedSingingVoice) {
              singingVoice = cachedSingingVoice;

              logger.info(`Loaded singing voice from cache.`);
            } else {
              // 音量生成用のクエリを作る
              // ピッチ編集を適用したクエリをコピーし、
              // f0をもう一度シフトして、元の（クエリ生成時の）高さに戻す
              const queryForVolumeGeneration = structuredClone(
                singingGuide.query,
              );
              shiftGuidePitch(
                queryForVolumeGeneration,
                -track.keyRangeAdjustment,
              );

              // 音量を生成して、生成した音量を歌い方のクエリにセットする
              // 音量値はAPIを叩く毎に変わるので、calc hashしたあとに音量を取得している
              const volumes = await dispatch("FETCH_SING_FRAME_VOLUME", {
                notes: notesForRequestToEngine,
                frameAudioQuery: queryForVolumeGeneration,
                styleId: singingTeacherStyleId,
                engineId: singerAndFrameRate.singer.engineId,
              });
              singingGuide.query.volume = volumes;

              // 音量のシフトを行う
              shiftGuideVolume(singingGuide.query, track.volumeRangeAdjustment);

              // 末尾のpauの区間の音量を0にする
              muteLastPauSection(
                singingGuide.query,
                singerAndFrameRate.frameRate,
                fadeOutDurationSeconds,
              );

              // 音声合成を行う
              const blob = await synthesize(
                singerAndFrameRate.singer,
                singingGuide.query,
              );

              logger.info(`Synthesized.`);

              singingVoice = { blob };
              singingVoiceCache.set(singingVoiceKey, singingVoice);
            }
            singingVoices.set(singingVoiceKey, singingVoice);
            commit("SET_SINGING_VOICE_KEY_TO_PHRASE", {
              phraseKey,
              singingVoiceKey,
            });

            // シーケンスが存在する場合、シーケンスを削除する

            const phraseSequenceId = getPhraseSequenceId(phraseKey);
            if (phraseSequenceId != undefined) {
              deleteSequence(phraseSequenceId);
              commit("SET_SEQUENCE_ID_TO_PHRASE", {
                phraseKey,
                sequenceId: undefined,
              });
            }

            // オーディオシーケンスを作成して登録する

            const audioEvents = await generateAudioEvents(
              audioContextRef,
              singingGuide.startTime,
              singingVoice.blob,
            );
            const audioPlayer = new AudioPlayer(audioContext);
            const sequenceId = SequenceId(uuid4());
            const audioSequence: AudioSequence = {
              type: "audio",
              audioPlayer,
              audioEvents,
            };
            registerSequence(sequenceId, audioSequence, phrase.trackId);
            commit("SET_SEQUENCE_ID_TO_PHRASE", { phraseKey, sequenceId });

            commit("SET_STATE_TO_PHRASE", {
              phraseKey,
              phraseState: "PLAYABLE",
            });
          } catch (error) {
            commit("SET_STATE_TO_PHRASE", {
              phraseKey,
              phraseState: "COULD_NOT_RENDER",
            });
            // とりあえずエラーはロギングしてcontinueする
            // NOTE: ほとんどは歌詞のエラー
            // FIXME: 歌詞以外のエラーの場合はthrowして、エラーダイアログを表示するようにする
            logger.error("An error occurred while rendering a phrase.", error);
            continue;
          }
        }
      };

      commit("SET_START_RENDERING_REQUESTED", {
        startRenderingRequested: true,
      });
      if (state.nowRendering) {
        return;
      }

      commit("SET_NOW_RENDERING", { nowRendering: true });
      try {
        while (startRenderingRequested()) {
          commit("SET_START_RENDERING_REQUESTED", {
            startRenderingRequested: false,
          });
          await render();
          if (stopRenderingRequested()) {
            break;
          }
        }
      } catch (error) {
        logger.error("render error", error);
        throw error;
      } finally {
        commit("SET_STOP_RENDERING_REQUESTED", {
          stopRenderingRequested: false,
        });
        commit("SET_NOW_RENDERING", { nowRendering: false });
      }
    },
  },

  /**
   * レンダリング停止をリクエストし、停止するまで待機する。
   */
  STOP_RENDERING: {
    action: createUILockAction(async ({ state, commit }) => {
      if (state.nowRendering) {
        logger.info("Waiting for rendering to stop...");
        commit("SET_STOP_RENDERING_REQUESTED", {
          stopRenderingRequested: true,
        });
        await createPromiseThatResolvesWhen(() => !state.nowRendering);
        logger.info("Rendering stopped.");
      }
    }),
  },

  FETCH_SING_FRAME_VOLUME: {
    async action(
      { dispatch },
      {
        notes,
        frameAudioQuery,
        engineId,
        styleId,
      }: {
        notes: NoteForRequestToEngine[];
        frameAudioQuery: FrameAudioQuery;
        engineId: EngineId;
        styleId: StyleId;
      },
    ) {
      const instance = await dispatch("INSTANTIATE_ENGINE_CONNECTOR", {
        engineId,
      });
      return await instance.invoke("singFrameVolumeSingFrameVolumePost")({
        bodySingFrameVolumeSingFrameVolumePost: {
          score: {
            notes,
          },
          frameAudioQuery,
        },
        speaker: styleId,
      });
    },
  },
  SET_NOW_AUDIO_EXPORTING: {
    mutation(state, { nowAudioExporting }) {
      state.nowAudioExporting = nowAudioExporting;
    },
  },

  SET_CANCELLATION_OF_AUDIO_EXPORT_REQUESTED: {
    mutation(state, { cancellationOfAudioExportRequested }) {
      state.cancellationOfAudioExportRequested =
        cancellationOfAudioExportRequested;
    },
  },

  EXPORT_WAVE_FILE: {
    action: createUILockAction(
      async ({ state, commit, getters, dispatch }, { filePath }) => {
        const exportWaveFile = async (): Promise<SaveResultObject> => {
          const fileName = generateDefaultSongFileName(
            getters.PROJECT_NAME,
            getters.SELECTED_TRACK,
            getters.CHARACTER_INFO,
          );
          const numberOfChannels = 2;
          const sampleRate = 48000; // TODO: 設定できるようにする
          const withLimiter = true; // TODO: 設定できるようにする

          const renderDuration = getters.CALC_RENDER_DURATION;

          if (state.nowPlaying) {
            await dispatch("SING_STOP_AUDIO");
          }

          if (state.savingSetting.fixedExportEnabled) {
            filePath = path.join(state.savingSetting.fixedExportDir, fileName);
          } else {
            filePath ??= await window.backend.showAudioSaveDialog({
              title: "音声を保存",
              defaultPath: fileName,
            });
          }
          if (!filePath) {
            return { result: "CANCELED", path: "" };
          }

          if (state.savingSetting.avoidOverwrite) {
            let tail = 1;
            const name = filePath.slice(0, filePath.length - 4);
            while (await window.backend.checkFileExists(filePath)) {
              filePath = name + "[" + tail.toString() + "]" + ".wav";
              tail += 1;
            }
          }

          if (state.nowRendering) {
            await createPromiseThatResolvesWhen(() => {
              return (
                !state.nowRendering || state.cancellationOfAudioExportRequested
              );
            });
            if (state.cancellationOfAudioExportRequested) {
              return { result: "CANCELED", path: "" };
            }
          }

          const audioBuffer = await offlineRenderTracks(
            numberOfChannels,
            sampleRate,
            renderDuration,
            withLimiter,
            state.experimentalSetting.enableMultiTrack,
            state.tracks,
            state.phrases,
            state.singingGuides,
            singingVoiceCache,
          );

          const waveFileData = convertToWavFileData(audioBuffer);

          try {
            await window.backend
              .writeFile({
                filePath,
                buffer: waveFileData,
              })
              .then(getValueOrThrow);
          } catch (e) {
            logger.error("Failed to exoprt the wav file.", e);
            if (e instanceof ResultError) {
              return {
                result: "WRITE_ERROR",
                path: filePath,
                errorMessage: generateWriteErrorMessage(e),
              };
            }
            return {
              result: "UNKNOWN_ERROR",
              path: filePath,
              errorMessage:
                (e instanceof Error ? e.message : String(e)) ||
                "不明なエラーが発生しました。",
            };
          }

          return { result: "SUCCESS", path: filePath };
        };

        commit("SET_NOW_AUDIO_EXPORTING", { nowAudioExporting: true });
        return exportWaveFile().finally(() => {
          commit("SET_CANCELLATION_OF_AUDIO_EXPORT_REQUESTED", {
            cancellationOfAudioExportRequested: false,
          });
          commit("SET_NOW_AUDIO_EXPORTING", { nowAudioExporting: false });
        });
      },
    ),
  },

  CANCEL_AUDIO_EXPORT: {
    async action({ state, commit }) {
      if (!state.nowAudioExporting) {
        logger.warn("CANCEL_AUDIO_EXPORT on !nowAudioExporting");
        return;
      }
      commit("SET_CANCELLATION_OF_AUDIO_EXPORT_REQUESTED", {
        cancellationOfAudioExportRequested: true,
      });
    },
  },

  COPY_NOTES_TO_CLIPBOARD: {
    async action({ getters }) {
      const selectedTrack = getters.SELECTED_TRACK;
      const noteIds = getters.SELECTED_NOTE_IDS;
      // ノートが選択されていない場合は何もしない
      if (noteIds.size === 0) {
        return;
      }
      // 選択されたノートのみをコピーする
      const selectedNotes = selectedTrack.notes
        .filter((note: Note) => noteIds.has(note.id))
        .map((note: Note) => {
          // idのみコピーしない
          const { id, ...noteWithoutId } = note;
          return noteWithoutId;
        });
      // ノートをJSONにシリアライズしてクリップボードにコピーする
      const serializedNotes = JSON.stringify(selectedNotes);
      // クリップボードにテキストとしてコピーする
      // NOTE: Electronのclipboardも使用する必要ある？
      await navigator.clipboard.writeText(serializedNotes);
      logger.info("Copied to clipboard.", serializedNotes);
    },
  },

  COMMAND_CUT_NOTES_TO_CLIPBOARD: {
    async action({ dispatch }) {
      await dispatch("COPY_NOTES_TO_CLIPBOARD");
      await dispatch("COMMAND_REMOVE_SELECTED_NOTES");
    },
  },

  COMMAND_PASTE_NOTES_FROM_CLIPBOARD: {
    async action({ commit, state, getters, dispatch }) {
      // クリップボードからテキストを読み込む
      let clipboardText;
      try {
        clipboardText = await navigator.clipboard.readText();
      } catch (error) {
        throw new Error("Failed to read the clipboard text.", {
          cause: error,
        });
      }

      // クリップボードのテキストをJSONとしてパースする(失敗した場合はエラーを返す)
      let notes;
      try {
        notes = noteSchema
          .omit({ id: true })
          .array()
          .parse(JSON.parse(clipboardText));
      } catch (error) {
        throw new Error("Failed to parse the clipboard text as JSON.", {
          cause: error,
        });
      }

      // パースしたJSONのノートの位置を現在の再生位置に合わせてクオンタイズして貼り付ける
      const currentPlayheadPosition = getters.GET_PLAYHEAD_POSITION();
      const firstNotePosition = notes[0].position;
      // TODO: クオンタイズの処理を共通化する
      const snapType = state.sequencerSnapType;
      const tpqn = state.tpqn;
      const snapTicks = getNoteDuration(snapType, tpqn);
      const notesToPaste: Note[] = notes.map((note) => {
        // 新しい位置を現在の再生位置に合わせて計算する
        const pasteOriginPos =
          Number(note.position) - firstNotePosition + currentPlayheadPosition;
        // クオンタイズ
        const quantizedPastePos =
          Math.round(pasteOriginPos / snapTicks) * snapTicks;
        return {
          id: NoteId(uuid4()),
          position: quantizedPastePos,
          duration: Number(note.duration),
          noteNumber: Number(note.noteNumber),
          lyric: String(note.lyric),
        };
      });
      const pastedNoteIds = notesToPaste.map((note) => note.id);
      // ノートを追加してレンダリングする
      commit("COMMAND_ADD_NOTES", {
        notes: notesToPaste,
        trackId: getters.SELECTED_TRACK_ID,
      });

      dispatch("RENDER");
      // 貼り付けたノートを選択する
      commit("DESELECT_ALL_NOTES");
      commit("SELECT_NOTES", { noteIds: pastedNoteIds });
    },
  },

  COMMAND_QUANTIZE_SELECTED_NOTES: {
    action({ state, commit, getters, dispatch }) {
      const selectedTrack = getters.SELECTED_TRACK;
      const selectedNotes = selectedTrack.notes.filter((note: Note) => {
        return getters.SELECTED_NOTE_IDS.has(note.id);
      });
      // TODO: クオンタイズの処理を共通化する
      const snapType = state.sequencerSnapType;
      const tpqn = state.tpqn;
      const snapTicks = getNoteDuration(snapType, tpqn);
      const quantizedNotes = selectedNotes.map((note: Note) => {
        const quantizedPosition =
          Math.round(note.position / snapTicks) * snapTicks;
        return { ...note, position: quantizedPosition };
      });
      commit("COMMAND_UPDATE_NOTES", {
        notes: quantizedNotes,
        trackId: getters.SELECTED_TRACK_ID,
      });

      dispatch("RENDER");
    },
  },

  SET_SONG_SIDEBAR_OPEN: {
    mutation(state, { isSongSidebarOpen }) {
      state.isSongSidebarOpen = isSongSidebarOpen;
    },
    action({ commit }, { isSongSidebarOpen }) {
      commit("SET_SONG_SIDEBAR_OPEN", { isSongSidebarOpen });
    },
  },

  SET_TRACK_NAME: {
    mutation(state, { trackId, name }) {
      const track = getOrThrow(state.tracks, trackId);
      track.name = name;
    },
    action({ commit }, { trackId, name }) {
      commit("SET_TRACK_NAME", { trackId, name });
    },
  },

  SET_TRACK_MUTE: {
    mutation(state, { trackId, mute }) {
      const track = getOrThrow(state.tracks, trackId);
      track.mute = mute;
    },
    action({ commit, dispatch }, { trackId, mute }) {
      commit("SET_TRACK_MUTE", { trackId, mute });

      dispatch("SYNC_TRACKS_AND_TRACK_CHANNEL_STRIPS");
    },
  },

  SET_TRACK_SOLO: {
    mutation(state, { trackId, solo }) {
      const track = getOrThrow(state.tracks, trackId);
      track.solo = solo;
    },
    action({ commit, dispatch }, { trackId, solo }) {
      commit("SET_TRACK_SOLO", { trackId, solo });

      dispatch("SYNC_TRACKS_AND_TRACK_CHANNEL_STRIPS");
    },
  },

  SET_TRACK_GAIN: {
    mutation(state, { trackId, gain }) {
      const track = getOrThrow(state.tracks, trackId);
      track.gain = gain;
    },
    action({ commit, dispatch }, { trackId, gain }) {
      commit("SET_TRACK_GAIN", { trackId, gain });

      dispatch("SYNC_TRACKS_AND_TRACK_CHANNEL_STRIPS");
    },
  },

  SET_TRACK_PAN: {
    mutation(state, { trackId, pan }) {
      const track = getOrThrow(state.tracks, trackId);
      track.pan = pan;
    },
    action({ commit, dispatch }, { trackId, pan }) {
      commit("SET_TRACK_PAN", { trackId, pan });

      dispatch("SYNC_TRACKS_AND_TRACK_CHANNEL_STRIPS");
    },
  },

  SET_SELECTED_TRACK: {
    mutation(state, { trackId }) {
      state._selectedTrackId = trackId;
    },
    action({ commit }, { trackId }) {
      commit("SET_SELECTED_TRACK", { trackId });
    },
  },

  REORDER_TRACKS: {
    mutation(state, { trackOrder }) {
      state.trackOrder = trackOrder;
    },
    action({ commit }, { trackOrder }) {
      commit("REORDER_TRACKS", { trackOrder });
    },
  },

  UNSOLO_ALL_TRACKS: {
    mutation(state) {
      for (const track of state.tracks.values()) {
        track.solo = false;
      }
    },
    action({ commit, dispatch }) {
      commit("UNSOLO_ALL_TRACKS");

<<<<<<< HEAD
      dispatch("SYNC_TRACKS_AND_TRACK_CHANNEL_STRIPS");
=======
      dispatch("RENDER");
>>>>>>> e9bc345c
    },
  },

  CALC_RENDER_DURATION: {
    getter(state) {
      const notes = [...state.tracks.values()].flatMap((track) => track.notes);
      if (notes.length === 0) {
        return 1;
      }
      notes.sort((a, b) => a.position + a.duration - (b.position + b.duration));
      const lastNote = notes[notes.length - 1];
      const lastNoteEndPosition = lastNote.position + lastNote.duration;
      const lastNoteEndTime = tickToSecond(
        lastNoteEndPosition,
        state.tempos,
        state.tpqn,
      );
      return Math.max(1, lastNoteEndTime + 1);
    },
  },
});

export const singingCommandStoreState: SingingCommandStoreState = {};

export const singingCommandStore = transformCommandStore(
  createPartialStore<SingingCommandStoreTypes>({
    COMMAND_SET_SINGER: {
      mutation(draft, { singer, withRelated, trackId }) {
        singingStore.mutations.SET_SINGER(draft, {
          singer,
          withRelated,
          trackId,
        });
      },
      async action({ dispatch, commit }, { singer, withRelated, trackId }) {
        dispatch("SETUP_SINGER", { singer });
        commit("COMMAND_SET_SINGER", { singer, withRelated, trackId });

        dispatch("RENDER");
      },
    },
    COMMAND_SET_KEY_RANGE_ADJUSTMENT: {
      mutation(draft, { keyRangeAdjustment, trackId }) {
        singingStore.mutations.SET_KEY_RANGE_ADJUSTMENT(draft, {
          keyRangeAdjustment,
          trackId,
        });
      },
      async action({ dispatch, commit }, { keyRangeAdjustment, trackId }) {
        if (!isValidKeyRangeAdjustment(keyRangeAdjustment)) {
          throw new Error("The keyRangeAdjustment is invalid.");
        }
        commit("COMMAND_SET_KEY_RANGE_ADJUSTMENT", {
          keyRangeAdjustment,
          trackId,
        });

        dispatch("RENDER");
      },
    },
    COMMAND_SET_VOLUME_RANGE_ADJUSTMENT: {
      mutation(draft, { volumeRangeAdjustment, trackId }) {
        singingStore.mutations.SET_VOLUME_RANGE_ADJUSTMENT(draft, {
          volumeRangeAdjustment,
          trackId,
        });
      },
      async action({ dispatch, commit }, { volumeRangeAdjustment, trackId }) {
        if (!isValidVolumeRangeAdjustment(volumeRangeAdjustment)) {
          throw new Error("The volumeRangeAdjustment is invalid.");
        }
        commit("COMMAND_SET_VOLUME_RANGE_ADJUSTMENT", {
          volumeRangeAdjustment,
          trackId,
        });

        dispatch("RENDER");
      },
    },
    COMMAND_SET_TEMPO: {
      mutation(draft, { tempo }) {
        singingStore.mutations.SET_TEMPO(draft, { tempo });
      },
      // テンポを設定する。既に同じ位置にテンポが存在する場合は置き換える。
      action(
        { state, getters, commit, dispatch },
        { tempo }: { tempo: Tempo },
      ) {
        if (!transport) {
          throw new Error("transport is undefined.");
        }
        if (!isValidTempo(tempo)) {
          throw new Error("The tempo is invalid.");
        }
        if (state.nowPlaying) {
          playheadPosition.value = getters.SECOND_TO_TICK(transport.time);
        }
        tempo.bpm = round(tempo.bpm, 2);
        commit("COMMAND_SET_TEMPO", { tempo });
        transport.time = getters.TICK_TO_SECOND(playheadPosition.value);

        dispatch("RENDER");
      },
    },
    COMMAND_REMOVE_TEMPO: {
      mutation(draft, { position }) {
        singingStore.mutations.REMOVE_TEMPO(draft, { position });
      },
      // テンポを削除する。先頭のテンポの場合はデフォルトのテンポに置き換える。
      action(
        { state, getters, commit, dispatch },
        { position }: { position: number },
      ) {
        const exists = state.tempos.some((value) => {
          return value.position === position;
        });
        if (!exists) {
          throw new Error("The tempo does not exist.");
        }
        if (!transport) {
          throw new Error("transport is undefined.");
        }
        if (state.nowPlaying) {
          playheadPosition.value = getters.SECOND_TO_TICK(transport.time);
        }
        commit("COMMAND_REMOVE_TEMPO", { position });
        transport.time = getters.TICK_TO_SECOND(playheadPosition.value);

        dispatch("RENDER");
      },
    },
    COMMAND_SET_TIME_SIGNATURE: {
      mutation(draft, { timeSignature }) {
        singingStore.mutations.SET_TIME_SIGNATURE(draft, { timeSignature });
      },
      // 拍子を設定する。既に同じ位置に拍子が存在する場合は置き換える。
      action({ commit }, { timeSignature }: { timeSignature: TimeSignature }) {
        if (!isValidTimeSignature(timeSignature)) {
          throw new Error("The time signature is invalid.");
        }
        commit("COMMAND_SET_TIME_SIGNATURE", { timeSignature });
      },
    },
    COMMAND_REMOVE_TIME_SIGNATURE: {
      mutation(draft, { measureNumber }) {
        singingStore.mutations.REMOVE_TIME_SIGNATURE(draft, { measureNumber });
      },
      // 拍子を削除する。先頭の拍子の場合はデフォルトの拍子に置き換える。
      action({ state, commit }, { measureNumber }: { measureNumber: number }) {
        const exists = state.timeSignatures.some((value) => {
          return value.measureNumber === measureNumber;
        });
        if (!exists) {
          throw new Error("The time signature does not exist.");
        }
        commit("COMMAND_REMOVE_TIME_SIGNATURE", { measureNumber });
      },
    },
    COMMAND_ADD_NOTES: {
      mutation(draft, { notes, trackId }) {
        singingStore.mutations.ADD_NOTES(draft, { notes, trackId });
      },
      action({ getters, commit, dispatch }, { notes, trackId }) {
        const existingNoteIds = getters.ALL_NOTE_IDS;
        const isValidNotes = notes.every((value) => {
          return !existingNoteIds.has(value.id) && isValidNote(value);
        });
        if (!isValidNotes) {
          throw new Error("The notes are invalid.");
        }
        commit("COMMAND_ADD_NOTES", { notes, trackId });

        dispatch("RENDER");
      },
    },
    COMMAND_UPDATE_NOTES: {
      mutation(draft, { notes, trackId }) {
        singingStore.mutations.UPDATE_NOTES(draft, { notes, trackId });
      },
      action({ getters, commit, dispatch }, { notes, trackId }) {
        const existingNoteIds = getters.ALL_NOTE_IDS;
        const isValidNotes = notes.every((value) => {
          return existingNoteIds.has(value.id) && isValidNote(value);
        });
        if (!isValidNotes) {
          throw new Error("The notes are invalid.");
        }
        commit("COMMAND_UPDATE_NOTES", { notes, trackId });

        dispatch("RENDER");
      },
    },
    COMMAND_REMOVE_NOTES: {
      mutation(draft, { noteIds, trackId }) {
        singingStore.mutations.REMOVE_NOTES(draft, { noteIds, trackId });
      },
      action({ getters, commit, dispatch }, { noteIds, trackId }) {
        const existingNoteIds = getters.ALL_NOTE_IDS;
        const isValidNoteIds = noteIds.every((value) => {
          return existingNoteIds.has(value);
        });
        if (!isValidNoteIds) {
          throw new Error("The note ids are invalid.");
        }
        commit("COMMAND_REMOVE_NOTES", { noteIds, trackId });

        dispatch("RENDER");
      },
    },
    COMMAND_REMOVE_SELECTED_NOTES: {
      action({ commit, getters, dispatch }) {
        commit("COMMAND_REMOVE_NOTES", {
          noteIds: [...getters.SELECTED_NOTE_IDS],
          trackId: getters.SELECTED_TRACK_ID,
        });

        dispatch("RENDER");
      },
    },
    COMMAND_SET_PITCH_EDIT_DATA: {
      mutation(draft, { pitchArray, startFrame, trackId }) {
        singingStore.mutations.SET_PITCH_EDIT_DATA(draft, {
          pitchArray,
          startFrame,
          trackId,
        });
      },
      action({ commit, dispatch }, { pitchArray, startFrame, trackId }) {
        if (startFrame < 0) {
          throw new Error("startFrame must be greater than or equal to 0.");
        }
        if (!isValidPitchEditData(pitchArray)) {
          throw new Error("The pitch edit data is invalid.");
        }
        commit("COMMAND_SET_PITCH_EDIT_DATA", {
          pitchArray,
          startFrame,
          trackId,
        });

        dispatch("RENDER");
      },
    },
    COMMAND_ERASE_PITCH_EDIT_DATA: {
      mutation(draft, { startFrame, frameLength, trackId }) {
        singingStore.mutations.ERASE_PITCH_EDIT_DATA(draft, {
          startFrame,
          frameLength,
          trackId,
        });
      },
      action({ commit, dispatch }, { startFrame, frameLength, trackId }) {
        if (startFrame < 0) {
          throw new Error("startFrame must be greater than or equal to 0.");
        }
        if (frameLength < 1) {
          throw new Error("frameLength must be at least 1.");
        }
        commit("COMMAND_ERASE_PITCH_EDIT_DATA", {
          startFrame,
          frameLength,
          trackId,
        });

        dispatch("RENDER");
      },
    },

    COMMAND_INSERT_EMPTY_TRACK: {
      mutation(draft, { trackId, track, prevTrackId }) {
        singingStore.mutations.INSERT_TRACK(draft, {
          trackId,
          track,
          prevTrackId,
        });
      },
      /**
       * 空のトラックをprevTrackIdの後ろに挿入する。
       * prevTrackIdのトラックの情報を一部引き継ぐ。
       */
      async action({ state, dispatch, commit }, { prevTrackId }) {
        const { trackId, track } = await dispatch("CREATE_TRACK");
        const sourceTrack = getOrThrow(state.tracks, prevTrackId);
        track.singer = sourceTrack.singer;
        track.keyRangeAdjustment = sourceTrack.keyRangeAdjustment;
        track.volumeRangeAdjustment = sourceTrack.volumeRangeAdjustment;
        commit("COMMAND_INSERT_EMPTY_TRACK", {
          trackId,
          track: cloneWithUnwrapProxy(track),
          prevTrackId,
        });

        dispatch("SYNC_TRACKS_AND_TRACK_CHANNEL_STRIPS");
        dispatch("RENDER");
      },
    },

    COMMAND_DELETE_TRACK: {
      mutation(draft, { trackId }) {
        singingStore.mutations.DELETE_TRACK(draft, { trackId });
      },
      action({ commit, dispatch }, { trackId }) {
        commit("COMMAND_DELETE_TRACK", { trackId });

        dispatch("SYNC_TRACKS_AND_TRACK_CHANNEL_STRIPS");
        dispatch("RENDER");
      },
    },

    COMMAND_SET_TRACK_NAME: {
      mutation(draft, { trackId, name }) {
        singingStore.mutations.SET_TRACK_NAME(draft, { trackId, name });
      },
      action({ commit }, { trackId, name }) {
        commit("COMMAND_SET_TRACK_NAME", { trackId, name });
      },
    },

    COMMAND_SET_TRACK_MUTE: {
      mutation(draft, { trackId, mute }) {
        singingStore.mutations.SET_TRACK_MUTE(draft, { trackId, mute });
      },
      action({ commit, dispatch }, { trackId, mute }) {
        commit("COMMAND_SET_TRACK_MUTE", { trackId, mute });

        dispatch("SYNC_TRACKS_AND_TRACK_CHANNEL_STRIPS");
      },
    },

    COMMAND_SET_TRACK_SOLO: {
      mutation(draft, { trackId, solo }) {
        singingStore.mutations.SET_TRACK_SOLO(draft, { trackId, solo });
      },
      action({ commit, dispatch }, { trackId, solo }) {
        commit("COMMAND_SET_TRACK_SOLO", { trackId, solo });

        dispatch("SYNC_TRACKS_AND_TRACK_CHANNEL_STRIPS");
      },
    },

    COMMAND_SET_TRACK_GAIN: {
      mutation(draft, { trackId, gain }) {
        singingStore.mutations.SET_TRACK_GAIN(draft, { trackId, gain });
      },
      action({ commit, dispatch }, { trackId, gain }) {
        commit("COMMAND_SET_TRACK_GAIN", { trackId, gain });

        dispatch("SYNC_TRACKS_AND_TRACK_CHANNEL_STRIPS");
      },
    },

    COMMAND_SET_TRACK_PAN: {
      mutation(draft, { trackId, pan }) {
        singingStore.mutations.SET_TRACK_PAN(draft, { trackId, pan });
      },
      action({ commit, dispatch }, { trackId, pan }) {
        commit("COMMAND_SET_TRACK_PAN", { trackId, pan });

        dispatch("SYNC_TRACKS_AND_TRACK_CHANNEL_STRIPS");
      },
    },

    COMMAND_REORDER_TRACKS: {
      mutation(draft, { trackOrder }) {
        singingStore.mutations.REORDER_TRACKS(draft, { trackOrder });
      },
      action({ commit }, { trackOrder }) {
        commit("COMMAND_REORDER_TRACKS", { trackOrder });
      },
    },

    COMMAND_UNSOLO_ALL_TRACKS: {
      mutation(draft) {
        singingStore.mutations.UNSOLO_ALL_TRACKS(draft, undefined);
      },
      action({ commit, dispatch }) {
        commit("COMMAND_UNSOLO_ALL_TRACKS");

<<<<<<< HEAD
        dispatch("SYNC_TRACKS_AND_TRACK_CHANNEL_STRIPS");
=======
        dispatch("RENDER");
>>>>>>> e9bc345c
      },
    },

    COMMAND_IMPORT_TRACKS: {
      mutation(draft, { tpqn, tempos, timeSignatures, tracks }) {
        singingStore.mutations.SET_TPQN(draft, { tpqn });
        singingStore.mutations.SET_TEMPOS(draft, { tempos });
        singingStore.mutations.SET_TIME_SIGNATURES(draft, { timeSignatures });
        for (const { track, trackId, overwrite, prevTrackId } of tracks) {
          if (overwrite) {
            singingStore.mutations.SET_TRACK(draft, { track, trackId });
          } else {
            singingStore.mutations.INSERT_TRACK(draft, {
              track,
              trackId,
              prevTrackId,
            });
          }
        }
      },
      /**
       * 複数のトラックを選択中のトラックの後ろに挿入し、テンポ情報などをインポートする。
       * 空のプロジェクトならトラックを上書きする。
       */
      async action(
        { state, commit, getters, dispatch },
        { tpqn, tempos, timeSignatures, tracks },
      ) {
        const payload: ({ track: Track; trackId: TrackId } & (
          | { overwrite: true; prevTrackId?: undefined }
          | { overwrite?: false; prevTrackId: TrackId }
        ))[] = [];
        if (state.experimentalSetting.enableMultiTrack) {
          let prevTrackId = getters.SELECTED_TRACK_ID;
          for (const [i, track] of tracks.entries()) {
            if (!isValidTrack(track)) {
              throw new Error("The track is invalid.");
            }
            // 空のプロジェクトならトラックを上書きする
            if (i === 0 && isTracksEmpty([...state.tracks.values()])) {
              payload.push({
                track,
                trackId: prevTrackId,
                overwrite: true,
              });
            } else {
              const { trackId } = await dispatch("CREATE_TRACK");
              payload.push({ track, trackId, prevTrackId });
              prevTrackId = trackId;
            }
          }
        } else {
          // マルチトラックが無効な場合は最初のトラックのみをインポートする
          payload.push({
            track: tracks[0],
            trackId: getters.SELECTED_TRACK_ID,
            overwrite: true,
          });
        }

        commit("COMMAND_IMPORT_TRACKS", {
          tpqn,
          tempos,
          timeSignatures,
          tracks: payload,
        });

        dispatch("SYNC_TRACKS_AND_TRACK_CHANNEL_STRIPS");
        dispatch("RENDER");
      },
    },

    COMMAND_IMPORT_UTAFORMATIX_PROJECT: {
      action: createUILockAction(
        async ({ state, getters, dispatch }, { project, trackIndexes }) => {
          const { tempos, timeSignatures, tracks, tpqn } =
            ufProjectToVoicevox(project);

          if (tempos.length > 1) {
            logger.warn("Multiple tempos are not supported.");
          }
          if (timeSignatures.length > 1) {
            logger.warn("Multiple time signatures are not supported.");
          }

          tempos.splice(1, tempos.length - 1); // TODO: 複数テンポに対応したら削除
          timeSignatures.splice(1, timeSignatures.length - 1); // TODO: 複数拍子に対応したら削除

          if (tpqn !== state.tpqn) {
            throw new Error("TPQN does not match. Must be converted.");
          }

          const selectedTrack = getOrThrow(
            state.tracks,
            getters.SELECTED_TRACK_ID,
          );

          const filteredTracks = trackIndexes.map((trackIndex) => {
            const track = tracks[trackIndex];
            if (!track) {
              throw new Error("Track not found.");
            }
            return {
              ...toRaw(selectedTrack),
              notes: track.notes.map((note) => ({
                ...note,
                id: NoteId(uuid4()),
              })),
            };
          });

          await dispatch("COMMAND_IMPORT_TRACKS", {
            tpqn,
            tempos,
            timeSignatures,
            tracks: filteredTracks,
          });

          dispatch("SYNC_TRACKS_AND_TRACK_CHANNEL_STRIPS");
          dispatch("RENDER");
        },
      ),
    },

    COMMAND_IMPORT_VOICEVOX_PROJECT: {
      action: createUILockAction(
        async ({ state, dispatch }, { project, trackIndexes }) => {
          const { tempos, timeSignatures, tracks, tpqn, trackOrder } =
            project.song;

          tempos.splice(1, tempos.length - 1); // TODO: 複数テンポに対応したら削除
          timeSignatures.splice(1, timeSignatures.length - 1); // TODO: 複数拍子に対応したら削除

          if (tpqn !== state.tpqn) {
            throw new Error("TPQN does not match. Must be converted.");
          }

          const filteredTracks = trackIndexes.map((trackIndex) => {
            const track = tracks[trackOrder[trackIndex]];
            if (!track) {
              throw new Error("Track not found.");
            }
            return {
              ...toRaw(track),
              notes: track.notes.map((note) => ({
                ...note,
                id: NoteId(uuid4()),
              })),
            };
          });

          await dispatch("COMMAND_IMPORT_TRACKS", {
            tpqn,
            tempos,
            timeSignatures,
            tracks: filteredTracks,
          });

          dispatch("SYNC_TRACKS_AND_TRACK_CHANNEL_STRIPS");
          dispatch("RENDER");
        },
      ),
    },
  }),
  "song",
);<|MERGE_RESOLUTION|>--- conflicted
+++ resolved
@@ -2468,11 +2468,8 @@
     action({ commit, dispatch }) {
       commit("UNSOLO_ALL_TRACKS");
 
-<<<<<<< HEAD
       dispatch("SYNC_TRACKS_AND_TRACK_CHANNEL_STRIPS");
-=======
       dispatch("RENDER");
->>>>>>> e9bc345c
     },
   },
 
@@ -2851,11 +2848,8 @@
       action({ commit, dispatch }) {
         commit("COMMAND_UNSOLO_ALL_TRACKS");
 
-<<<<<<< HEAD
         dispatch("SYNC_TRACKS_AND_TRACK_CHANNEL_STRIPS");
-=======
         dispatch("RENDER");
->>>>>>> e9bc345c
       },
     },
 
