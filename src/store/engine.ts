import { EngineState, EngineStoreState, EngineStoreTypes } from "./type";
import { createUILockAction } from "./ui";
import { createPartialStore } from "./vuex";
import type { EngineManifest } from "@/openapi";
import type { EngineInfo } from "@/type/preload";

export const engineStoreState: EngineStoreState = {
  engineStates: {},
};

export const engineStore = createPartialStore<EngineStoreTypes>({
  GET_ENGINE_INFOS: {
    async action({ state, commit }) {
      const engineInfos = await window.electron.engineInfos();

      // セーフモード時はengineIdsをメインエンジンのIDだけにする。
      let engineIds: string[];
      if (state.isSafeMode) {
        engineIds = engineInfos
          .filter((engineInfo) => engineInfo.type === "main")
          .map((info) => info.uuid);
      } else {
        engineIds = engineInfos.map((engineInfo) => engineInfo.uuid);
      }

      commit("SET_ENGINE_INFOS", {
        engineIds,
        engineInfos,
      });
    },
  },

  SET_ENGINE_INFOS: {
    mutation(
      state,
      {
        engineIds,
        engineInfos,
      }: { engineIds: string[]; engineInfos: EngineInfo[] }
    ) {
      state.engineIds = engineIds;
      state.engineInfos = Object.fromEntries(
        engineInfos.map((engineInfo) => [engineInfo.uuid, engineInfo])
      );
      state.engineStates = Object.fromEntries(
        engineInfos.map((engineInfo) => [engineInfo.uuid, "STARTING"])
      );
    },
  },

  SET_ENGINE_MANIFESTS: {
    mutation(
      state,
      { engineManifests }: { engineManifests: Record<string, EngineManifest> }
    ) {
      state.engineManifests = engineManifests;
    },
  },

  FETCH_AND_SET_ENGINE_MANIFESTS: {
    async action({ state, commit }) {
      commit("SET_ENGINE_MANIFESTS", {
        engineManifests: Object.fromEntries(
          await Promise.all(
            state.engineIds.map(
              async (engineId) =>
                await this.dispatch("INSTANTIATE_ENGINE_CONNECTOR", {
                  engineId,
                }).then(async (instance) => [
                  engineId,
                  await instance.invoke("engineManifestEngineManifestGet")({}),
                ])
            )
          )
        ),
      });
    },
  },

  IS_ALL_ENGINE_READY: {
    getter: (state, getters) => {
      // 1つもエンジンが登録されていない場合、準備完了していないことにする
      // レンダラープロセスがメインプロセスからエンジンリストを取得完了する前にレンダリングが行われるため、
      // IS_ALL_ENGINE_READYがエンジンリスト未初期化の状態で呼び出される可能性がある
      // この場合の意図しない挙動を抑制するためfalseを返す
      if (state.engineIds.length === 0) {
        return false;
      }

      for (const engineId of state.engineIds) {
        const isReady = getters.IS_ENGINE_READY(engineId);
        if (!isReady) return false;
      }
      return true; // state.engineStatesが空のときはtrue
    },
  },

  IS_ENGINE_READY: {
    getter: (state) => (engineId) => {
      const engineState: EngineState | undefined = state.engineStates[engineId];
      if (engineState === undefined)
        throw new Error(`No such engineState set: engineId == ${engineId}`);

      return engineState === "READY";
    },
  },

  START_WAITING_ENGINE: {
    action: createUILockAction(
      async ({ state, commit, dispatch }, { engineId }) => {
        let engineState: EngineState | undefined = state.engineStates[engineId];
        if (engineState === undefined)
          throw new Error(`No such engineState set: engineId == ${engineId}`);

        for (let i = 0; i < 100; i++) {
          engineState = state.engineStates[engineId]; // FIXME: explicit undefined
          if (engineState === undefined)
            throw new Error(`No such engineState set: engineId == ${engineId}`);

          if (engineState === "FAILED_STARTING") {
            break;
          }

          try {
            await dispatch("INSTANTIATE_ENGINE_CONNECTOR", {
              engineId,
            }).then((instance) => instance.invoke("versionVersionGet")({}));
          } catch {
            await new Promise((resolve) => setTimeout(resolve, 1000));

            window.electron.logInfo(`Waiting engine ${engineId}`);
            continue;
          }
          engineState = "READY";
          commit("SET_ENGINE_STATE", { engineId, engineState });
          break;
        }

        if (engineState !== "READY") {
          commit("SET_ENGINE_STATE", {
            engineId,
            engineState: "FAILED_STARTING",
          });
        }
      }
    ),
  },

  RESTART_ENGINE_ALL: {
    async action({ state, dispatch }) {
      // NOTE: 暫定実装、すべてのエンジンの再起動に成功した場合に、成功とみなす
      let allSuccess = true;
      const engineIds = state.engineIds;

      for (const engineId of engineIds) {
        const success = await dispatch("RESTART_ENGINE", {
          engineId,
        });
        allSuccess = allSuccess && success;
      }

      return allSuccess;
    },
  },

  RESTART_ENGINE: {
    async action({ dispatch, commit, state }, { engineId }) {
      commit("SET_ENGINE_STATE", { engineId, engineState: "STARTING" });
      const success = await window.electron
        .restartEngine(engineId)
        .then(async () => {
          await dispatch("START_WAITING_ENGINE", { engineId });
          return state.engineStates[engineId] === "READY";
        })
        .catch(async () => {
          await dispatch("DETECTED_ENGINE_ERROR", { engineId });
          return false;
        });
      return success;
    },
  },

  DETECTED_ENGINE_ERROR: {
    action({ state, commit }, { engineId }) {
      const engineState: EngineState | undefined = state.engineStates[engineId];
      if (engineState === undefined)
        throw new Error(`No such engineState set: engineId == ${engineId}`);

      switch (engineState) {
        case "STARTING":
          commit("SET_ENGINE_STATE", {
            engineId,
            engineState: "FAILED_STARTING",
          });
          break;
        case "READY":
          commit("SET_ENGINE_STATE", { engineId, engineState: "ERROR" });
          break;
        default:
          commit("SET_ENGINE_STATE", { engineId, engineState: "ERROR" });
      }
    },
  },

  OPEN_ENGINE_DIRECTORY: {
    action(_, { engineId }) {
      return window.electron.openEngineDirectory(engineId);
    },
  },

  OPEN_USER_ENGINE_DIRECTORY: {
    action() {
      return window.electron.openUserEngineDirectory();
    },
  },

  SET_ENGINE_STATE: {
    mutation(
      state,
      { engineId, engineState }: { engineId: string; engineState: EngineState }
    ) {
      state.engineStates[engineId] = engineState;
    },
  },

  IS_INITIALIZED_ENGINE_SPEAKER: {
    /**
     * 指定した話者（スタイルID）がエンジン側で初期化されているか
     */
    async action({ dispatch }, { engineId, styleId }) {
      // FIXME: なぜかbooleanではなくstringが返ってくる。
      // おそらくエンジン側のresponse_modelをBaseModel継承にしないといけない。
      const isInitialized: string = await dispatch(
        "INSTANTIATE_ENGINE_CONNECTOR",
        {
          engineId,
        }
      ).then(
        (instance) =>
          instance.invoke("isInitializedSpeakerIsInitializedSpeakerGet")({
            speaker: styleId,
          }) as unknown as string
      );
      if (isInitialized !== "true" && isInitialized !== "false")
        throw new Error(`Failed to get isInitialized.`);

      return isInitialized === "true";
    },
  },

  INITIALIZE_ENGINE_SPEAKER: {
    /**
     * 指定した話者（スタイルID）に対してエンジン側の初期化を行い、即座に音声合成ができるようにする。
     */
    async action({ dispatch }, { engineId, styleId }) {
      await dispatch("ASYNC_UI_LOCK", {
        callback: () =>
          dispatch("INSTANTIATE_ENGINE_CONNECTOR", {
            engineId,
          }).then((instance) =>
            instance.invoke("initializeSpeakerInitializeSpeakerPost")({
              speaker: styleId,
            })
          ),
      });
    },
  },
<<<<<<< HEAD
  VALIDATE_ENGINE_DIR: {
    action: async (_, { engineDir }) => {
      return window.electron.validateEngineDir(engineDir);
    },
  },
  ADD_ENGINE_DIR: {
    action: async (_, { engineDir }) => {
      const engineDirs = await window.electron.getSetting("engineDirs");
      await window.electron.setSetting("engineDirs", [
        ...engineDirs,
        engineDir,
      ]);
    },
  },
  REMOVE_ENGINE_DIR: {
    action: async (_, { engineDir }) => {
      const engineDirs = await window.electron.getSetting("engineDirs");
      await window.electron.setSetting(
        "engineDirs",
        engineDirs.filter((path) => path !== engineDir)
      );
    },
  },
  LOAD_VVPP: {
    action: async (_, path) => {
      return window.electron.loadVvpp(path);
    },
  },
  DELETE_VVPP_ENGINE: {
    action: async (_, engineId) => {
      return window.electron.deleteVvppEngine(engineId);
=======

  SET_ENGINE_MANIFEST: {
    mutation(
      state,
      {
        engineId,
        engineManifest,
      }: { engineId: string; engineManifest: EngineManifest }
    ) {
      state.engineManifests = {
        ...state.engineManifests,
        [engineId]: engineManifest,
      };
    },
  },

  FETCH_AND_SET_ENGINE_MANIFEST: {
    async action({ commit }, { engineId }) {
      commit("SET_ENGINE_MANIFEST", {
        engineId,
        engineManifest: await this.dispatch("INSTANTIATE_ENGINE_CONNECTOR", {
          engineId,
        }).then((instance) =>
          instance.invoke("engineManifestEngineManifestGet")({})
        ),
      });
>>>>>>> 8febcb7b
    },
  },
});<|MERGE_RESOLUTION|>--- conflicted
+++ resolved
@@ -265,7 +265,6 @@
       });
     },
   },
-<<<<<<< HEAD
   VALIDATE_ENGINE_DIR: {
     action: async (_, { engineDir }) => {
       return window.electron.validateEngineDir(engineDir);
@@ -297,8 +296,8 @@
   DELETE_VVPP_ENGINE: {
     action: async (_, engineId) => {
       return window.electron.deleteVvppEngine(engineId);
-=======
-
+    },
+  },
   SET_ENGINE_MANIFEST: {
     mutation(
       state,
@@ -324,7 +323,6 @@
           instance.invoke("engineManifestEngineManifestGet")({})
         ),
       });
->>>>>>> 8febcb7b
     },
   },
 });