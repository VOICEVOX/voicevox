import { InjectionKey } from "vue";
import { createLogger } from "vuex";
import { createStore, Store, useStore as baseUseStore } from "./vuex";

import {
  AllActions,
  AllGetters,
  AllMutations,
  IndexActions,
  IndexGetters,
  IndexMutations,
  IndexStoreState,
  State,
  VoiceVoxStoreOptions,
} from "./type";
import { commandStoreState, commandStore } from "./command";
import {
  audioStoreState,
  audioStore,
  audioCommandStore,
  audioCommandStoreState,
} from "./audio";
import { projectStoreState, projectStore } from "./project";
import { uiStoreState, uiStore } from "./ui";
import { settingStoreState, settingStore } from "./setting";
import { presetStoreState, presetStore } from "./preset";
import { dictionaryStoreState, dictionaryStore } from "./dictionary";
import { proxyStore, proxyStoreState } from "./proxy";
import { DefaultStyleId } from "@/type/preload";

const isDevelopment = process.env.NODE_ENV == "development";

export const storeKey: InjectionKey<
  Store<State, AllGetters, AllActions, AllMutations>
> = Symbol();

export const indexStoreState: IndexStoreState = {
  defaultStyleIds: [],
  userCharacterOrder: [],
};

export const indexStore: VoiceVoxStoreOptions<
  IndexGetters,
  IndexActions,
  IndexMutations
> = {
  getters: {},
  mutations: {
    SET_DEFAULT_STYLE_IDS(state, { defaultStyleIds }) {
      state.defaultStyleIds = defaultStyleIds;

      // 初期状態（空のAudioCellが１つだけ）だった場合は、スタイルを変更する
      // FIXME: デフォルトスタイル選択前にAudioCellを生成しないようにする
      if (state.audioKeys.length === 1) {
        const audioItem = state.audioItems[state.audioKeys[0]];
        if (audioItem.text === "") {
          const characterInfo = state.characterInfos?.find(
            (info) =>
              info.metas.styles.find(
                (style) => style.styleId == audioItem.styleId
              ) != undefined
          );
          if (characterInfo == undefined)
            throw new Error("characterInfo == undefined");

          const speakerUuid = characterInfo.metas.speakerUuid;
          const defaultStyleId = defaultStyleIds.find(
            (styleId) => speakerUuid == styleId.speakerUuid
          )?.defaultStyleId;

          audioItem.styleId = defaultStyleId;
        }
      }
    },
    SET_USER_CHARACTER_ORDER(state, { userCharacterOrder }) {
      state.userCharacterOrder = userCharacterOrder;
    },
  },
  actions: {
    async GET_HOW_TO_USE_TEXT() {
      return await window.electron.getHowToUseText();
    },
    async GET_POLICY_TEXT() {
      return await window.electron.getPolicyText();
    },
    async GET_OSS_LICENSES() {
      return await window.electron.getOssLicenses();
    },
    async GET_UPDATE_INFOS() {
      return await window.electron.getUpdateInfos();
    },
    async GET_OSS_COMMUNITY_INFOS() {
      return await window.electron.getOssCommunityInfos();
    },
    async GET_PRIVACY_POLICY_TEXT() {
      return await window.electron.getPrivacyPolicyText();
    },
    async GET_CONTACT_TEXT() {
      return await window.electron.getContactText();
    },
    async GET_Q_AND_A_TEXT() {
      return await window.electron.getQAndAText();
    },
    async SHOW_WARNING_DIALOG(
      _,
      { title, message }: { title: string; message: string }
    ) {
      return await window.electron.showWarningDialog({ title, message });
    },
    LOG_ERROR(_, ...params: unknown[]) {
      window.electron.logError(...params);
    },
    LOG_INFO(_, ...params: unknown[]) {
      window.electron.logInfo(...params);
    },
    async LOAD_USER_CHARACTER_ORDER({ commit }) {
      const userCharacterOrder = await window.electron.getUserCharacterOrder();
      commit("SET_USER_CHARACTER_ORDER", { userCharacterOrder });
    },
    async SET_USER_CHARACTER_ORDER({ commit }, userCharacterOrder) {
      commit("SET_USER_CHARACTER_ORDER", { userCharacterOrder });
      await window.electron.setUserCharacterOrder(userCharacterOrder);
    },
    GET_NEW_CHARACTERS({ state }) {
      if (!state.characterInfos) throw new Error("characterInfos is undefined");

      // キャラクター表示順序に含まれていなければ新規キャラとみなす
      const allSpeakerUuid = state.characterInfos.map(
        (characterInfo) => characterInfo.metas.speakerUuid
      );
      const newSpeakerUuid = allSpeakerUuid.filter(
        (speakerUuid) => !state.userCharacterOrder.includes(speakerUuid)
      );
      return newSpeakerUuid;
    },
    async IS_UNSET_DEFAULT_STYLE_ID(_, { speakerUuid }) {
      return await window.electron.isUnsetDefaultStyleId(speakerUuid);
    },
    async LOAD_DEFAULT_STYLE_IDS({ commit, state }) {
      let defaultStyleIds = await window.electron.getDefaultStyleIds();

      if (!state.characterInfos) throw new Error("characterInfos is undefined");

      // デフォルトスタイルが設定されていない場合は0をセットする
      // FIXME: 保存しているものとstateのものが異なってしまうので良くない。デフォルトスタイルが未設定の場合はAudioCellsを表示しないようにすべき
      const unsetCharacterInfos = state.characterInfos.filter(
        (characterInfo) =>
          !defaultStyleIds.some(
            (styleId) => styleId.speakerUuid == characterInfo.metas.speakerUuid
          )
      );
      defaultStyleIds = [
        ...defaultStyleIds,
        ...unsetCharacterInfos.map<DefaultStyleId>((info) => ({
          speakerUuid: info.metas.speakerUuid,
          defaultStyleId: info.metas.styles[0].styleId,
        })),
      ];

      commit("SET_DEFAULT_STYLE_IDS", { defaultStyleIds });
    },
    async SET_DEFAULT_STYLE_IDS({ commit }, defaultStyleIds) {
      commit("SET_DEFAULT_STYLE_IDS", { defaultStyleIds });
      await window.electron.setDefaultStyleIds(defaultStyleIds);
    },
    async INIT_VUEX({ dispatch }) {
      const promises = [];

      promises.push(dispatch("GET_USE_GPU"));
      promises.push(dispatch("GET_PRESET_CONFIG"));
      promises.push(dispatch("GET_INHERIT_AUDIOINFO"));
      promises.push(dispatch("GET_ACTIVE_POINT_SCROLL_MODE"));
      promises.push(dispatch("GET_SAVING_SETTING"));
      promises.push(dispatch("GET_HOTKEY_SETTINGS"));
      promises.push(dispatch("GET_TOOLBAR_SETTING"));
      promises.push(dispatch("GET_THEME_SETTING"));
      promises.push(dispatch("GET_ACCEPT_RETRIEVE_TELEMETRY"));
      promises.push(dispatch("GET_ACCEPT_TERMS"));
      promises.push(dispatch("GET_EXPERIMENTAL_SETTING"));
<<<<<<< HEAD
      promises.push(dispatch("INIT_SPLIT_TEXT_WHEN_PASTE"));
=======
      promises.push(dispatch("GET_SPLITTER_POSITION"));
>>>>>>> 5a37c37d

      await Promise.all(promises).then(() => {
        dispatch("ON_VUEX_READY");
      });
    },
  },
};

export const store = createStore<State, AllGetters, AllActions, AllMutations>({
  state: {
    ...uiStoreState,
    ...audioStoreState,
    ...commandStoreState,
    ...projectStoreState,
    ...settingStoreState,
    ...audioCommandStoreState,
    ...indexStoreState,
    ...presetStoreState,
    ...dictionaryStoreState,
    ...proxyStoreState,
  },

  getters: {
    ...uiStore.getters,
    ...audioStore.getters,
    ...commandStore.getters,
    ...projectStore.getters,
    ...settingStore.getters,
    ...presetStore.getters,
    ...dictionaryStore.getters,
    ...audioCommandStore.getters,
    ...indexStore.getters,
    ...proxyStore.getters,
  },

  mutations: {
    ...uiStore.mutations,
    ...audioStore.mutations,
    ...commandStore.mutations,
    ...projectStore.mutations,
    ...settingStore.mutations,
    ...audioCommandStore.mutations,
    ...presetStore.mutations,
    ...dictionaryStore.mutations,
    ...indexStore.mutations,
    ...proxyStore.mutations,
  },

  actions: {
    ...uiStore.actions,
    ...audioStore.actions,
    ...commandStore.actions,
    ...projectStore.actions,
    ...settingStore.actions,
    ...audioCommandStore.actions,
    ...presetStore.actions,
    ...dictionaryStore.actions,
    ...indexStore.actions,
    ...proxyStore.actions,
  },
  plugins: isDevelopment ? [createLogger()] : undefined,
  strict: process.env.NODE_ENV !== "production",
});

export const useStore = (): Store<
  State,
  AllGetters,
  AllActions,
  AllMutations
> => {
  return baseUseStore(storeKey);
};<|MERGE_RESOLUTION|>--- conflicted
+++ resolved
@@ -177,11 +177,8 @@
       promises.push(dispatch("GET_ACCEPT_RETRIEVE_TELEMETRY"));
       promises.push(dispatch("GET_ACCEPT_TERMS"));
       promises.push(dispatch("GET_EXPERIMENTAL_SETTING"));
-<<<<<<< HEAD
       promises.push(dispatch("INIT_SPLIT_TEXT_WHEN_PASTE"));
-=======
       promises.push(dispatch("GET_SPLITTER_POSITION"));
->>>>>>> 5a37c37d
 
       await Promise.all(promises).then(() => {
         dispatch("ON_VUEX_READY");
