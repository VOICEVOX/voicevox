import { InjectionKey } from "vue";
import { createStore, Store, useStore as baseUseStore } from "vuex";
import Ajv from "ajv";

import { State, AudioItem } from "./type";
import { commandStore } from "./command";
import {
  audioStore,
  REMOVE_ALL_AUDIO_ITEM,
  REGISTER_AUDIO_ITEM,
} from "./audio";
import { uiStore, createUILockAction } from "./ui";

export const GET_OSS_LICENSES = "GET_OSS_LICENSES";
<<<<<<< HEAD
export const LOAD_PROJECT_FILE = "LOAD_PROJECT_FILE";
export const SAVE_PROJECT_FILE = "SAVE_PROJECT_FILE";
=======
export const GET_UPDATE_INFOS = "GET_UPDATE_INFOS";
>>>>>>> 44c3fa10

export const storeKey: InjectionKey<Store<State>> = Symbol();

export const store = createStore<State>({
  state: {
    isEngineReady: false,
    audioItems: {},
    audioKeys: [],
    audioStates: {},
    uiLockCount: 0,
    audioDetailPaneOffset: undefined,
    audioInfoPaneOffset: undefined,
    nowPlayingContinuously: false,
    undoCommands: [],
    redoCommands: [],
  },

  getters: {
    ...uiStore.getters,
    ...audioStore.getters,
    ...commandStore.getters,
  },

  mutations: {
    ...uiStore.mutations,
    ...audioStore.mutations,
    ...commandStore.mutations,
  },

  actions: {
    ...uiStore.actions,
    ...audioStore.actions,
    ...commandStore.actions,

    [GET_OSS_LICENSES]: async () => {
      return await window.electron.getOssLicenses();
    },
<<<<<<< HEAD
    [LOAD_PROJECT_FILE]: createUILockAction(async (context) => {
      // Select and load a project File.
      const ret = await window.electron.showProjectLoadDialog({
        title: "プロジェクトファイルの選択",
      });
      if (ret == undefined || ret?.length == 0) {
        return;
      }
      const filePath = ret[0];

      try {
        const buf = await window.electron.readFile({ filePath });
        const text = new TextDecoder("utf-8").decode(buf).trim();
        const obj = JSON.parse(text);
        if (!(await projectValidationCheck(obj, true))) {
          return;
        }
        const projectData = obj as ProjectData;
        if (
          !(await window.electron.showConfirmDialog({
            title: "警告",
            message:
              "プロジェクトをロードすると現在のプロジェクトは破棄されます。\n" +
              "よろしいですか？",
          }))
        ) {
          return;
        }
        await context.dispatch(REMOVE_ALL_AUDIO_ITEM);

        const { audioItems, audioKeys } = projectData;

        let prevAudioKey = undefined;
        for (const audioKey of audioKeys) {
          const audioItem = audioItems[audioKey];
          prevAudioKey = await context.dispatch(REGISTER_AUDIO_ITEM, {
            prevAudioKey,
            audioItem,
          });
        }
      } catch (err) {
        console.error(err);
        console.error(`VOICEVOX Project file "${filePath}" is a invalid file.`);
      }
    }),
    [SAVE_PROJECT_FILE]: createUILockAction(async (context) => {
      // Write the current status to a project file.
      const ret = await window.electron.showProjectSaveDialog({
        title: "プロジェクトファイルの選択",
      });
      if (ret == undefined) {
        return;
      }
      const filePath = ret;

      const appInfos = await window.electron.getAppInfos();
      const { audioItems, audioKeys } = context.state;
      const projectData = {
        appVersion: appInfos.version,
        audioKeys,
        audioItems,
      };
      const buf = new TextEncoder().encode(JSON.stringify(projectData)).buffer;
      window.electron.writeFile({ filePath, buffer: buf });
      return;
    }),
=======
    [GET_UPDATE_INFOS]: async () => {
      return await window.electron.getUpdateInfos();
    },
>>>>>>> 44c3fa10
  },
});

export const useStore = () => {
  return baseUseStore(storeKey);
};

type ProjectData = {
  appVersion: string;
  audioKeys: string[];
  audioItems: Record<string, AudioItem>;
};

// https://githubmemory.com/repo/ajv-validator/ajv/issues/1652
const projectSchema = {
  title: "VOICEVOX Project",
  type: "object",
  properties: {
    appVersion: { type: "string" },
    audioKeys: {
      // discription: "Attribute keys of audioItems.",
      type: "array",
      items: { type: "string" },
    },
    audioItems: {
      // discription: "VOICEVOX states per cell",
      type: "object",
      additionalProperties: {
        $ref: "#/$defs/AudioItem",
      },
    },
  },
  required: ["appVersion", "audioKeys", "audioItems"],
  $defs: {
    Mora: {
      type: "object",
      properties: {
        text: { type: "string" },
        consonant: { type: "string" },
        vowel: { type: "string" },
        pitch: { type: "number" },
      },
      required: ["text", "vowel", "pitch"],
    },
    AccentPhrase: {
      type: "object",
      properties: {
        moras: {
          type: "array",
          nullable: true,
          items: { $ref: "#/$defs/Mora" },
        },
        accent: { type: "number" },
        pauseMora: { $ref: "#/$defs/Mora" },
      },
      required: ["moras", "accent"],
    },
    AudioQuery: {
      type: "object",
      properties: {
        accentPhrases: {
          type: "array",
          nullable: true,
          items: { $ref: "#/$defs/AccentPhrase" },
        },
        speedScale: { type: "number" },
        pitchScale: { type: "number" },
        intonationScale: { type: "number" },
      },
      required: [
        "accentPhrases",
        "speedScale",
        "pitchScale",
        "intonationScale",
      ],
    },
    AudioItem: {
      type: "object",
      properties: {
        text: { type: "string" },
        charactorIndex: { type: "number" },
        query: { $ref: "#/$defs/AudioQuery" },
      },
      required: ["text"],
    },
  },
};

// projectValidationCheck(text: string) -> void;
// Check for validation using the given text as project data.
const projectValidationCheck = async (
  // eslint-disable-next-line @typescript-eslint/no-explicit-any
  obj: any,
  showError = false
): Promise<boolean> => {
  const ajv = new Ajv();
  const validate = ajv.compile<ProjectData>(projectSchema);
  if (!validate(obj)) {
    if (showError) console.error(validate.errors);
    return false;
  }
  const projectData = obj;
  const appVersionText = projectData.appVersion;
  const appVersion = appVersionText.split(".").map(Number);

  const appInfos = await window.electron.getAppInfos();
  const APP_VERSION = appInfos.version.split(".").map(Number);
  if (appVersion > APP_VERSION) {
    if (showError)
      console.error(
        `project propertie "appVersion" should be lower than ${appInfos.version}`
      );
    return false;
  }

  const { audioItems, audioKeys } = projectData;
  if (!audioKeys.every((audioKey) => audioKey in audioItems)) {
    if (showError)
      console.error(
        "All audioKeys contained in audioKeys should be attributes of audioItems."
      );
    return false;
  }
  return true;
};<|MERGE_RESOLUTION|>--- conflicted
+++ resolved
@@ -12,12 +12,9 @@
 import { uiStore, createUILockAction } from "./ui";
 
 export const GET_OSS_LICENSES = "GET_OSS_LICENSES";
-<<<<<<< HEAD
 export const LOAD_PROJECT_FILE = "LOAD_PROJECT_FILE";
 export const SAVE_PROJECT_FILE = "SAVE_PROJECT_FILE";
-=======
 export const GET_UPDATE_INFOS = "GET_UPDATE_INFOS";
->>>>>>> 44c3fa10
 
 export const storeKey: InjectionKey<Store<State>> = Symbol();
 
@@ -55,7 +52,6 @@
     [GET_OSS_LICENSES]: async () => {
       return await window.electron.getOssLicenses();
     },
-<<<<<<< HEAD
     [LOAD_PROJECT_FILE]: createUILockAction(async (context) => {
       // Select and load a project File.
       const ret = await window.electron.showProjectLoadDialog({
@@ -122,11 +118,9 @@
       window.electron.writeFile({ filePath, buffer: buf });
       return;
     }),
-=======
     [GET_UPDATE_INFOS]: async () => {
       return await window.electron.getUpdateInfos();
     },
->>>>>>> 44c3fa10
   },
 });
 
