import { InjectionKey } from "vue";
import { createLogger } from "vuex";
import { createStore, Store, useStore as baseUseStore } from "./vuex";

import {
  AllActions,
  AllGetters,
  AllMutations,
  IndexActions,
  IndexGetters,
  IndexMutations,
  IndexStoreState,
  State,
  VoiceVoxStoreOptions,
} from "./type";
import { commandStoreState, commandStore } from "./command";
import { audioStoreState, audioStore, audioCommandStore } from "./audio";
import { projectStoreState, projectStore } from "./project";
import { uiStoreState, uiStore } from "./ui";
import { dialogStoreState, dialogStore } from "./dialog";
import { settingStoreState, settingStore } from "./setting";
import { presetStoreState, presetStore } from "./preset";
import { proxyStore, proxyStoreState } from "./proxy";

const isDevelopment = process.env.NODE_ENV == "development";

export const storeKey: InjectionKey<
  Store<State, AllGetters, AllActions, AllMutations>
> = Symbol();

export const indexStoreState: IndexStoreState = {
  defaultStyleIds: [],
};

export const indexStore: VoiceVoxStoreOptions<
  IndexGetters,
  IndexActions,
  IndexMutations
> = {
  getters: {},
  mutations: {
    SET_DEFAULT_STYLE_IDS(state, { defaultStyleIds }) {
      state.defaultStyleIds = defaultStyleIds;

      // 初期状態（空のAudioCellが１つだけ）だった場合は、スタイルを変更する
      // FIXME: デフォルトスタイル選択前にAudioCellを生成しないようにする
      if (state.audioKeys.length === 1) {
        const audioItem = state.audioItems[state.audioKeys[0]];
        if (audioItem.text === "") {
          const characterInfo = state.characterInfos?.find(
            (info) =>
              info.metas.styles.find(
                (style) => style.styleId == audioItem.styleId
              ) != undefined
          );
          if (characterInfo == undefined)
            throw new Error("characterInfo == undefined");

          const speakerUuid = characterInfo.metas.speakerUuid;
          const defaultStyleId = defaultStyleIds.find(
            (styleId) => speakerUuid == styleId.speakerUuid
          )?.defaultStyleId;

          audioItem.styleId = defaultStyleId;
        }
      }
    },
  },
  actions: {
    async GET_HOW_TO_USE_TEXT() {
      return await window.electron.getHowToUseText();
    },
    async GET_POLICY_TEXT() {
      return await window.electron.getPolicyText();
    },
    async GET_OSS_LICENSES() {
      return await window.electron.getOssLicenses();
    },
    async GET_UPDATE_INFOS() {
      return await window.electron.getUpdateInfos();
    },
    async GET_OSS_COMMUNITY_INFOS() {
      return await window.electron.getOssCommunityInfos();
    },
<<<<<<< HEAD
=======
    async GET_PRIVACY_POLICY_TEXT() {
      return await window.electron.getPrivacyPolicyText();
    },
    async SHOW_WARNING_DIALOG(
      _,
      { title, message }: { title: string; message: string }
    ) {
      return await window.electron.showWarningDialog({ title, message });
    },
>>>>>>> 4b289efa
    LOG_ERROR(_, ...params: unknown[]) {
      window.electron.logError(...params);
    },
    LOG_INFO(_, ...params: unknown[]) {
      window.electron.logInfo(...params);
    },
    async IS_UNSET_DEFAULT_STYLE_ID(_, { speakerUuid }) {
      return await window.electron.isUnsetDefaultStyleId(speakerUuid);
    },
    async LOAD_DEFAULT_STYLE_IDS({ commit }) {
      const defaultStyleIds = await window.electron.getDefaultStyleIds();
      commit("SET_DEFAULT_STYLE_IDS", { defaultStyleIds });
    },
    async SET_DEFAULT_STYLE_IDS({ commit }, defaultStyleIds) {
      commit("SET_DEFAULT_STYLE_IDS", { defaultStyleIds });
      await window.electron.setDefaultStyleIds(defaultStyleIds);
    },
    async INIT_VUEX({ dispatch }) {
      const promises = [];

      promises.push(dispatch("GET_USE_GPU"));
      promises.push(dispatch("GET_PRESET_CONFIG"));
      promises.push(dispatch("GET_INHERIT_AUDIOINFO"));
      promises.push(dispatch("GET_SAVING_SETTING"));
      promises.push(dispatch("GET_HOTKEY_SETTINGS"));
      promises.push(dispatch("GET_THEME_SETTING"));
      promises.push(dispatch("GET_ACCEPT_RETRIEVE_TELEMETRY"));

      Promise.all(promises).then(() => {
        dispatch("ON_VUEX_READY");
      });
    },
  },
};

export const store = createStore<State, AllGetters, AllActions, AllMutations>({
  state: {
    ...uiStoreState,
    ...dialogStoreState,
    ...audioStoreState,
    ...commandStoreState,
    ...projectStoreState,
    ...settingStoreState,
    ...audioCommandStore,
    ...indexStoreState,
    ...presetStoreState,
    ...proxyStoreState,
  },

  getters: {
    ...uiStore.getters,
    ...dialogStore.getters,
    ...audioStore.getters,
    ...commandStore.getters,
    ...projectStore.getters,
    ...settingStore.getters,
    ...presetStore.getters,
    ...audioCommandStore.getters,
    ...indexStore.getters,
    ...proxyStore.getters,
  },

  mutations: {
    ...uiStore.mutations,
    ...dialogStore.mutations,
    ...audioStore.mutations,
    ...commandStore.mutations,
    ...projectStore.mutations,
    ...settingStore.mutations,
    ...audioCommandStore.mutations,
    ...presetStore.mutations,
    ...indexStore.mutations,
    ...proxyStore.mutations,
  },

  actions: {
    ...uiStore.actions,
    ...dialogStore.actions,
    ...audioStore.actions,
    ...commandStore.actions,
    ...projectStore.actions,
    ...settingStore.actions,
    ...audioCommandStore.actions,
    ...presetStore.actions,
    ...indexStore.actions,
    ...proxyStore.actions,
  },
  plugins: isDevelopment ? [createLogger()] : undefined,
  strict: process.env.NODE_ENV !== "production",
});

export const useStore = (): Store<
  State,
  AllGetters,
  AllActions,
  AllMutations
> => {
  return baseUseStore(storeKey);
};<|MERGE_RESOLUTION|>--- conflicted
+++ resolved
@@ -82,18 +82,9 @@
     async GET_OSS_COMMUNITY_INFOS() {
       return await window.electron.getOssCommunityInfos();
     },
-<<<<<<< HEAD
-=======
     async GET_PRIVACY_POLICY_TEXT() {
       return await window.electron.getPrivacyPolicyText();
     },
-    async SHOW_WARNING_DIALOG(
-      _,
-      { title, message }: { title: string; message: string }
-    ) {
-      return await window.electron.showWarningDialog({ title, message });
-    },
->>>>>>> 4b289efa
     LOG_ERROR(_, ...params: unknown[]) {
       window.electron.logError(...params);
     },
