import { InjectionKey } from "vue";
import { createLogger } from "vuex";
import { createStore, Store, useStore as baseUseStore } from "./vuex";

import {
  AllActions,
  AllGetters,
  AllMutations,
  IndexActions,
  IndexGetters,
  IndexMutations,
  State,
  VoiceVoxStoreOptions,
} from "./type";
import { commandStore } from "./command";
import { audioStore, audioCommandStore } from "./audio";
import { projectStore } from "./project";
import { uiStore } from "./ui";
import { settingStore } from "./setting";

<<<<<<< HEAD
export const GET_POLICY_TEXT = "GET_POLICY_TEXT";
export const GET_OSS_LICENSES = "GET_OSS_LICENSES";
export const GET_UPDATE_INFOS = "GET_UPDATE_INFOS";
export const SHOW_WARNING_DIALOG = "SHOW_WARNING_DIALOG";
export const LOG_ERROR = "LOG_ERROR";
export const LOG_INFO = "LOG_INFO";

=======
>>>>>>> e7f5c8f6
const isDevelopment = process.env.NODE_ENV == "development";

export const storeKey: InjectionKey<
  Store<State, AllGetters, AllActions, AllMutations>
> = Symbol();

export const indexStore: VoiceVoxStoreOptions<
  IndexGetters,
  IndexActions,
  IndexMutations
> = {
  getters: {},
  mutations: {},
  actions: {
    async GET_POLICY_TEXT() {
      return await window.electron.getPolicyText();
    },
    async GET_OSS_LICENSES() {
      return await window.electron.getOssLicenses();
    },
    async GET_UPDATE_INFOS() {
      return await window.electron.getUpdateInfos();
    },
    async SHOW_WARNING_DIALOG(
      _,
      { title, message }: { title: string; message: string }
    ) {
      return await window.electron.showWarningDialog({ title, message });
    },
    LOG_ERROR(_, ...params: unknown[]) {
      window.electron.logError(...params);
    },
    [LOG_INFO]: (_, ...params: unknown[]) => {
      window.electron.logInfo(...params);
    },
  },
};

export const store = createStore<State, AllGetters, AllActions, AllMutations>({
  state: {
    engineState: "STARTING",
    audioItems: {},
    audioKeys: [],
    audioStates: {},
    uiLockCount: 0,
    audioDetailPaneOffset: undefined,
    audioInfoPaneOffset: undefined,
    nowPlayingContinuously: false,
    undoCommands: [],
    redoCommands: [],
    useGpu: false,
    isHelpDialogOpen: false,
    isSettingDialogOpen: false,
    isMaximized: false,
    savingSetting: {
      fileEncoding: "UTF-8",
      fixedExportEnabled: false,
      fixedExportDir: "",
      avoidOverwrite: false,
    },
    isPinned: false,
  },

  getters: {
    ...uiStore.getters,
    ...audioStore.getters,
    ...commandStore.getters,
    ...projectStore.getters,
    ...settingStore.getters,
    ...audioCommandStore.getters,
    ...indexStore.getters,
  },

  mutations: {
    ...uiStore.mutations,
    ...audioStore.mutations,
    ...commandStore.mutations,
    ...projectStore.mutations,
    ...settingStore.mutations,
    ...audioCommandStore.mutations,
    ...indexStore.mutations,
  },

  actions: {
    ...uiStore.actions,
    ...audioStore.actions,
    ...commandStore.actions,
    ...projectStore.actions,
    ...settingStore.actions,
    ...audioCommandStore.actions,
    ...indexStore.actions,
  },
  plugins: isDevelopment ? [createLogger()] : undefined,
  strict: process.env.NODE_ENV !== "production",
});

export const useStore = () => {
  return baseUseStore(storeKey);
};<|MERGE_RESOLUTION|>--- conflicted
+++ resolved
@@ -18,16 +18,6 @@
 import { uiStore } from "./ui";
 import { settingStore } from "./setting";
 
-<<<<<<< HEAD
-export const GET_POLICY_TEXT = "GET_POLICY_TEXT";
-export const GET_OSS_LICENSES = "GET_OSS_LICENSES";
-export const GET_UPDATE_INFOS = "GET_UPDATE_INFOS";
-export const SHOW_WARNING_DIALOG = "SHOW_WARNING_DIALOG";
-export const LOG_ERROR = "LOG_ERROR";
-export const LOG_INFO = "LOG_INFO";
-
-=======
->>>>>>> e7f5c8f6
 const isDevelopment = process.env.NODE_ENV == "development";
 
 export const storeKey: InjectionKey<
