--- conflicted
+++ resolved
@@ -82,11 +82,8 @@
       exportLab: false,
     },
     isPinned: false,
-<<<<<<< HEAD
     darkMode: false,
-=======
     hotkeySettings: [],
->>>>>>> 9c163e55
   },
 
   getters: {
