import { AudioQuery, AccentPhrase, Configuration, DefaultApi } from "@/openapi";
import path from "path";
import { oldCreateCommandAction } from "./command";
import { v4 as uuidv4 } from "uuid";
import {
  AudioItem,
  EngineState,
  SaveResultObject,
  State,
  typeAsStoreOptions,
  commandMutationsCreator,
} from "./type";
import { createUILockAction } from "./ui";
import { CharacterInfo, Encoding as EncodingType } from "@/type/preload";
import Encoding from "encoding-japanese";

const api = new DefaultApi(
  new Configuration({ basePath: process.env.VUE_APP_ENGINE_URL })
);

async function generateUniqueId(audioItem: AudioItem) {
  const data = new TextEncoder().encode(
    JSON.stringify([audioItem.text, audioItem.query, audioItem.characterIndex])
  );
  const digest = await crypto.subtle.digest("SHA-256", data);
  return Array.from(new Uint8Array(digest))
    .map((v) => v.toString(16).padStart(2, "0"))
    .join("");
}

function parseTextFile(
  body: string,
  characterInfos?: CharacterInfo[]
): AudioItem[] {
  const characters = new Map(
    characterInfos?.map((info, index) => [info.metas.name, index])
  );
  if (!characters.size) return [];

  const audioItems: AudioItem[] = [];
  const seps = [",", "\r\n", "\n"];
  let lastCharacterIndex = 0;
  for (const splittedText of body.split(new RegExp(`${seps.join("|")}`, "g"))) {
    const characterIndex = characters.get(splittedText);
    if (characterIndex !== undefined) {
      lastCharacterIndex = characterIndex;
      continue;
    }

    audioItems.push({ text: splittedText, characterIndex: lastCharacterIndex });
  }
  return audioItems;
}

function buildFileName(state: State, audioKey: string) {
  // eslint-disable-next-line no-control-regex
  const sanitizer = /[\x00-\x1f\x22\x2a\x2f\x3a\x3c\x3e\x3f\x5c\x7c\x7f]/g;
  const index = state.audioKeys.indexOf(audioKey);
  const audioItem = state.audioItems[audioKey];
  const character = state.characterInfos![audioItem.characterIndex!];
  const characterName = character.metas.name.replace(sanitizer, "");
  let text = audioItem.text.replace(sanitizer, "");
  if (text.length > 10) {
    text = text.substring(0, 9) + "…";
  }
  return (
    (index + 1).toString().padStart(3, "0") + `_${characterName}_${text}.wav`
  );
}

export const SET_ENGINE_STATE = "SET_ENGINE_STATE";
export const START_WAITING_ENGINE = "START_WAITING_ENGINE";
export const ACTIVE_AUDIO_KEY = "ACTIVE_AUDIO_KEY";
export const SET_ACTIVE_AUDIO_KEY = "SET_ACTIVE_AUDIO_KEY";
export const IS_ENGINE_READY = "IS_ENGINE_READY";
export const IS_ACTIVE = "IS_ACTIVE";
export const SET_CHARACTER_INFOS = "SET_CHARACTER_INFOS";
export const LOAD_CHARACTER = "LOAD_CHARACTER";
export const CHANGE_CHARACTER_INDEX = "CHANGE_CHARACTER_INDEX";
export const REMOVE_ALL_AUDIO_ITEM = "REMOVE_ALL_AUDIO_ITEM";
export const GET_AUDIO_CACHE = "GET_AUDIO_CACHE";
export const FETCH_ACCENT_PHRASES = "FETCH_ACCENT_PHRASES";
export const FETCH_MORA_DATA = "FETCH_MORA_DATA";
export const HAVE_AUDIO_QUERY = "HAVE_AUDIO_QUERY";
export const FETCH_AUDIO_QUERY = "FETCH_AUDIO_QUERY";
export const GENERATE_AUDIO = "GENERATE_AUDIO";
export const GENERATE_AND_SAVE_AUDIO = "GENERATE_AND_SAVE_AUDIO";
export const GENERATE_AND_SAVE_ALL_AUDIO = "GENERATE_AND_SAVE_ALL_AUDIO";
export const PLAY_AUDIO = "PLAY_AUDIO";
export const STOP_AUDIO = "STOP_AUDIO";
export const SET_AUDIO_NOW_PLAYING = "SET_AUDIO_NOW_PLAYING";
export const SET_AUDIO_NOW_GENERATING = "SET_AUDIO_NOW_GENERATING";
export const PLAY_CONTINUOUSLY_AUDIO = "PLAY_CONTINUOUSLY_AUDIO";
export const STOP_CONTINUOUSLY_AUDIO = "STOP_CONTINUOUSLY_AUDIO";
export const SET_NOW_PLAYING_CONTINUOUSLY = "SET_NOW_PLAYING_CONTINUOUSLY";
export const OPEN_TEXT_EDIT_CONTEXT_MENU = "OPEN_TEXT_EDIT_CONTEXT_MENU";
export const DETECTED_ENGINE_ERROR = "DETECTED_ENGINE_ERROR";
export const RESTART_ENGINE = "RESTART_ENGINE";
export const CHECK_FILE_EXISTS = "CHECK_FILE_EXISTS";

// mutations
const INSERT_AUDIO_ITEM = "INSERT_AUDIO_ITEM";
const REMOVE_AUDIO_ITEM = "REMOVE_AUDIO_ITEM";
const SET_AUDIO_SPEED_SCALE = "SET_AUDIO_SPEED_SCALE";
const SET_AUDIO_PITCH_SCALE = "SET_AUDIO_PITCH_SCALE";
const SET_AUDIO_INTONATION_SCALE = "SET_AUDIO_INTONATION_SCALE";
const SET_AUDIO_VOLUME_SCALE = "SET_AUDIO_VOLUME_SCALE";
const SET_AUDIO_PRE_PHONEME_LENGTH = "SET_AUDIO_PRE_PHONEME_LENGTH";
const SET_AUDIO_POST_PHONEME_LENGTH = "SET_AUDIO_POST_PHONEME_LENGTH";
const SET_AUDIO_TEXT = "SET_AUDIO_TEXT";
const SET_AUDIO_QUERY = "SET_AUDIO_QUERY";
const SET_AUDIO_CHARACTER_INDEX = "SET_AUDIO_CHARACTER_INDEX";
const SET_ACCENT_PHRASES = "SET_ACCENT_PHRASES";
const SET_AUDIO_ACCENT = "SET_AUDIO_ACCENT";
const SET_SINGLE_ACCENT_PHRASE = "SET_SINGLE_ACCENT_PHRASE";
const SET_AUDIO_MORA_DATA = "SET_AUDIO_MORA_DATA";

// actions
export const REGISTER_AUDIO_ITEM = "REGISTER_AUDIO_ITEM";
export const GENERATE_AUDIO_ITEM = "GENERATE_AUDIO_ITEM";

const audioBlobCache: Record<string, Blob> = {};
const audioElements: Record<string, HTMLAudioElement> = {};

export const audioStore = typeAsStoreOptions({
  getters: {
    [ACTIVE_AUDIO_KEY](state) {
      return state._activeAudioKey !== undefined &&
        state.audioKeys.includes(state._activeAudioKey)
        ? state._activeAudioKey
        : undefined;
    },
    [HAVE_AUDIO_QUERY]: (state) => (audioKey: string) => {
      return state.audioItems[audioKey]?.query != undefined;
    },
    [IS_ACTIVE]: (state) => (audioKey: string) => {
      return state._activeAudioKey === audioKey;
    },
    [IS_ENGINE_READY]: (state) => {
      return state.engineState === "READY";
    },
  },

  mutations: {
    [SET_ENGINE_STATE](state, { engineState }: { engineState: EngineState }) {
      state.engineState = engineState;
    },
    [SET_CHARACTER_INFOS](
      state,
      { characterInfos }: { characterInfos: CharacterInfo[] }
    ) {
      state.characterInfos = characterInfos;
    },
    [SET_ACTIVE_AUDIO_KEY](state, { audioKey }: { audioKey?: string }) {
      state._activeAudioKey = audioKey;
    },
    [SET_AUDIO_NOW_PLAYING](
      state,
      { audioKey, nowPlaying }: { audioKey: string; nowPlaying: boolean }
    ) {
      state.audioStates[audioKey].nowPlaying = nowPlaying;
    },
    [SET_AUDIO_NOW_GENERATING](
      state,
      { audioKey, nowGenerating }: { audioKey: string; nowGenerating: boolean }
    ) {
      state.audioStates[audioKey].nowGenerating = nowGenerating;
    },
    [SET_NOW_PLAYING_CONTINUOUSLY](
      state,
      { nowPlaying }: { nowPlaying: boolean }
    ) {
      state.nowPlayingContinuously = nowPlaying;
    },
    [INSERT_AUDIO_ITEM]: (
      state,
      {
        audioItem,
        audioKey,
        prevAudioKey,
      }: {
        audioItem: AudioItem;
        audioKey: string;
        prevAudioKey: string | undefined;
      }
    ) => {
      const index =
        prevAudioKey !== undefined
          ? state.audioKeys.indexOf(prevAudioKey) + 1
          : state.audioKeys.length;
      state.audioKeys.splice(index, 0, audioKey);
      state.audioItems[audioKey] = audioItem;
      state.audioStates[audioKey] = {
        nowPlaying: false,
        nowGenerating: false,
      };
    },
    [REMOVE_AUDIO_ITEM]: (state, { audioKey }: { audioKey: string }) => {
      state.audioKeys.splice(state.audioKeys.indexOf(audioKey), 1);
      delete state.audioItems[audioKey];
      delete state.audioStates[audioKey];
    },
    [SET_AUDIO_SPEED_SCALE]: (
      state,
      { audioKey, speedScale }: { audioKey: string; speedScale: number }
    ) => {
      state.audioItems[audioKey].query!.speedScale = speedScale;
    },
    [SET_AUDIO_PITCH_SCALE]: (
      draft,
      { audioKey, pitchScale }: { audioKey: string; pitchScale: number }
    ) => {
      draft.audioItems[audioKey].query!.pitchScale = pitchScale;
    },
    [SET_AUDIO_INTONATION_SCALE]: (
      draft,
      {
        audioKey,
        intonationScale,
      }: { audioKey: string; intonationScale: number }
    ) => {
      draft.audioItems[audioKey].query!.intonationScale = intonationScale;
    },
    [SET_AUDIO_VOLUME_SCALE]: (
      draft,
      { audioKey, volumeScale }: { audioKey: string; volumeScale: number }
    ) => {
      draft.audioItems[audioKey].query!.volumeScale = volumeScale;
    },
    [SET_AUDIO_PRE_PHONEME_LENGTH]: (
      draft,
      {
        audioKey,
        prePhonemeLength,
      }: { audioKey: string; prePhonemeLength: number }
    ) => {
      draft.audioItems[audioKey].query!.prePhonemeLength = prePhonemeLength;
    },
    [SET_AUDIO_POST_PHONEME_LENGTH]: (
      draft,
      {
        audioKey,
        postPhonemeLength,
      }: { audioKey: string; postPhonemeLength: number }
    ) => {
      draft.audioItems[audioKey].query!.postPhonemeLength = postPhonemeLength;
    },
    [SET_AUDIO_TEXT]: (
      state,
      { audioKey, text }: { audioKey: string; text: string }
    ) => {
      state.audioItems[audioKey].text = text;
    },
    [SET_AUDIO_QUERY]: (
      state,
      { audioKey, audioQuery }: { audioKey: string; audioQuery: AudioQuery }
    ) => {
      state.audioItems[audioKey].query = audioQuery;
    },
    [SET_AUDIO_CHARACTER_INDEX]: (
      state,
      { audioKey, characterIndex }: { audioKey: string; characterIndex: number }
    ) => {
      state.audioItems[audioKey].characterIndex = characterIndex;
    },
    [SET_ACCENT_PHRASES]: (
      state,
      {
        audioKey,
        accentPhrases,
      }: { audioKey: string; accentPhrases: AccentPhrase[] }
    ) => {
      state.audioItems[audioKey].query!.accentPhrases = accentPhrases;
    },
    [SET_AUDIO_ACCENT]: (
      state,
      {
        audioKey,
        accentPhraseIndex,
        accent,
      }: {
        audioKey: string;
        accentPhraseIndex: number;
        accent: number;
      }
    ) => {
      state.audioItems[audioKey].query!.accentPhrases[
        accentPhraseIndex
      ].accent = accent;
    },
    [SET_SINGLE_ACCENT_PHRASE]: (
      state,
      {
        audioKey,
        accentPhraseIndex,
        accentPhrases,
      }: {
        audioKey: string;
        accentPhraseIndex: number;
        accentPhrases: AccentPhrase[];
      }
    ) => {
      state.audioItems[audioKey].query!.accentPhrases.splice(
        accentPhraseIndex,
        1,
        ...accentPhrases
      );
    },
    [SET_AUDIO_MORA_DATA]: (
      draft,
      {
        audioKey,
        accentPhraseIndex,
        moraIndex,
        pitch,
      }: {
        audioKey: string;
        accentPhraseIndex: number;
        moraIndex: number;
        pitch: number;
      }
    ) => {
      const query = draft.audioItems[audioKey].query!;
      query.accentPhrases[accentPhraseIndex].moras[moraIndex].pitch = pitch;
    },
  },

  actions: {
    [START_WAITING_ENGINE]: createUILockAction(async ({ state, commit }, _) => {
      let engineState = state.engineState;
      for (let i = 0; i < 100; i++) {
        engineState = state.engineState;
        if (engineState === "FAILED_STARTING") {
          break;
        }

        try {
          await api.versionVersionGet();
        } catch {
          await new Promise((resolve) => setTimeout(resolve, 1000));
          console.log("waiting engine...");
          continue;
        }
        engineState = "READY";
        commit(SET_ENGINE_STATE, { engineState });
        break;
      }

      if (engineState !== "READY") {
        commit(SET_ENGINE_STATE, { engineState: "FAILED_STARTING" });
      }
    }),
    [LOAD_CHARACTER]: createUILockAction(async ({ commit }) => {
      const characterInfos = await window.electron.getCharacterInfos();

      await Promise.all(
        characterInfos.map(async (characterInfo) => {
          const [iconBuf, portraitBuf] = await Promise.all([
            window.electron.readFile({ filePath: characterInfo.iconPath }),
            window.electron.readFile({ filePath: characterInfo.portraitPath }),
          ]);
          characterInfo.iconBlob = new Blob([iconBuf]);
          characterInfo.portraitBlob = new Blob([portraitBuf]);
        })
      );

      commit(SET_CHARACTER_INFOS, { characterInfos });
    }),
    [REMOVE_ALL_AUDIO_ITEM]: oldCreateCommandAction((draft) => {
      for (const audioKey of draft.audioKeys) {
        delete draft.audioItems[audioKey];
        delete draft.audioStates[audioKey];
      }
      draft.audioKeys.splice(0, draft.audioKeys.length);
    }),
    [GENERATE_AUDIO_ITEM]: async (
      { getters, dispatch },
      {
        text,
        characterIndex,
      }: {
        text?: string;
        characterIndex?: number;
      }
    ) => {
      text ??= "";
      characterIndex ??= 0;
      return {
        text,
        characterIndex,
        query: getters[IS_ENGINE_READY]
          ? await dispatch(FETCH_AUDIO_QUERY, {
              text,
              characterIndex,
            }).catch(() => undefined)
          : undefined,
      };
    },
    [REGISTER_AUDIO_ITEM](
      { commit },
      {
        audioItem,
        prevAudioKey,
      }: { audioItem: AudioItem; prevAudioKey: string | undefined }
    ) {
      const audioKey = uuidv4();
      commit(INSERT_AUDIO_ITEM, { audioItem, audioKey, prevAudioKey });
      audioElements[audioKey] = new Audio();
      return audioKey;
    },
    [SET_ACTIVE_AUDIO_KEY]({ commit }, { audioKey }: { audioKey?: string }) {
      commit(SET_ACTIVE_AUDIO_KEY, { audioKey });
    },
    async [GET_AUDIO_CACHE]({ state }, { audioKey }: { audioKey: string }) {
      const audioItem = state.audioItems[audioKey];
      const id = await generateUniqueId(audioItem);

      if (Object.prototype.hasOwnProperty.call(audioBlobCache, id)) {
        return audioBlobCache[id];
      } else {
        return null;
      }
    },
    [FETCH_ACCENT_PHRASES]: (
      { state },
      { text, characterIndex }: { text: string; characterIndex: number }
    ) => {
      return api
        .accentPhrasesAccentPhrasesPost({
          text: text,
          speaker: state.characterInfos![characterIndex].metas.speaker,
        })
<<<<<<< HEAD
        .catch((error) => {
          window.electron.logError(
            error,
            `Failed to fetch AccentPhrases for the text "${text}".`
          );
          throw error;
=======
        .then((accentPhrases) =>
          dispatch(SET_ACCENT_PHRASES, { audioKey, accentPhrases })
        );
    },
    [FETCH_SINGLE_ACCENT_PHRASE]: (
      { state, dispatch },
      {
        audioKey,
        newPronunciation,
        accentPhraseIndex,
        popUntilPause,
      }: {
        audioKey: string;
        newPronunciation: string;
        accentPhraseIndex: number;
        popUntilPause: boolean;
      }
    ) => {
      const audioItem = state.audioItems[audioKey];

      // ひらがな(U+3041~U+3094)とカタカナ(U+30A1~U+30F4)のみで構成される場合、
      // 「読み仮名」としてこれを処理する
      const kanaRegex = /^[\u3041-\u3094\u30A1-\u30F4]+$/;
      if (kanaRegex.test(newPronunciation)) {
        // ひらがなが混ざっている場合はカタカナに変換
        const katakana = newPronunciation.replace(/[\u3041-\u3094]/g, (s) => {
          return String.fromCharCode(s.charCodeAt(0) + 0x60);
        });
        // アクセントを末尾につけaccent phraseの生成をリクエスト
        // 判別できない読み仮名が混じっていた場合400エラーが帰るのでfallback
        return api
          .accentPhrasesAccentPhrasesPost({
            text: katakana + "'",
            speaker:
              state.characterInfos![audioItem.characterIndex!].metas.speaker,
            isKana: true,
          })
          .catch(() => {
            // fallback
            return api.accentPhrasesAccentPhrasesPost({
              text: newPronunciation,
              speaker:
                state.characterInfos![audioItem.characterIndex!].metas.speaker,
              isKana: false,
            });
          })
          .then((accentPhrases) => {
            dispatch(SET_SINGLE_ACCENT_PHRASE, {
              audioKey: audioKey,
              accentPhraseIndex,
              accentPhrases,
              popUntilPause,
            });
          });
      }

      return api
        .accentPhrasesAccentPhrasesPost({
          text: newPronunciation,
          speaker:
            state.characterInfos![audioItem.characterIndex!].metas.speaker,
        })
        .then((accentPhrases) => {
          dispatch(SET_SINGLE_ACCENT_PHRASE, {
            audioKey: audioKey,
            accentPhraseIndex,
            accentPhrases,
            popUntilPause,
          });
>>>>>>> 9aa83621
        });
    },
    [FETCH_MORA_DATA](
      { state },
      {
        accentPhrases,
        characterIndex,
      }: { accentPhrases: AccentPhrase[]; characterIndex: number }
    ) {
      return api
        .moraDataMoraDataPost({
          accentPhrase: accentPhrases,
          speaker: state.characterInfos![characterIndex].metas.speaker,
        })
        .catch((error) => {
          window.electron.logError(
            error,
            `Failed to fetch MoraData for the accentPhrases "${JSON.stringify(
              accentPhrases
            )}".`
          );
          throw error;
        });
    },
    [FETCH_AUDIO_QUERY]: (
      { state },
      { text, characterIndex }: { text: string; characterIndex: number }
    ) => {
      return api
        .audioQueryAudioQueryPost({
          text,
          speaker: state.characterInfos![characterIndex].metas.speaker,
        })
        .catch((error) => {
          window.electron.logError(
            error,
            `Failed to fetch AudioQuery for the text "${text}".`
          );
          throw error;
        });
    },
    [GENERATE_AUDIO]: createUILockAction(
      async ({ state }, { audioKey }: { audioKey: string }) => {
        const audioItem = state.audioItems[audioKey];
        const id = await generateUniqueId(audioItem);

        return api
          .synthesisSynthesisPost({
            audioQuery: audioItem.query!,
            speaker:
              state.characterInfos![audioItem.characterIndex!].metas.speaker,
          })
          .then(async (blob) => {
            audioBlobCache[id] = blob;
            return blob;
          })
          .catch((e) => {
            window.electron.logError(e);
            return null;
          });
      }
    ),
    [GENERATE_AND_SAVE_AUDIO]: createUILockAction(
      async (
        { state, dispatch },
        {
          audioKey,
          filePath,
          encoding,
        }: {
          audioKey: string;
          filePath?: string;
          encoding?: EncodingType;
        }
      ): Promise<SaveResultObject> => {
        const blobPromise: Promise<Blob> = dispatch(GENERATE_AUDIO, {
          audioKey,
        });

        if (state.savingSetting.fixedExportEnabled) {
          filePath = path.join(
            state.savingSetting.fixedExportDir,
            buildFileName(state, audioKey)
          );
        } else {
          filePath ??= await window.electron.showAudioSaveDialog({
            title: "Save",
            defaultPath: buildFileName(state, audioKey),
          });
        }

        if (!filePath) {
          return { result: "CANCELED", path: "" };
        }

        if (state.savingSetting.avoidOverwrite) {
          let tail = 1;
          const name = filePath.slice(0, filePath.length - 4);
          while (await dispatch(CHECK_FILE_EXISTS, { file: filePath })) {
            filePath = name + "[" + tail.toString() + "]" + ".wav";
            tail += 1;
          }
        }

        const blob = await blobPromise;
        if (!blob) {
          return { result: "ENGINE_ERROR", path: filePath };
        }

        try {
          window.electron.writeFile({
            filePath,
            buffer: await blob.arrayBuffer(),
          });
        } catch (e) {
          window.electron.logError(e);

          return { result: "WRITE_ERROR", path: filePath };
        }

        const textBlob = ((): Blob => {
          if (!encoding || encoding === "UTF-8") {
            const bom = new Uint8Array([0xef, 0xbb, 0xbf]);
            return new Blob([bom, state.audioItems[audioKey].text], {
              type: "text/plain;charset=UTF-8",
            });
          }
          const sjisArray = Encoding.convert(
            Encoding.stringToCode(state.audioItems[audioKey].text),
            { to: "SJIS", type: "arraybuffer" }
          );
          return new Blob([new Uint8Array(sjisArray)], {
            type: "text/plain;charset=Shift_JIS",
          });
        })();

        try {
          window.electron.writeFile({
            filePath: filePath.replace(/\.wav$/, ".txt"),
            buffer: await textBlob.arrayBuffer(),
          });

          return { result: "SUCCESS", path: filePath };
        } catch (e) {
          window.electron.logError(e);

          return { result: "WRITE_ERROR", path: filePath };
        }
      }
    ),
    [GENERATE_AND_SAVE_ALL_AUDIO]: createUILockAction(
      async (
        { state, dispatch },
        { dirPath, encoding }: { dirPath?: string; encoding: EncodingType }
      ) => {
        if (state.savingSetting.fixedExportEnabled) {
          dirPath = state.savingSetting.fixedExportDir;
        } else {
          dirPath ??= await window.electron.showOpenDirectoryDialog({
            title: "Save ALL",
          });
        }
        if (dirPath) {
          const promises = state.audioKeys.map((audioKey, index) => {
            const name = buildFileName(state, audioKey);
            return dispatch(GENERATE_AND_SAVE_AUDIO, {
              audioKey,
              filePath: path.join(dirPath!, name),
              encoding,
            });
          });
          return Promise.all(promises);
        }
      }
    ),
    [PLAY_AUDIO]: createUILockAction(
      async ({ commit, dispatch }, { audioKey }: { audioKey: string }) => {
        const audioElem = audioElements[audioKey];
        audioElem.pause();

        // 音声用意
        let blob = await dispatch(GET_AUDIO_CACHE, { audioKey });
        if (!blob) {
          commit(SET_AUDIO_NOW_GENERATING, { audioKey, nowGenerating: true });
          blob = await dispatch(GENERATE_AUDIO, { audioKey });
          commit(SET_AUDIO_NOW_GENERATING, {
            audioKey,
            nowGenerating: false,
          });
          if (!blob) {
            throw new Error();
          }
        }
        audioElem.src = URL.createObjectURL(blob);

        // 再生終了時にresolveされるPromiseを返す
        const played = async () => {
          commit(SET_AUDIO_NOW_PLAYING, { audioKey, nowPlaying: true });
        };
        audioElem.addEventListener("play", played);

        let paused: () => void;
        const audioPlayPromise = new Promise<boolean>((resolve) => {
          paused = () => {
            resolve(audioElem.ended);
          };
          audioElem.addEventListener("pause", paused);
        }).finally(async () => {
          audioElem.removeEventListener("play", played);
          audioElem.removeEventListener("pause", paused);
          commit(SET_AUDIO_NOW_PLAYING, { audioKey, nowPlaying: false });
        });

        audioElem.play();
        return audioPlayPromise;
      }
    ),
    [STOP_AUDIO](_, { audioKey }: { audioKey: string }) {
      const audioElem = audioElements[audioKey];
      audioElem.pause();
    },
    [PLAY_CONTINUOUSLY_AUDIO]: createUILockAction(
      async ({ state, commit, dispatch }) => {
        const currentAudioKey = state._activeAudioKey;
        commit(SET_NOW_PLAYING_CONTINUOUSLY, { nowPlaying: true });
        try {
          for (const audioKey of state.audioKeys) {
            commit(SET_ACTIVE_AUDIO_KEY, { audioKey });
            const isEnded = await dispatch(PLAY_AUDIO, { audioKey });
            if (!isEnded) {
              break;
            }
          }
        } finally {
          commit(SET_ACTIVE_AUDIO_KEY, { audioKey: currentAudioKey });
          commit(SET_NOW_PLAYING_CONTINUOUSLY, { nowPlaying: false });
        }
      }
    ),
    [STOP_CONTINUOUSLY_AUDIO]({ state, dispatch }) {
      for (const audioKey of state.audioKeys) {
        if (state.audioStates[audioKey].nowPlaying) {
          dispatch(STOP_AUDIO, { audioKey });
        }
      }
    },
    [OPEN_TEXT_EDIT_CONTEXT_MENU]() {
      window.electron.openTextEditContextMenu();
    },
    [DETECTED_ENGINE_ERROR]({ state, commit }) {
      switch (state.engineState) {
        case "STARTING":
          commit(SET_ENGINE_STATE, { engineState: "FAILED_STARTING" });
          break;
        case "READY":
          commit(SET_ENGINE_STATE, { engineState: "ERROR" });
          break;
        default:
          commit(SET_ENGINE_STATE, { engineState: "ERROR" });
      }
    },
    async [RESTART_ENGINE]({ dispatch, commit }) {
      await commit(SET_ENGINE_STATE, { engineState: "STARTING" });
      window.electron
        .restartEngine()
        .then(() => dispatch(START_WAITING_ENGINE))
        .catch(() => dispatch(DETECTED_ENGINE_ERROR));
    },
    [CHECK_FILE_EXISTS]({ commit }, { file }: { file: string }) {
      return window.electron.checkFileExists(file);
    },
  },
} as const);

// commands
export const COMMAND_REGISTER_AUDIO_ITEM = "COMMAND_REGISTER_AUDIO_ITEM";
export const COMMAND_REMOVE_AUDIO_ITEM = "COMMAND_REMOVE_AUDIO_ITEM";
export const COMMAND_UPDATE_AUDIO_TEXT = "COMMAND_UPDATE_AUDIO_TEXT";
export const COMMAND_CHANGE_CHARACTER_INDEX = "COMMAND_CHANGE_CHARACTER_INDEX";
export const COMMAND_CHANGE_ACCENT = "COMMAND_CHANGE_ACCENT";
export const COMMAND_CHANGE_ACCENT_PHRASE_SPLIT =
  "COMMAND_CHANGE_ACCENT_PHRASE_SPLIT";
export const COMMAND_CHANGE_SINGLE_ACCENT_PHRASE =
  "COMMAND_CHANGE_SINGLE_ACCENT_PHRASE";
export const COMMAND_SET_AUDIO_MORA_DATA = "COMMAND_SET_AUDIO_MORA_DATA";
export const COMMAND_SET_AUDIO_SPEED_SCALE = "COMMAND_SET_AUDIO_SPEED_SCALE";
export const COMMAND_SET_AUDIO_PITCH_SCALE = "COMMAND_SET_AUDIO_PITCH_SCALE";
export const COMMAND_SET_AUDIO_INTONATION_SCALE =
  "COMMAND_SET_AUDIO_INTONATION_SCALE";
export const COMMAND_SET_AUDIO_VOLUME_SCALE = "COMMAND_SET_AUDIO_VOLUME_SCALE";
export const COMMAND_SET_AUDIO_PRE_PHONEME_LENGTH =
  "COMMAND_SET_AUDIO_PRE_PHONEME_LENGTH";
export const COMMAND_SET_AUDIO_POST_PHONEME_LENGTH =
  "COMMAND_SET_AUDIO_POST_PHONEME_LENGTH";
export const COMMAND_IMPORT_FROM_FILE = "COMMAND_IMPORT_FROM_FILE";
export const COMMAND_PASTE_TEXTS = "COMMAND_PASTE_TEXTS";

export const audioCommandStore = typeAsStoreOptions({
  actions: {
    [COMMAND_REGISTER_AUDIO_ITEM]: (
      { commit },
      {
        audioItem,
        prevAudioKey,
      }: {
        audioItem: AudioItem;
        prevAudioKey: string | undefined;
      }
    ) => {
      const audioKey = uuidv4();
      commit(COMMAND_REGISTER_AUDIO_ITEM, {
        audioItem,
        audioKey,
        prevAudioKey,
      });
      audioElements[audioKey] = new Audio();
      return audioKey;
    },
    [COMMAND_REMOVE_AUDIO_ITEM]: (
      { commit },
      payload: { audioKey: string }
    ) => {
      commit(COMMAND_REMOVE_AUDIO_ITEM, payload);
    },
    [COMMAND_UPDATE_AUDIO_TEXT]: async (
      { state, commit, dispatch },
      { audioKey, text }: { audioKey: string; text: string }
    ) => {
      const characterIndex = state.audioItems[audioKey].characterIndex ?? 0;
      const query: AudioQuery | undefined = state.audioItems[audioKey].query;
      try {
        if (query !== undefined) {
          const accentPhrases: AccentPhrase[] = await dispatch(
            FETCH_ACCENT_PHRASES,
            {
              text: text,
              characterIndex: characterIndex,
            }
          );
          commit(COMMAND_UPDATE_AUDIO_TEXT, {
            audioKey,
            text,
            update: "AccentPhrases",
            accentPhrases,
          });
        } else {
          const newAudioQuery = await dispatch(FETCH_AUDIO_QUERY, {
            text,
            characterIndex,
          });
          commit(COMMAND_UPDATE_AUDIO_TEXT, {
            audioKey,
            text,
            update: "AudioQuery",
            query: newAudioQuery,
          });
        }
      } catch (error) {
        commit(COMMAND_UPDATE_AUDIO_TEXT, {
          audioKey,
          text,
          update: "Text",
        });
        throw error;
      }
    },
    [COMMAND_CHANGE_CHARACTER_INDEX]: async (
      { state, dispatch, commit },
      { audioKey, characterIndex }: { audioKey: string; characterIndex: number }
    ) => {
      const query = state.audioItems[audioKey].query;
      try {
        if (query !== undefined) {
          const accentPhrases = query.accentPhrases;
          const newAccentPhrases: AccentPhrase[] = await dispatch(
            FETCH_MORA_DATA,
            {
              accentPhrases,
              characterIndex,
            }
          );
          commit(COMMAND_CHANGE_CHARACTER_INDEX, {
            characterIndex: characterIndex,
            audioKey: audioKey,
            update: "AccentPhrases",
            accentPhrases: newAccentPhrases,
          });
        } else {
          const text = state.audioItems[audioKey].text;
          const query: AudioQuery | undefined = await dispatch(
            FETCH_AUDIO_QUERY,
            {
              text: text,
              characterIndex: characterIndex,
            }
          );
          commit(COMMAND_CHANGE_CHARACTER_INDEX, {
            characterIndex,
            audioKey,
            update: "AudioQuery",
            query,
          });
        }
      } catch (error) {
        commit(COMMAND_CHANGE_CHARACTER_INDEX, {
          characterIndex,
          audioKey,
          update: "CharacterIndex",
        });
        throw error;
      }
    },
    [COMMAND_CHANGE_ACCENT]: async (
      { state, dispatch, commit },
      {
        audioKey,
        accentPhraseIndex,
        accent,
      }: {
        audioKey: string;
        accentPhraseIndex: number;
        accent: number;
      }
    ) => {
      const query = state.audioItems[audioKey].query;
      if (query !== undefined) {
        const newAccentPhrases: AccentPhrase[] = JSON.parse(
          JSON.stringify(query.accentPhrases)
        );
        newAccentPhrases[accentPhraseIndex].accent = accent;

        try {
          const characterIndex: number =
            state.audioItems[audioKey].characterIndex ?? 0;
          const fetchedAccentPhrases: AccentPhrase[] = await dispatch(
            FETCH_MORA_DATA,
            { accentPhrases: newAccentPhrases, characterIndex }
          );

          commit(COMMAND_CHANGE_ACCENT, {
            audioKey,
            accentPhrases: fetchedAccentPhrases,
          });
        } catch (error) {
          commit(COMMAND_CHANGE_ACCENT, {
            audioKey,
            accentPhrases: newAccentPhrases,
          });
          throw error;
        }
      }
    },
    [COMMAND_CHANGE_ACCENT_PHRASE_SPLIT]: async (
      { state, dispatch, commit },
      payload: {
        audioKey: string;
        accentPhraseIndex: number;
      } & (
        | {
            isPause: false;
            moraIndex: number;
          }
        | {
            isPause: true;
          }
      )
    ) => {
      const { audioKey, accentPhraseIndex } = payload;
      const query: AudioQuery | undefined = state.audioItems[audioKey].query;
      const characterIndex: number =
        state.audioItems[audioKey].characterIndex ?? 0;
      if (query !== undefined) {
        const newAccentPhrases: AccentPhrase[] = JSON.parse(
          JSON.stringify(query.accentPhrases)
        );
        const changeIndexes = [accentPhraseIndex];
        // toggleAccentPhrase to newAccentPhrases and recored changeIndexes
        {
          const mergeAccent = (
            accentPhrases: AccentPhrase[],
            accentPhraseIndex: number
          ) => {
            const newAccentPhrase: AccentPhrase = {
              moras: [
                ...accentPhrases[accentPhraseIndex].moras,
                ...accentPhrases[accentPhraseIndex + 1].moras,
              ],
              accent: accentPhrases[accentPhraseIndex].accent,
              pauseMora: accentPhrases[accentPhraseIndex + 1].pauseMora,
            };
            accentPhrases.splice(accentPhraseIndex, 2, newAccentPhrase);
          };
          const splitAccent = (
            accentPhrases: AccentPhrase[],
            accentPhraseIndex: number,
            moraIndex: number
          ) => {
            const newAccentPhrase1: AccentPhrase = {
              moras: accentPhrases[accentPhraseIndex].moras.slice(
                0,
                moraIndex + 1
              ),
              accent:
                accentPhrases[accentPhraseIndex].accent > moraIndex
                  ? moraIndex + 1
                  : accentPhrases[accentPhraseIndex].accent,
              pauseMora: undefined,
            };
            const newAccentPhrase2: AccentPhrase = {
              moras: accentPhrases[accentPhraseIndex].moras.slice(
                moraIndex + 1
              ),
              accent:
                accentPhrases[accentPhraseIndex].accent > moraIndex + 1
                  ? accentPhrases[accentPhraseIndex].accent - moraIndex - 1
                  : 1,
              pauseMora: accentPhrases[accentPhraseIndex].pauseMora,
            };
            accentPhrases.splice(
              accentPhraseIndex,
              1,
              newAccentPhrase1,
              newAccentPhrase2
            );
          };

          if (payload.isPause) {
            mergeAccent(newAccentPhrases, accentPhraseIndex);
          } else {
            const moraIndex: number = payload.moraIndex;
            if (
              moraIndex ===
              query.accentPhrases[accentPhraseIndex].moras.length - 1
            ) {
              mergeAccent(newAccentPhrases, accentPhraseIndex);
            } else {
              splitAccent(newAccentPhrases, accentPhraseIndex, moraIndex);
              changeIndexes.push(accentPhraseIndex + 1);
            }
          }
        }

        try {
          const fetchedAccentPhrases = await dispatch(FETCH_MORA_DATA, {
            accentPhrases: newAccentPhrases,
            characterIndex,
          });
          for (const changeIndex of changeIndexes) {
            newAccentPhrases[changeIndex] = fetchedAccentPhrases[changeIndex];
          }
          commit(COMMAND_CHANGE_ACCENT_PHRASE_SPLIT, {
            audioKey,
            accentPhrases: newAccentPhrases,
          });
        } catch (error) {
          commit(COMMAND_CHANGE_ACCENT_PHRASE_SPLIT, {
            audioKey,
            accentPhrases: newAccentPhrases,
          });
          throw error;
        }
      }
    },
    [COMMAND_CHANGE_SINGLE_ACCENT_PHRASE]: async (
      { state, dispatch, commit },
      {
        audioKey,
        newPronunciation,
        accentPhraseIndex,
        popUntilPause,
      }: {
        audioKey: string;
        newPronunciation: string;
        accentPhraseIndex: number;
        popUntilPause: boolean;
      }
    ) => {
      const newAccentPhrasesSegment: AccentPhrase[] = await dispatch(
        FETCH_ACCENT_PHRASES,
        {
          text: newPronunciation,
          characterIndex: state.audioItems[audioKey].characterIndex,
        }
      );

      if (popUntilPause) {
        while (
          newAccentPhrasesSegment[newAccentPhrasesSegment.length - 1]
            .pauseMora === undefined
        ) {
          newAccentPhrasesSegment.pop();
        }
      }

      commit(COMMAND_CHANGE_SINGLE_ACCENT_PHRASE, {
        audioKey,
        accentPhraseIndex,
        accentPhrases: newAccentPhrasesSegment,
      });
    },
    [COMMAND_SET_AUDIO_MORA_DATA]: (
      { commit },
      payload: {
        audioKey: string;
        accentPhraseIndex: number;
        moraIndex: number;
        pitch: number;
      }
    ) => {
      commit(COMMAND_SET_AUDIO_MORA_DATA, payload);
    },
    [COMMAND_SET_AUDIO_SPEED_SCALE]: (
      { commit },
      payload: { audioKey: string; speedScale: number }
    ) => {
      commit(COMMAND_SET_AUDIO_SPEED_SCALE, payload);
    },
    [COMMAND_SET_AUDIO_PITCH_SCALE]: (
      { commit },
      payload: { audioKey: string; pitchScale: number }
    ) => {
      commit(COMMAND_SET_AUDIO_PITCH_SCALE, payload);
    },
    [COMMAND_SET_AUDIO_INTONATION_SCALE]: (
      { commit },
      payload: { audioKey: string; intonationScale: number }
    ) => {
      commit(COMMAND_SET_AUDIO_INTONATION_SCALE, payload);
    },
    [COMMAND_SET_AUDIO_VOLUME_SCALE]: (
      { commit },
      payload: { audioKey: string; volumeScale: number }
    ) => {
      commit(COMMAND_SET_AUDIO_VOLUME_SCALE, payload);
    },
    [COMMAND_SET_AUDIO_PRE_PHONEME_LENGTH]: (
      { commit },
      payload: { audioKey: string; prePhonemeLength: number }
    ) => {
      commit(COMMAND_SET_AUDIO_PRE_PHONEME_LENGTH, payload);
    },
    [COMMAND_SET_AUDIO_POST_PHONEME_LENGTH]: (
      { commit },
      payload: { audioKey: string; postPhonemeLength: number }
    ) => {
      commit(COMMAND_SET_AUDIO_POST_PHONEME_LENGTH, payload);
    },
    [COMMAND_IMPORT_FROM_FILE]: createUILockAction(
      async (
        { state, dispatch, commit, getters },
        { filePath }: { filePath?: string }
      ) => {
        if (!filePath) {
          filePath = await window.electron.showImportFileDialog({
            title: "セリフ読み込み",
          });
          if (!filePath) return;
        }
        let body = new TextDecoder("utf-8").decode(
          await window.electron.readFile({ filePath })
        );
        if (body.indexOf("\ufffd") > -1) {
          body = new TextDecoder("shift-jis").decode(
            await window.electron.readFile({ filePath })
          );
        }

        const audioItems = parseTextFile(body, state.characterInfos);

        const audioKeys = audioItems.map(() => uuidv4());

        // isEngineReady
        // エンジンが起動していない、もしくは落ちているとき、Fetchのtimeout時間で無駄に処理が長くなるのでFetchしない
        const isEngineReady: boolean = getters[IS_ENGINE_READY];
        const errors: [string, Error][] = [];
        for (const audioItem of audioItems) {
          try {
            const text: string = audioItem.text;
            const characterIndex: number = audioItem.characterIndex ?? 0;
            const query: AudioQuery | undefined = isEngineReady
              ? await dispatch(FETCH_AUDIO_QUERY, {
                  text,
                  characterIndex,
                })
              : undefined;
            audioItem.query = query;
          } catch (error) {
            if (error instanceof Error)
              errors.splice(errors.length, 0, [audioItem.text, error]);
          }
        }

        commit(COMMAND_IMPORT_FROM_FILE, { audioItems, audioKeys });
        if (errors.length != 0) {
          throw errors;
        }
      }
    ),
    [COMMAND_PASTE_TEXTS]: createUILockAction(
      async (
        { getters, dispatch, commit },
        {
          texts,
          characterIndex,
          prevAudioKey,
        }: {
          prevAudioKey: string | undefined;
          texts: string[];
          characterIndex: number | undefined;
        }
      ) => {
        const partialCharacterIndex: number = characterIndex ?? 0;
        const audioItems: AudioItem[] = texts
          .filter((text) => text != "")
          .map((text) => ({
            text,
            characterIndex: partialCharacterIndex,
          }));
        const audioKeys = audioItems.map(() => uuidv4());

        // isEngineReady
        // エンジンが起動していない、もしくは落ちているとき、Fetchのtimeout時間で無駄に処理が長くなるのでFetchしない
        const isEngineReady: boolean = getters[IS_ENGINE_READY];
        const errors: [string, Error][] = [];

        for (const audioItem of audioItems) {
          try {
            const text: string = audioItem.text;
            const characterIndex: number = audioItem.characterIndex ?? 0;
            const query: AudioQuery | undefined = isEngineReady
              ? await dispatch(FETCH_AUDIO_QUERY, {
                  text,
                  characterIndex,
                })
              : undefined;
            audioItem.query = query;
          } catch (error: unknown) {
            if (error instanceof Error) {
              errors.push([audioItem.text, error]);
            }
          }
        }
        commit(COMMAND_PASTE_TEXTS, { audioItems, audioKeys, prevAudioKey });
        if (errors.length != 0) {
          throw errors;
        }
      }
    ),
  },
  mutations: commandMutationsCreator({
    [COMMAND_REGISTER_AUDIO_ITEM]: (
      draft,
      payload: {
        audioItem: AudioItem;
        audioKey: string;
        prevAudioKey: string | undefined;
      }
    ) => {
      audioStore.mutations[INSERT_AUDIO_ITEM](draft, payload);
    },
    [COMMAND_REMOVE_AUDIO_ITEM]: (draft, payload: { audioKey: string }) => {
      audioStore.mutations[REMOVE_AUDIO_ITEM](draft, payload);
    },
    [COMMAND_UPDATE_AUDIO_TEXT]: (
      draft,
      payload: { audioKey: string; text: string } & (
        | {
            update: "Text";
          }
        | {
            update: "AccentPhrases";
            accentPhrases: AccentPhrase[];
          }
        | {
            update: "AudioQuery";
            query: AudioQuery;
          }
      )
    ) => {
      audioStore.mutations[SET_AUDIO_TEXT](draft, {
        audioKey: payload.audioKey,
        text: payload.text,
      });
      if (payload.update == "AccentPhrases") {
        audioStore.mutations[SET_ACCENT_PHRASES](draft, {
          audioKey: payload.audioKey,
          accentPhrases: payload.accentPhrases,
        });
      } else if (payload.update == "AudioQuery") {
        audioStore.mutations[SET_AUDIO_QUERY](draft, {
          audioKey: payload.audioKey,
          audioQuery: payload.query,
        });
      }
    },
    [COMMAND_CHANGE_CHARACTER_INDEX]: (
      draft,
      payload: { characterIndex: number; audioKey: string } & (
        | {
            update: "CharacterIndex";
          }
        | {
            update: "AccentPhrases";
            accentPhrases: AccentPhrase[];
          }
        | {
            update: "AudioQuery";
            query: AudioQuery;
          }
      )
    ) => {
      audioStore.mutations[SET_AUDIO_CHARACTER_INDEX](draft, {
        audioKey: payload.audioKey,
        characterIndex: payload.characterIndex,
      });
      if (payload.update == "AccentPhrases") {
        audioStore.mutations[SET_ACCENT_PHRASES](draft, {
          audioKey: payload.audioKey,
          accentPhrases: payload.accentPhrases,
        });
      } else if (payload.update == "AudioQuery") {
        audioStore.mutations[SET_AUDIO_QUERY](draft, {
          audioKey: payload.audioKey,
          audioQuery: payload.query,
        });
      }
    },
    [COMMAND_CHANGE_ACCENT]: (
      draft,
      {
        audioKey,
        accentPhrases,
      }: {
        audioKey: string;
        accentPhrases: AccentPhrase[];
      }
    ) => {
      audioStore.mutations[SET_ACCENT_PHRASES](draft, {
        audioKey,
        accentPhrases,
      });
    },
    [COMMAND_CHANGE_ACCENT_PHRASE_SPLIT]: (
      draft,
      payload: {
        audioKey: string;
        accentPhrases: AccentPhrase[];
      }
    ) => {
      audioStore.mutations[SET_ACCENT_PHRASES](draft, payload);
    },
    [COMMAND_CHANGE_SINGLE_ACCENT_PHRASE]: (
      draft,
      payload: {
        audioKey: string;
        accentPhraseIndex: number;
        accentPhrases: AccentPhrase[];
      }
    ) => {
      audioStore.mutations[SET_SINGLE_ACCENT_PHRASE](draft, payload);
    },
    [COMMAND_SET_AUDIO_MORA_DATA]: (
      draft,
      payload: {
        audioKey: string;
        accentPhraseIndex: number;
        moraIndex: number;
        pitch: number;
      }
    ) => {
      audioStore.mutations[SET_AUDIO_MORA_DATA](draft, payload);
    },
    [COMMAND_SET_AUDIO_SPEED_SCALE]: (
      draft,
      payload: { audioKey: string; speedScale: number }
    ) => {
      audioStore.mutations[SET_AUDIO_SPEED_SCALE](draft, payload);
    },
    [COMMAND_SET_AUDIO_PITCH_SCALE]: (
      draft,
      payload: { audioKey: string; pitchScale: number }
    ) => {
      audioStore.mutations[SET_AUDIO_PITCH_SCALE](draft, payload);
    },
    [COMMAND_SET_AUDIO_INTONATION_SCALE]: (
      draft,
      payload: { audioKey: string; intonationScale: number }
    ) => {
      audioStore.mutations[SET_AUDIO_INTONATION_SCALE](draft, payload);
    },
    [COMMAND_SET_AUDIO_VOLUME_SCALE]: (
      draft,
      payload: { audioKey: string; volumeScale: number }
    ) => {
      audioStore.mutations[SET_AUDIO_VOLUME_SCALE](draft, payload);
    },
    [COMMAND_SET_AUDIO_PRE_PHONEME_LENGTH]: (
      draft,
      payload: { audioKey: string; prePhonemeLength: number }
    ) => {
      audioStore.mutations[SET_AUDIO_PRE_PHONEME_LENGTH](draft, payload);
    },
    [COMMAND_SET_AUDIO_POST_PHONEME_LENGTH]: (
      draft,
      payload: { audioKey: string; postPhonemeLength: number }
    ) => {
      audioStore.mutations[SET_AUDIO_POST_PHONEME_LENGTH](draft, payload);
    },
    [COMMAND_IMPORT_FROM_FILE]: (
      draft,
      {
        audioKeys,
        audioItems,
      }: {
        audioKeys: string[];
        audioItems: AudioItem[];
      }
    ) => {
      for (let i = 0; i < Math.min(audioKeys.length, audioItems.length); i++) {
        audioStore.mutations[INSERT_AUDIO_ITEM](draft, {
          audioKey: audioKeys[i],
          audioItem: audioItems[i],
          prevAudioKey: undefined,
        });
      }
    },
    [COMMAND_PASTE_TEXTS]: (
      draft,
      {
        audioKeys,
        audioItems,
        prevAudioKey,
      }: {
        audioKeys: string[];
        audioItems: AudioItem[];
        prevAudioKey: string;
      }
    ) => {
      for (let i = 0; i < Math.min(audioKeys.length, audioItems.length); i++) {
        audioStore.mutations[INSERT_AUDIO_ITEM](draft, {
          audioKey: audioKeys[i],
          audioItem: audioItems[i],
          prevAudioKey,
        });
      }
    },
  }),
} as const);<|MERGE_RESOLUTION|>--- conflicted
+++ resolved
@@ -423,91 +423,24 @@
     },
     [FETCH_ACCENT_PHRASES]: (
       { state },
-      { text, characterIndex }: { text: string; characterIndex: number }
+      {
+        text,
+        characterIndex,
+        isKana,
+      }: { text: string; characterIndex: number; isKana: boolean | undefined }
     ) => {
       return api
         .accentPhrasesAccentPhrasesPost({
           text: text,
           speaker: state.characterInfos![characterIndex].metas.speaker,
+          isKana: isKana,
         })
-<<<<<<< HEAD
         .catch((error) => {
           window.electron.logError(
             error,
             `Failed to fetch AccentPhrases for the text "${text}".`
           );
           throw error;
-=======
-        .then((accentPhrases) =>
-          dispatch(SET_ACCENT_PHRASES, { audioKey, accentPhrases })
-        );
-    },
-    [FETCH_SINGLE_ACCENT_PHRASE]: (
-      { state, dispatch },
-      {
-        audioKey,
-        newPronunciation,
-        accentPhraseIndex,
-        popUntilPause,
-      }: {
-        audioKey: string;
-        newPronunciation: string;
-        accentPhraseIndex: number;
-        popUntilPause: boolean;
-      }
-    ) => {
-      const audioItem = state.audioItems[audioKey];
-
-      // ひらがな(U+3041~U+3094)とカタカナ(U+30A1~U+30F4)のみで構成される場合、
-      // 「読み仮名」としてこれを処理する
-      const kanaRegex = /^[\u3041-\u3094\u30A1-\u30F4]+$/;
-      if (kanaRegex.test(newPronunciation)) {
-        // ひらがなが混ざっている場合はカタカナに変換
-        const katakana = newPronunciation.replace(/[\u3041-\u3094]/g, (s) => {
-          return String.fromCharCode(s.charCodeAt(0) + 0x60);
-        });
-        // アクセントを末尾につけaccent phraseの生成をリクエスト
-        // 判別できない読み仮名が混じっていた場合400エラーが帰るのでfallback
-        return api
-          .accentPhrasesAccentPhrasesPost({
-            text: katakana + "'",
-            speaker:
-              state.characterInfos![audioItem.characterIndex!].metas.speaker,
-            isKana: true,
-          })
-          .catch(() => {
-            // fallback
-            return api.accentPhrasesAccentPhrasesPost({
-              text: newPronunciation,
-              speaker:
-                state.characterInfos![audioItem.characterIndex!].metas.speaker,
-              isKana: false,
-            });
-          })
-          .then((accentPhrases) => {
-            dispatch(SET_SINGLE_ACCENT_PHRASE, {
-              audioKey: audioKey,
-              accentPhraseIndex,
-              accentPhrases,
-              popUntilPause,
-            });
-          });
-      }
-
-      return api
-        .accentPhrasesAccentPhrasesPost({
-          text: newPronunciation,
-          speaker:
-            state.characterInfos![audioItem.characterIndex!].metas.speaker,
-        })
-        .then((accentPhrases) => {
-          dispatch(SET_SINGLE_ACCENT_PHRASE, {
-            audioKey: audioKey,
-            accentPhraseIndex,
-            accentPhrases,
-            popUntilPause,
-          });
->>>>>>> 9aa83621
         });
     },
     [FETCH_MORA_DATA](
@@ -1085,13 +1018,39 @@
         popUntilPause: boolean;
       }
     ) => {
-      const newAccentPhrasesSegment: AccentPhrase[] = await dispatch(
-        FETCH_ACCENT_PHRASES,
-        {
+      const characterIndex = state.audioItems[audioKey].characterIndex;
+
+      let newAccentPhrasesSegment: AccentPhrase[] | undefined = undefined;
+
+      // ひらがな(U+3041~U+3094)とカタカナ(U+30A1~U+30F4)のみで構成される場合、
+      // 「読み仮名」としてこれを処理する
+      const kanaRegex = /^[\u3041-\u3094\u30A1-\u30F4]+$/;
+      if (kanaRegex.test(newPronunciation)) {
+        // ひらがなが混ざっている場合はカタカナに変換
+        const katakana = newPronunciation.replace(/[\u3041-\u3094]/g, (s) => {
+          return String.fromCharCode(s.charCodeAt(0) + 0x60);
+        });
+        // アクセントを末尾につけaccent phraseの生成をリクエスト
+        // 判別できない読み仮名が混じっていた場合400エラーが帰るのでfallback
+        newAccentPhrasesSegment = (await dispatch(FETCH_ACCENT_PHRASES, {
+          text: katakana + "'",
+          characterIndex,
+          isKana: true,
+        }).catch(
+          // fallback
+          () =>
+            dispatch(FETCH_ACCENT_PHRASES, {
+              text: newPronunciation,
+              characterIndex,
+              isKana: false,
+            })
+        )) as AccentPhrase[];
+      } else {
+        newAccentPhrasesSegment = (await dispatch(FETCH_ACCENT_PHRASES, {
           text: newPronunciation,
-          characterIndex: state.audioItems[audioKey].characterIndex,
-        }
-      );
+          characterIndex: characterIndex,
+        })) as AccentPhrase[];
+      }
 
       if (popUntilPause) {
         while (
