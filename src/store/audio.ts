--- conflicted
+++ resolved
@@ -1076,184 +1076,72 @@
           throw error;
         }
       }
-<<<<<<< HEAD
-    },
-    [COMMAND_CHANGE_ACCENT_PHRASE_SPLIT]: async (
-      { state, dispatch, commit },
-      payload: {
-        audioKey: string;
-        accentPhraseIndex: number;
-      } & (
-        | {
-            isPause: false;
-            moraIndex: number;
+    ),
+    [COMMAND_CHANGE_SINGLE_ACCENT_PHRASE]: useAllStoreAction(
+      async (
+        { state, dispatch, commit },
+        {
+          audioKey,
+          newPronunciation,
+          accentPhraseIndex,
+          popUntilPause,
+        }: {
+          audioKey: string;
+          newPronunciation: string;
+          accentPhraseIndex: number;
+          popUntilPause: boolean;
+        }
+      ) => {
+        const characterIndex = state.audioItems[audioKey].characterIndex!;
+
+        let newAccentPhrasesSegment: AccentPhrase[] | undefined = undefined;
+
+        // ひらがな(U+3041~U+3094)とカタカナ(U+30A1~U+30F4)のみで構成される場合、
+        // 「読み仮名」としてこれを処理する
+        const kanaRegex = /^[\u3041-\u3094\u30A1-\u30F4]+$/;
+        if (kanaRegex.test(newPronunciation)) {
+          // ひらがなが混ざっている場合はカタカナに変換
+          const katakana = newPronunciation.replace(/[\u3041-\u3094]/g, (s) => {
+            return String.fromCharCode(s.charCodeAt(0) + 0x60);
+          });
+          // アクセントを末尾につけaccent phraseの生成をリクエスト
+          // 判別できない読み仮名が混じっていた場合400エラーが帰るのでfallback
+          newAccentPhrasesSegment = await dispatch(FETCH_ACCENT_PHRASES, {
+            text: katakana + "'",
+            characterIndex,
+            isKana: true,
+          }).catch(
+            // fallback
+            () =>
+              dispatch(FETCH_ACCENT_PHRASES, {
+                text: newPronunciation,
+                characterIndex,
+                isKana: false,
+              })
+          );
+        } else {
+          newAccentPhrasesSegment = await dispatch(FETCH_ACCENT_PHRASES, {
+            text: newPronunciation,
+            characterIndex: characterIndex,
+          });
+        }
+
+        if (popUntilPause) {
+          while (
+            newAccentPhrasesSegment[newAccentPhrasesSegment.length - 1]
+              .pauseMora === undefined
+          ) {
+            newAccentPhrasesSegment.pop();
           }
-        | {
-            isPause: true;
-          }
-      )
-    ) => {
-      const { audioKey, accentPhraseIndex } = payload;
-      const query: AudioQuery | undefined = state.audioItems[audioKey].query;
-      const characterIndex: number =
-        state.audioItems[audioKey].characterIndex ?? 0;
-      if (query === undefined) {
-        throw Error(
-          "`COMMAND_CHANGE_ACCENT_PHRASE_SPLIT` should not be called if the query does not exist."
-        );
-      }
-      const newAccentPhrases: AccentPhrase[] = JSON.parse(
-        JSON.stringify(query.accentPhrases)
-      );
-      const changeIndexes = [accentPhraseIndex];
-      // toggleAccentPhrase to newAccentPhrases and recored changeIndexes
-      {
-        const mergeAccent = (
-          accentPhrases: AccentPhrase[],
-          accentPhraseIndex: number
-        ) => {
-          const newAccentPhrase: AccentPhrase = {
-            moras: [
-              ...accentPhrases[accentPhraseIndex].moras,
-              ...accentPhrases[accentPhraseIndex + 1].moras,
-            ],
-            accent: accentPhrases[accentPhraseIndex].accent,
-            pauseMora: accentPhrases[accentPhraseIndex + 1].pauseMora,
-          };
-          accentPhrases.splice(accentPhraseIndex, 2, newAccentPhrase);
-        };
-        const splitAccent = (
-          accentPhrases: AccentPhrase[],
-          accentPhraseIndex: number,
-          moraIndex: number
-        ) => {
-          const newAccentPhrase1: AccentPhrase = {
-            moras: accentPhrases[accentPhraseIndex].moras.slice(
-              0,
-              moraIndex + 1
-            ),
-            accent:
-              accentPhrases[accentPhraseIndex].accent > moraIndex
-                ? moraIndex + 1
-                : accentPhrases[accentPhraseIndex].accent,
-            pauseMora: undefined,
-          };
-          const newAccentPhrase2: AccentPhrase = {
-            moras: accentPhrases[accentPhraseIndex].moras.slice(moraIndex + 1),
-            accent:
-              accentPhrases[accentPhraseIndex].accent > moraIndex + 1
-                ? accentPhrases[accentPhraseIndex].accent - moraIndex - 1
-                : 1,
-            pauseMora: accentPhrases[accentPhraseIndex].pauseMora,
-          };
-          accentPhrases.splice(
-            accentPhraseIndex,
-            1,
-            newAccentPhrase1,
-            newAccentPhrase2
-          );
-        };
-
-        if (payload.isPause) {
-          mergeAccent(newAccentPhrases, accentPhraseIndex);
-        } else {
-          const moraIndex: number = payload.moraIndex;
-          if (
-            moraIndex ===
-            newAccentPhrases[accentPhraseIndex].moras.length - 1
-          ) {
-            mergeAccent(newAccentPhrases, accentPhraseIndex);
-          } else {
-            splitAccent(newAccentPhrases, accentPhraseIndex, moraIndex);
-            changeIndexes.push(accentPhraseIndex + 1);
-          }
-        }
-      }
-
-      try {
-        const resultAccentPhrases = await dispatch(FETCH_AND_COPY_MORA_DATA, {
-          accentPhrases: newAccentPhrases,
-          characterIndex,
-          copyIndexes: changeIndexes,
+        }
+
+        commit(COMMAND_CHANGE_SINGLE_ACCENT_PHRASE, {
+          audioKey,
+          accentPhraseIndex,
+          accentPhrases: newAccentPhrasesSegment,
         });
-        commit(COMMAND_CHANGE_ACCENT_PHRASE_SPLIT, {
-          audioKey,
-          accentPhrases: resultAccentPhrases,
-        });
-      } catch (error) {
-        commit(COMMAND_CHANGE_ACCENT_PHRASE_SPLIT, {
-          audioKey,
-          accentPhrases: newAccentPhrases,
-        });
-        throw error;
-      }
-    },
-    [COMMAND_CHANGE_SINGLE_ACCENT_PHRASE]: async (
-      { state, dispatch, commit },
-      {
-        audioKey,
-        newPronunciation,
-        accentPhraseIndex,
-        popUntilPause,
-      }: {
-        audioKey: string;
-        newPronunciation: string;
-        accentPhraseIndex: number;
-        popUntilPause: boolean;
-      }
-    ) => {
-      const characterIndex = state.audioItems[audioKey].characterIndex;
-
-      let newAccentPhrasesSegment: AccentPhrase[] | undefined = undefined;
-
-      // ひらがな(U+3041~U+3094)とカタカナ(U+30A1~U+30F4)のみで構成される場合、
-      // 「読み仮名」としてこれを処理する
-      const kanaRegex = /^[\u3041-\u3094\u30A1-\u30F4]+$/;
-      if (kanaRegex.test(newPronunciation)) {
-        // ひらがなが混ざっている場合はカタカナに変換
-        const katakana = newPronunciation.replace(/[\u3041-\u3094]/g, (s) => {
-          return String.fromCharCode(s.charCodeAt(0) + 0x60);
-        });
-        // アクセントを末尾につけaccent phraseの生成をリクエスト
-        // 判別できない読み仮名が混じっていた場合400エラーが帰るのでfallback
-        newAccentPhrasesSegment = (await dispatch(FETCH_ACCENT_PHRASES, {
-          text: katakana + "'",
-          characterIndex,
-          isKana: true,
-        }).catch(
-          // fallback
-          () =>
-            dispatch(FETCH_ACCENT_PHRASES, {
-              text: newPronunciation,
-              characterIndex,
-              isKana: false,
-            })
-        )) as AccentPhrase[];
-      } else {
-        newAccentPhrasesSegment = (await dispatch(FETCH_ACCENT_PHRASES, {
-          text: newPronunciation,
-          characterIndex: characterIndex,
-        })) as AccentPhrase[];
-      }
-
-      if (popUntilPause) {
-        while (
-          newAccentPhrasesSegment[newAccentPhrasesSegment.length - 1]
-            .pauseMora === undefined
-        ) {
-          newAccentPhrasesSegment.pop();
-        }
-      }
-
-      commit(COMMAND_CHANGE_SINGLE_ACCENT_PHRASE, {
-        audioKey,
-        accentPhraseIndex,
-        accentPhrases: newAccentPhrasesSegment,
-      });
-    },
-=======
+      }
     ),
->>>>>>> 0e60b267
     [COMMAND_SET_AUDIO_MORA_DATA]: (
       { commit },
       payload: {
