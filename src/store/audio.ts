import { AudioQuery, AccentPhrase } from "@/openapi";
import path from "path";
import { v4 as uuidv4 } from "uuid";
import {
  AudioItem,
  EngineState,
  SaveResultObject,
  State,
  commandMutationsCreator,
  AudioActions,
  AudioGetters,
  AudioMutations,
  AudioStoreState,
  AudioCommandActions,
  AudioCommandGetters,
  AudioCommandMutations,
  AudioCommandStoreState,
  VoiceVoxStoreOptions,
} from "./type";
import { createUILockAction } from "./ui";
import {
  CharacterInfo,
  Encoding as EncodingType,
  MoraDataType,
} from "@/type/preload";
import Encoding from "encoding-japanese";
import {
  IEngineConnectorFactory,
  OpenAPIEngineConnectorFactory,
} from "@/infrastructures/EngineConnector";

async function generateUniqueId(audioItem: AudioItem) {
  const data = new TextEncoder().encode(
    JSON.stringify([audioItem.text, audioItem.query, audioItem.styleId])
  );
  const digest = await crypto.subtle.digest("SHA-256", data);
  return Array.from(new Uint8Array(digest))
    .map((v) => v.toString(16).padStart(2, "0"))
    .join("");
}

function parseTextFile(
  body: string,
  characterInfos?: CharacterInfo[]
): AudioItem[] {
  const characters = new Map<string, number>();
  for (const info of characterInfos || []) {
    for (const style of info.metas.styles) {
      characters.set(info.metas.speakerName, style.styleId);
    }
  }
  if (!characters.size) return [];

  const audioItems: AudioItem[] = [];
  const seps = [",", "\r\n", "\n"];
  let lastStyleId = 0;
  for (const splittedText of body.split(new RegExp(`${seps.join("|")}`, "g"))) {
    const styleId = characters.get(splittedText);
    if (styleId !== undefined) {
      lastStyleId = styleId;
      continue;
    }

    audioItems.push({ text: splittedText, styleId: lastStyleId });
  }
  return audioItems;
}

function buildFileName(state: State, audioKey: string) {
  // eslint-disable-next-line no-control-regex
  const sanitizer = /[\x00-\x1f\x22\x2a\x2f\x3a\x3c\x3e\x3f\x5c\x7c\x7f]/g;
  const index = state.audioKeys.indexOf(audioKey);
  const audioItem = state.audioItems[audioKey];
  let styleName: string | undefined = "";
  const character = state.characterInfos?.find((info) => {
    const result = info.metas.styles.findIndex(
      (style) => style.styleId === audioItem.styleId
    );

    if (result > -1) {
      styleName = info.metas.styles[result].styleName;
    }

    return result > -1;
  });

  if (character === undefined) {
    throw new Error();
  }

  const characterName = character.metas.speakerName.replace(sanitizer, "");
  let text = audioItem.text.replace(sanitizer, "");
  if (text.length > 10) {
    text = text.substring(0, 9) + "…";
  }

  const preFileName = (index + 1).toString().padStart(3, "0");
  // デフォルトのスタイルだとstyleIdが定義されていないのでundefinedになる。なのでファイル名に入れてしまうことを回避する目的で分岐させています。
  if (styleName === undefined) {
    return preFileName + `_${characterName}_${text}.wav`;
  }

  return preFileName + `_${characterName}（${styleName}）_${text}.wav`;
}

const audioBlobCache: Record<string, Blob> = {};
const audioElements: Record<string, HTMLAudioElement> = {};

export const audioStoreState: AudioStoreState = {
  engineState: "STARTING",
  audioItems: {},
  audioKeys: [],
  audioStates: {},
  nowPlayingContinuously: false,
};

const audioStoreCreator = (
  _engineFactory: IEngineConnectorFactory
): VoiceVoxStoreOptions<AudioGetters, AudioActions, AudioMutations> => {
  const audioStore: VoiceVoxStoreOptions<
    AudioGetters,
    AudioActions,
    AudioMutations
  > = {
    getters: {
      ACTIVE_AUDIO_KEY(state) {
        return state._activeAudioKey !== undefined &&
          state.audioKeys.includes(state._activeAudioKey)
          ? state._activeAudioKey
          : undefined;
      },
      HAVE_AUDIO_QUERY: (state) => (audioKey: string) => {
        return state.audioItems[audioKey]?.query != undefined;
      },
      IS_ACTIVE: (state) => (audioKey: string) => {
        return state._activeAudioKey === audioKey;
      },
      IS_ENGINE_READY: (state) => {
        return state.engineState === "READY";
      },
    },

    mutations: {
      SET_ENGINE_STATE(state, { engineState }: { engineState: EngineState }) {
        state.engineState = engineState;
      },
      SET_CHARACTER_INFOS(
        state,
        { characterInfos }: { characterInfos: CharacterInfo[] }
      ) {
        state.characterInfos = characterInfos;
      },
      SET_ACTIVE_AUDIO_KEY(state, { audioKey }: { audioKey?: string }) {
        state._activeAudioKey = audioKey;
      },
      SET_AUDIO_NOW_PLAYING(
        state,
        { audioKey, nowPlaying }: { audioKey: string; nowPlaying: boolean }
      ) {
        state.audioStates[audioKey].nowPlaying = nowPlaying;
      },
      SET_AUDIO_NOW_GENERATING(
        state,
        {
          audioKey,
          nowGenerating,
        }: { audioKey: string; nowGenerating: boolean }
      ) {
        state.audioStates[audioKey].nowGenerating = nowGenerating;
      },
      SET_NOW_PLAYING_CONTINUOUSLY(
        state,
        { nowPlaying }: { nowPlaying: boolean }
      ) {
        state.nowPlayingContinuously = nowPlaying;
      },
      INSERT_AUDIO_ITEM(
        state,
        {
          audioItem,
          audioKey,
          prevAudioKey,
        }: {
          audioItem: AudioItem;
          audioKey: string;
          prevAudioKey: string | undefined;
        }
      ) {
        const index =
          prevAudioKey !== undefined
            ? state.audioKeys.indexOf(prevAudioKey) + 1
            : state.audioKeys.length;
        state.audioKeys.splice(index, 0, audioKey);
        state.audioItems[audioKey] = audioItem;
        state.audioStates[audioKey] = {
          nowPlaying: false,
          nowGenerating: false,
        };
      },
      INSERT_AUDIO_ITEMS(
        state,
        {
          prevAudioKey,
          audioKeyItemPairs,
        }: {
          audioKeyItemPairs: { audioItem: AudioItem; audioKey: string }[];
          prevAudioKey: string | undefined;
        }
      ) {
        const index =
          prevAudioKey !== undefined
            ? state.audioKeys.indexOf(prevAudioKey) + 1
            : state.audioKeys.length;
        const audioKeys = audioKeyItemPairs.map((pair) => pair.audioKey);
        state.audioKeys.splice(index, 0, ...audioKeys);
        for (const { audioKey, audioItem } of audioKeyItemPairs) {
          state.audioItems[audioKey] = audioItem;
          state.audioStates[audioKey] = {
            nowPlaying: false,
            nowGenerating: false,
          };
        }
      },
      REMOVE_AUDIO_ITEM(state, { audioKey }: { audioKey: string }) {
        state.audioKeys.splice(state.audioKeys.indexOf(audioKey), 1);
        delete state.audioItems[audioKey];
        delete state.audioStates[audioKey];
      },
      SET_AUDIO_TEXT(
        state,
        { audioKey, text }: { audioKey: string; text: string }
      ) {
        state.audioItems[audioKey].text = text;
      },
      SET_AUDIO_SPEED_SCALE(
        state,
        { audioKey, speedScale }: { audioKey: string; speedScale: number }
      ) {
        const query = state.audioItems[audioKey].query;
        if (query == undefined) throw new Error("query == undefined");
        query.speedScale = speedScale;
      },
      SET_AUDIO_PITCH_SCALE(
        state,
        { audioKey, pitchScale }: { audioKey: string; pitchScale: number }
      ) {
        const query = state.audioItems[audioKey].query;
        if (query == undefined) throw new Error("query == undefined");
        query.pitchScale = pitchScale;
      },
      SET_AUDIO_INTONATION_SCALE(
        state,
        {
          audioKey,
          intonationScale,
        }: { audioKey: string; intonationScale: number }
      ) {
        const query = state.audioItems[audioKey].query;
        if (query == undefined) throw new Error("query == undefined");
        query.intonationScale = intonationScale;
      },
      SET_AUDIO_VOLUME_SCALE(
        state,
        { audioKey, volumeScale }: { audioKey: string; volumeScale: number }
      ) {
        const query = state.audioItems[audioKey].query;
        if (query == undefined) throw new Error("query == undefined");
        query.volumeScale = volumeScale;
      },
      SET_AUDIO_PRE_PHONEME_LENGTH(
        state,
        {
          audioKey,
          prePhonemeLength,
        }: { audioKey: string; prePhonemeLength: number }
      ) {
        const query = state.audioItems[audioKey].query;
        if (query == undefined) throw new Error("query == undefined");
        query.prePhonemeLength = prePhonemeLength;
      },
      SET_AUDIO_POST_PHONEME_LENGTH(
        state,
        {
          audioKey,
          postPhonemeLength,
        }: { audioKey: string; postPhonemeLength: number }
      ) {
        const query = state.audioItems[audioKey].query;
        if (query == undefined) throw new Error("query == undefined");
        query.postPhonemeLength = postPhonemeLength;
      },
      SET_AUDIO_QUERY(
        state,
        { audioKey, audioQuery }: { audioKey: string; audioQuery: AudioQuery }
      ) {
        state.audioItems[audioKey].query = audioQuery;
      },
      SET_AUDIO_STYLE_ID(
        state,
        { audioKey, styleId }: { audioKey: string; styleId: number }
      ) {
        state.audioItems[audioKey].styleId = styleId;
      },
      SET_ACCENT_PHRASES(
        state,
        {
          audioKey,
          accentPhrases,
        }: { audioKey: string; accentPhrases: AccentPhrase[] }
      ) {
        const query = state.audioItems[audioKey].query;
        if (query == undefined) throw new Error("query == undefined");
        query.accentPhrases = accentPhrases;
      },
      SET_SINGLE_ACCENT_PHRASE(
        state,
        {
          audioKey,
          accentPhraseIndex,
          accentPhrases,
        }: {
          audioKey: string;
          accentPhraseIndex: number;
          accentPhrases: AccentPhrase[];
        }
      ) {
        const query = state.audioItems[audioKey].query;
        if (query == undefined) throw new Error("query == undefined");
        query.accentPhrases.splice(accentPhraseIndex, 1, ...accentPhrases);
      },
      SET_AUDIO_MORA_DATA(
        state,
        {
          audioKey,
          accentPhraseIndex,
          moraIndex,
          data,
          type,
        }: {
          audioKey: string;
          accentPhraseIndex: number;
          moraIndex: number;
          data: number;
          type: MoraDataType;
        }
      ) {
        const query = state.audioItems[audioKey].query;
        if (query == undefined) throw new Error("query == undefined");
        switch (type) {
          case "pitch":
            query.accentPhrases[accentPhraseIndex].moras[moraIndex].pitch =
              data;
            break;
          case "consonant":
            query.accentPhrases[accentPhraseIndex].moras[
              moraIndex
            ].consonantLength = data;
            break;
          case "vowel":
            query.accentPhrases[accentPhraseIndex].moras[
              moraIndex
            ].vowelLength = data;
            break;
          case "pause": {
            const pauseMora = query.accentPhrases[accentPhraseIndex].pauseMora;
            if (pauseMora !== undefined) {
              pauseMora.vowelLength = data;
            }
            break;
          }
          case "voicing": {
            query.accentPhrases[accentPhraseIndex].moras[moraIndex].pitch =
              data;
            if (data == 0) {
              query.accentPhrases[accentPhraseIndex].moras[moraIndex].vowel =
                query.accentPhrases[accentPhraseIndex].moras[
                  moraIndex
                ].vowel.toUpperCase();
            } else {
              query.accentPhrases[accentPhraseIndex].moras[moraIndex].vowel =
                query.accentPhrases[accentPhraseIndex].moras[
                  moraIndex
                ].vowel.toLowerCase();
            }
          }
        }
      },
    },

    actions: {
      START_WAITING_ENGINE: createUILockAction(
        async ({ rootState, state, commit }) => {
          let engineState = state.engineState;
          for (let i = 0; i < 100; i++) {
            engineState = state.engineState;
            if (engineState === "FAILED_STARTING") {
              break;
            }

            try {
              await _engineFactory
                .instance(rootState.engineHost)
                .versionVersionGet();
            } catch {
              await new Promise((resolve) => setTimeout(resolve, 1000));
              window.electron.logInfo("waiting engine...");
              continue;
            }
            engineState = "READY";
            commit("SET_ENGINE_STATE", { engineState });
            break;
          }

          if (engineState !== "READY") {
            commit("SET_ENGINE_STATE", { engineState: "FAILED_STARTING" });
          }
        }
      ),
      LOAD_CHARACTER: createUILockAction(async ({ commit }) => {
        const characterInfos = await window.electron.getCharacterInfos();

        commit("SET_CHARACTER_INFOS", { characterInfos });
      }),
      GENERATE_AUDIO_KEY() {
        const audioKey = uuidv4();
        audioElements[audioKey] = new Audio();
        return audioKey;
      },
      REMOVE_ALL_AUDIO_ITEM({ commit, state }) {
        for (const audioKey of [...state.audioKeys]) {
          commit("REMOVE_AUDIO_ITEM", { audioKey });
        }
      },
      async GENERATE_AUDIO_ITEM(
        { state, getters, dispatch },
        payload: { text?: string; styleId?: number; baseAudioItem?: AudioItem }
      ) {
        //引数にbaseAudioItemが与えられた場合、baseAudioItemから話速等のパラメータを引き継いだAudioItemを返す
        //baseAudioItem.queryのうち、accentPhrasesとkanaは基本設定パラメータではないので引き継がない
        //baseAudioItemのうち、textとstyleIdは別途与えられるので引き継がない
        if (state.defaultStyleIds == undefined)
          throw new Error("state.defaultStyleIds == undefined");
        if (state.characterInfos == undefined)
          throw new Error("state.characterInfos == undefined");
        const characterInfos = state.characterInfos;

        const text = payload.text ?? "";
        const styleId =
          payload.styleId ??
          state.defaultStyleIds[
            state.defaultStyleIds.findIndex(
              (x) => x.speakerUuid === characterInfos[0].metas.speakerUuid
            )
          ].defaultStyleId;
        const baseAudioItem = payload.baseAudioItem;
        const query = getters.IS_ENGINE_READY
          ? await dispatch("FETCH_AUDIO_QUERY", {
              text,
              styleId,
            }).catch(() => undefined)
          : undefined;

        const audioItem: AudioItem = {
          text,
          styleId,
        };
        if (query != undefined) {
          audioItem.query = query;
        }
<<<<<<< HEAD
      );
      for (const index of copyIndexes) {
        accentPhrases[index] = fetchedAccentPhrases[index];
      }
      return accentPhrases;
    },
    FETCH_AUDIO_QUERY(_, { text, styleId }: { text: string; styleId: number }) {
      return api
        .audioQueryAudioQueryPost({
          text,
          speaker: styleId,
        })
        .catch((error) => {
          window.electron.logError(
            error,
            `Failed to fetch AudioQuery for the text "${text}".`
          );
          throw error;
        });
    },
    GENERATE_AUDIO: createUILockAction(
      async ({ state }, { audioKey }: { audioKey: string }) => {
        const audioItem: AudioItem = JSON.parse(
          JSON.stringify(state.audioItems[audioKey])
        );

        if (audioItem.query == undefined) {
          return null;
        }

        audioItem.query.outputSamplingRate =
          state.savingSetting.outputSamplingRate;
        audioItem.query.outputStereo = state.savingSetting.outputStereo;

        const id = await generateUniqueId(audioItem);

        const speaker = audioItem.styleId;
        if (speaker == undefined) {
          return null;
        }

        return api
          .synthesisSynthesisPost({ audioQuery: audioItem.query, speaker: speaker })
          .then(async (blob) => {
            audioBlobCache[id] = blob;
            return blob;
=======
        if (baseAudioItem && baseAudioItem.query && audioItem.query) {
          //引数にbaseAudioItemがある場合、話速等のパラメータを引き継いだAudioItemを返す
          //baseAudioItem.queryが未設定の場合は引き継がない(起動直後等？)
          audioItem.query.speedScale = baseAudioItem.query.speedScale;
          audioItem.query.pitchScale = baseAudioItem.query.pitchScale;
          audioItem.query.intonationScale = baseAudioItem.query.intonationScale;
          audioItem.query.volumeScale = baseAudioItem.query.volumeScale;
          audioItem.query.prePhonemeLength =
            baseAudioItem.query.prePhonemeLength;
          audioItem.query.postPhonemeLength =
            baseAudioItem.query.postPhonemeLength;
          audioItem.query.outputSamplingRate =
            baseAudioItem.query.outputSamplingRate;
          audioItem.query.outputStereo = baseAudioItem.query.outputStereo;
        }
        return audioItem;
      },
      async REGISTER_AUDIO_ITEM(
        { dispatch, commit },
        {
          audioItem,
          prevAudioKey,
        }: { audioItem: AudioItem; prevAudioKey?: string }
      ) {
        const audioKey = await dispatch("GENERATE_AUDIO_KEY");
        commit("INSERT_AUDIO_ITEM", { audioItem, audioKey, prevAudioKey });
        return audioKey;
      },
      SET_ACTIVE_AUDIO_KEY({ commit }, { audioKey }: { audioKey?: string }) {
        commit("SET_ACTIVE_AUDIO_KEY", { audioKey });
      },
      async GET_AUDIO_CACHE({ state }, { audioKey }: { audioKey: string }) {
        const audioItem = state.audioItems[audioKey];
        const id = await generateUniqueId(audioItem);

        if (Object.prototype.hasOwnProperty.call(audioBlobCache, id)) {
          return audioBlobCache[id];
        } else {
          return null;
        }
      },
      SET_AUDIO_QUERY(
        { commit },
        payload: { audioKey: string; audioQuery: AudioQuery }
      ) {
        commit("SET_AUDIO_QUERY", payload);
      },
      FETCH_ACCENT_PHRASES(
        { rootState },
        {
          text,
          styleId,
          isKana,
        }: { text: string; styleId: number; isKana?: boolean }
      ) {
        return _engineFactory
          .instance(rootState.engineHost)
          .accentPhrasesAccentPhrasesPost({
            text,
            speaker: styleId,
            isKana,
>>>>>>> 1da1a23d
          })
          .catch((error) => {
            window.electron.logError(
              error,
              `Failed to fetch AccentPhrases for the text "${text}".`
            );
            throw error;
          });
      },
      FETCH_MORA_DATA(
        { rootState },
        {
          accentPhrases,
          styleId,
        }: { accentPhrases: AccentPhrase[]; styleId: number }
      ) {
        return _engineFactory
          .instance(rootState.engineHost)
          .moraDataMoraDataPost({
            accentPhrase: accentPhrases,
            speaker: styleId,
          })
          .catch((error) => {
            window.electron.logError(
              error,
              `Failed to fetch MoraData for the accentPhrases "${JSON.stringify(
                accentPhrases
              )}".`
            );
            throw error;
          });
      },
      async FETCH_AND_COPY_MORA_DATA(
        { dispatch },
        {
          accentPhrases,
          styleId,
          copyIndexes,
        }: {
          accentPhrases: AccentPhrase[];
          styleId: number;
          copyIndexes: number[];
        }
      ) {
        const fetchedAccentPhrases: AccentPhrase[] = await dispatch(
          "FETCH_MORA_DATA",
          {
            accentPhrases,
            styleId,
          }
        );
        for (const index of copyIndexes) {
          accentPhrases[index] = fetchedAccentPhrases[index];
        }
        return accentPhrases;
      },
      FETCH_AUDIO_QUERY(
        { rootState },
        { text, styleId }: { text: string; styleId: number }
      ) {
        return _engineFactory
          .instance(rootState.engineHost)
          .audioQueryAudioQueryPost({
            text,
            speaker: styleId,
          })
          .catch((error) => {
            window.electron.logError(
              error,
              `Failed to fetch AudioQuery for the text "${text}".`
            );
            throw error;
          });
      },
      GENERATE_AUDIO: createUILockAction(
        async ({ rootState, state }, { audioKey }: { audioKey: string }) => {
          const audioItem = state.audioItems[audioKey];
          const id = await generateUniqueId(audioItem);

          const audioQuery = audioItem.query;
          const speaker = audioItem.styleId;
          if (audioQuery == undefined || speaker == undefined) {
            return null;
          }

          return _engineFactory
            .instance(rootState.engineHost)
            .synthesisSynthesisPost({
              audioQuery: audioQuery,
              speaker: speaker,
            })
            .then(async (blob) => {
              audioBlobCache[id] = blob;
              return blob;
            })
            .catch((e) => {
              window.electron.logError(e);
              return null;
            });
        }
      ),
      GENERATE_AND_SAVE_AUDIO: createUILockAction(
        async (
          { state, dispatch },
          {
            audioKey,
            filePath,
            encoding,
          }: {
            audioKey: string;
            filePath?: string;
            encoding?: EncodingType;
          }
        ): Promise<SaveResultObject> => {
          if (state.savingSetting.fixedExportEnabled) {
            filePath = path.join(
              state.savingSetting.fixedExportDir,
              buildFileName(state, audioKey)
            );
          } else {
            filePath ??= await window.electron.showAudioSaveDialog({
              title: "音声を保存",
              defaultPath: buildFileName(state, audioKey),
            });
          }

          if (!filePath) {
            return { result: "CANCELED", path: "" };
          }

          if (state.savingSetting.avoidOverwrite) {
            let tail = 1;
            const name = filePath.slice(0, filePath.length - 4);
            while (await dispatch("CHECK_FILE_EXISTS", { file: filePath })) {
              filePath = name + "[" + tail.toString() + "]" + ".wav";
              tail += 1;
            }
          }

          let blob = await dispatch("GET_AUDIO_CACHE", { audioKey });
          if (!blob) {
            blob = await dispatch("GENERATE_AUDIO", { audioKey });
            if (!blob) {
              return { result: "ENGINE_ERROR", path: filePath };
            }
          }

          try {
            window.electron.writeFile({
              filePath,
              buffer: await blob.arrayBuffer(),
            });
          } catch (e) {
            window.electron.logError(e);

            return { result: "WRITE_ERROR", path: filePath };
          }

          if (state.savingSetting.exportLab) {
            const query = state.audioItems[audioKey].query;
            if (query == undefined)
              return { result: "WRITE_ERROR", path: filePath };
            const speedScale = query.speedScale;

            let labString = "";
            let timestamp = 0;

            labString += timestamp.toFixed() + " ";
            timestamp += (query.prePhonemeLength * 10000000) / speedScale;
            labString += timestamp.toFixed() + " ";
            labString += "pau" + "\n";

            query.accentPhrases.forEach((accentPhrase) => {
              accentPhrase.moras.forEach((mora) => {
                if (
                  mora.consonantLength !== undefined &&
                  mora.consonant !== undefined
                ) {
                  labString += timestamp.toFixed() + " ";
                  timestamp += (mora.consonantLength * 10000000) / speedScale;
                  labString += timestamp.toFixed() + " ";
                  labString += mora.consonant + "\n";
                }
                labString += timestamp.toFixed() + " ";
                timestamp += (mora.vowelLength * 10000000) / speedScale;
                labString += timestamp.toFixed() + " ";
                if (mora.vowel != "N") {
                  labString += mora.vowel.toLowerCase() + "\n";
                } else {
                  labString += mora.vowel + "\n";
                }
              });
              if (accentPhrase.pauseMora !== undefined) {
                labString += timestamp.toFixed() + " ";
                timestamp +=
                  (accentPhrase.pauseMora.vowelLength * 10000000) / speedScale;
                labString += timestamp.toFixed() + " ";
                labString += accentPhrase.pauseMora.vowel + "\n";
              }
            });

            labString += timestamp.toFixed() + " ";
            timestamp += (query.postPhonemeLength * 10000000) / speedScale;
            labString += timestamp.toFixed() + " ";
            labString += "pau" + "\n";

            const bom = new Uint8Array([0xef, 0xbb, 0xbf]);
            const labBlob = new Blob([bom, labString], {
              type: "text/plain;charset=UTF-8",
            });

            try {
              window.electron.writeFile({
                filePath: filePath.replace(/\.wav$/, ".lab"),
                buffer: await labBlob.arrayBuffer(),
              });
            } catch (e) {
              window.electron.logError(e);

              return { result: "WRITE_ERROR", path: filePath };
            }
          }

          if (state.savingSetting.exportText) {
            const textBlob = ((): Blob => {
              if (!encoding || encoding === "UTF-8") {
                const bom = new Uint8Array([0xef, 0xbb, 0xbf]);
                return new Blob([bom, state.audioItems[audioKey].text], {
                  type: "text/plain;charset=UTF-8",
                });
              }
              const sjisArray = Encoding.convert(
                Encoding.stringToCode(state.audioItems[audioKey].text),
                { to: "SJIS", type: "arraybuffer" }
              );
              return new Blob([new Uint8Array(sjisArray)], {
                type: "text/plain;charset=Shift_JIS",
              });
            })();

            try {
              window.electron.writeFile({
                filePath: filePath.replace(/\.wav$/, ".txt"),
                buffer: await textBlob.arrayBuffer(),
              });
            } catch (e) {
              window.electron.logError(e);

              return { result: "WRITE_ERROR", path: filePath };
            }
          }

          return { result: "SUCCESS", path: filePath };
        }
      ),
      GENERATE_AND_SAVE_ALL_AUDIO: createUILockAction(
        async (
          { state, dispatch },
          { dirPath, encoding }: { dirPath?: string; encoding?: EncodingType }
        ) => {
          if (state.savingSetting.fixedExportEnabled) {
            dirPath = state.savingSetting.fixedExportDir;
          } else {
            dirPath ??= await window.electron.showOpenDirectoryDialog({
              title: "音声を全て保存",
            });
          }
          if (dirPath) {
            const _dirPath = dirPath;
            const promises = state.audioKeys.map((audioKey) => {
              const name = buildFileName(state, audioKey);
              return dispatch("GENERATE_AND_SAVE_AUDIO", {
                audioKey,
                filePath: path.join(_dirPath, name),
                encoding,
              });
            });
            return Promise.all(promises);
          }
        }
      ),
      PLAY_AUDIO: createUILockAction(
        async ({ commit, dispatch }, { audioKey }: { audioKey: string }) => {
          const audioElem = audioElements[audioKey];
          audioElem.pause();

          // 音声用意
          let blob = await dispatch("GET_AUDIO_CACHE", { audioKey });
          if (!blob) {
            commit("SET_AUDIO_NOW_GENERATING", {
              audioKey,
              nowGenerating: true,
            });
            blob = await dispatch("GENERATE_AUDIO", { audioKey });
            commit("SET_AUDIO_NOW_GENERATING", {
              audioKey,
              nowGenerating: false,
            });
            if (!blob) {
              throw new Error();
            }
          }
          audioElem.src = URL.createObjectURL(blob);

          // 再生終了時にresolveされるPromiseを返す
          const played = async () => {
            commit("SET_AUDIO_NOW_PLAYING", { audioKey, nowPlaying: true });
          };
          audioElem.addEventListener("play", played);

          let paused: () => void;
          const audioPlayPromise = new Promise<boolean>((resolve) => {
            paused = () => {
              resolve(audioElem.ended);
            };
            audioElem.addEventListener("pause", paused);
          }).finally(async () => {
            audioElem.removeEventListener("play", played);
            audioElem.removeEventListener("pause", paused);
            commit("SET_AUDIO_NOW_PLAYING", { audioKey, nowPlaying: false });
          });

          audioElem.play();
          return audioPlayPromise;
        }
      ),
      STOP_AUDIO(_, { audioKey }: { audioKey: string }) {
        const audioElem = audioElements[audioKey];
        audioElem.pause();
      },
      PLAY_CONTINUOUSLY_AUDIO: createUILockAction(
        async ({ state, commit, dispatch }) => {
          const currentAudioKey = state._activeAudioKey;

          let index = 0;
          if (currentAudioKey !== undefined) {
            index = state.audioKeys.findIndex((v) => v === currentAudioKey);
          }

          commit("SET_NOW_PLAYING_CONTINUOUSLY", { nowPlaying: true });
          try {
            for (let i = index; i < state.audioKeys.length; ++i) {
              const audioKey = state.audioKeys[i];
              commit("SET_ACTIVE_AUDIO_KEY", { audioKey });
              const isEnded = await dispatch("PLAY_AUDIO", { audioKey });
              if (!isEnded) {
                break;
              }
            }
          } finally {
            commit("SET_ACTIVE_AUDIO_KEY", { audioKey: currentAudioKey });
            commit("SET_NOW_PLAYING_CONTINUOUSLY", { nowPlaying: false });
          }
        }
      ),
      STOP_CONTINUOUSLY_AUDIO({ state, dispatch }) {
        for (const audioKey of state.audioKeys) {
          if (state.audioStates[audioKey].nowPlaying) {
            dispatch("STOP_AUDIO", { audioKey });
          }
        }
      },
      OPEN_TEXT_EDIT_CONTEXT_MENU() {
        window.electron.openTextEditContextMenu();
      },
      DETECTED_ENGINE_ERROR({ state, commit }) {
        switch (state.engineState) {
          case "STARTING":
            commit("SET_ENGINE_STATE", { engineState: "FAILED_STARTING" });
            break;
          case "READY":
            commit("SET_ENGINE_STATE", { engineState: "ERROR" });
            break;
          default:
            commit("SET_ENGINE_STATE", { engineState: "ERROR" });
        }
      },
      async RESTART_ENGINE({ dispatch, commit }) {
        await commit("SET_ENGINE_STATE", { engineState: "STARTING" });
        window.electron
          .restartEngine()
          .then(() => dispatch("START_WAITING_ENGINE"))
          .catch(() => dispatch("DETECTED_ENGINE_ERROR"));
      },
      CHECK_FILE_EXISTS(_, { file }: { file: string }) {
        return window.electron.checkFileExists(file);
      },
    },
  };

  return audioStore;
};

export const audioStore = audioStoreCreator(OpenAPIEngineConnectorFactory);

export const audioCommandStoreState: AudioCommandStoreState = {};

export const audioCommandStore: VoiceVoxStoreOptions<
  AudioCommandGetters,
  AudioCommandActions,
  AudioCommandMutations
> = {
  getters: {},
  actions: {
    async COMMAND_REGISTER_AUDIO_ITEM(
      { dispatch, commit },
      {
        audioItem,
        prevAudioKey,
      }: {
        audioItem: AudioItem;
        prevAudioKey: string | undefined;
      }
    ) {
      const audioKey = await dispatch("GENERATE_AUDIO_KEY");
      commit("COMMAND_REGISTER_AUDIO_ITEM", {
        audioItem,
        audioKey,
        prevAudioKey,
      });
      return audioKey;
    },
    COMMAND_REMOVE_AUDIO_ITEM({ commit }, payload: { audioKey: string }) {
      commit("COMMAND_REMOVE_AUDIO_ITEM", payload);
    },
    async COMMAND_CHANGE_AUDIO_TEXT(
      { state, commit, dispatch },
      { audioKey, text }: { audioKey: string; text: string }
    ) {
      const styleId = state.audioItems[audioKey].styleId;
      if (styleId == undefined) throw new Error("styleId != undefined");
      const query: AudioQuery | undefined = state.audioItems[audioKey].query;
      try {
        if (query !== undefined) {
          const accentPhrases: AccentPhrase[] = await dispatch(
            "FETCH_ACCENT_PHRASES",
            {
              text,
              styleId,
            }
          );
          commit("COMMAND_CHANGE_AUDIO_TEXT", {
            audioKey,
            text,
            update: "AccentPhrases",
            accentPhrases,
          });
        } else {
          const newAudioQuery = await dispatch("FETCH_AUDIO_QUERY", {
            text,
            styleId,
          });
          commit("COMMAND_CHANGE_AUDIO_TEXT", {
            audioKey,
            text,
            update: "AudioQuery",
            query: newAudioQuery,
          });
        }
      } catch (error) {
        commit("COMMAND_CHANGE_AUDIO_TEXT", {
          audioKey,
          text,
          update: "Text",
        });
        throw error;
      }
    },
    async COMMAND_CHANGE_STYLE_ID(
      { state, dispatch, commit },
      { audioKey, styleId }: { audioKey: string; styleId: number }
    ) {
      const query = state.audioItems[audioKey].query;
      try {
        if (query !== undefined) {
          const accentPhrases = query.accentPhrases;
          const newAccentPhrases: AccentPhrase[] = await dispatch(
            "FETCH_MORA_DATA",
            {
              accentPhrases,
              styleId,
            }
          );
          commit("COMMAND_CHANGE_STYLE_ID", {
            styleId,
            audioKey: audioKey,
            update: "AccentPhrases",
            accentPhrases: newAccentPhrases,
          });
        } else {
          const text = state.audioItems[audioKey].text;
          const query: AudioQuery = await dispatch("FETCH_AUDIO_QUERY", {
            text: text,
            styleId,
          });
          commit("COMMAND_CHANGE_STYLE_ID", {
            styleId,
            audioKey,
            update: "AudioQuery",
            query,
          });
        }
      } catch (error) {
        commit("COMMAND_CHANGE_STYLE_ID", {
          styleId,
          audioKey,
          update: "StyleId",
        });
        throw error;
      }
    },
    async COMMAND_CHANGE_ACCENT(
      { state, dispatch, commit },
      {
        audioKey,
        accentPhraseIndex,
        accent,
      }: {
        audioKey: string;
        accentPhraseIndex: number;
        accent: number;
      }
    ) {
      const query = state.audioItems[audioKey].query;
      if (query !== undefined) {
        const newAccentPhrases: AccentPhrase[] = JSON.parse(
          JSON.stringify(query.accentPhrases)
        );
        newAccentPhrases[accentPhraseIndex].accent = accent;

        try {
          const styleId = state.audioItems[audioKey].styleId;
          if (styleId == undefined) throw new Error("styleId != undefined");
          const resultAccentPhrases: AccentPhrase[] = await dispatch(
            "FETCH_AND_COPY_MORA_DATA",
            {
              accentPhrases: newAccentPhrases,
              styleId,
              copyIndexes: [accentPhraseIndex],
            }
          );

          commit("COMMAND_CHANGE_ACCENT", {
            audioKey,
            accentPhrases: resultAccentPhrases,
          });
        } catch (error) {
          commit("COMMAND_CHANGE_ACCENT", {
            audioKey,
            accentPhrases: newAccentPhrases,
          });
          throw error;
        }
      }
    },
    async COMMAND_CHANGE_ACCENT_PHRASE_SPLIT(
      { state, dispatch, commit },
      payload: {
        audioKey: string;
        accentPhraseIndex: number;
      } & (
        | {
            isPause: false;
            moraIndex: number;
          }
        | {
            isPause: true;
          }
      )
    ) {
      const { audioKey, accentPhraseIndex } = payload;
      const query: AudioQuery | undefined = state.audioItems[audioKey].query;
      const styleId = state.audioItems[audioKey].styleId;
      if (styleId == undefined) throw new Error("styleId != undefined");
      if (query === undefined) {
        throw Error(
          "`COMMAND_CHANGE_ACCENT_PHRASE_SPLIT` should not be called if the query does not exist."
        );
      }
      const newAccentPhrases: AccentPhrase[] = JSON.parse(
        JSON.stringify(query.accentPhrases)
      );
      const changeIndexes = [accentPhraseIndex];
      // toggleAccentPhrase to newAccentPhrases and recored changeIndexes
      {
        const mergeAccent = (
          accentPhrases: AccentPhrase[],
          accentPhraseIndex: number
        ) => {
          const newAccentPhrase: AccentPhrase = {
            moras: [
              ...accentPhrases[accentPhraseIndex].moras,
              ...accentPhrases[accentPhraseIndex + 1].moras,
            ],
            accent: accentPhrases[accentPhraseIndex].accent,
            pauseMora: accentPhrases[accentPhraseIndex + 1].pauseMora,
          };
          accentPhrases.splice(accentPhraseIndex, 2, newAccentPhrase);
        };
        const splitAccent = (
          accentPhrases: AccentPhrase[],
          accentPhraseIndex: number,
          moraIndex: number
        ) => {
          const newAccentPhrase1: AccentPhrase = {
            moras: accentPhrases[accentPhraseIndex].moras.slice(
              0,
              moraIndex + 1
            ),
            accent:
              accentPhrases[accentPhraseIndex].accent > moraIndex
                ? moraIndex + 1
                : accentPhrases[accentPhraseIndex].accent,
            pauseMora: undefined,
          };
          const newAccentPhrase2: AccentPhrase = {
            moras: accentPhrases[accentPhraseIndex].moras.slice(moraIndex + 1),
            accent:
              accentPhrases[accentPhraseIndex].accent > moraIndex + 1
                ? accentPhrases[accentPhraseIndex].accent - moraIndex - 1
                : 1,
            pauseMora: accentPhrases[accentPhraseIndex].pauseMora,
          };
          accentPhrases.splice(
            accentPhraseIndex,
            1,
            newAccentPhrase1,
            newAccentPhrase2
          );
        };

        if (payload.isPause) {
          mergeAccent(newAccentPhrases, accentPhraseIndex);
        } else {
          const moraIndex: number = payload.moraIndex;
          if (
            moraIndex ===
            newAccentPhrases[accentPhraseIndex].moras.length - 1
          ) {
            mergeAccent(newAccentPhrases, accentPhraseIndex);
          } else {
            splitAccent(newAccentPhrases, accentPhraseIndex, moraIndex);
            changeIndexes.push(accentPhraseIndex + 1);
          }
        }
      }

      try {
        const resultAccentPhrases: AccentPhrase[] = await dispatch(
          "FETCH_AND_COPY_MORA_DATA",
          {
            accentPhrases: newAccentPhrases,
            styleId,
            copyIndexes: changeIndexes,
          }
        );
        commit("COMMAND_CHANGE_ACCENT_PHRASE_SPLIT", {
          audioKey,
          accentPhrases: resultAccentPhrases,
        });
      } catch (error) {
        commit("COMMAND_CHANGE_ACCENT_PHRASE_SPLIT", {
          audioKey,
          accentPhrases: newAccentPhrases,
        });
        throw error;
      }
    },
    async COMMAND_CHANGE_SINGLE_ACCENT_PHRASE(
      { state, dispatch, commit },
      {
        audioKey,
        newPronunciation,
        accentPhraseIndex,
        popUntilPause,
      }: {
        audioKey: string;
        newPronunciation: string;
        accentPhraseIndex: number;
        popUntilPause: boolean;
      }
    ) {
      const styleId = state.audioItems[audioKey].styleId;
      if (styleId == undefined) throw new Error("styleId != undefined");

      let newAccentPhrasesSegment: AccentPhrase[] | undefined = undefined;

      // ひらがな(U+3041~U+3094)とカタカナ(U+30A1~U+30F4)と全角長音(U+30FC)のみで構成される場合、
      // 「読み仮名」としてこれを処理する
      const kanaRegex = /^[\u3041-\u3094\u30A1-\u30F4\u30FC]+$/;
      if (kanaRegex.test(newPronunciation)) {
        // ひらがなが混ざっている場合はカタカナに変換
        const katakana = newPronunciation.replace(/[\u3041-\u3094]/g, (s) => {
          return String.fromCharCode(s.charCodeAt(0) + 0x60);
        });
        // 長音を適切な音に変換
        const pureKatakana = katakana
          .replace(/(?<=[アカサタナハマヤラワャァガザダバパ]ー*)ー/g, "ア")
          .replace(/(?<=[イキシチニヒミリィギジヂビピ]ー*)ー/g, "イ")
          .replace(/(?<=[ウクスツヌフムユルュゥヴグズヅブプ]ー*)ー/g, "ウ")
          .replace(/(?<=[エケセテネヘメレェゲゼデベペ]ー*)ー/g, "エ")
          .replace(/(?<=[オコソトノホモヨロヲョォゴゾドボポ]ー*)ー/g, "オ")
          .replace(/(?<=[ン]ー*)ー/g, "ン")
          .replace(/(?<=[ッ]ー*)ー/g, "ッ");

        // アクセントを末尾につけaccent phraseの生成をリクエスト
        // 判別できない読み仮名が混じっていた場合400エラーが帰るのでfallback
        newAccentPhrasesSegment = await dispatch("FETCH_ACCENT_PHRASES", {
          text: pureKatakana + "'",
          styleId,
          isKana: true,
        }).catch(
          // fallback
          () =>
            dispatch("FETCH_ACCENT_PHRASES", {
              text: newPronunciation,
              styleId,
              isKana: false,
            })
        );
      } else {
        newAccentPhrasesSegment = await dispatch("FETCH_ACCENT_PHRASES", {
          text: newPronunciation,
          styleId,
        });
      }

      if (popUntilPause) {
        while (
          newAccentPhrasesSegment[newAccentPhrasesSegment.length - 1]
            .pauseMora === undefined
        ) {
          newAccentPhrasesSegment.pop();
        }
      }

      const query = state.audioItems[audioKey].query;
      if (query == undefined) throw new Error("query == undefined");

      const originAccentPhrases = query.accentPhrases;

      // https://github.com/Hiroshiba/voicevox/issues/248
      // newAccentPhrasesSegmentは1つの文章として合成されているためMoraDataが不自然になる。
      // MoraDataを正しく計算する為MoraDataだけを文章全体で再計算する。
      const newAccentPhrases = [
        ...originAccentPhrases.slice(0, accentPhraseIndex),
        ...newAccentPhrasesSegment,
        ...originAccentPhrases.slice(accentPhraseIndex + 1),
      ];
      const copyIndexes = newAccentPhrasesSegment.map(
        (_, i) => accentPhraseIndex + i
      );

      try {
        const resultAccentPhrases: AccentPhrase[] = await dispatch(
          "FETCH_AND_COPY_MORA_DATA",
          {
            accentPhrases: newAccentPhrases,
            styleId,
            copyIndexes,
          }
        );
        commit("COMMAND_CHANGE_SINGLE_ACCENT_PHRASE", {
          audioKey,
          accentPhrases: resultAccentPhrases,
        });
      } catch (error) {
        commit("COMMAND_CHANGE_SINGLE_ACCENT_PHRASE", {
          audioKey,
          accentPhrases: newAccentPhrases,
        });
      }
    },
    COMMAND_SET_AUDIO_MORA_DATA(
      { commit },
      payload: {
        audioKey: string;
        accentPhraseIndex: number;
        moraIndex: number;
        data: number;
        type: MoraDataType;
      }
    ) {
      commit("COMMAND_SET_AUDIO_MORA_DATA", payload);
    },
    COMMAND_SET_AUDIO_SPEED_SCALE(
      { commit },
      payload: { audioKey: string; speedScale: number }
    ) {
      commit("COMMAND_SET_AUDIO_SPEED_SCALE", payload);
    },
    COMMAND_SET_AUDIO_PITCH_SCALE(
      { commit },
      payload: { audioKey: string; pitchScale: number }
    ) {
      commit("COMMAND_SET_AUDIO_PITCH_SCALE", payload);
    },
    COMMAND_SET_AUDIO_INTONATION_SCALE(
      { commit },
      payload: { audioKey: string; intonationScale: number }
    ) {
      commit("COMMAND_SET_AUDIO_INTONATION_SCALE", payload);
    },
    COMMAND_SET_AUDIO_VOLUME_SCALE(
      { commit },
      payload: { audioKey: string; volumeScale: number }
    ) {
      commit("COMMAND_SET_AUDIO_VOLUME_SCALE", payload);
    },
    COMMAND_SET_AUDIO_PRE_PHONEME_LENGTH(
      { commit },
      payload: { audioKey: string; prePhonemeLength: number }
    ) {
      commit("COMMAND_SET_AUDIO_PRE_PHONEME_LENGTH", payload);
    },
    COMMAND_SET_AUDIO_POST_PHONEME_LENGTH(
      { commit },
      payload: { audioKey: string; postPhonemeLength: number }
    ) {
      commit("COMMAND_SET_AUDIO_POST_PHONEME_LENGTH", payload);
    },
    COMMAND_IMPORT_FROM_FILE: createUILockAction(
      async (
        { state, commit, dispatch },
        { filePath }: { filePath?: string }
      ) => {
        if (!filePath) {
          filePath = await window.electron.showImportFileDialog({
            title: "セリフ読み込み",
          });
          if (!filePath) return;
        }
        let body = new TextDecoder("utf-8").decode(
          await window.electron.readFile({ filePath })
        );
        if (body.indexOf("\ufffd") > -1) {
          body = new TextDecoder("shift-jis").decode(
            await window.electron.readFile({ filePath })
          );
        }
        const audioItems: AudioItem[] = [];
        let baseAudioItem: AudioItem | undefined = undefined;
        if (state.inheritAudioInfo) {
          baseAudioItem = state._activeAudioKey
            ? state.audioItems[state._activeAudioKey]
            : undefined;
        }

        for (const { text, styleId } of parseTextFile(
          body,
          state.characterInfos
        )) {
          //パラメータ引き継ぎがONの場合は話速等のパラメータを引き継いでテキスト欄を作成する
          //パラメータ引き継ぎがOFFの場合、baseAudioItemがundefinedになっているのでパラメータ引き継ぎは行われない
          audioItems.push(
            await dispatch("GENERATE_AUDIO_ITEM", {
              text,
              styleId,
              baseAudioItem,
            })
          );
        }
        const audioKeys: string[] = await Promise.all(
          audioItems.map(() => dispatch("GENERATE_AUDIO_KEY"))
        );
        const audioKeyItemPairs = audioItems.map((audioItem, index) => ({
          audioItem,
          audioKey: audioKeys[index],
        }));
        commit("COMMAND_IMPORT_FROM_FILE", {
          audioKeyItemPairs,
        });
        return audioKeys;
      }
    ),
    COMMAND_PUT_TEXTS: createUILockAction(
      async (
        { state, commit, dispatch },
        {
          prevAudioKey,
          texts,
          styleId,
        }: {
          prevAudioKey: string;
          texts: string[];
          styleId: number;
        }
      ) => {
        const audioKeyItemPairs: { audioKey: string; audioItem: AudioItem }[] =
          [];
        let baseAudioItem: AudioItem | undefined = undefined;
        if (state.inheritAudioInfo) {
          baseAudioItem = state._activeAudioKey
            ? state.audioItems[state._activeAudioKey]
            : undefined;
        }
        for (const text of texts.filter((value) => value != "")) {
          const audioKey: string = await dispatch("GENERATE_AUDIO_KEY");
          //パラメータ引き継ぎがONの場合は話速等のパラメータを引き継いでテキスト欄を作成する
          //パラメータ引き継ぎがOFFの場合、baseAudioItemがundefinedになっているのでパラメータ引き継ぎは行われない
          const audioItem = await dispatch("GENERATE_AUDIO_ITEM", {
            text,
            styleId,
            baseAudioItem,
          });

          audioKeyItemPairs.push({
            audioKey,
            audioItem,
          });
        }
        const audioKeys = audioKeyItemPairs.map((value) => value.audioKey);
        commit("COMMAND_PUT_TEXTS", {
          prevAudioKey,
          audioKeyItemPairs,
        });
        return audioKeys;
      }
    ),
  },
  mutations: commandMutationsCreator({
    COMMAND_REGISTER_AUDIO_ITEM(
      draft,
      payload: {
        audioItem: AudioItem;
        audioKey: string;
        prevAudioKey: string | undefined;
      }
    ) {
      audioStore.mutations.INSERT_AUDIO_ITEM(draft, payload);
    },
    COMMAND_REMOVE_AUDIO_ITEM(draft, payload: { audioKey: string }) {
      audioStore.mutations.REMOVE_AUDIO_ITEM(draft, payload);
    },
    COMMAND_CHANGE_AUDIO_TEXT(
      draft,
      payload: { audioKey: string; text: string } & (
        | {
            update: "Text";
          }
        | {
            update: "AccentPhrases";
            accentPhrases: AccentPhrase[];
          }
        | {
            update: "AudioQuery";
            query: AudioQuery;
          }
      )
    ) {
      audioStore.mutations.SET_AUDIO_TEXT(draft, {
        audioKey: payload.audioKey,
        text: payload.text,
      });
      if (payload.update == "AccentPhrases") {
        audioStore.mutations.SET_ACCENT_PHRASES(draft, {
          audioKey: payload.audioKey,
          accentPhrases: payload.accentPhrases,
        });
      } else if (payload.update == "AudioQuery") {
        audioStore.mutations.SET_AUDIO_QUERY(draft, {
          audioKey: payload.audioKey,
          audioQuery: payload.query,
        });
      }
    },
    COMMAND_CHANGE_STYLE_ID(
      draft,
      payload: { styleId: number; audioKey: string } & (
        | {
            update: "StyleId";
          }
        | {
            update: "AccentPhrases";
            accentPhrases: AccentPhrase[];
          }
        | {
            update: "AudioQuery";
            query: AudioQuery;
          }
      )
    ) {
      audioStore.mutations.SET_AUDIO_STYLE_ID(draft, {
        audioKey: payload.audioKey,
        styleId: payload.styleId,
      });
      if (payload.update == "AccentPhrases") {
        audioStore.mutations.SET_ACCENT_PHRASES(draft, {
          audioKey: payload.audioKey,
          accentPhrases: payload.accentPhrases,
        });
      } else if (payload.update == "AudioQuery") {
        audioStore.mutations.SET_AUDIO_QUERY(draft, {
          audioKey: payload.audioKey,
          audioQuery: payload.query,
        });
      }
    },
    COMMAND_CHANGE_ACCENT(
      draft,
      {
        audioKey,
        accentPhrases,
      }: {
        audioKey: string;
        accentPhrases: AccentPhrase[];
      }
    ) {
      audioStore.mutations.SET_ACCENT_PHRASES(draft, {
        audioKey,
        accentPhrases,
      });
    },
    COMMAND_CHANGE_ACCENT_PHRASE_SPLIT(
      draft,
      payload: {
        audioKey: string;
        accentPhrases: AccentPhrase[];
      }
    ) {
      audioStore.mutations.SET_ACCENT_PHRASES(draft, payload);
    },
    COMMAND_CHANGE_SINGLE_ACCENT_PHRASE(
      draft,
      payload: {
        audioKey: string;
        accentPhrases: AccentPhrase[];
      }
    ) {
      audioStore.mutations.SET_ACCENT_PHRASES(draft, payload);
    },
    COMMAND_SET_AUDIO_MORA_DATA(
      draft,
      payload: {
        audioKey: string;
        accentPhraseIndex: number;
        moraIndex: number;
        data: number;
        type: MoraDataType;
      }
    ) {
      audioStore.mutations.SET_AUDIO_MORA_DATA(draft, payload);
    },
    COMMAND_SET_AUDIO_SPEED_SCALE(
      draft,
      payload: { audioKey: string; speedScale: number }
    ) {
      audioStore.mutations.SET_AUDIO_SPEED_SCALE(draft, payload);
    },
    COMMAND_SET_AUDIO_PITCH_SCALE(
      draft,
      payload: { audioKey: string; pitchScale: number }
    ) {
      audioStore.mutations.SET_AUDIO_PITCH_SCALE(draft, payload);
    },
    COMMAND_SET_AUDIO_INTONATION_SCALE(
      draft,
      payload: { audioKey: string; intonationScale: number }
    ) {
      audioStore.mutations.SET_AUDIO_INTONATION_SCALE(draft, payload);
    },
    COMMAND_SET_AUDIO_VOLUME_SCALE(
      draft,
      payload: { audioKey: string; volumeScale: number }
    ) {
      audioStore.mutations.SET_AUDIO_VOLUME_SCALE(draft, payload);
    },
    COMMAND_SET_AUDIO_PRE_PHONEME_LENGTH(
      draft,
      payload: { audioKey: string; prePhonemeLength: number }
    ) {
      audioStore.mutations.SET_AUDIO_PRE_PHONEME_LENGTH(draft, payload);
    },
    COMMAND_SET_AUDIO_POST_PHONEME_LENGTH(
      draft,
      payload: { audioKey: string; postPhonemeLength: number }
    ) {
      audioStore.mutations.SET_AUDIO_POST_PHONEME_LENGTH(draft, payload);
    },
    COMMAND_IMPORT_FROM_FILE(
      draft,
      {
        audioKeyItemPairs,
      }: { audioKeyItemPairs: { audioKey: string; audioItem: AudioItem }[] }
    ) {
      audioStore.mutations.INSERT_AUDIO_ITEMS(draft, {
        audioKeyItemPairs,
        prevAudioKey: undefined,
      });
    },
    COMMAND_PUT_TEXTS(
      draft,
      {
        audioKeyItemPairs,
        prevAudioKey,
      }: {
        audioKeyItemPairs: { audioItem: AudioItem; audioKey: string }[];
        prevAudioKey: string;
      }
    ) {
      audioStore.mutations.INSERT_AUDIO_ITEMS(draft, {
        audioKeyItemPairs,
        prevAudioKey,
      });
    },
  }),
};<|MERGE_RESOLUTION|>--- conflicted
+++ resolved
@@ -467,54 +467,6 @@
         if (query != undefined) {
           audioItem.query = query;
         }
-<<<<<<< HEAD
-      );
-      for (const index of copyIndexes) {
-        accentPhrases[index] = fetchedAccentPhrases[index];
-      }
-      return accentPhrases;
-    },
-    FETCH_AUDIO_QUERY(_, { text, styleId }: { text: string; styleId: number }) {
-      return api
-        .audioQueryAudioQueryPost({
-          text,
-          speaker: styleId,
-        })
-        .catch((error) => {
-          window.electron.logError(
-            error,
-            `Failed to fetch AudioQuery for the text "${text}".`
-          );
-          throw error;
-        });
-    },
-    GENERATE_AUDIO: createUILockAction(
-      async ({ state }, { audioKey }: { audioKey: string }) => {
-        const audioItem: AudioItem = JSON.parse(
-          JSON.stringify(state.audioItems[audioKey])
-        );
-
-        if (audioItem.query == undefined) {
-          return null;
-        }
-
-        audioItem.query.outputSamplingRate =
-          state.savingSetting.outputSamplingRate;
-        audioItem.query.outputStereo = state.savingSetting.outputStereo;
-
-        const id = await generateUniqueId(audioItem);
-
-        const speaker = audioItem.styleId;
-        if (speaker == undefined) {
-          return null;
-        }
-
-        return api
-          .synthesisSynthesisPost({ audioQuery: audioItem.query, speaker: speaker })
-          .then(async (blob) => {
-            audioBlobCache[id] = blob;
-            return blob;
-=======
         if (baseAudioItem && baseAudioItem.query && audioItem.query) {
           //引数にbaseAudioItemがある場合、話速等のパラメータを引き継いだAudioItemを返す
           //baseAudioItem.queryが未設定の場合は引き継がない(起動直後等？)
@@ -576,7 +528,6 @@
             text,
             speaker: styleId,
             isKana,
->>>>>>> 1da1a23d
           })
           .catch((error) => {
             window.electron.logError(
@@ -653,20 +604,26 @@
       },
       GENERATE_AUDIO: createUILockAction(
         async ({ rootState, state }, { audioKey }: { audioKey: string }) => {
-          const audioItem = state.audioItems[audioKey];
-          const id = await generateUniqueId(audioItem);
-
+          const audioItem: AudioItem = JSON.parse(
+            JSON.stringify(state.audioItems[audioKey])
+          );
           const audioQuery = audioItem.query;
           const speaker = audioItem.styleId;
           if (audioQuery == undefined || speaker == undefined) {
             return null;
           }
 
+          audioQuery.outputSamplingRate =
+            state.savingSetting.outputSamplingRate;
+          audioQuery.outputStereo = state.savingSetting.outputStereo;
+
+          const id = await generateUniqueId(audioItem);
+
           return _engineFactory
             .instance(rootState.engineHost)
             .synthesisSynthesisPost({
-              audioQuery: audioQuery,
-              speaker: speaker,
+              audioQuery,
+              speaker,
             })
             .then(async (blob) => {
               audioBlobCache[id] = blob;
