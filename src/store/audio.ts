--- conflicted
+++ resolved
@@ -279,36 +279,6 @@
           state.audioKeys.includes(audioKey)
         ) || []
       );
-    },
-  },
-
-<<<<<<< HEAD
-  NOW_PLAYING: {
-    getter(state, getters) {
-      const activeAudioKey = getters.ACTIVE_AUDIO_KEY;
-      return (
-        activeAudioKey != undefined &&
-        activeAudioKey === state.nowPlayingAudioKey
-      );
-    },
-  },
-
-  ACTIVE_AUDIO_ELEM_CURRENT_TIME: {
-    getter: (state) => {
-      return state._activeAudioKey !== undefined
-        ? getAudioElement().currentTime
-        : undefined;
-=======
-  HAVE_AUDIO_QUERY: {
-    getter: (state) => (audioKey: AudioKey) => {
-      return state.audioItems[audioKey]?.query != undefined;
-    },
-  },
-
-  IS_ACTIVE: {
-    getter: (state) => (audioKey: AudioKey) => {
-      return state._activeAudioKey === audioKey;
->>>>>>> 490952bc
     },
   },
 
