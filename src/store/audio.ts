--- conflicted
+++ resolved
@@ -21,11 +21,8 @@
   createKanaRegex,
   currentDateString,
   skipMemoText,
-<<<<<<< HEAD
   skipReadingPart,
   skipWritingPart,
-=======
->>>>>>> a993a324
 } from "./utility";
 import { convertAudioQueryFromEditorToEngine } from "./proxy";
 import { createPartialStore } from "./vuex";
@@ -1607,11 +1604,7 @@
             const skppedReadingPart = skipReadingPart(text);
             if (!encoding || encoding === "UTF-8") {
               const bom = new Uint8Array([0xef, 0xbb, 0xbf]);
-<<<<<<< HEAD
               return new Blob([bom, skipMemoText(skppedReadingPart)], {
-=======
-              return new Blob([bom, skipMemoText(text)], {
->>>>>>> a993a324
                 type: "text/plain;charset=UTF-8",
               });
             }
@@ -1701,14 +1694,10 @@
               ? characters.get(`${engineId}:${styleId}`) + ","
               : "";
 
-<<<<<<< HEAD
           const skppedReadingPart = skipReadingPart(
             state.audioItems[audioKey].text
           );
           const skppedText = skipMemoText(skppedReadingPart);
-=======
-          const skppedText = skipMemoText(state.audioItems[audioKey].text);
->>>>>>> a993a324
           texts.push(speakerName + skppedText);
         }
 
@@ -2017,13 +2006,9 @@
         const engineId = state.audioItems[audioKey].voice.engineId;
         const styleId = state.audioItems[audioKey].voice.styleId;
         const query = state.audioItems[audioKey].query;
-<<<<<<< HEAD
+
         const skppedWriting = skipWritingPart(text);
         const skppedText = skipMemoText(skppedWriting);
-=======
-        const skppedText = skipMemoText(text);
->>>>>>> a993a324
-
         try {
           if (query !== undefined) {
             const accentPhrases: AccentPhrase[] = await dispatch(
