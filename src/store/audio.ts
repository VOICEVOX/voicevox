--- conflicted
+++ resolved
@@ -21,7 +21,6 @@
     .join("");
 }
 
-<<<<<<< HEAD
 function parseTextFile(
   body: string,
   charactorInfos?: CharactorInfo[]
@@ -44,7 +43,8 @@
     audioItems.push({ text: splittedText, charactorIndex: lastCharactorIndex });
   }
   return audioItems;
-=======
+}
+
 function buildFileName(state: State, audioKey: string) {
   // eslint-disable-next-line no-control-regex
   const sanitizer = /[\x00-\x1f\x22\x2a\x2f\x3a\x3c\x3e\x3f\x5c\x7c\x7f]/g;
@@ -57,7 +57,6 @@
     text = text.substring(0, 9) + "…";
   }
   return (index + 1).toString().padStart(3, "0") + "_" + characterName + "_" + text + ".wav";
->>>>>>> f273a68c
 }
 
 export const SET_ENGINE_READY = "SET_ENGINE_READY";
