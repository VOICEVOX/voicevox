import path from "path";
import { v4 as uuidv4 } from "uuid";
import Encoding from "encoding-japanese";
import { createUILockAction, withProgress } from "./ui";
import {
  AudioItem,
  SaveResultObject,
  State,
  AudioStoreState,
  AudioCommandStoreState,
  EditorAudioQuery,
  AudioStoreTypes,
  AudioCommandStoreTypes,
  transformCommandStore,
} from "./type";
import {
  buildAudioFileNameFromRawData,
  isAccentPhrasesTextDifferent,
  convertHiraToKana,
  convertLongVowel,
  createKanaRegex,
  currentDateString,
  extractExportText,
  extractYomiText,
  sanitizeFileName,
  DEFAULT_STYLE_NAME,
  formatCharacterStyleName,
} from "./utility";
import { convertAudioQueryFromEditorToEngine } from "./proxy";
import { createPartialStore } from "./vuex";
import { determineNextPresetKey } from "./preset";
import {
  AudioKey,
  CharacterInfo,
  DefaultStyleId,
  Encoding as EncodingType,
  EngineId,
  MoraDataType,
  MorphingInfo,
  Preset,
  PresetKey,
  SpeakerId,
  StyleId,
  StyleInfo,
  Voice,
} from "@/type/preload";
import { AudioQuery, AccentPhrase, Speaker, SpeakerInfo } from "@/openapi";
import { base64ImageToUri } from "@/helpers/imageHelper";
import { getValueOrThrow, ResultError } from "@/type/result";

function generateAudioKey() {
  return AudioKey(uuidv4());
}

async function generateUniqueIdAndQuery(
  state: State,
  audioItem: AudioItem
): Promise<[string, EditorAudioQuery | undefined]> {
  audioItem = JSON.parse(JSON.stringify(audioItem)) as AudioItem;
  const audioQuery = audioItem.query;
  if (audioQuery != undefined) {
    audioQuery.outputSamplingRate =
      state.engineSettings[audioItem.voice.engineId].outputSamplingRate;
    audioQuery.outputStereo = state.savingSetting.outputStereo;
  }

  const data = new TextEncoder().encode(
    JSON.stringify([
      audioItem.text,
      audioQuery,
      audioItem.voice,
      audioItem.morphingInfo,
      state.experimentalSetting.enableInterrogativeUpspeak, // このフラグが違うと、同じAudioQueryで違う音声が生成されるので追加
    ])
  );
  const digest = await crypto.subtle.digest("SHA-256", data);
  const id = Array.from(new Uint8Array(digest))
    .map((v) => v.toString(16).padStart(2, "0"))
    .join("");
  return [id, audioQuery];
}

function parseTextFile(
  body: string,
  defaultStyleIds: DefaultStyleId[],
  userOrderedCharacterInfos: CharacterInfo[],
  initVoice?: Voice
): AudioItem[] {
  const name2Voice = new Map<string, Voice>();
  const uuid2Voice = new Map<SpeakerId, Voice>();
  for (const defaultStyleId of defaultStyleIds) {
    const speakerId = defaultStyleId.speakerUuid;
    const engineId = defaultStyleId.engineId;
    const styleId = defaultStyleId.defaultStyleId;
    uuid2Voice.set(speakerId, { engineId, speakerId, styleId });
  }
  // setup default characters
  for (const characterInfo of userOrderedCharacterInfos) {
    const uuid = characterInfo.metas.speakerUuid;
    const voice = uuid2Voice.get(uuid);
    const speakerName = characterInfo.metas.speakerName;
    if (voice == undefined)
      throw new Error(`style is undefined. speakerUuid: ${uuid}`);
    name2Voice.set(speakerName, voice);
  }
  // setup characters with style name
  for (const characterInfo of userOrderedCharacterInfos) {
    const characterName = characterInfo.metas.speakerName;
    for (const style of characterInfo.metas.styles) {
      const styleName = style.styleName;
      const voice = {
        engineId: style.engineId,
        speakerId: characterInfo.metas.speakerUuid,
        styleId: style.styleId,
      };
      name2Voice.set(formatCharacterStyleName(characterName, styleName), voice);
      // 古いフォーマットにも対応するため
      name2Voice.set(
        `${characterName}(${styleName || DEFAULT_STYLE_NAME})`,
        voice
      );
    }
  }
  if (!name2Voice.size) return [];

  const audioItems: AudioItem[] = [];
  const seps = [",", "\r\n", "\n"];
  let lastVoice =
    initVoice ?? uuid2Voice.get(userOrderedCharacterInfos[0].metas.speakerUuid);
  if (lastVoice == undefined) throw new Error(`lastStyle is undefined.`);
  for (const splitText of body.split(new RegExp(`${seps.join("|")}`, "g"))) {
    const voice = name2Voice.get(splitText);
    if (voice !== undefined) {
      lastVoice = voice;
      continue;
    }

    audioItems.push({ text: splitText, voice: lastVoice });
  }
  return audioItems;
}

async function changeFileTailToNonExistent(
  filePath: string,
  extension: string
) {
  let tail = 1;
  const name = filePath.slice(0, filePath.length - 1 - extension.length);
  while (await window.electron.checkFileExists(filePath)) {
    filePath = `${name}[${tail}].${extension}`;
    tail += 1;
  }
  return filePath;
}

export async function writeTextFile(obj: {
  filePath: string;
  text: string;
  encoding?: EncodingType;
}) {
  obj.encoding ??= "UTF-8";

  const textBlob = {
    "UTF-8": (text: string) => {
      const bom = new Uint8Array([0xef, 0xbb, 0xbf]);
      return new Blob([bom, text], {
        type: "text/plain;charset=UTF-8",
      });
    },
    Shift_JIS: (text: string) => {
      const sjisArray = Encoding.convert(Encoding.stringToCode(text), {
        to: "SJIS",
        type: "arraybuffer",
      });
      return new Blob([new Uint8Array(sjisArray)], {
        type: "text/plain;charset=Shift_JIS",
      });
    },
  }[obj.encoding](obj.text);

  return window.electron.writeFile({
    filePath: obj.filePath,
    buffer: await textBlob.arrayBuffer(),
  });
}

function generateWriteErrorMessage(writeFileResult: ResultError) {
  if (writeFileResult.code) {
    const code = writeFileResult.code.toUpperCase();

    if (code.startsWith("ENOSPC")) {
      return "空き容量が足りません。";
    }

    if (code.startsWith("EACCES")) {
      return "ファイルにアクセスする許可がありません。";
    }

    if (code.startsWith("EBUSY")) {
      return "ファイルが開かれています。";
    }
  }

  return `何らかの理由で失敗しました。${writeFileResult.message}`;
}

// TODO: GETTERに移動する。
export function getCharacterInfo(
  state: State,
  engineId: EngineId,
  styleId: StyleId
): CharacterInfo | undefined {
  const engineCharacterInfos = state.characterInfos[engineId];

  // (engineId, styleId)で「スタイル付きキャラクター」は一意である
  return engineCharacterInfos.find((characterInfo) =>
    characterInfo.metas.styles.some(
      (characterStyle) => characterStyle.styleId === styleId
    )
  );
}

/**
 * 与えたAudioItemを元に、Presetを適用した新しいAudioItemを返す
 */
export function applyAudioPresetToAudioItem(
  audioItem: AudioItem,
  presetItem: Preset
): AudioItem {
  if (audioItem.query == undefined) {
    throw new Error("audioItem.query is undefined");
  }

  // Filter name property from presetItem in order to extract audioInfos.
  const { name: _, morphingInfo, ...presetAudioInfos } = presetItem;

  // Type Assertion
  const audioInfos: Omit<
    AudioQuery,
    "accentPhrases" | "outputSamplingRate" | "outputStereo" | "kana"
  > = presetAudioInfos;

  const newAudioItem = { ...audioItem };
  newAudioItem.query = { ...audioItem.query, ...audioInfos };
  newAudioItem.morphingInfo = morphingInfo ? { ...morphingInfo } : undefined;

  return newAudioItem;
}

const audioBlobCache: Record<string, Blob> = {};

export const audioStoreState: AudioStoreState = {
  characterInfos: {},
  audioKeysWithInitializingSpeaker: [],
  morphableTargetsInfo: {},
  audioItems: {},
  audioKeys: [],
  audioStates: {},
  nowPlayingContinuously: false,
};

export const audioStore = createPartialStore<AudioStoreTypes>({
  ACTIVE_AUDIO_KEY: {
    getter(state) {
      return state._activeAudioKey !== undefined &&
        state.audioKeys.includes(state._activeAudioKey)
        ? state._activeAudioKey
        : undefined;
    },
  },

  SELECTED_AUDIO_KEYS: {
    getter(state) {
      return (
        //  undo/redoで消えていることがあるためフィルタする
        state._selectedAudioKeys?.filter((audioKey) =>
          state.audioKeys.includes(audioKey)
        ) || []
      );
    },
  },

<<<<<<< HEAD
=======
  HAVE_AUDIO_QUERY: {
    getter: (state) => (audioKey: AudioKey) => {
      return state.audioItems[audioKey]?.query != undefined;
    },
  },

  IS_ACTIVE: {
    getter: (state) => (audioKey: AudioKey) => {
      return state._activeAudioKey === audioKey;
    },
  },

  /**
   * audio elementの再生オフセット。
   * 選択+削除 や 挿入+選択+元に戻す などを行った場合でも範囲外にならないようにクランプする。
   * ACTIVE_AUDIO_KEYがundefinedのときはundefinedを返す。
   */
  AUDIO_PLAY_START_POINT: {
    getter(state, getters) {
      const audioPlayStartPoint = state._audioPlayStartPoint;
      if (
        audioPlayStartPoint == undefined ||
        getters.ACTIVE_AUDIO_KEY == undefined
      ) {
        return undefined;
      }
      const length =
        state.audioItems[getters.ACTIVE_AUDIO_KEY].query?.accentPhrases.length;
      if (length == undefined) {
        return undefined;
      }
      return Math.max(0, Math.min(length - 1, audioPlayStartPoint));
    },
  },

>>>>>>> a76bfa80
  LOAD_CHARACTER: {
    action: createUILockAction(async ({ commit, dispatch }, { engineId }) => {
      const speakers = await dispatch("INSTANTIATE_ENGINE_CONNECTOR", {
        engineId,
      })
        .then((instance) => instance.invoke("speakersSpeakersGet")({}))
        .catch((error) => {
          window.electron.logError(error, `Failed to get speakers.`);
          throw error;
        });
      const base64ToUrl = function (base64: string, type: string) {
        const buffer = Buffer.from(base64, "base64");
        const iconBlob = new Blob([buffer.buffer], { type: type });
        return URL.createObjectURL(iconBlob);
      };
      const getStyles = function (speaker: Speaker, speakerInfo: SpeakerInfo) {
        const styles: StyleInfo[] = new Array(speaker.styles.length);
        speaker.styles.forEach((style, i) => {
          const styleInfo = speakerInfo.styleInfos.find(
            (styleInfo) => style.id === styleInfo.id
          );
          if (!styleInfo)
            throw new Error(
              `Not found the style id "${style.id}" of "${speaker.name}". `
            );
          const voiceSamples = styleInfo.voiceSamples.map((voiceSample) => {
            return base64ToUrl(voiceSample, "audio/wav");
          });
          styles[i] = {
            styleName: style.name,
            styleId: StyleId(style.id),
            engineId,
            iconPath: base64ImageToUri(styleInfo.icon),
            portraitPath:
              styleInfo.portrait && base64ImageToUri(styleInfo.portrait),
            voiceSamplePaths: voiceSamples,
          };
        });
        return styles;
      };
      const getSpeakerInfo = async function (speaker: Speaker) {
        const speakerInfo = await dispatch("INSTANTIATE_ENGINE_CONNECTOR", {
          engineId,
        })
          .then((instance) =>
            instance.invoke("speakerInfoSpeakerInfoGet")({
              speakerUuid: speaker.speakerUuid,
            })
          )
          .catch((error) => {
            window.electron.logError(error, `Failed to get speakers.`);
            throw error;
          });
        const styles = getStyles(speaker, speakerInfo);
        const characterInfo: CharacterInfo = {
          portraitPath: base64ImageToUri(speakerInfo.portrait),
          metas: {
            speakerUuid: SpeakerId(speaker.speakerUuid),
            speakerName: speaker.name,
            styles,
            policy: speakerInfo.policy,
          },
        };
        return characterInfo;
      };
      const characterInfos: CharacterInfo[] = await Promise.all(
        speakers.map(async (speaker) => {
          return await getSpeakerInfo(speaker);
        })
      );

      commit("SET_CHARACTER_INFOS", { engineId, characterInfos });
    }),
  },

  SET_CHARACTER_INFOS: {
    mutation(
      state,
      {
        engineId,
        characterInfos,
      }: { engineId: EngineId; characterInfos: CharacterInfo[] }
    ) {
      state.characterInfos[engineId] = characterInfos;
    },
  },

  LOAD_MORPHABLE_TARGETS: {
    async action({ state, dispatch, commit }, { engineId, baseStyleId }) {
      if (!state.engineManifests[engineId].supportedFeatures?.synthesisMorphing)
        return;

      if (state.morphableTargetsInfo[engineId]?.[baseStyleId]) return;

      const rawMorphableTargets = (
        await (
          await dispatch("INSTANTIATE_ENGINE_CONNECTOR", { engineId })
        ).invoke("morphableTargetsMorphableTargetsPost")({
          requestBody: [baseStyleId],
        })
      )[0];

      // FIXME: 何故かis_morphableがCamelCaseに変換されないので変換する必要がある
      const morphableTargets = Object.fromEntries(
        Object.entries(rawMorphableTargets).map(([key, value]) => {
          const isMorphable = (value as unknown as { is_morphable: boolean })
            .is_morphable;
          if (isMorphable === undefined || typeof isMorphable !== "boolean") {
            throw Error(
              "The is_morphable property does not exist, it is either CamelCase or the engine type is wrong."
            );
          }
          return [
            parseInt(key),
            {
              ...value,
              isMorphable,
            },
          ];
        })
      );

      commit("SET_MORPHABLE_TARGETS", {
        engineId,
        baseStyleId,
        morphableTargets,
      });
    },
  },

  SET_MORPHABLE_TARGETS: {
    mutation(state, { engineId, baseStyleId, morphableTargets }) {
      if (!state.morphableTargetsInfo[engineId]) {
        state.morphableTargetsInfo[engineId] = {};
      }
      state.morphableTargetsInfo[engineId][baseStyleId] = morphableTargets;
    },
  },

  CHARACTER_INFO: {
    getter: (state) => (engineId, styleId) => {
      return getCharacterInfo(state, engineId, styleId);
    },
  },

  VOICE_NAME: {
    getter: (_state, getters) => (voice: Voice) => {
      const characterInfo = getters.CHARACTER_INFO(
        voice.engineId,
        voice.styleId
      );
      if (characterInfo === undefined)
        throw new Error("assert characterInfo !== undefined");

      const style = characterInfo.metas.styles.find(
        (style) => style.styleId === voice.styleId
      );
      if (style === undefined) throw new Error("assert style !== undefined");

      const speakerName = characterInfo.metas.speakerName;
      const styleName = style.styleName;
      return formatCharacterStyleName(speakerName, styleName);
    },
  },

  USER_ORDERED_CHARACTER_INFOS: {
    getter: (state, getters) => {
      const allCharacterInfos = getters.GET_ALL_CHARACTER_INFOS;
      return allCharacterInfos.size !== 0
        ? [...allCharacterInfos.values()].sort(
            (a, b) =>
              state.userCharacterOrder.indexOf(a.metas.speakerUuid) -
              state.userCharacterOrder.indexOf(b.metas.speakerUuid)
          )
        : undefined;
    },
  },

  SETUP_SPEAKER: {
    /**
     * AudioItemに設定される話者（スタイルID）に対してエンジン側の初期化を行い、即座に音声合成ができるようにする。
     */
    async action({ commit, dispatch }, { engineId, audioKeys, styleId }) {
      const isInitialized = await dispatch("IS_INITIALIZED_ENGINE_SPEAKER", {
        engineId,
        styleId,
      });
      if (isInitialized) return;

      commit("SET_AUDIO_KEYS_WITH_INITIALIZING_SPEAKER", {
        audioKeys,
      });
      await dispatch("INITIALIZE_ENGINE_SPEAKER", {
        engineId,
        styleId,
      }).finally(() => {
        commit("SET_AUDIO_KEYS_WITH_INITIALIZING_SPEAKER", {
          audioKeys: [],
        });
      });
    },
  },

  SET_AUDIO_KEYS_WITH_INITIALIZING_SPEAKER: {
    mutation(state, { audioKeys }: { audioKeys: AudioKey[] }) {
      state.audioKeysWithInitializingSpeaker = audioKeys;
    },
  },

  SET_ACTIVE_AUDIO_KEY: {
    mutation(state, { audioKey }: { audioKey?: AudioKey }) {
      state._activeAudioKey = audioKey;
    },
    action({ commit, dispatch }, { audioKey }: { audioKey?: AudioKey }) {
      commit("SET_ACTIVE_AUDIO_KEY", { audioKey });
      // reset audio play start point
      dispatch("SET_AUDIO_PLAY_START_POINT", { startPoint: undefined });
    },
  },

  SET_SELECTED_AUDIO_KEYS: {
    mutation(state, { audioKeys }: { audioKeys?: AudioKey[] }) {
      state._selectedAudioKeys = audioKeys;
    },
    action(
      { state, commit, getters },
      { audioKeys }: { audioKeys?: AudioKey[] }
    ) {
      const uniqueAudioKeys = new Set(audioKeys);
      if (
        getters.ACTIVE_AUDIO_KEY &&
        !uniqueAudioKeys.has(getters.ACTIVE_AUDIO_KEY)
      ) {
        throw new Error("selectedAudioKeys must include activeAudioKey");
      }
      const sortedAudioKeys = state.audioKeys.filter((audioKey) =>
        uniqueAudioKeys.has(audioKey)
      );
      commit("SET_SELECTED_AUDIO_KEYS", { audioKeys: sortedAudioKeys });
    },
  },

  SET_AUDIO_PLAY_START_POINT: {
    mutation(state, { startPoint }: { startPoint?: number }) {
      state._audioPlayStartPoint = startPoint;
    },
    action({ commit }, { startPoint }: { startPoint?: number }) {
      commit("SET_AUDIO_PLAY_START_POINT", { startPoint });
    },
  },

  SET_AUDIO_NOW_GENERATING: {
    mutation(
      state,
      {
        audioKey,
        nowGenerating,
      }: { audioKey: AudioKey; nowGenerating: boolean }
    ) {
      state.audioStates[audioKey].nowGenerating = nowGenerating;
    },
  },

  SET_NOW_PLAYING_CONTINUOUSLY: {
    mutation(state, { nowPlaying }: { nowPlaying: boolean }) {
      state.nowPlayingContinuously = nowPlaying;
    },
  },

  GENERATE_AUDIO_ITEM: {
    async action(
      { state, getters, dispatch },
      payload: {
        text?: string;
        voice?: Voice;
        baseAudioItem?: AudioItem;
      }
    ) {
      //引数にbaseAudioItemが与えられた場合、baseAudioItemから話速等のパラメータを引き継いだAudioItemを返す
      //baseAudioItem.queryのうち、accentPhrasesとkanaは基本設定パラメータではないので引き継がない
      //baseAudioItemのうち、textとstyleIdは別途与えられるので引き継がない
      if (state.defaultStyleIds == undefined)
        throw new Error("state.defaultStyleIds == undefined");
      if (getters.USER_ORDERED_CHARACTER_INFOS == undefined)
        throw new Error("state.characterInfos == undefined");

      const text = payload.text ?? "";

      const defaultSpeakerId =
        getters.USER_ORDERED_CHARACTER_INFOS[0].metas.speakerUuid;
      const defaultStyleId = state.defaultStyleIds.find(
        (styleId) => styleId.speakerUuid === defaultSpeakerId
      );
      if (defaultStyleId == undefined)
        throw new Error("defaultStyleId == undefined");

      const voice = payload.voice ?? {
        engineId: defaultStyleId.engineId,
        speakerId: defaultStyleId.speakerUuid,
        styleId: defaultStyleId.defaultStyleId,
      };

      const baseAudioItem = payload.baseAudioItem;

      const query = getters.IS_ENGINE_READY(voice.engineId)
        ? await dispatch("FETCH_AUDIO_QUERY", {
            text,
            engineId: voice.engineId,
            styleId: voice.styleId,
          }).catch(() => undefined)
        : undefined;

      const newAudioItem: AudioItem = { text, voice };
      if (query != undefined) {
        newAudioItem.query = query;
      }

      const presetKeyCandidate = payload.baseAudioItem?.presetKey;

      const { nextPresetKey, shouldApplyPreset } = determineNextPresetKey(
        state,
        voice,
        presetKeyCandidate,
        baseAudioItem ? "copy" : "generate"
      );
      newAudioItem.presetKey = nextPresetKey;

      // audioItemに対してプリセットを適用する
      if (shouldApplyPreset) {
        if (nextPresetKey) {
          const preset = state.presetItems[nextPresetKey];
          return applyAudioPresetToAudioItem(newAudioItem, preset);
        }
      }

      // プリセットを適用しないならパラメータを引き継ぐ
      if (
        state.inheritAudioInfo &&
        baseAudioItem &&
        baseAudioItem.query &&
        newAudioItem.query
      ) {
        //引数にbaseAudioItemがある場合、話速等のパラメータを引き継いだAudioItemを返す
        //baseAudioItem.queryが未設定の場合は引き継がない(起動直後等？)
        newAudioItem.query.speedScale = baseAudioItem.query.speedScale;
        newAudioItem.query.pitchScale = baseAudioItem.query.pitchScale;
        newAudioItem.query.intonationScale =
          baseAudioItem.query.intonationScale;
        newAudioItem.query.volumeScale = baseAudioItem.query.volumeScale;
        newAudioItem.query.prePhonemeLength =
          baseAudioItem.query.prePhonemeLength;
        newAudioItem.query.postPhonemeLength =
          baseAudioItem.query.postPhonemeLength;
        newAudioItem.query.outputSamplingRate =
          baseAudioItem.query.outputSamplingRate;
        newAudioItem.query.outputStereo = baseAudioItem.query.outputStereo;
        newAudioItem.morphingInfo = baseAudioItem.morphingInfo
          ? { ...baseAudioItem.morphingInfo }
          : undefined;
      }

      return newAudioItem;
    },
  },

  REGISTER_AUDIO_ITEM: {
    async action(
      { commit },
      {
        audioItem,
        prevAudioKey,
      }: { audioItem: AudioItem; prevAudioKey?: AudioKey }
    ) {
      const audioKey = generateAudioKey();
      commit("INSERT_AUDIO_ITEM", { audioItem, audioKey, prevAudioKey });
      return audioKey;
    },
  },

  INSERT_AUDIO_ITEM: {
    mutation(
      state,
      {
        audioItem,
        audioKey,
        prevAudioKey,
      }: {
        audioItem: AudioItem;
        audioKey: AudioKey;
        prevAudioKey: AudioKey | undefined;
      }
    ) {
      const index =
        prevAudioKey !== undefined
          ? state.audioKeys.indexOf(prevAudioKey) + 1
          : state.audioKeys.length;
      state.audioKeys.splice(index, 0, audioKey);
      state.audioItems[audioKey] = audioItem;
      state.audioStates[audioKey] = {
        nowGenerating: false,
      };
    },
  },

  INSERT_AUDIO_ITEMS: {
    mutation(
      state,
      {
        prevAudioKey,
        audioKeyItemPairs,
      }: {
        audioKeyItemPairs: { audioItem: AudioItem; audioKey: AudioKey }[];
        prevAudioKey: AudioKey | undefined;
      }
    ) {
      const index =
        prevAudioKey !== undefined
          ? state.audioKeys.indexOf(prevAudioKey) + 1
          : state.audioKeys.length;
      const audioKeys = audioKeyItemPairs.map((pair) => pair.audioKey);
      state.audioKeys.splice(index, 0, ...audioKeys);
      for (const { audioKey, audioItem } of audioKeyItemPairs) {
        state.audioItems[audioKey] = audioItem;
        state.audioStates[audioKey] = {
          nowGenerating: false,
        };
      }
    },
  },

  REMOVE_AUDIO_ITEM: {
    mutation(state, { audioKey }: { audioKey: AudioKey }) {
      state.audioKeys.splice(state.audioKeys.indexOf(audioKey), 1);
      delete state.audioItems[audioKey];
      delete state.audioStates[audioKey];
    },
  },

  SET_AUDIO_KEYS: {
    mutation(state, { audioKeys }: { audioKeys: AudioKey[] }) {
      state.audioKeys = audioKeys;
    },
  },

  REMOVE_ALL_AUDIO_ITEM: {
    action({ commit, state }) {
      for (const audioKey of [...state.audioKeys]) {
        commit("REMOVE_AUDIO_ITEM", { audioKey });
      }
    },
  },

  GET_AUDIO_CACHE: {
    async action({ state, dispatch }, { audioKey }: { audioKey: AudioKey }) {
      const audioItem = state.audioItems[audioKey];
      return dispatch("GET_AUDIO_CACHE_FROM_AUDIO_ITEM", { audioItem });
    },
  },

  GET_AUDIO_CACHE_FROM_AUDIO_ITEM: {
    async action({ state }, { audioItem }: { audioItem: AudioItem }) {
      const [id] = await generateUniqueIdAndQuery(state, audioItem);

      if (Object.prototype.hasOwnProperty.call(audioBlobCache, id)) {
        return audioBlobCache[id];
      } else {
        return null;
      }
    },
  },

  SET_AUDIO_TEXT: {
    mutation(state, { audioKey, text }: { audioKey: AudioKey; text: string }) {
      state.audioItems[audioKey].text = text;
    },
  },

  SET_AUDIO_SPEED_SCALE: {
    mutation(
      state,
      { audioKey, speedScale }: { audioKey: AudioKey; speedScale: number }
    ) {
      const query = state.audioItems[audioKey].query;
      if (query == undefined) throw new Error("query == undefined");
      query.speedScale = speedScale;
    },
  },

  SET_AUDIO_PITCH_SCALE: {
    mutation(
      state,
      { audioKey, pitchScale }: { audioKey: AudioKey; pitchScale: number }
    ) {
      const query = state.audioItems[audioKey].query;
      if (query == undefined) throw new Error("query == undefined");
      query.pitchScale = pitchScale;
    },
  },

  SET_AUDIO_INTONATION_SCALE: {
    mutation(
      state,
      {
        audioKey,
        intonationScale,
      }: { audioKey: AudioKey; intonationScale: number }
    ) {
      const query = state.audioItems[audioKey].query;
      if (query == undefined) throw new Error("query == undefined");
      query.intonationScale = intonationScale;
    },
  },

  SET_AUDIO_VOLUME_SCALE: {
    mutation(
      state,
      { audioKey, volumeScale }: { audioKey: AudioKey; volumeScale: number }
    ) {
      const query = state.audioItems[audioKey].query;
      if (query == undefined) throw new Error("query == undefined");
      query.volumeScale = volumeScale;
    },
  },

  SET_AUDIO_PRE_PHONEME_LENGTH: {
    mutation(
      state,
      {
        audioKey,
        prePhonemeLength,
      }: { audioKey: AudioKey; prePhonemeLength: number }
    ) {
      const query = state.audioItems[audioKey].query;
      if (query == undefined) throw new Error("query == undefined");
      query.prePhonemeLength = prePhonemeLength;
    },
  },

  SET_AUDIO_POST_PHONEME_LENGTH: {
    mutation(
      state,
      {
        audioKey,
        postPhonemeLength,
      }: { audioKey: AudioKey; postPhonemeLength: number }
    ) {
      const query = state.audioItems[audioKey].query;
      if (query == undefined) throw new Error("query == undefined");
      query.postPhonemeLength = postPhonemeLength;
    },
  },

  SET_MORPHING_INFO: {
    mutation(
      state,
      {
        audioKey,
        morphingInfo,
      }: { audioKey: AudioKey; morphingInfo: MorphingInfo | undefined }
    ) {
      const item = state.audioItems[audioKey];
      item.morphingInfo = morphingInfo;
    },
  },

  MORPHING_SUPPORTED_ENGINES: {
    getter: (state) =>
      state.engineIds.filter(
        (engineId) =>
          state.engineManifests[engineId].supportedFeatures?.synthesisMorphing
      ),
  },

  VALID_MORPHING_INFO: {
    getter: (state) => (audioItem: AudioItem) => {
      if (audioItem.morphingInfo?.targetStyleId == undefined) return false;
      const { engineId, styleId } = audioItem.voice;
      const info =
        state.morphableTargetsInfo[engineId]?.[styleId]?.[
          audioItem.morphingInfo.targetStyleId
        ];
      if (info == undefined) return false;
      return info.isMorphable;
    },
  },

  SET_AUDIO_QUERY: {
    mutation(
      state,
      { audioKey, audioQuery }: { audioKey: AudioKey; audioQuery: AudioQuery }
    ) {
      state.audioItems[audioKey].query = audioQuery;
    },
    action(
      { commit },
      payload: { audioKey: AudioKey; audioQuery: AudioQuery }
    ) {
      commit("SET_AUDIO_QUERY", payload);
    },
  },

  FETCH_AUDIO_QUERY: {
    action(
      { dispatch },
      {
        text,
        engineId,
        styleId,
      }: { text: string; engineId: EngineId; styleId: StyleId }
    ) {
      return dispatch("INSTANTIATE_ENGINE_CONNECTOR", {
        engineId,
      })
        .then((instance) =>
          instance.invoke("audioQueryAudioQueryPost")({
            text,
            speaker: styleId,
          })
        )
        .catch((error) => {
          window.electron.logError(
            error,
            `Failed to fetch AudioQuery for the text "${text}".`
          );
          throw error;
        });
    },
  },

  SET_AUDIO_VOICE: {
    mutation(state, { audioKey, voice }: { audioKey: AudioKey; voice: Voice }) {
      state.audioItems[audioKey].voice = voice;
    },
  },

  SET_ACCENT_PHRASES: {
    mutation(
      state,
      {
        audioKey,
        accentPhrases,
      }: { audioKey: AudioKey; accentPhrases: AccentPhrase[] }
    ) {
      const query = state.audioItems[audioKey].query;
      if (query == undefined) throw new Error("query == undefined");
      query.accentPhrases = accentPhrases;
    },
  },

  FETCH_ACCENT_PHRASES: {
    action(
      { dispatch },
      {
        text,
        engineId,
        styleId,
        isKana,
      }: {
        text: string;
        engineId: EngineId;
        styleId: StyleId;
        isKana?: boolean;
      }
    ) {
      return dispatch("INSTANTIATE_ENGINE_CONNECTOR", {
        engineId,
      })
        .then((instance) =>
          instance.invoke("accentPhrasesAccentPhrasesPost")({
            text,
            speaker: styleId,
            isKana,
          })
        )
        .catch((error) => {
          window.electron.logError(
            error,
            `Failed to fetch AccentPhrases for the text "${text}".`
          );
          throw error;
        });
    },
  },

  SET_SINGLE_ACCENT_PHRASE: {
    mutation(
      state,
      {
        audioKey,
        accentPhraseIndex,
        accentPhrases,
      }: {
        audioKey: AudioKey;
        accentPhraseIndex: number;
        accentPhrases: AccentPhrase[];
      }
    ) {
      const query = state.audioItems[audioKey].query;
      if (query == undefined) throw new Error("query == undefined");
      query.accentPhrases.splice(accentPhraseIndex, 1, ...accentPhrases);
    },
  },

  SET_AUDIO_MORA_DATA: {
    mutation(
      state,
      {
        audioKey,
        accentPhraseIndex,
        moraIndex,
        data,
        type,
      }: {
        audioKey: AudioKey;
        accentPhraseIndex: number;
        moraIndex: number;
        data: number;
        type: MoraDataType;
      }
    ) {
      const query = state.audioItems[audioKey].query;
      if (query == undefined) throw new Error("query == undefined");
      switch (type) {
        case "pitch":
          query.accentPhrases[accentPhraseIndex].moras[moraIndex].pitch = data;
          break;
        case "consonant":
          query.accentPhrases[accentPhraseIndex].moras[
            moraIndex
          ].consonantLength = data;
          break;
        case "vowel":
          query.accentPhrases[accentPhraseIndex].moras[moraIndex].vowelLength =
            data;
          break;
        case "pause": {
          const pauseMora = query.accentPhrases[accentPhraseIndex].pauseMora;
          if (pauseMora !== undefined && pauseMora !== null) {
            pauseMora.vowelLength = data;
          }
          break;
        }
        case "voicing": {
          query.accentPhrases[accentPhraseIndex].moras[moraIndex].pitch = data;
          if (data == 0) {
            query.accentPhrases[accentPhraseIndex].moras[moraIndex].vowel =
              query.accentPhrases[accentPhraseIndex].moras[
                moraIndex
              ].vowel.toUpperCase();
          } else {
            query.accentPhrases[accentPhraseIndex].moras[moraIndex].vowel =
              query.accentPhrases[accentPhraseIndex].moras[
                moraIndex
              ].vowel.toLowerCase();
          }
        }
      }
    },
  },

  APPLY_AUDIO_PRESET: {
    mutation(state, { audioKey }: { audioKey: AudioKey }) {
      const audioItem = state.audioItems[audioKey];

      if (!audioItem.presetKey) return;

      const presetItem = state.presetItems[audioItem.presetKey];
      const newAudioItem = applyAudioPresetToAudioItem(audioItem, presetItem);

      state.audioItems[audioKey] = newAudioItem;
    },
  },

  FETCH_MORA_DATA: {
    action(
      { dispatch },
      {
        accentPhrases,
        engineId,
        styleId,
      }: { accentPhrases: AccentPhrase[]; engineId: EngineId; styleId: StyleId }
    ) {
      return dispatch("INSTANTIATE_ENGINE_CONNECTOR", {
        engineId,
      })
        .then((instance) =>
          instance.invoke("moraDataMoraDataPost")({
            accentPhrase: accentPhrases,
            speaker: styleId,
          })
        )
        .catch((error) => {
          window.electron.logError(
            error,
            `Failed to fetch MoraData for the accentPhrases "${JSON.stringify(
              accentPhrases
            )}".`
          );
          throw error;
        });
    },
  },

  FETCH_AND_COPY_MORA_DATA: {
    async action(
      { dispatch },
      {
        accentPhrases,
        engineId,
        styleId,
        copyIndexes,
      }: {
        accentPhrases: AccentPhrase[];
        engineId: EngineId;
        styleId: StyleId;
        copyIndexes: number[];
      }
    ) {
      const fetchedAccentPhrases: AccentPhrase[] = await dispatch(
        "FETCH_MORA_DATA",
        {
          accentPhrases,
          engineId,
          styleId,
        }
      );
      for (const index of copyIndexes) {
        accentPhrases[index] = fetchedAccentPhrases[index];
      }
      return accentPhrases;
    },
  },

  DEFAULT_PROJECT_FILE_BASE_NAME: {
    getter: (state) => {
      const headItemText = state.audioItems[state.audioKeys[0]].text;

      const tailItemText =
        state.audioItems[state.audioKeys[state.audioKeys.length - 1]].text;

      const headTailItemText =
        state.audioKeys.length === 1
          ? headItemText
          : headItemText + "..." + tailItemText;

      const defaultFileBaseName = sanitizeFileName(headTailItemText);

      return defaultFileBaseName === "" ? "Untitled" : defaultFileBaseName;
    },
  },

  DEFAULT_AUDIO_FILE_NAME: {
    getter: (state) => (audioKey) => {
      const fileNamePattern = state.savingSetting.fileNamePattern;

      const index = state.audioKeys.indexOf(audioKey);
      const audioItem = state.audioItems[audioKey];

      const character = getCharacterInfo(
        state,
        audioItem.voice.engineId,
        audioItem.voice.styleId
      );
      if (character === undefined)
        throw new Error("assert character !== undefined");

      const style = character.metas.styles.find(
        (style) => style.styleId === audioItem.voice.styleId
      );
      if (style === undefined) throw new Error("assert style !== undefined");

      const styleName = style.styleName || DEFAULT_STYLE_NAME;
      return buildAudioFileNameFromRawData(fileNamePattern, {
        characterName: character.metas.speakerName,
        index,
        styleName,
        text: audioItem.text,
        date: currentDateString(),
      });
    },
  },

  GENERATE_LAB: {
    action: createUILockAction(
      async (
        { state },
        { audioKey, offset }: { audioKey: AudioKey; offset?: number }
      ) => {
        const query = state.audioItems[audioKey].query;
        if (query == undefined) return;
        const speedScale = query.speedScale;

        let labString = "";
        let timestamp = offset !== undefined ? offset : 0;

        labString += timestamp.toFixed() + " ";
        timestamp += (query.prePhonemeLength * 10000000) / speedScale;
        labString += timestamp.toFixed() + " ";
        labString += "pau" + "\n";

        query.accentPhrases.forEach((accentPhrase) => {
          accentPhrase.moras.forEach((mora) => {
            if (
              mora.consonantLength !== undefined &&
              mora.consonant !== undefined
            ) {
              labString += timestamp.toFixed() + " ";
              timestamp += (mora.consonantLength * 10000000) / speedScale;
              labString += timestamp.toFixed() + " ";
              labString += mora.consonant + "\n";
            }
            labString += timestamp.toFixed() + " ";
            timestamp += (mora.vowelLength * 10000000) / speedScale;
            labString += timestamp.toFixed() + " ";
            if (mora.vowel != "N") {
              labString += mora.vowel.toLowerCase() + "\n";
            } else {
              labString += mora.vowel + "\n";
            }
          });
          if (
            accentPhrase.pauseMora !== undefined &&
            accentPhrase.pauseMora !== null
          ) {
            labString += timestamp.toFixed() + " ";
            timestamp +=
              (accentPhrase.pauseMora.vowelLength * 10000000) / speedScale;
            labString += timestamp.toFixed() + " ";
            labString += accentPhrase.pauseMora.vowel + "\n";
          }
        });

        labString += timestamp.toFixed() + " ";
        timestamp += (query.postPhonemeLength * 10000000) / speedScale;
        labString += timestamp.toFixed() + " ";
        labString += "pau" + "\n";

        return labString;
      }
    ),
  },

  GET_AUDIO_PLAY_OFFSETS: {
    action({ state }, { audioKey }: { audioKey: AudioKey }) {
      const query = state.audioItems[audioKey].query;
      const accentPhrases = query?.accentPhrases;
      if (query === undefined || accentPhrases === undefined)
        throw Error("query === undefined or accentPhrases === undefined");

      const offsets: number[] = [];
      let length = 0;
      offsets.push(length);
      // pre phoneme lengthは最初のアクセント句の一部として扱う
      length += query.prePhonemeLength;
      let i = 0;
      for (const phrase of accentPhrases) {
        phrase.moras.forEach((m) => {
          length += m.consonantLength !== undefined ? m.consonantLength : 0;
          length += m.vowelLength;
        });
        length += phrase.pauseMora ? phrase.pauseMora.vowelLength : 0;
        // post phoneme lengthは最後のアクセント句の一部として扱う
        if (i === accentPhrases.length - 1) {
          length += query.postPhonemeLength;
        }
        offsets.push(length / query.speedScale);
        i++;
      }
      return offsets;
    },
  },

  GENERATE_AUDIO: {
    async action({ dispatch, state }, { audioKey }: { audioKey: AudioKey }) {
      const audioItem: AudioItem = JSON.parse(
        JSON.stringify(state.audioItems[audioKey])
      );
      return dispatch("GENERATE_AUDIO_FROM_AUDIO_ITEM", { audioItem });
    },
  },

  GENERATE_AUDIO_FROM_AUDIO_ITEM: {
    action: createUILockAction(
      async (
        { dispatch, getters, state },
        { audioItem }: { audioItem: AudioItem }
      ) => {
        const engineId = audioItem.voice.engineId;

        const [id, audioQuery] = await generateUniqueIdAndQuery(
          state,
          audioItem
        );
        if (audioQuery == undefined)
          throw new Error("audioQuery is not defined for audioItem");

        const speaker = audioItem.voice.styleId;

        const engineAudioQuery = convertAudioQueryFromEditorToEngine(
          audioQuery,
          state.engineManifests[engineId].defaultSamplingRate
        );

        return dispatch("INSTANTIATE_ENGINE_CONNECTOR", {
          engineId,
        }).then(async (instance) => {
          let blob: Blob;
          // FIXME: モーフィングが設定で無効化されていてもモーフィングが行われるので気づけるUIを作成する
          if (audioItem.morphingInfo != undefined) {
            if (!getters.VALID_MORPHING_INFO(audioItem))
              throw new Error("VALID_MORPHING_ERROR"); //FIXME: エラーを変更した場合ハンドリング部分も修正する
            blob = await instance.invoke(
              "synthesisMorphingSynthesisMorphingPost"
            )({
              audioQuery: engineAudioQuery,
              baseSpeaker: speaker,
              targetSpeaker: audioItem.morphingInfo.targetStyleId,
              morphRate: audioItem.morphingInfo.rate,
            });
          } else {
            blob = await instance.invoke("synthesisSynthesisPost")({
              audioQuery: engineAudioQuery,
              speaker,
              enableInterrogativeUpspeak:
                state.experimentalSetting.enableInterrogativeUpspeak,
            });
          }
          audioBlobCache[id] = blob;
          return blob;
        });
      }
    ),
  },

  CONNECT_AUDIO: {
    action: createUILockAction(
      async (
        { dispatch, state },
        { encodedBlobs }: { encodedBlobs: string[] }
      ) => {
        const engineId: EngineId | undefined = state.engineIds[0]; // TODO: 複数エンジン対応, 暫定的に音声結合機能は0番目のエンジンのみを使用する
        if (engineId === undefined)
          throw new Error(`No such engine registered: index == 0`);

        return dispatch("INSTANTIATE_ENGINE_CONNECTOR", {
          engineId,
        })
          .then((instance) =>
            instance.invoke("connectWavesConnectWavesPost")({
              requestBody: encodedBlobs,
            })
          )
          .then(async (blob) => {
            return blob;
          })
          .catch((e) => {
            window.electron.logError(e);
            return null;
          });
      }
    ),
  },

  GENERATE_AND_SAVE_AUDIO: {
    action: createUILockAction(
      async (
        { state, getters, dispatch },
        {
          audioKey,
          filePath,
        }: {
          audioKey: AudioKey;
          filePath?: string;
        }
      ): Promise<SaveResultObject> => {
        const defaultAudioFileName = getters.DEFAULT_AUDIO_FILE_NAME(audioKey);
        if (state.savingSetting.fixedExportEnabled) {
          filePath = path.join(
            state.savingSetting.fixedExportDir,
            defaultAudioFileName
          );
        } else {
          filePath ??= await window.electron.showAudioSaveDialog({
            title: "音声を保存",
            defaultPath: defaultAudioFileName,
          });
        }

        if (!filePath) {
          return { result: "CANCELED", path: "" };
        }

        if (state.savingSetting.avoidOverwrite) {
          filePath = await changeFileTailToNonExistent(filePath, "wav");
        }

        let blob = await dispatch("GET_AUDIO_CACHE", { audioKey });
        if (!blob) {
          try {
            blob = await dispatch("GENERATE_AUDIO", { audioKey });
          } catch (e) {
            let errorMessage = undefined;
            // FIXME: GENERATE_AUDIO_FROM_AUDIO_ITEMのエラーを変えた場合変更する
            if (e instanceof Error && e.message === "VALID_MORPHING_ERROR") {
              errorMessage = "モーフィングの設定が無効です。";
            } else {
              window.electron.logError(e);
            }
            return {
              result: "ENGINE_ERROR",
              path: filePath,
              errorMessage,
            };
          }
        }

        try {
          await window.electron
            .writeFile({
              filePath,
              buffer: await blob.arrayBuffer(),
            })
            .then(getValueOrThrow);

          if (state.savingSetting.exportLab) {
            const labString = await dispatch("GENERATE_LAB", { audioKey });
            if (labString === undefined)
              return {
                result: "WRITE_ERROR",
                path: filePath,
                errorMessage: "labの生成に失敗しました。",
              };

            await writeTextFile({
              text: labString,
              filePath: filePath.replace(/\.wav$/, ".lab"),
            }).then(getValueOrThrow);
          }

          if (state.savingSetting.exportText) {
            await writeTextFile({
              text: extractExportText(state.audioItems[audioKey].text),
              filePath: filePath.replace(/\.wav$/, ".txt"),
              encoding: state.savingSetting.fileEncoding,
            }).then(getValueOrThrow);
          }

          return { result: "SUCCESS", path: filePath };
        } catch (e) {
          window.electron.logError(e);
          if (e instanceof ResultError) {
            return {
              result: "WRITE_ERROR",
              path: filePath,
              errorMessage: generateWriteErrorMessage(e),
            };
          }
          return {
            result: "UNKNOWN_ERROR",
            path: filePath,
            errorMessage:
              (e instanceof Error ? e.message : String(e)) ||
              "不明なエラーが発生しました。",
          };
        }
      }
    ),
  },

  GENERATE_AND_SAVE_ALL_AUDIO: {
    action: createUILockAction(
      async (
        { state, getters, dispatch },
        {
          dirPath,
          callback,
        }: {
          dirPath?: string;
          callback?: (finishedCount: number, totalCount: number) => void;
        }
      ) => {
        if (state.savingSetting.fixedExportEnabled) {
          dirPath = state.savingSetting.fixedExportDir;
        } else {
          dirPath ??= await window.electron.showOpenDirectoryDialog({
            title: "音声を全て保存",
          });
        }
        if (dirPath) {
          const _dirPath = dirPath;

          const totalCount = state.audioKeys.length;
          let finishedCount = 0;

          const promises = state.audioKeys.map((audioKey) => {
            const name = getters.DEFAULT_AUDIO_FILE_NAME(audioKey);
            return dispatch("GENERATE_AND_SAVE_AUDIO", {
              audioKey,
              filePath: path.join(_dirPath, name),
            }).then((value) => {
              callback?.(++finishedCount, totalCount);
              return value;
            });
          });
          return Promise.all(promises);
        }
      }
    ),
  },

  GENERATE_AND_CONNECT_AND_SAVE_AUDIO: {
    action: createUILockAction(
      async (
        { state, getters, dispatch },
        {
          filePath,
          callback,
        }: {
          filePath?: string;
          callback?: (finishedCount: number, totalCount: number) => void;
        }
      ): Promise<SaveResultObject> => {
        const defaultFileName = `${getters.DEFAULT_PROJECT_FILE_BASE_NAME}.wav`;

        if (state.savingSetting.fixedExportEnabled) {
          filePath = path.join(
            state.savingSetting.fixedExportDir,
            defaultFileName
          );
        } else {
          filePath ??= await window.electron.showAudioSaveDialog({
            title: "音声を全て繋げて保存",
            defaultPath: defaultFileName,
          });
        }

        if (!filePath) {
          return { result: "CANCELED", path: "" };
        }

        if (state.savingSetting.avoidOverwrite) {
          filePath = await changeFileTailToNonExistent(filePath, "wav");
        }

        const encodedBlobs: string[] = [];
        const labs: string[] = [];
        const texts: string[] = [];

        let labOffset = 0;

        const base64Encoder = (blob: Blob): Promise<string | undefined> => {
          return new Promise((resolve, reject) => {
            const reader = new FileReader();
            reader.onload = () => {
              // string/undefined以外が来ることはないと思うが、型定義的にArrayBufferも来るので、toStringする
              const result = reader.result?.toString();
              if (result) {
                // resultの中身は、"data:audio/wav;base64,<content>"という形なので、カンマ以降を抜き出す
                resolve(result.slice(result.indexOf(",") + 1));
              } else {
                reject();
              }
            };
            reader.readAsDataURL(blob);
          });
        };

        const totalCount = state.audioKeys.length;
        let finishedCount = 0;

        for (const audioKey of state.audioKeys) {
          let blob = await dispatch("GET_AUDIO_CACHE", { audioKey });
          if (!blob) {
            try {
              blob = await dispatch("GENERATE_AUDIO", { audioKey });
            } catch (e) {
              let errorMessage = undefined;
              // FIXME: GENERATE_AUDIO_FROM_AUDIO_ITEMのエラーを変えた場合変更する
              if (e instanceof Error && e.message === "VALID_MORPHING_ERROR") {
                errorMessage = "モーフィングの設定が無効です。";
              } else {
                window.electron.logError(e);
              }
              return {
                result: "ENGINE_ERROR",
                path: filePath,
                errorMessage,
              };
            } finally {
              callback?.(++finishedCount, totalCount);
            }
          }
          const encodedBlob = await base64Encoder(blob);
          if (encodedBlob === undefined) {
            return { result: "WRITE_ERROR", path: filePath };
          }
          encodedBlobs.push(encodedBlob);
          // 大して処理能力を要しないので、生成設定のon/offにかかわらず生成してしまう
          const lab = await dispatch("GENERATE_LAB", {
            audioKey,
            offset: labOffset,
          });
          if (lab === undefined) {
            return { result: "WRITE_ERROR", path: filePath };
          }
          labs.push(lab);
          texts.push(extractExportText(state.audioItems[audioKey].text));
          // 最終音素の終了時刻を取得する
          const splitLab = lab.split(" ");
          labOffset = Number(splitLab[splitLab.length - 2]);
        }

        const connectedWav = await dispatch("CONNECT_AUDIO", {
          encodedBlobs,
        });
        if (!connectedWav) {
          return { result: "ENGINE_ERROR", path: filePath };
        }

        const writeFileResult = await window.electron.writeFile({
          filePath,
          buffer: await connectedWav.arrayBuffer(),
        });
        if (!writeFileResult.ok) {
          window.electron.logError(writeFileResult.error);
          return { result: "WRITE_ERROR", path: filePath };
        }

        if (state.savingSetting.exportLab) {
          const labResult = await writeTextFile({
            // GENERATE_LABで生成される文字列はすべて改行で終わるので、追加で改行を挟む必要はない
            text: labs.join(""),
            filePath: filePath.replace(/\.wav$/, ".lab"),
          });
          if (!labResult.ok) {
            window.electron.logError(labResult.error);
            return { result: "WRITE_ERROR", path: filePath };
          }
        }

        if (state.savingSetting.exportText) {
          const textResult = await writeTextFile({
            text: texts.join("\n"),
            filePath: filePath.replace(/\.wav$/, ".txt"),
            encoding: state.savingSetting.fileEncoding,
          });
          if (!textResult.ok) {
            window.electron.logError(textResult.error);
            return { result: "WRITE_ERROR", path: filePath };
          }
        }

        return { result: "SUCCESS", path: filePath };
      }
    ),
  },

  CONNECT_AND_EXPORT_TEXT: {
    action: createUILockAction(
      async (
        { state, getters },
        { filePath }: { filePath?: string }
      ): Promise<SaveResultObject> => {
        const defaultFileName = `${getters.DEFAULT_PROJECT_FILE_BASE_NAME}.txt`;
        if (state.savingSetting.fixedExportEnabled) {
          filePath = path.join(
            state.savingSetting.fixedExportDir,
            defaultFileName
          );
        } else {
          filePath ??= await window.electron.showTextSaveDialog({
            title: "文章を全て繋げてテキストファイルに保存",
            defaultPath: defaultFileName,
          });
        }

        if (!filePath) {
          return { result: "CANCELED", path: "" };
        }

        if (state.savingSetting.avoidOverwrite) {
          filePath = await changeFileTailToNonExistent(filePath, "txt");
        }

        const characters = new Map<string, string>();

        if (!getters.USER_ORDERED_CHARACTER_INFOS)
          throw new Error("USER_ORDERED_CHARACTER_INFOS == undefined");

        for (const characterInfo of getters.USER_ORDERED_CHARACTER_INFOS) {
          const speakerName = characterInfo.metas.speakerName;
          for (const style of characterInfo.metas.styles) {
            characters.set(
              `${style.engineId}:${style.styleId}`, // FIXME: 入れ子のMapにする
              formatCharacterStyleName(speakerName, style.styleName)
            );
          }
        }

        const texts: string[] = [];
        for (const audioKey of state.audioKeys) {
          const styleId = state.audioItems[audioKey].voice.styleId;
          const engineId = state.audioItems[audioKey].voice.engineId;
          if (!engineId) {
            throw new Error("engineId is undefined");
          }
          const speakerName =
            styleId !== undefined
              ? characters.get(`${engineId}:${styleId}`) + ","
              : "";

          const skippedText = extractExportText(
            state.audioItems[audioKey].text
          );
          texts.push(speakerName + skippedText);
        }

        const result = await writeTextFile({
          text: texts.join("\n"),
          encoding: state.savingSetting.fileEncoding,
          filePath,
        });
        if (!result.ok) {
          window.electron.logError(result.error);
          return { result: "WRITE_ERROR", path: filePath };
        }

        return { result: "SUCCESS", path: filePath };
      }
    ),
  },

  PLAY_AUDIO: {
    action: createUILockAction(
      async ({ commit, dispatch }, { audioKey }: { audioKey: AudioKey }) => {
        await dispatch("STOP_AUDIO");

        // 音声用意
        let blob = await dispatch("GET_AUDIO_CACHE", { audioKey });
        if (!blob) {
          commit("SET_AUDIO_NOW_GENERATING", {
            audioKey,
            nowGenerating: true,
          });
          try {
            blob = await withProgress(
              dispatch("GENERATE_AUDIO", { audioKey }),
              dispatch
            );
          } finally {
            commit("SET_AUDIO_NOW_GENERATING", {
              audioKey,
              nowGenerating: false,
            });
          }
        }

        return dispatch("PLAY_AUDIO_BLOB", {
          audioBlob: blob,
          audioKey,
        });
      }
    ),
  },

  PLAY_AUDIO_BLOB: {
    action: createUILockAction(
      async (
        { getters, commit, dispatch },
        { audioBlob, audioKey }: { audioBlob: Blob; audioKey?: AudioKey }
      ) => {
        commit("SET_AUDIO_SOURCE", { audioBlob });
        let offset: number | undefined;
        // 途中再生用の処理
        if (audioKey) {
          const accentPhraseOffsets = await dispatch("GET_AUDIO_PLAY_OFFSETS", {
            audioKey,
          });
          if (accentPhraseOffsets.length === 0)
            throw new Error("accentPhraseOffsets.length === 0");
          const startTime =
            accentPhraseOffsets[getters.AUDIO_PLAY_START_POINT ?? 0];
          if (startTime === undefined) throw Error("startTime === undefined");
          // 小さい値が切り捨てられることでフォーカスされるアクセントフレーズが一瞬元に戻るので、
          // 再生に影響のない程度かつ切り捨てられない値を加算する
          offset = startTime + 10e-6;
        }

        return dispatch("PLAY_AUDIO_PLAYER", { offset, audioKey });
      }
    ),
  },

  SET_AUDIO_PRESET_KEY: {
    mutation(
      state,
      {
        audioKey,
        presetKey,
      }: { audioKey: AudioKey; presetKey: PresetKey | undefined }
    ) {
      if (presetKey === undefined) {
        delete state.audioItems[audioKey].presetKey;
      } else {
        state.audioItems[audioKey].presetKey = presetKey;
      }
    },
  },

  PLAY_CONTINUOUSLY_AUDIO: {
    action: createUILockAction(async ({ state, getters, commit, dispatch }) => {
      const currentAudioKey = state._activeAudioKey;
      const currentAudioPlayStartPoint = getters.AUDIO_PLAY_START_POINT;

      let index = 0;
      if (currentAudioKey !== undefined) {
        index = state.audioKeys.findIndex((v) => v === currentAudioKey);
      }

      commit("SET_NOW_PLAYING_CONTINUOUSLY", { nowPlaying: true });
      try {
        for (let i = index; i < state.audioKeys.length; ++i) {
          const audioKey = state.audioKeys[i];
          commit("SET_ACTIVE_AUDIO_KEY", { audioKey });
          const isEnded = await dispatch("PLAY_AUDIO", { audioKey });
          if (!isEnded) {
            break;
          }
        }
      } finally {
        commit("SET_ACTIVE_AUDIO_KEY", { audioKey: currentAudioKey });
        commit("SET_AUDIO_PLAY_START_POINT", {
          startPoint: currentAudioPlayStartPoint,
        });
        commit("SET_NOW_PLAYING_CONTINUOUSLY", { nowPlaying: false });
      }
    }),
  },
});

export const audioCommandStoreState: AudioCommandStoreState = {};

export const audioCommandStore = transformCommandStore(
  createPartialStore<AudioCommandStoreTypes>({
    COMMAND_REGISTER_AUDIO_ITEM: {
      mutation(
        draft,
        payload: {
          audioItem: AudioItem;
          audioKey: AudioKey;
          prevAudioKey: AudioKey | undefined;
        }
      ) {
        audioStore.mutations.INSERT_AUDIO_ITEM(draft, payload);
      },
      async action(
        { commit },
        {
          audioItem,
          prevAudioKey,
        }: {
          audioItem: AudioItem;
          prevAudioKey: AudioKey | undefined;
        }
      ) {
        const audioKey = generateAudioKey();
        commit("COMMAND_REGISTER_AUDIO_ITEM", {
          audioItem,
          audioKey,
          prevAudioKey,
        });
        return audioKey;
      },
    },

    COMMAND_REMOVE_AUDIO_ITEM: {
      mutation(draft, payload: { audioKey: AudioKey }) {
        audioStore.mutations.REMOVE_AUDIO_ITEM(draft, payload);
      },
      action({ commit }, payload: { audioKey: AudioKey }) {
        commit("COMMAND_REMOVE_AUDIO_ITEM", payload);
      },
    },

    COMMAND_SET_AUDIO_KEYS: {
      mutation(draft, payload: { audioKeys: AudioKey[] }) {
        audioStore.mutations.SET_AUDIO_KEYS(draft, payload);
      },
      action({ commit }, payload: { audioKeys: AudioKey[] }) {
        commit("COMMAND_SET_AUDIO_KEYS", payload);
      },
    },

    COMMAND_CHANGE_DISPLAY_TEXT: {
      /**
       * 読みを変えずにテキストだけを変える
       */
      action({ commit }, payload: { audioKey: AudioKey; text: string }) {
        commit("COMMAND_CHANGE_AUDIO_TEXT", {
          audioKey: payload.audioKey,
          text: payload.text,
          update: "Text",
        });
      },
    },

    COMMAND_CHANGE_AUDIO_TEXT: {
      mutation(
        draft,
        payload: { audioKey: AudioKey; text: string } & (
          | { update: "Text" }
          | { update: "AccentPhrases"; accentPhrases: AccentPhrase[] }
          | { update: "AudioQuery"; query: AudioQuery }
        )
      ) {
        audioStore.mutations.SET_AUDIO_TEXT(draft, {
          audioKey: payload.audioKey,
          text: payload.text,
        });
        if (payload.update == "AccentPhrases") {
          audioStore.mutations.SET_ACCENT_PHRASES(draft, {
            audioKey: payload.audioKey,
            accentPhrases: payload.accentPhrases,
          });
        } else if (payload.update == "AudioQuery") {
          audioStore.mutations.SET_AUDIO_QUERY(draft, {
            audioKey: payload.audioKey,
            audioQuery: payload.query,
          });
          audioStore.mutations.APPLY_AUDIO_PRESET(draft, {
            audioKey: payload.audioKey,
          });
        }
      },
      async action(
        { state, commit, dispatch },
        { audioKey, text }: { audioKey: AudioKey; text: string }
      ) {
        const engineId = state.audioItems[audioKey].voice.engineId;
        const styleId = state.audioItems[audioKey].voice.styleId;
        const query = state.audioItems[audioKey].query;
        const skippedText = extractYomiText(text);

        try {
          if (query !== undefined) {
            const accentPhrases: AccentPhrase[] = await dispatch(
              "FETCH_ACCENT_PHRASES",
              {
                text: skippedText,
                engineId,
                styleId,
              }
            );

            // 読みの内容が変わっていなければテキストだけ変更
            const isChangedMora = isAccentPhrasesTextDifferent(
              query.accentPhrases,
              accentPhrases
            );
            commit("COMMAND_CHANGE_AUDIO_TEXT", {
              audioKey,
              text,
              update: "AccentPhrases",
              accentPhrases: isChangedMora
                ? accentPhrases
                : query.accentPhrases,
            });
          } else {
            const newAudioQuery = await dispatch("FETCH_AUDIO_QUERY", {
              text,
              engineId,
              styleId,
            });
            commit("COMMAND_CHANGE_AUDIO_TEXT", {
              audioKey,
              text,
              update: "AudioQuery",
              query: newAudioQuery,
            });
          }
        } catch (error) {
          commit("COMMAND_CHANGE_AUDIO_TEXT", {
            audioKey,
            text,
            update: "Text",
          });
          throw error;
        }
      },
    },

    COMMAND_MULTI_CHANGE_VOICE: {
      mutation(
        draft,
        payload: { audioKeys: AudioKey[]; voice: Voice } & (
          | { update: "RollbackStyleId" }
          | {
              update: "AccentPhrases";
              accentPhrases: AccentPhrase[];
            }
          | {
              update: "AudioQuery";
              query: AudioQuery;
            }
        )
      ) {
        for (const audioKey of payload.audioKeys) {
          audioStore.mutations.SET_AUDIO_VOICE(draft, {
            audioKey,
            voice: payload.voice,
          });
        }

        if (payload.update === "RollbackStyleId") return;

        for (const audioKey of payload.audioKeys) {
          const presetKey = draft.audioItems[audioKey].presetKey;

          const { nextPresetKey, shouldApplyPreset } = determineNextPresetKey(
            draft,
            payload.voice,
            presetKey,
            "changeVoice"
          );

          audioStore.mutations.SET_AUDIO_PRESET_KEY(draft, {
            audioKey,
            presetKey: nextPresetKey,
          });

          if (payload.update == "AccentPhrases") {
            audioStore.mutations.SET_ACCENT_PHRASES(draft, {
              audioKey,
              accentPhrases: payload.accentPhrases,
            });
          } else if (payload.update == "AudioQuery") {
            audioStore.mutations.SET_AUDIO_QUERY(draft, {
              audioKey,
              audioQuery: payload.query,
            });
          }

          if (shouldApplyPreset) {
            audioStore.mutations.APPLY_AUDIO_PRESET(draft, {
              audioKey,
            });
          }
        }
      },
      async action(
        { state, dispatch, commit },
        { audioKeys, voice }: { audioKeys: AudioKey[]; voice: Voice }
      ) {
        const engineId = voice.engineId;
        const styleId = voice.styleId;
        await dispatch("SETUP_SPEAKER", { audioKeys, engineId, styleId });
        await Promise.all(
          audioKeys.map(async (audioKey) => {
            try {
              const query = state.audioItems[audioKey].query;
              if (query !== undefined) {
                const accentPhrases = query.accentPhrases;
                const newAccentPhrases: AccentPhrase[] = await dispatch(
                  "FETCH_MORA_DATA",
                  {
                    accentPhrases,
                    engineId,
                    styleId,
                  }
                );
                commit("COMMAND_MULTI_CHANGE_VOICE", {
                  audioKeys,
                  voice,
                  update: "AccentPhrases",
                  accentPhrases: newAccentPhrases,
                });
              } else {
                const text = state.audioItems[audioKey].text;
                const query: AudioQuery = await dispatch("FETCH_AUDIO_QUERY", {
                  text: text,
                  engineId,
                  styleId,
                });
                commit("COMMAND_MULTI_CHANGE_VOICE", {
                  audioKeys,
                  voice,
                  update: "AudioQuery",
                  query,
                });
              }
            } catch (error) {
              commit("COMMAND_MULTI_CHANGE_VOICE", {
                audioKeys,
                voice,
                update: "RollbackStyleId",
              });
              throw error;
            }
          })
        );
      },
    },

    COMMAND_CHANGE_ACCENT: {
      mutation(
        draft,
        {
          audioKey,
          accentPhrases,
        }: { audioKey: AudioKey; accentPhrases: AccentPhrase[] }
      ) {
        audioStore.mutations.SET_ACCENT_PHRASES(draft, {
          audioKey,
          accentPhrases,
        });
      },
      async action(
        { state, dispatch, commit },
        {
          audioKey,
          accentPhraseIndex,
          accent,
        }: { audioKey: AudioKey; accentPhraseIndex: number; accent: number }
      ) {
        const query = state.audioItems[audioKey].query;
        if (query !== undefined) {
          const newAccentPhrases: AccentPhrase[] = JSON.parse(
            JSON.stringify(query.accentPhrases)
          );
          newAccentPhrases[accentPhraseIndex].accent = accent;

          try {
            const engineId = state.audioItems[audioKey].voice.engineId;
            const styleId = state.audioItems[audioKey].voice.styleId;

            const resultAccentPhrases: AccentPhrase[] = await dispatch(
              "FETCH_AND_COPY_MORA_DATA",
              {
                accentPhrases: newAccentPhrases,
                engineId,
                styleId,
                copyIndexes: [accentPhraseIndex],
              }
            );

            commit("COMMAND_CHANGE_ACCENT", {
              audioKey,
              accentPhrases: resultAccentPhrases,
            });
          } catch (error) {
            commit("COMMAND_CHANGE_ACCENT", {
              audioKey,
              accentPhrases: newAccentPhrases,
            });
            throw error;
          }
        }
      },
    },

    COMMAND_CHANGE_ACCENT_PHRASE_SPLIT: {
      mutation(
        draft,
        payload: {
          audioKey: AudioKey;
          accentPhrases: AccentPhrase[];
        }
      ) {
        audioStore.mutations.SET_ACCENT_PHRASES(draft, payload);
      },
      async action(
        { state, dispatch, commit },
        payload: {
          audioKey: AudioKey;
          accentPhraseIndex: number;
        } & ({ isPause: false; moraIndex: number } | { isPause: true })
      ) {
        const { audioKey, accentPhraseIndex } = payload;
        const query = state.audioItems[audioKey].query;

        const engineId = state.audioItems[audioKey].voice.engineId;
        const styleId = state.audioItems[audioKey].voice.styleId;

        if (query === undefined) {
          throw Error(
            "`COMMAND_CHANGE_ACCENT_PHRASE_SPLIT` should not be called if the query does not exist."
          );
        }
        const newAccentPhrases: AccentPhrase[] = JSON.parse(
          JSON.stringify(query.accentPhrases)
        );
        const changeIndexes = [accentPhraseIndex];
        // toggleAccentPhrase to newAccentPhrases and record changeIndexes
        {
          const mergeAccent = (
            accentPhrases: AccentPhrase[],
            accentPhraseIndex: number
          ) => {
            const newAccentPhrase: AccentPhrase = {
              moras: [
                ...accentPhrases[accentPhraseIndex].moras,
                ...accentPhrases[accentPhraseIndex + 1].moras,
              ],
              accent: accentPhrases[accentPhraseIndex].accent,
              pauseMora: accentPhrases[accentPhraseIndex + 1].pauseMora,
            };
            accentPhrases.splice(accentPhraseIndex, 2, newAccentPhrase);
          };
          const splitAccent = (
            accentPhrases: AccentPhrase[],
            accentPhraseIndex: number,
            moraIndex: number
          ) => {
            const newAccentPhrase1: AccentPhrase = {
              moras: accentPhrases[accentPhraseIndex].moras.slice(
                0,
                moraIndex + 1
              ),
              accent:
                accentPhrases[accentPhraseIndex].accent > moraIndex
                  ? moraIndex + 1
                  : accentPhrases[accentPhraseIndex].accent,
              pauseMora: undefined,
            };
            const newAccentPhrase2: AccentPhrase = {
              moras: accentPhrases[accentPhraseIndex].moras.slice(
                moraIndex + 1
              ),
              accent:
                accentPhrases[accentPhraseIndex].accent > moraIndex + 1
                  ? accentPhrases[accentPhraseIndex].accent - moraIndex - 1
                  : 1,
              pauseMora: accentPhrases[accentPhraseIndex].pauseMora,
            };
            accentPhrases.splice(
              accentPhraseIndex,
              1,
              newAccentPhrase1,
              newAccentPhrase2
            );
          };

          if (payload.isPause) {
            mergeAccent(newAccentPhrases, accentPhraseIndex);
          } else {
            const moraIndex: number = payload.moraIndex;
            if (
              moraIndex ===
              newAccentPhrases[accentPhraseIndex].moras.length - 1
            ) {
              mergeAccent(newAccentPhrases, accentPhraseIndex);
            } else {
              splitAccent(newAccentPhrases, accentPhraseIndex, moraIndex);
              changeIndexes.push(accentPhraseIndex + 1);
            }
          }
        }

        try {
          const resultAccentPhrases: AccentPhrase[] = await dispatch(
            "FETCH_AND_COPY_MORA_DATA",
            {
              accentPhrases: newAccentPhrases,
              engineId,
              styleId,
              copyIndexes: changeIndexes,
            }
          );
          commit("COMMAND_CHANGE_ACCENT_PHRASE_SPLIT", {
            audioKey,
            accentPhrases: resultAccentPhrases,
          });
        } catch (error) {
          commit("COMMAND_CHANGE_ACCENT_PHRASE_SPLIT", {
            audioKey,
            accentPhrases: newAccentPhrases,
          });
          throw error;
        }
      },
    },

    COMMAND_DELETE_ACCENT_PHRASE: {
      async action(
        { state, commit },
        {
          audioKey,
          accentPhraseIndex,
        }: {
          audioKey: AudioKey;
          accentPhraseIndex: number;
        }
      ) {
        const query = state.audioItems[audioKey].query;
        if (query == undefined) throw new Error("query == undefined");

        const originAccentPhrases = query.accentPhrases;

        const newAccentPhrases = [
          ...originAccentPhrases.slice(0, accentPhraseIndex),
          ...originAccentPhrases.slice(accentPhraseIndex + 1),
        ];

        // 自動再調整は行わない
        commit("COMMAND_CHANGE_SINGLE_ACCENT_PHRASE", {
          audioKey,
          accentPhrases: newAccentPhrases,
        });
      },
    },

    COMMAND_CHANGE_SINGLE_ACCENT_PHRASE: {
      mutation(
        draft,
        payload: {
          audioKey: AudioKey;
          accentPhrases: AccentPhrase[];
        }
      ) {
        audioStore.mutations.SET_ACCENT_PHRASES(draft, payload);
      },
      async action(
        { state, dispatch, commit },
        {
          audioKey,
          newPronunciation,
          accentPhraseIndex,
          popUntilPause,
        }: {
          audioKey: AudioKey;
          newPronunciation: string;
          accentPhraseIndex: number;
          popUntilPause: boolean;
        }
      ) {
        const engineId = state.audioItems[audioKey].voice.engineId;
        const styleId = state.audioItems[audioKey].voice.styleId;

        let newAccentPhrasesSegment: AccentPhrase[] | undefined = undefined;

        const kanaRegex = createKanaRegex(true);
        if (kanaRegex.test(newPronunciation)) {
          // ひらがなが混ざっている場合はカタカナに変換
          const katakana = convertHiraToKana(newPronunciation);
          // 長音を適切な音に変換
          const pureKatakana = convertLongVowel(katakana);

          // アクセントを各句の末尾につける
          // 文中に「？、」「、」がある場合は、そこで句切りとみなす
          const pureKatakanaWithAccent = pureKatakana.replace(
            /(？、|、|(?<=[^？、])$|？$)/g,
            "'$1"
          );

          // accent phraseの生成をリクエスト
          // 判別できない読み仮名が混じっていた場合400エラーが帰るのでfallback
          newAccentPhrasesSegment = await dispatch("FETCH_ACCENT_PHRASES", {
            text: pureKatakanaWithAccent,
            engineId,
            styleId,
            isKana: true,
          }).catch(
            // fallback
            () =>
              dispatch("FETCH_ACCENT_PHRASES", {
                text: newPronunciation,
                engineId,
                styleId,
                isKana: false,
              })
          );
        } else {
          newAccentPhrasesSegment = await dispatch("FETCH_ACCENT_PHRASES", {
            text: newPronunciation,
            engineId,
            styleId,
          });
        }

        if (popUntilPause) {
          while (
            newAccentPhrasesSegment[newAccentPhrasesSegment.length - 1]
              .pauseMora === undefined
          ) {
            newAccentPhrasesSegment.pop();
          }
        }

        const query = state.audioItems[audioKey].query;
        if (query == undefined) throw new Error("query == undefined");

        const originAccentPhrases = query.accentPhrases;

        // https://github.com/VOICEVOX/voicevox/issues/248
        // newAccentPhrasesSegmentは1つの文章として合成されているためMoraDataが不自然になる。
        // MoraDataを正しく計算する為MoraDataだけを文章全体で再計算する。
        const newAccentPhrases = [
          ...originAccentPhrases.slice(0, accentPhraseIndex),
          ...newAccentPhrasesSegment,
          ...originAccentPhrases.slice(accentPhraseIndex + 1),
        ];
        const copyIndexes = newAccentPhrasesSegment.map(
          (_, i) => accentPhraseIndex + i
        );

        try {
          const resultAccentPhrases: AccentPhrase[] = await dispatch(
            "FETCH_AND_COPY_MORA_DATA",
            {
              accentPhrases: newAccentPhrases,
              engineId,
              styleId,
              copyIndexes,
            }
          );
          commit("COMMAND_CHANGE_SINGLE_ACCENT_PHRASE", {
            audioKey,
            accentPhrases: resultAccentPhrases,
          });
        } catch (error) {
          commit("COMMAND_CHANGE_SINGLE_ACCENT_PHRASE", {
            audioKey,
            accentPhrases: newAccentPhrases,
          });
        }
      },
    },

    COMMAND_RESET_MORA_PITCH_AND_LENGTH: {
      async action({ state, dispatch, commit }, { audioKey }) {
        const engineId = state.audioItems[audioKey].voice.engineId;
        const styleId = state.audioItems[audioKey].voice.styleId;

        const query = state.audioItems[audioKey].query;
        if (query === undefined) throw new Error("assert query !== undefined");

        const newAccentPhrases = await dispatch("FETCH_MORA_DATA", {
          accentPhrases: query.accentPhrases,
          engineId,
          styleId,
        });

        commit("COMMAND_CHANGE_ACCENT", {
          audioKey,
          accentPhrases: newAccentPhrases,
        });
      },
    },

    COMMAND_RESET_SELECTED_MORA_PITCH_AND_LENGTH: {
      async action(
        { state, dispatch, commit },
        { audioKey, accentPhraseIndex }
      ) {
        const engineId = state.audioItems[audioKey].voice.engineId;
        const styleId = state.audioItems[audioKey].voice.styleId;

        const query = state.audioItems[audioKey].query;
        if (query == undefined) throw new Error("query == undefined");

        const newAccentPhrases = await dispatch("FETCH_AND_COPY_MORA_DATA", {
          accentPhrases: [...query.accentPhrases],
          engineId,
          styleId,
          copyIndexes: [accentPhraseIndex],
        });

        commit("COMMAND_CHANGE_ACCENT", {
          audioKey,
          accentPhrases: newAccentPhrases,
        });
      },
    },

    COMMAND_SET_AUDIO_MORA_DATA: {
      mutation(
        draft,
        payload: {
          audioKey: AudioKey;
          accentPhraseIndex: number;
          moraIndex: number;
          data: number;
          type: MoraDataType;
        }
      ) {
        audioStore.mutations.SET_AUDIO_MORA_DATA(draft, payload);
      },
      action(
        { commit },
        payload: {
          audioKey: AudioKey;
          accentPhraseIndex: number;
          moraIndex: number;
          data: number;
          type: MoraDataType;
        }
      ) {
        commit("COMMAND_SET_AUDIO_MORA_DATA", payload);
      },
    },

    COMMAND_SET_AUDIO_MORA_DATA_ACCENT_PHRASE: {
      mutation(
        draft,
        payload: {
          audioKey: AudioKey;
          accentPhraseIndex: number;
          moraIndex: number;
          data: number;
          type: MoraDataType;
        }
      ) {
        const maxPitch = 6.5;
        const minPitch = 3;
        const maxMoraLength = 0.3;
        const minMoraLength = 0;
        const { audioKey, accentPhraseIndex, moraIndex, data, type } = payload;
        const audioItem = draft.audioItems[audioKey];
        if (audioItem.query === undefined) {
          throw Error("draft.audioItems[audioKey].query === undefined");
        }
        const accentPhrase = audioItem.query.accentPhrases[accentPhraseIndex];
        const targetMora = accentPhrase.moras[moraIndex];

        let diffData = data;
        switch (type) {
          case "pitch":
            diffData -= targetMora.pitch;
            break;
          case "consonant":
            if (targetMora.consonantLength !== undefined) {
              diffData -= targetMora.consonantLength;
            }
            break;
          case "vowel":
            diffData -= targetMora.vowelLength;
            break;
        }

        accentPhrase.moras.forEach((mora, moraIndex) => {
          switch (type) {
            case "pitch":
              if (mora.pitch > 0) {
                const newData = Math.max(
                  minPitch,
                  Math.min(maxPitch, mora.pitch + diffData)
                );
                audioStore.mutations.SET_AUDIO_MORA_DATA(draft, {
                  audioKey,
                  accentPhraseIndex,
                  moraIndex,
                  data: newData,
                  type,
                });
              }
              break;
            case "consonant":
            case "vowel":
              if (mora.consonantLength !== undefined) {
                audioStore.mutations.SET_AUDIO_MORA_DATA(draft, {
                  audioKey,
                  accentPhraseIndex,
                  moraIndex,
                  data: Math.max(
                    minMoraLength,
                    Math.min(maxMoraLength, mora.consonantLength + diffData)
                  ),
                  type: "consonant",
                });
              }
              audioStore.mutations.SET_AUDIO_MORA_DATA(draft, {
                audioKey,
                accentPhraseIndex,
                moraIndex,
                data: Math.max(
                  minMoraLength,
                  Math.min(maxMoraLength, mora.vowelLength + diffData)
                ),
                type: "vowel",
              });
              break;
          }
        });
      },
      action(
        { commit },
        payload: {
          audioKey: AudioKey;
          accentPhraseIndex: number;
          moraIndex: number;
          data: number;
          type: MoraDataType;
        }
      ) {
        commit("COMMAND_SET_AUDIO_MORA_DATA_ACCENT_PHRASE", payload);
      },
    },

    COMMAND_SET_AUDIO_SPEED_SCALE: {
      mutation(draft, payload: { audioKey: AudioKey; speedScale: number }) {
        audioStore.mutations.SET_AUDIO_SPEED_SCALE(draft, payload);
      },
      action({ commit }, payload: { audioKey: AudioKey; speedScale: number }) {
        commit("COMMAND_SET_AUDIO_SPEED_SCALE", payload);
      },
    },

    COMMAND_SET_AUDIO_PITCH_SCALE: {
      mutation(draft, payload: { audioKey: AudioKey; pitchScale: number }) {
        audioStore.mutations.SET_AUDIO_PITCH_SCALE(draft, payload);
      },
      action({ commit }, payload: { audioKey: AudioKey; pitchScale: number }) {
        commit("COMMAND_SET_AUDIO_PITCH_SCALE", payload);
      },
    },

    COMMAND_SET_AUDIO_INTONATION_SCALE: {
      mutation(
        draft,
        payload: { audioKey: AudioKey; intonationScale: number }
      ) {
        audioStore.mutations.SET_AUDIO_INTONATION_SCALE(draft, payload);
      },
      action(
        { commit },
        payload: { audioKey: AudioKey; intonationScale: number }
      ) {
        commit("COMMAND_SET_AUDIO_INTONATION_SCALE", payload);
      },
    },

    COMMAND_SET_AUDIO_VOLUME_SCALE: {
      mutation(draft, payload: { audioKey: AudioKey; volumeScale: number }) {
        audioStore.mutations.SET_AUDIO_VOLUME_SCALE(draft, payload);
      },
      action({ commit }, payload: { audioKey: AudioKey; volumeScale: number }) {
        commit("COMMAND_SET_AUDIO_VOLUME_SCALE", payload);
      },
    },

    COMMAND_SET_AUDIO_PRE_PHONEME_LENGTH: {
      mutation(
        draft,
        payload: { audioKey: AudioKey; prePhonemeLength: number }
      ) {
        audioStore.mutations.SET_AUDIO_PRE_PHONEME_LENGTH(draft, payload);
      },
      action(
        { commit },
        payload: { audioKey: AudioKey; prePhonemeLength: number }
      ) {
        commit("COMMAND_SET_AUDIO_PRE_PHONEME_LENGTH", payload);
      },
    },

    COMMAND_SET_AUDIO_POST_PHONEME_LENGTH: {
      mutation(
        draft,
        payload: { audioKey: AudioKey; postPhonemeLength: number }
      ) {
        audioStore.mutations.SET_AUDIO_POST_PHONEME_LENGTH(draft, payload);
      },
      action(
        { commit },
        payload: { audioKey: AudioKey; postPhonemeLength: number }
      ) {
        commit("COMMAND_SET_AUDIO_POST_PHONEME_LENGTH", payload);
      },
    },

    COMMAND_SET_MORPHING_INFO: {
      mutation(
        draft,
        payload: {
          audioKey: AudioKey;
          morphingInfo: MorphingInfo | undefined;
        }
      ) {
        audioStore.mutations.SET_MORPHING_INFO(draft, payload);
      },
      action(
        { commit },
        payload: {
          audioKey: AudioKey;
          morphingInfo: MorphingInfo | undefined;
        }
      ) {
        commit("COMMAND_SET_MORPHING_INFO", payload);
      },
    },

    COMMAND_SET_AUDIO_PRESET: {
      mutation(
        draft,
        {
          audioKey,
          presetKey,
        }: { audioKey: AudioKey; presetKey: PresetKey | undefined }
      ) {
        audioStore.mutations.SET_AUDIO_PRESET_KEY(draft, {
          audioKey,
          presetKey,
        });
        audioStore.mutations.APPLY_AUDIO_PRESET(draft, { audioKey });
      },
      action(
        { commit },
        {
          audioKey,
          presetKey,
        }: { audioKey: AudioKey; presetKey: PresetKey | undefined }
      ) {
        commit("COMMAND_SET_AUDIO_PRESET", { audioKey, presetKey });
      },
    },

    COMMAND_APPLY_AUDIO_PRESET: {
      mutation(draft, payload: { audioKey: AudioKey }) {
        audioStore.mutations.APPLY_AUDIO_PRESET(draft, payload);
      },
      action({ commit }, payload: { audioKey: AudioKey }) {
        commit("COMMAND_APPLY_AUDIO_PRESET", payload);
      },
    },

    COMMAND_FULLY_APPLY_AUDIO_PRESET: {
      mutation(draft, { presetKey }: { presetKey: PresetKey }) {
        const targetAudioKeys = draft.audioKeys.filter(
          (audioKey) => draft.audioItems[audioKey].presetKey === presetKey
        );
        for (const audioKey of targetAudioKeys) {
          audioStore.mutations.APPLY_AUDIO_PRESET(draft, { audioKey });
        }
      },
      action({ commit }, payload: { presetKey: PresetKey }) {
        commit("COMMAND_FULLY_APPLY_AUDIO_PRESET", payload);
      },
    },

    COMMAND_IMPORT_FROM_FILE: {
      mutation(
        draft,
        {
          audioKeyItemPairs,
        }: { audioKeyItemPairs: { audioKey: AudioKey; audioItem: AudioItem }[] }
      ) {
        audioStore.mutations.INSERT_AUDIO_ITEMS(draft, {
          audioKeyItemPairs,
          prevAudioKey: undefined,
        });
      },
      action: createUILockAction(
        async (
          { state, commit, dispatch, getters },
          { filePath }: { filePath?: string }
        ) => {
          if (!filePath) {
            filePath = await window.electron.showImportFileDialog({
              title: "セリフ読み込み",
            });
            if (!filePath) return;
          }
          let body = new TextDecoder("utf-8").decode(
            await window.electron.readFile({ filePath }).then(getValueOrThrow)
          );
          if (body.includes("\ufffd")) {
            body = new TextDecoder("shift-jis").decode(
              await window.electron.readFile({ filePath }).then(getValueOrThrow)
            );
          }
          const audioItems: AudioItem[] = [];
          let baseAudioItem: AudioItem | undefined = undefined;
          if (state._activeAudioKey !== undefined) {
            baseAudioItem = state.audioItems[state._activeAudioKey];
          }

          if (!getters.USER_ORDERED_CHARACTER_INFOS)
            throw new Error("USER_ORDERED_CHARACTER_INFOS == undefined");
          for (const { text, voice } of parseTextFile(
            body,
            state.defaultStyleIds,
            getters.USER_ORDERED_CHARACTER_INFOS,
            baseAudioItem?.voice
          )) {
            audioItems.push(
              await dispatch("GENERATE_AUDIO_ITEM", {
                text,
                voice,
                baseAudioItem,
              })
            );
          }
          const audioKeyItemPairs = audioItems.map((audioItem) => ({
            audioItem,
            audioKey: generateAudioKey(),
          }));
          commit("COMMAND_IMPORT_FROM_FILE", {
            audioKeyItemPairs,
          });
        }
      ),
    },

    COMMAND_PUT_TEXTS: {
      mutation(
        draft,
        {
          audioKeyItemPairs,
          prevAudioKey,
        }: {
          audioKeyItemPairs: { audioItem: AudioItem; audioKey: AudioKey }[];
          prevAudioKey: AudioKey;
        }
      ) {
        audioStore.mutations.INSERT_AUDIO_ITEMS(draft, {
          audioKeyItemPairs,
          prevAudioKey,
        });
      },
      action: createUILockAction(
        async (
          { state, commit, dispatch },
          {
            prevAudioKey,
            texts,
            voice,
          }: {
            prevAudioKey: AudioKey;
            texts: string[];
            voice: Voice;
          }
        ) => {
          const audioKeyItemPairs: {
            audioKey: AudioKey;
            audioItem: AudioItem;
          }[] = [];
          let baseAudioItem: AudioItem | undefined = undefined;
          if (state._activeAudioKey) {
            baseAudioItem = state.audioItems[state._activeAudioKey];
          }

          for (const text of texts.filter((value) => value != "")) {
            const audioKey = generateAudioKey();
            const audioItem = await dispatch("GENERATE_AUDIO_ITEM", {
              text,
              voice,
              baseAudioItem,
            });

            audioKeyItemPairs.push({
              audioKey,
              audioItem,
            });
          }
          const audioKeys = audioKeyItemPairs.map((value) => value.audioKey);
          commit("COMMAND_PUT_TEXTS", {
            prevAudioKey,
            audioKeyItemPairs,
          });
          return audioKeys;
        }
      ),
    },
  })
);<|MERGE_RESOLUTION|>--- conflicted
+++ resolved
@@ -280,44 +280,6 @@
     },
   },
 
-<<<<<<< HEAD
-=======
-  HAVE_AUDIO_QUERY: {
-    getter: (state) => (audioKey: AudioKey) => {
-      return state.audioItems[audioKey]?.query != undefined;
-    },
-  },
-
-  IS_ACTIVE: {
-    getter: (state) => (audioKey: AudioKey) => {
-      return state._activeAudioKey === audioKey;
-    },
-  },
-
-  /**
-   * audio elementの再生オフセット。
-   * 選択+削除 や 挿入+選択+元に戻す などを行った場合でも範囲外にならないようにクランプする。
-   * ACTIVE_AUDIO_KEYがundefinedのときはundefinedを返す。
-   */
-  AUDIO_PLAY_START_POINT: {
-    getter(state, getters) {
-      const audioPlayStartPoint = state._audioPlayStartPoint;
-      if (
-        audioPlayStartPoint == undefined ||
-        getters.ACTIVE_AUDIO_KEY == undefined
-      ) {
-        return undefined;
-      }
-      const length =
-        state.audioItems[getters.ACTIVE_AUDIO_KEY].query?.accentPhrases.length;
-      if (length == undefined) {
-        return undefined;
-      }
-      return Math.max(0, Math.min(length - 1, audioPlayStartPoint));
-    },
-  },
-
->>>>>>> a76bfa80
   LOAD_CHARACTER: {
     action: createUILockAction(async ({ commit, dispatch }, { engineId }) => {
       const speakers = await dispatch("INSTANTIATE_ENGINE_CONNECTOR", {
