--- conflicted
+++ resolved
@@ -181,19 +181,8 @@
         break;
       }
 
-<<<<<<< HEAD
-      if (state.engineState !== "READY") {
-        switch (state.engineState) {
-          case "STARTING":
-            state.engineState = "FAILED_STARTING";
-            break;
-          default:
-            state.engineState = "ERROR";
-        }
-=======
       if (engineState !== "READY") {
         commit(SET_ENGINE_STATE, { engineState: "FAILED_STARTING" });
->>>>>>> f43e47fe
       }
     }),
     [LOAD_CHARACTER]: createUILockAction(async ({ commit }) => {
