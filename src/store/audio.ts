--- conflicted
+++ resolved
@@ -497,11 +497,7 @@
         { audioKey, filePath }: { audioKey: string; filePath?: string }
       ) => {
         const blob: Blob = await dispatch(GENERATE_AUDIO, { audioKey });
-<<<<<<< HEAD
         filePath ??= await window.electron.showAudioSaveDialog({
-=======
-        filePath ??= await window.electron.showSaveDialog({
->>>>>>> f8eb60ce
           title: "Save",
           defaultPath: buildFileName(state, audioKey),
         });
