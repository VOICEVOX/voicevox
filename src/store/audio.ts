import { AudioQuery, AccentPhrase, Speaker, SpeakerInfo } from "@/openapi";
import { v4 as uuidv4 } from "uuid";
import {
  AudioItem,
  SaveResultObject,
  State,
  AudioStoreState,
  AudioCommandStoreState,
  EditorAudioQuery,
  AudioStoreTypes,
  AudioCommandStoreTypes,
  transformCommandStore,
} from "./type";
import { createUILockAction, withProgress } from "./ui";
import {
  CharacterInfo,
  DefaultStyleId,
  Encoding as EncodingType,
  MoraDataType,
  StyleInfo,
  WriteFileErrorResult,
} from "@/type/preload";
import Encoding from "encoding-japanese";
import {
  buildFileNameFromRawData,
  buildProjectFileName,
  convertHiraToKana,
  convertLongVowel,
  createKanaRegex,
  currentDateString,
} from "./utility";
import { convertAudioQueryFromEditorToEngine } from "./proxy";
import { createPartialStore } from "./vuex";
import { base64ImageToUri } from "@/helpers/imageHelper";

async function generateUniqueIdAndQuery(
  state: State,
  audioItem: AudioItem
): Promise<[string, EditorAudioQuery | undefined]> {
  audioItem = JSON.parse(JSON.stringify(audioItem)) as AudioItem;
  const audioQuery = audioItem.query;
  if (audioQuery != undefined) {
    audioQuery.outputSamplingRate = state.savingSetting.outputSamplingRate;
    audioQuery.outputStereo = state.savingSetting.outputStereo;
  }

  const data = new TextEncoder().encode(
    JSON.stringify([
      audioItem.text,
      audioQuery,
      audioItem.engineId,
      audioItem.styleId,
      state.experimentalSetting.enableInterrogativeUpspeak, // このフラグが違うと、同じAudioQueryで違う音声が生成されるので追加
    ])
  );
  const digest = await crypto.subtle.digest("SHA-256", data);
  const id = Array.from(new Uint8Array(digest))
    .map((v) => v.toString(16).padStart(2, "0"))
    .join("");
  return [id, audioQuery];
}

function parseTextFile(
  body: string,
  defaultStyleIds: DefaultStyleId[],
  userOrderedCharacterInfos: CharacterInfo[]
): AudioItem[] {
  const characters = new Map<string, number>();
  const uuid2StyleIds = new Map<string, number>();
  for (const defaultStyleId of defaultStyleIds) {
    const speakerUuid = defaultStyleId.speakerUuid;
    const styleId = defaultStyleId.defaultStyleId;
    uuid2StyleIds.set(speakerUuid, styleId);
  }
  // setup default characters
  for (const characterInfo of userOrderedCharacterInfos) {
    const uuid = characterInfo.metas.speakerUuid;
    const styleId = uuid2StyleIds.get(uuid);
    const speakerName = characterInfo.metas.speakerName;
    if (styleId == undefined)
      throw new Error(`styleId is undefined. speakerUuid: ${uuid}`);
    characters.set(speakerName, styleId);
  }
  // setup characters with style name
  for (const characterInfo of userOrderedCharacterInfos) {
    for (const style of characterInfo.metas.styles) {
      characters.set(
        `${characterInfo.metas.speakerName}(${style.styleName || "ノーマル"})`,
        style.styleId
      );
    }
  }
  if (!characters.size) return [];

  const audioItems: AudioItem[] = [];
  const seps = [",", "\r\n", "\n"];
  let lastStyleId = uuid2StyleIds.get(
    userOrderedCharacterInfos[0].metas.speakerUuid
  );
  if (lastStyleId == undefined) throw new Error(`lastStyleId is undefined.`);
  for (const splitText of body.split(new RegExp(`${seps.join("|")}`, "g"))) {
    const styleId = characters.get(splitText);
    if (styleId !== undefined) {
      lastStyleId = styleId;
      continue;
    }

    // FIXME: engineIdの追加
    audioItems.push({ text: splitText, styleId: lastStyleId });
  }
  return audioItems;
}

// TODO: GETTERに移動する
function buildFileName(state: State, audioKey: string) {
  const fileNamePattern = state.savingSetting.fileNamePattern;

  const index = state.audioKeys.indexOf(audioKey);
  const audioItem = state.audioItems[audioKey];

  if (audioItem.engineId === undefined)
    throw new Error("asssrt audioItem.engineId !== undefined");
  if (audioItem.styleId === undefined)
    throw new Error("assert audioItem.styleId !== undefined");

  const character = getCharacterInfo(
    state,
    audioItem.engineId,
    audioItem.styleId
  );
  if (character === undefined)
    throw new Error("assert character !== undefined");

  const style = character.metas.styles.find(
    (style) => style.styleId === audioItem.styleId
  );
  if (style === undefined) throw new Error("assert style !== undefined");

  const styleName = style.styleName || "ノーマル";
  return buildFileNameFromRawData(fileNamePattern, {
    characterName: character.metas.speakerName,
    index,
    styleName,
    text: audioItem.text,
    date: currentDateString(),
  });
}

function generateWriteErrorMessage(writeFileErrorResult: WriteFileErrorResult) {
  if (writeFileErrorResult.code) {
    const code = writeFileErrorResult.code.toUpperCase();

    if (code.startsWith("ENOSPC")) {
      return "空き容量が足りません。";
    }

    if (code.startsWith("EACCES")) {
      return "ファイルにアクセスする許可がありません。";
    }
  }

  return `何らかの理由で失敗しました。${writeFileErrorResult.message}`;
}

// TODO: GETTERに移動する。buildFileNameから参照されているので、そちらも一緒に移動する。
export function getCharacterInfo(
  state: State,
  engineId: string,
  styleId: number
): CharacterInfo | undefined {
  const engineCharacterInfos = state.characterInfos[engineId];

  // (engineId, styleId)で「スタイル付きキャラクター」は一意である
  return engineCharacterInfos.find((characterInfo) =>
    characterInfo.metas.styles.some(
      (characterStyle) => characterStyle.styleId === styleId
    )
  );
}

const audioBlobCache: Record<string, Blob> = {};
const audioElements: Record<string, HTMLAudioElement> = {};

export const audioStoreState: AudioStoreState = {
  characterInfos: {},
  audioItems: {},
  audioKeys: [],
  audioStates: {},
  // audio elementの再生オフセット
  audioPlayStartPoint: undefined,
  nowPlayingContinuously: false,
};

export const audioStore = createPartialStore<AudioStoreTypes>({
  ACTIVE_AUDIO_KEY: {
    getter(state) {
      return state._activeAudioKey !== undefined &&
        state.audioKeys.includes(state._activeAudioKey)
        ? state._activeAudioKey
        : undefined;
    },
  },

  HAVE_AUDIO_QUERY: {
    getter: (state) => (audioKey: string) => {
      return state.audioItems[audioKey]?.query != undefined;
    },
  },

  IS_ACTIVE: {
    getter: (state) => (audioKey: string) => {
      return state._activeAudioKey === audioKey;
    },
  },

  ACTIVE_AUDIO_ELEM_CURRENT_TIME: {
    getter: (state) => {
      return state._activeAudioKey !== undefined
        ? audioElements[state._activeAudioKey]?.currentTime
        : undefined;
    },
  },

  LOAD_CHARACTER: {
    action: createUILockAction(async ({ commit, dispatch }, { engineId }) => {
      const speakers = await dispatch("INSTANTIATE_ENGINE_CONNECTOR", {
        engineId,
      })
        .then((instance) => instance.invoke("speakersSpeakersGet")({}))
        .catch((error) => {
          window.electron.logError(error, `Failed to get speakers.`);
          throw error;
        });
      const base64ToUrl = function (base64: string, type: string) {
        const buffer = Buffer.from(base64, "base64");
        const iconBlob = new Blob([buffer.buffer], { type: type });
        return URL.createObjectURL(iconBlob);
      };
      const getStyles = function (speaker: Speaker, speakerInfo: SpeakerInfo) {
        const styles: StyleInfo[] = new Array(speaker.styles.length);
        speaker.styles.forEach((style, i) => {
          const styleInfo = speakerInfo.styleInfos.find(
            (styleInfo) => style.id === styleInfo.id
          );
          if (!styleInfo)
            throw new Error(
              `Not found the style id "${style.id}" of "${speaker.name}". `
            );
          const voiceSamples = styleInfo.voiceSamples.map((voiceSample) => {
            return base64ToUrl(voiceSample, "audio/wav");
          });
          styles[i] = {
            styleName: style.name,
            styleId: style.id,
            engineId,
            iconPath: base64ImageToUri(styleInfo.icon),
            voiceSamplePaths: voiceSamples,
          };
        });
        return styles;
      };
      const getSpeakerInfo = async function (speaker: Speaker) {
        const speakerInfo = await dispatch("INSTANTIATE_ENGINE_CONNECTOR", {
          engineId,
        })
          .then((instance) =>
            instance.invoke("speakerInfoSpeakerInfoGet")({
              speakerUuid: speaker.speakerUuid,
            })
          )
          .catch((error) => {
            window.electron.logError(error, `Failed to get speakers.`);
            throw error;
          });
        const styles = getStyles(speaker, speakerInfo);
        const characterInfo: CharacterInfo = {
          portraitPath: base64ImageToUri(speakerInfo.portrait),
          metas: {
            speakerUuid: speaker.speakerUuid,
            speakerName: speaker.name,
            styles: styles,
            policy: speakerInfo.policy,
          },
        };
        return characterInfo;
      };
      const characterInfos: CharacterInfo[] = await Promise.all(
        speakers.map(async (speaker) => {
          return await getSpeakerInfo(speaker);
        })
      );

      commit("SET_CHARACTER_INFOS", { engineId, characterInfos });
    }),
  },

  SET_CHARACTER_INFOS: {
    mutation(
      state,
      {
        engineId,
        characterInfos,
      }: { engineId: string; characterInfos: CharacterInfo[] }
    ) {
      state.characterInfos[engineId] = characterInfos;
    },
  },

  CHARACTER_INFO: {
    getter: (state) => (engineId, styleId) => {
      return getCharacterInfo(state, engineId, styleId);
    },
  },

  USER_ORDERED_CHARACTER_INFOS: {
    getter: (state, getters) => {
      const allCharacterInfos = getters.GET_ALL_CHARACTER_INFOS;
      return allCharacterInfos.size !== 0
        ? [...allCharacterInfos.values()].sort(
            (a, b) =>
              state.userCharacterOrder.indexOf(a.metas.speakerUuid) -
              state.userCharacterOrder.indexOf(b.metas.speakerUuid)
          )
        : undefined;
    },
  },

  GENERATE_AUDIO_KEY: {
    action() {
      const audioKey = uuidv4();
      audioElements[audioKey] = new Audio();
      return audioKey;
    },
  },

  SETUP_SPEAKER: {
    /**
     * AudioItemに設定される話者（スタイルID）に対してエンジン側の初期化を行い、即座に音声合成ができるようにする。
     */
    async action({ commit, dispatch }, { engineId, audioKey, styleId }) {
      const isInitialized = await dispatch("IS_INITIALIZED_ENGINE_SPEAKER", {
        engineId,
        styleId,
      });
      if (isInitialized) return;

      commit("SET_AUDIO_KEY_INITIALIZING_SPEAKER", {
        audioKey,
      });
      await dispatch("INITIALIZE_ENGINE_SPEAKER", {
        engineId,
        styleId,
      }).finally(() => {
        commit("SET_AUDIO_KEY_INITIALIZING_SPEAKER", {
          audioKey: undefined,
        });
      });
    },
  },

  SET_AUDIO_KEY_INITIALIZING_SPEAKER: {
    mutation(state, { audioKey }: { audioKey?: string }) {
      state.audioKeyInitializingSpeaker = audioKey;
    },
  },

  SET_ACTIVE_AUDIO_KEY: {
    mutation(state, { audioKey }: { audioKey?: string }) {
      state._activeAudioKey = audioKey;
    },
    action({ commit, dispatch }, { audioKey }: { audioKey?: string }) {
      commit("SET_ACTIVE_AUDIO_KEY", { audioKey });
      // reset audio play start point
      dispatch("SET_AUDIO_PLAY_START_POINT", { startPoint: undefined });
    },
  },

  SET_AUDIO_PLAY_START_POINT: {
    mutation(state, { startPoint }: { startPoint?: number }) {
      state.audioPlayStartPoint = startPoint;
    },
    action({ commit }, { startPoint }: { startPoint?: number }) {
      commit("SET_AUDIO_PLAY_START_POINT", { startPoint });
    },
  },

  SET_AUDIO_NOW_PLAYING: {
    mutation(
      state,
      { audioKey, nowPlaying }: { audioKey: string; nowPlaying: boolean }
    ) {
      state.audioStates[audioKey].nowPlaying = nowPlaying;
    },
  },

  SET_AUDIO_NOW_GENERATING: {
    mutation(
      state,
      { audioKey, nowGenerating }: { audioKey: string; nowGenerating: boolean }
    ) {
      state.audioStates[audioKey].nowGenerating = nowGenerating;
    },
  },

  SET_NOW_PLAYING_CONTINUOUSLY: {
    mutation(state, { nowPlaying }: { nowPlaying: boolean }) {
      state.nowPlayingContinuously = nowPlaying;
    },
  },

  GENERATE_AUDIO_ITEM: {
    async action(
      { state, getters, dispatch },
      payload: {
        text?: string;
        engineId?: string;
        styleId?: number;
        presetKey?: string;
        baseAudioItem?: AudioItem;
      }
    ) {
      //引数にbaseAudioItemが与えられた場合、baseAudioItemから話速等のパラメータを引き継いだAudioItemを返す
      //baseAudioItem.queryのうち、accentPhrasesとkanaは基本設定パラメータではないので引き継がない
      //baseAudioItemのうち、textとstyleIdは別途与えられるので引き継がない
      if (state.defaultStyleIds == undefined)
        throw new Error("state.defaultStyleIds == undefined");
      if (getters.USER_ORDERED_CHARACTER_INFOS == undefined)
        throw new Error("state.characterInfos == undefined");
      const userOrderedCharacterInfos = getters.USER_ORDERED_CHARACTER_INFOS;

      const text = payload.text ?? "";

      const engineId = payload.engineId ?? state.engineIds[0];

      // FIXME: engineIdも含めて探査する
      const styleId =
        payload.styleId ??
        state.defaultStyleIds[
          state.defaultStyleIds.findIndex(
            (x) =>
              x.speakerUuid === userOrderedCharacterInfos[0].metas.speakerUuid // FIXME: defaultStyleIds内にspeakerUuidがない場合がある
          )
        ].defaultStyleId;
      const baseAudioItem = payload.baseAudioItem;

      const query = getters.IS_ENGINE_READY(engineId)
        ? await dispatch("FETCH_AUDIO_QUERY", {
            text,
            engineId,
            styleId,
          }).catch(() => undefined)
        : undefined;

      const audioItem: AudioItem = {
        text,
        engineId,
        styleId,
      };
      if (query != undefined) {
        audioItem.query = query;
      }
      if (payload.presetKey != undefined)
        audioItem.presetKey = payload.presetKey;

      if (baseAudioItem && baseAudioItem.query && audioItem.query) {
        //引数にbaseAudioItemがある場合、話速等のパラメータを引き継いだAudioItemを返す
        //baseAudioItem.queryが未設定の場合は引き継がない(起動直後等？)
        audioItem.query.speedScale = baseAudioItem.query.speedScale;
        audioItem.query.pitchScale = baseAudioItem.query.pitchScale;
        audioItem.query.intonationScale = baseAudioItem.query.intonationScale;
        audioItem.query.volumeScale = baseAudioItem.query.volumeScale;
        audioItem.query.prePhonemeLength = baseAudioItem.query.prePhonemeLength;
        audioItem.query.postPhonemeLength =
          baseAudioItem.query.postPhonemeLength;
        audioItem.query.outputSamplingRate =
          baseAudioItem.query.outputSamplingRate;
        audioItem.query.outputStereo = baseAudioItem.query.outputStereo;
      }
      return audioItem;
    },
  },

  REGISTER_AUDIO_ITEM: {
    async action(
      { dispatch, commit },
      {
        audioItem,
        prevAudioKey,
      }: { audioItem: AudioItem; prevAudioKey?: string }
    ) {
      const audioKey = await dispatch("GENERATE_AUDIO_KEY");
      commit("INSERT_AUDIO_ITEM", { audioItem, audioKey, prevAudioKey });
      return audioKey;
    },
  },

  INSERT_AUDIO_ITEM: {
    mutation(
      state,
      {
        audioItem,
        audioKey,
        prevAudioKey,
      }: {
        audioItem: AudioItem;
        audioKey: string;
        prevAudioKey: string | undefined;
      }
    ) {
      const index =
        prevAudioKey !== undefined
          ? state.audioKeys.indexOf(prevAudioKey) + 1
          : state.audioKeys.length;
      state.audioKeys.splice(index, 0, audioKey);
      state.audioItems[audioKey] = audioItem;
      state.audioStates[audioKey] = {
        nowPlaying: false,
        nowGenerating: false,
      };
    },
  },

  INSERT_AUDIO_ITEMS: {
    mutation(
      state,
      {
        prevAudioKey,
        audioKeyItemPairs,
      }: {
        audioKeyItemPairs: { audioItem: AudioItem; audioKey: string }[];
        prevAudioKey: string | undefined;
      }
    ) {
      const index =
        prevAudioKey !== undefined
          ? state.audioKeys.indexOf(prevAudioKey) + 1
          : state.audioKeys.length;
      const audioKeys = audioKeyItemPairs.map((pair) => pair.audioKey);
      state.audioKeys.splice(index, 0, ...audioKeys);
      for (const { audioKey, audioItem } of audioKeyItemPairs) {
        state.audioItems[audioKey] = audioItem;
        state.audioStates[audioKey] = {
          nowPlaying: false,
          nowGenerating: false,
        };
      }
    },
  },

  REMOVE_AUDIO_ITEM: {
    mutation(state, { audioKey }: { audioKey: string }) {
      state.audioKeys.splice(state.audioKeys.indexOf(audioKey), 1);
      delete state.audioItems[audioKey];
      delete state.audioStates[audioKey];
    },
  },

  SET_AUDIO_KEYS: {
    mutation(state, { audioKeys }: { audioKeys: string[] }) {
      state.audioKeys = audioKeys;
    },
  },

  REMOVE_ALL_AUDIO_ITEM: {
    action({ commit, state }) {
      for (const audioKey of [...state.audioKeys]) {
        commit("REMOVE_AUDIO_ITEM", { audioKey });
      }
    },
  },

  GET_AUDIO_CACHE: {
    async action({ state, dispatch }, { audioKey }: { audioKey: string }) {
      const audioItem = state.audioItems[audioKey];
      return dispatch("GET_AUDIO_CACHE_FROM_AUDIO_ITEM", { audioItem });
    },
  },

  GET_AUDIO_CACHE_FROM_AUDIO_ITEM: {
    async action({ state }, { audioItem }: { audioItem: AudioItem }) {
      const [id] = await generateUniqueIdAndQuery(state, audioItem);

      if (Object.prototype.hasOwnProperty.call(audioBlobCache, id)) {
        return audioBlobCache[id];
      } else {
        return null;
      }
    },
  },

  SET_AUDIO_TEXT: {
    mutation(state, { audioKey, text }: { audioKey: string; text: string }) {
      state.audioItems[audioKey].text = text;
    },
  },

  SET_AUDIO_SPEED_SCALE: {
    mutation(
      state,
      { audioKey, speedScale }: { audioKey: string; speedScale: number }
    ) {
      const query = state.audioItems[audioKey].query;
      if (query == undefined) throw new Error("query == undefined");
      query.speedScale = speedScale;
    },
  },

  SET_AUDIO_PITCH_SCALE: {
    mutation(
      state,
      { audioKey, pitchScale }: { audioKey: string; pitchScale: number }
    ) {
      const query = state.audioItems[audioKey].query;
      if (query == undefined) throw new Error("query == undefined");
      query.pitchScale = pitchScale;
    },
  },

  SET_AUDIO_INTONATION_SCALE: {
    mutation(
      state,
      {
        audioKey,
        intonationScale,
      }: { audioKey: string; intonationScale: number }
    ) {
      const query = state.audioItems[audioKey].query;
      if (query == undefined) throw new Error("query == undefined");
      query.intonationScale = intonationScale;
    },
  },

  SET_AUDIO_VOLUME_SCALE: {
    mutation(
      state,
      { audioKey, volumeScale }: { audioKey: string; volumeScale: number }
    ) {
      const query = state.audioItems[audioKey].query;
      if (query == undefined) throw new Error("query == undefined");
      query.volumeScale = volumeScale;
    },
  },

  SET_AUDIO_PRE_PHONEME_LENGTH: {
    mutation(
      state,
      {
        audioKey,
        prePhonemeLength,
      }: { audioKey: string; prePhonemeLength: number }
    ) {
      const query = state.audioItems[audioKey].query;
      if (query == undefined) throw new Error("query == undefined");
      query.prePhonemeLength = prePhonemeLength;
    },
  },

  SET_AUDIO_POST_PHONEME_LENGTH: {
    mutation(
      state,
      {
        audioKey,
        postPhonemeLength,
      }: { audioKey: string; postPhonemeLength: number }
    ) {
      const query = state.audioItems[audioKey].query;
      if (query == undefined) throw new Error("query == undefined");
      query.postPhonemeLength = postPhonemeLength;
    },
  },

  SET_AUDIO_QUERY: {
    mutation(
      state,
      { audioKey, audioQuery }: { audioKey: string; audioQuery: AudioQuery }
    ) {
      state.audioItems[audioKey].query = audioQuery;
    },
    action({ commit }, payload: { audioKey: string; audioQuery: AudioQuery }) {
      commit("SET_AUDIO_QUERY", payload);
    },
  },

  FETCH_AUDIO_QUERY: {
    action(
      { dispatch },
      {
        text,
        engineId,
        styleId,
      }: { text: string; engineId: string; styleId: number }
    ) {
      return dispatch("INSTANTIATE_ENGINE_CONNECTOR", {
        engineId,
      })
        .then((instance) =>
          instance.invoke("audioQueryAudioQueryPost")({
            text,
            speaker: styleId,
          })
        )
        .catch((error) => {
          window.electron.logError(
            error,
            `Failed to fetch AudioQuery for the text "${text}".`
          );
          throw error;
        });
    },
  },

  SET_AUDIO_STYLE_ID: {
    mutation(
      state,
      {
        audioKey,
        engineId,
        styleId,
      }: { audioKey: string; engineId: string; styleId: number }
    ) {
      state.audioItems[audioKey].engineId = engineId;
      state.audioItems[audioKey].styleId = styleId;
    },
  },

  SET_ACCENT_PHRASES: {
    mutation(
      state,
      {
        audioKey,
        accentPhrases,
      }: { audioKey: string; accentPhrases: AccentPhrase[] }
    ) {
      const query = state.audioItems[audioKey].query;
      if (query == undefined) throw new Error("query == undefined");
      query.accentPhrases = accentPhrases;
    },
  },

  FETCH_ACCENT_PHRASES: {
    action(
      { dispatch },
      {
        text,
        engineId,
        styleId,
        isKana,
      }: {
        text: string;
        engineId: string;
        styleId: number;
        isKana?: boolean;
      }
    ) {
      return dispatch("INSTANTIATE_ENGINE_CONNECTOR", {
        engineId,
      })
        .then((instance) =>
          instance.invoke("accentPhrasesAccentPhrasesPost")({
            text,
            speaker: styleId,
            isKana,
          })
        )
        .catch((error) => {
          window.electron.logError(
            error,
            `Failed to fetch AccentPhrases for the text "${text}".`
          );
          throw error;
        });
    },
  },

  SET_SINGLE_ACCENT_PHRASE: {
    mutation(
      state,
      {
        audioKey,
        accentPhraseIndex,
        accentPhrases,
      }: {
        audioKey: string;
        accentPhraseIndex: number;
        accentPhrases: AccentPhrase[];
      }
    ) {
      const query = state.audioItems[audioKey].query;
      if (query == undefined) throw new Error("query == undefined");
      query.accentPhrases.splice(accentPhraseIndex, 1, ...accentPhrases);
    },
  },

  SET_AUDIO_MORA_DATA: {
    mutation(
      state,
      {
        audioKey,
        accentPhraseIndex,
        moraIndex,
        data,
        type,
      }: {
        audioKey: string;
        accentPhraseIndex: number;
        moraIndex: number;
        data: number;
        type: MoraDataType;
      }
    ) {
      const query = state.audioItems[audioKey].query;
      if (query == undefined) throw new Error("query == undefined");
      switch (type) {
        case "pitch":
          query.accentPhrases[accentPhraseIndex].moras[moraIndex].pitch = data;
          break;
        case "consonant":
          query.accentPhrases[accentPhraseIndex].moras[
            moraIndex
          ].consonantLength = data;
          break;
        case "vowel":
          query.accentPhrases[accentPhraseIndex].moras[moraIndex].vowelLength =
            data;
          break;
        case "pause": {
          const pauseMora = query.accentPhrases[accentPhraseIndex].pauseMora;
          if (pauseMora !== undefined && pauseMora !== null) {
            pauseMora.vowelLength = data;
          }
          break;
        }
        case "voicing": {
          query.accentPhrases[accentPhraseIndex].moras[moraIndex].pitch = data;
          if (data == 0) {
            query.accentPhrases[accentPhraseIndex].moras[moraIndex].vowel =
              query.accentPhrases[accentPhraseIndex].moras[
                moraIndex
              ].vowel.toUpperCase();
          } else {
            query.accentPhrases[accentPhraseIndex].moras[moraIndex].vowel =
              query.accentPhrases[accentPhraseIndex].moras[
                moraIndex
              ].vowel.toLowerCase();
          }
        }
      }
    },
  },

  APPLY_AUDIO_PRESET: {
    mutation(state, { audioKey }: { audioKey: string }) {
      const audioItem = state.audioItems[audioKey];
      if (
        audioItem == undefined ||
        audioItem.presetKey == undefined ||
        audioItem.query == undefined
      )
        return;
      const presetItem = state.presetItems[audioItem.presetKey];
      if (presetItem == undefined) return;

      // Filter name property from presetItem in order to extract audioInfos.
      const { name: _, ...presetAudioInfos } = presetItem;

      // Type Assertion
      const audioInfos: Omit<
        AudioQuery,
        "accentPhrases" | "outputSamplingRate" | "outputStereo" | "kana"
      > = presetAudioInfos;

      audioItem.query = { ...audioItem.query, ...audioInfos };
    },
  },

  FETCH_MORA_DATA: {
    action(
      { dispatch },
      {
        accentPhrases,
        engineId,
        styleId,
      }: { accentPhrases: AccentPhrase[]; engineId: string; styleId: number }
    ) {
      return dispatch("INSTANTIATE_ENGINE_CONNECTOR", {
        engineId,
      })
        .then((instance) =>
          instance.invoke("moraDataMoraDataPost")({
            accentPhrase: accentPhrases,
            speaker: styleId,
          })
        )
        .catch((error) => {
          window.electron.logError(
            error,
            `Failed to fetch MoraData for the accentPhrases "${JSON.stringify(
              accentPhrases
            )}".`
          );
          throw error;
        });
    },
  },

  FETCH_AND_COPY_MORA_DATA: {
    async action(
      { dispatch },
      {
        accentPhrases,
        engineId,
        styleId,
        copyIndexes,
      }: {
        accentPhrases: AccentPhrase[];
        engineId: string;
        styleId: number;
        copyIndexes: number[];
      }
    ) {
      const fetchedAccentPhrases: AccentPhrase[] = await dispatch(
        "FETCH_MORA_DATA",
        {
          accentPhrases,
          engineId,
          styleId,
        }
      );
      for (const index of copyIndexes) {
        accentPhrases[index] = fetchedAccentPhrases[index];
      }
      return accentPhrases;
    },
  },

  GENERATE_LAB: {
    action: createUILockAction(
      async (
        { state },
        { audioKey, offset }: { audioKey: string; offset?: number }
      ) => {
        const query = state.audioItems[audioKey].query;
        if (query == undefined) return;
        const speedScale = query.speedScale;

        let labString = "";
        let timestamp = offset !== undefined ? offset : 0;

        labString += timestamp.toFixed() + " ";
        timestamp += (query.prePhonemeLength * 10000000) / speedScale;
        labString += timestamp.toFixed() + " ";
        labString += "pau" + "\n";

        query.accentPhrases.forEach((accentPhrase) => {
          accentPhrase.moras.forEach((mora) => {
            if (
              mora.consonantLength !== undefined &&
              mora.consonant !== undefined
            ) {
              labString += timestamp.toFixed() + " ";
              timestamp += (mora.consonantLength * 10000000) / speedScale;
              labString += timestamp.toFixed() + " ";
              labString += mora.consonant + "\n";
            }
            labString += timestamp.toFixed() + " ";
            timestamp += (mora.vowelLength * 10000000) / speedScale;
            labString += timestamp.toFixed() + " ";
            if (mora.vowel != "N") {
              labString += mora.vowel.toLowerCase() + "\n";
            } else {
              labString += mora.vowel + "\n";
            }
          });
          if (
            accentPhrase.pauseMora !== undefined &&
            accentPhrase.pauseMora !== null
          ) {
            labString += timestamp.toFixed() + " ";
            timestamp +=
              (accentPhrase.pauseMora.vowelLength * 10000000) / speedScale;
            labString += timestamp.toFixed() + " ";
            labString += accentPhrase.pauseMora.vowel + "\n";
          }
        });

        labString += timestamp.toFixed() + " ";
        timestamp += (query.postPhonemeLength * 10000000) / speedScale;
        labString += timestamp.toFixed() + " ";
        labString += "pau" + "\n";

        return labString;
      }
    ),
  },

  GET_AUDIO_PLAY_OFFSETS: {
    action({ state }, { audioKey }: { audioKey: string }) {
      const query = state.audioItems[audioKey].query;
      const accentPhrases = query?.accentPhrases;
      if (query === undefined || accentPhrases === undefined)
        throw Error("query === undefined or accentPhrases === undefined");

      const offsets: number[] = [];
      let length = 0;
      offsets.push(length);
      // pre phoneme lengthは最初のアクセント句の一部として扱う
      length += query.prePhonemeLength;
      let i = 0;
      for (const phrase of accentPhrases) {
        phrase.moras.forEach((m) => {
          length += m.consonantLength !== undefined ? m.consonantLength : 0;
          length += m.vowelLength;
        });
        length += phrase.pauseMora ? phrase.pauseMora.vowelLength : 0;
        // post phoneme lengthは最後のアクセント句の一部として扱う
        if (i === accentPhrases.length - 1) {
          length += query.postPhonemeLength;
        }
        offsets.push(length / query.speedScale);
        i++;
      }
      return offsets;
    },
  },

  GENERATE_AUDIO: {
    async action({ dispatch, state }, { audioKey }: { audioKey: string }) {
      const audioItem: AudioItem = JSON.parse(
        JSON.stringify(state.audioItems[audioKey])
      );
      return dispatch("GENERATE_AUDIO_FROM_AUDIO_ITEM", { audioItem });
    },
  },

  GENERATE_AUDIO_FROM_AUDIO_ITEM: {
    action: createUILockAction(
      async ({ dispatch, state }, { audioItem }: { audioItem: AudioItem }) => {
        const engineId = audioItem.engineId;
        if (engineId === undefined)
          throw new Error(`engineId is not defined for audioItem`);

        const [id, audioQuery] = await generateUniqueIdAndQuery(
          state,
          audioItem
        );
        const speaker = audioItem.styleId;
        if (audioQuery == undefined || speaker == undefined) {
          return null;
        }

        return dispatch("INSTANTIATE_ENGINE_CONNECTOR", {
          engineId,
        })
          .then((instance) =>
            instance.invoke("synthesisSynthesisPost")({
              audioQuery: convertAudioQueryFromEditorToEngine(
                audioQuery,
                state.engineManifests[engineId].defaultSamplingRate
              ),
              speaker,
              enableInterrogativeUpspeak:
                state.experimentalSetting.enableInterrogativeUpspeak,
            })
          )
          .then(async (blob) => {
            audioBlobCache[id] = blob;
            return blob;
          })
          .catch((e) => {
            window.electron.logError(e);
            return null;
          });
      }
    ),
  },

  CONNECT_AUDIO: {
    action: createUILockAction(
      async (
        { dispatch, state },
        { encodedBlobs }: { encodedBlobs: string[] }
      ) => {
        const engineId: string | undefined = state.engineIds[0]; // TODO: 複数エンジン対応, 暫定的に音声結合機能は0番目のエンジンのみを使用する
        if (engineId === undefined)
          throw new Error(`No such engine registered: index == 0`);

        return dispatch("INSTANTIATE_ENGINE_CONNECTOR", {
          engineId,
        })
          .then((instance) =>
            instance.invoke("connectWavesConnectWavesPost")({
              requestBody: encodedBlobs,
            })
          )
          .then(async (blob) => {
            return blob;
          })
          .catch((e) => {
            window.electron.logError(e);
            return null;
          });
      }
    ),
  },

  GENERATE_AND_SAVE_AUDIO: {
    action: createUILockAction(
      async (
        { state, dispatch },
        {
          audioKey,
          filePath,
          encoding,
        }: {
          audioKey: string;
          filePath?: string;
          encoding?: EncodingType;
        }
      ): Promise<SaveResultObject> => {
        if (state.savingSetting.fixedExportEnabled) {
          filePath = await window.electron.joinPath([
            state.savingSetting.fixedExportDir,
            buildFileName(state, audioKey),
          ]);
        } else {
          filePath ??= await window.electron.showAudioSaveDialog({
            title: "音声を保存",
            defaultPath: buildFileName(state, audioKey),
          });
        }

        if (!filePath) {
          return { result: "CANCELED", path: "" };
        }

        if (state.savingSetting.avoidOverwrite) {
          let tail = 1;
          const name = filePath.slice(0, filePath.length - 4);
          while (await dispatch("CHECK_FILE_EXISTS", { file: filePath })) {
            filePath = name + "[" + tail.toString() + "]" + ".wav";
            tail += 1;
          }
        }

        let blob = await dispatch("GET_AUDIO_CACHE", { audioKey });
        if (!blob) {
          blob = await dispatch("GENERATE_AUDIO", { audioKey });
          if (!blob) {
            return { result: "ENGINE_ERROR", path: filePath };
          }
        }

        let writeFileResult = await window.electron.writeFile({
          filePath,
          buffer: await blob.arrayBuffer(),
        }); // 失敗した場合、WriteFileErrorResultオブジェクトが返り、成功時はundefinedが反る
        if (writeFileResult) {
          window.electron.logError(new Error(writeFileResult.message));
          return {
            result: "WRITE_ERROR",
            path: filePath,
            errorMessage: generateWriteErrorMessage(writeFileResult),
          };
        }

        if (state.savingSetting.exportLab) {
          const labString = await dispatch("GENERATE_LAB", { audioKey });
          if (labString === undefined)
            return {
              result: "WRITE_ERROR",
              path: filePath,
              errorMessage: "labの生成に失敗しました。",
            };

          const bom = new Uint8Array([0xef, 0xbb, 0xbf]);
          const labBlob = new Blob([bom, labString], {
            type: "text/plain;charset=UTF-8",
          });

          writeFileResult = await window.electron.writeFile({
            filePath: filePath.replace(/\.wav$/, ".lab"),
            buffer: await labBlob.arrayBuffer(),
          });
          if (writeFileResult) {
            window.electron.logError(new Error(writeFileResult.message));
            return {
              result: "WRITE_ERROR",
              path: filePath,
              errorMessage: generateWriteErrorMessage(writeFileResult),
            };
          }
        }

        if (state.savingSetting.exportText) {
          const textBlob = ((): Blob => {
            if (!encoding || encoding === "UTF-8") {
              const bom = new Uint8Array([0xef, 0xbb, 0xbf]);
              return new Blob([bom, state.audioItems[audioKey].text], {
                type: "text/plain;charset=UTF-8",
              });
            }
            const sjisArray = Encoding.convert(
              Encoding.stringToCode(state.audioItems[audioKey].text),
              { to: "SJIS", type: "arraybuffer" }
            );
            return new Blob([new Uint8Array(sjisArray)], {
              type: "text/plain;charset=Shift_JIS",
            });
          })();

          writeFileResult = await window.electron.writeFile({
            filePath: filePath.replace(/\.wav$/, ".txt"),
            buffer: await textBlob.arrayBuffer(),
          });
          if (writeFileResult) {
            window.electron.logError(new Error(writeFileResult.message));
            return {
              result: "WRITE_ERROR",
              path: filePath,
              errorMessage: generateWriteErrorMessage(writeFileResult),
            };
          }
        }

        return { result: "SUCCESS", path: filePath };
      }
    ),
  },

  GENERATE_AND_SAVE_ALL_AUDIO: {
    action: createUILockAction(
      async (
        { state, dispatch },
        {
          dirPath,
          encoding,
          callback,
        }: {
          dirPath?: string;
          encoding?: EncodingType;
          callback?: (finishedCount: number, totalCount: number) => void;
        }
      ) => {
        if (state.savingSetting.fixedExportEnabled) {
          dirPath = state.savingSetting.fixedExportDir;
        } else {
          dirPath ??= await window.electron.showOpenDirectoryDialog({
            title: "音声を全て保存",
          });
        }
        if (dirPath) {
          const _dirPath = dirPath;
<<<<<<< HEAD
          const promises = state.audioKeys.map(async (audioKey) => {
=======

          const totalCount = state.audioKeys.length;
          let finishedCount = 0;

          const promises = state.audioKeys.map((audioKey) => {
>>>>>>> 8acaf473
            const name = buildFileName(state, audioKey);
            return dispatch("GENERATE_AND_SAVE_AUDIO", {
              audioKey,
              filePath: await window.electron.joinPath([_dirPath, name]),
              encoding,
            }).then((value) => {
              callback?.(++finishedCount, totalCount);
              return value;
            });
          });
          return Promise.all(promises);
        }
      }
    ),
  },

  GENERATE_AND_CONNECT_AND_SAVE_AUDIO: {
    action: createUILockAction(
      async (
        { state, dispatch },
        {
          filePath,
          encoding,
          callback,
        }: {
          filePath?: string;
          encoding?: EncodingType;
          callback?: (finishedCount: number, totalCount: number) => void;
        }
      ): Promise<SaveResultObject> => {
        const defaultFileName = buildProjectFileName(state, "wav");

        if (state.savingSetting.fixedExportEnabled) {
          filePath = await window.electron.joinPath([
            state.savingSetting.fixedExportDir,
            defaultFileName,
          ]);
        } else {
          filePath ??= await window.electron.showAudioSaveDialog({
            title: "音声を全て繋げて保存",
            defaultPath: defaultFileName,
          });
        }

        if (!filePath) {
          return { result: "CANCELED", path: "" };
        }

        if (state.savingSetting.avoidOverwrite) {
          let tail = 1;
          const name = filePath.slice(0, filePath.length - 4);
          while (await dispatch("CHECK_FILE_EXISTS", { file: filePath })) {
            filePath = name + "[" + tail.toString() + "]" + ".wav";
            tail += 1;
          }
        }

        const encodedBlobs: string[] = [];
        const labs: string[] = [];
        const texts: string[] = [];

        let labOffset = 0;

        const base64Encoder = (blob: Blob): Promise<string | undefined> => {
          return new Promise((resolve, reject) => {
            const reader = new FileReader();
            reader.onload = () => {
              // string/undefined以外が来ることはないと思うが、型定義的にArrayBufferも来るので、toStringする
              const result = reader.result?.toString();
              if (result) {
                // resultの中身は、"data:audio/wav;base64,<content>"という形なので、カンマ以降を抜き出す
                resolve(result.slice(result.indexOf(",") + 1));
              } else {
                reject();
              }
            };
            reader.readAsDataURL(blob);
          });
        };

        const totalCount = state.audioKeys.length;
        let finishedCount = 0;

        for (const audioKey of state.audioKeys) {
          let blob = await dispatch("GET_AUDIO_CACHE", { audioKey });
          if (!blob) {
            blob = await dispatch("GENERATE_AUDIO", { audioKey });
            callback?.(++finishedCount, totalCount);
          }
          if (blob === null) {
            return { result: "ENGINE_ERROR", path: filePath };
          }
          const encodedBlob = await base64Encoder(blob);
          if (encodedBlob === undefined) {
            return { result: "WRITE_ERROR", path: filePath };
          }
          encodedBlobs.push(encodedBlob);
          // 大して処理能力を要しないので、生成設定のon/offにかかわらず生成してしまう
          const lab = await dispatch("GENERATE_LAB", {
            audioKey,
            offset: labOffset,
          });
          if (lab === undefined) {
            return { result: "WRITE_ERROR", path: filePath };
          }
          labs.push(lab);
          texts.push(state.audioItems[audioKey].text);
          // 最終音素の終了時刻を取得する
          const splitLab = lab.split(" ");
          labOffset = Number(splitLab[splitLab.length - 2]);
        }

        const connectedWav = await dispatch("CONNECT_AUDIO", {
          encodedBlobs,
        });
        if (!connectedWav) {
          return { result: "ENGINE_ERROR", path: filePath };
        }

        try {
          window.electron.writeFile({
            filePath,
            buffer: await connectedWav.arrayBuffer(),
          });
        } catch (e) {
          window.electron.logError(e);
          return { result: "WRITE_ERROR", path: filePath };
        }

        if (state.savingSetting.exportLab) {
          // GENERATE_LABで生成される文字列はすべて改行で終わるので、改行なしに結合する
          const labString = labs.join("");

          const bom = new Uint8Array([0xef, 0xbb, 0xbf]);
          const labBlob = new Blob([bom, labString], {
            type: "text/plain;charset=UTF-8",
          });

          try {
            window.electron.writeFile({
              filePath: filePath.replace(/\.wav$/, ".lab"),
              buffer: await labBlob.arrayBuffer(),
            });
          } catch (e) {
            window.electron.logError(e);

            return { result: "WRITE_ERROR", path: filePath };
          }
        }

        if (state.savingSetting.exportText) {
          const textBlob = ((): Blob => {
            const text = texts.join("\n");
            if (!encoding || encoding === "UTF-8") {
              const bom = new Uint8Array([0xef, 0xbb, 0xbf]);
              return new Blob([bom, text], {
                type: "text/plain;charset=UTF-8",
              });
            }
            const sjisArray = Encoding.convert(Encoding.stringToCode(text), {
              to: "SJIS",
              type: "arraybuffer",
            });
            return new Blob([new Uint8Array(sjisArray)], {
              type: "text/plain;charset=Shift_JIS",
            });
          })();

          try {
            window.electron.writeFile({
              filePath: filePath.replace(/\.wav$/, ".txt"),
              buffer: await textBlob.arrayBuffer(),
            });
          } catch (e) {
            window.electron.logError(e);
            return { result: "WRITE_ERROR", path: filePath };
          }
        }

        return { result: "SUCCESS", path: filePath };
      }
    ),
  },

  CONNECT_AND_EXPORT_TEXT: {
    action: createUILockAction(
      async (
        { state, dispatch, getters },
        { filePath, encoding }: { filePath?: string; encoding?: EncodingType }
      ): Promise<SaveResultObject> => {
        const defaultFileName = buildProjectFileName(state, "txt");
        if (state.savingSetting.fixedExportEnabled) {
          filePath = await window.electron.joinPath([
            state.savingSetting.fixedExportDir,
            defaultFileName,
          ]);
        } else {
          filePath ??= await window.electron.showTextSaveDialog({
            title: "文章を全て繋げてテキストファイルに保存",
            defaultPath: defaultFileName,
          });
        }

        if (!filePath) {
          return { result: "CANCELED", path: "" };
        }

        if (state.savingSetting.avoidOverwrite) {
          let tail = 1;
          const name = filePath.slice(0, filePath.length - 4);
          while (await dispatch("CHECK_FILE_EXISTS", { file: filePath })) {
            filePath = name + "[" + tail.toString() + "]" + ".wav";
            tail += 1;
          }
        }

        const characters = new Map<string, string>();

        if (!getters.USER_ORDERED_CHARACTER_INFOS)
          throw new Error("USER_ORDERED_CHARACTER_INFOS == undefined");

        for (const characterInfo of getters.USER_ORDERED_CHARACTER_INFOS) {
          for (const style of characterInfo.metas.styles) {
            characters.set(
              `${style.engineId}:${style.styleId}`, // FIXME: 入れ子のMapにする
              `${characterInfo.metas.speakerName}(${
                style.styleName || "ノーマル"
              })`
            );
          }
        }

        const texts: string[] = [];
        for (const audioKey of state.audioKeys) {
          const styleId = state.audioItems[audioKey].styleId;
          const engineId = state.audioItems[audioKey].engineId;
          if (!engineId) {
            throw new Error("engineId is undefined");
          }
          const speakerName =
            styleId !== undefined
              ? characters.get(`${engineId}:${styleId}`) + ","
              : "";

          texts.push(speakerName + state.audioItems[audioKey].text);
        }

        const textBlob = ((): Blob => {
          const text = texts.join("\n");
          if (!encoding || encoding === "UTF-8") {
            const bom = new Uint8Array([0xef, 0xbb, 0xbf]);
            return new Blob([bom, text], {
              type: "text/plain;charset=UTF-8",
            });
          }
          const sjisArray = Encoding.convert(Encoding.stringToCode(text), {
            to: "SJIS",
            type: "arraybuffer",
          });
          return new Blob([new Uint8Array(sjisArray)], {
            type: "text/plain;charset=Shift_JIS",
          });
        })();

        try {
          window.electron.writeFile({
            filePath: filePath,
            buffer: await textBlob.arrayBuffer(),
          });
        } catch (e) {
          window.electron.logError(e);
          return { result: "WRITE_ERROR", path: filePath };
        }

        return { result: "SUCCESS", path: filePath };
      }
    ),
  },

  PLAY_AUDIO: {
    action: createUILockAction(
      async ({ commit, dispatch }, { audioKey }: { audioKey: string }) => {
        const audioElem = audioElements[audioKey];
        audioElem.pause();

        // 音声用意
        let blob = await dispatch("GET_AUDIO_CACHE", { audioKey });
        if (!blob) {
          commit("SET_AUDIO_NOW_GENERATING", {
            audioKey,
            nowGenerating: true,
          });
          blob = await withProgress(
            dispatch("GENERATE_AUDIO", { audioKey }),
            dispatch
          );
          commit("SET_AUDIO_NOW_GENERATING", {
            audioKey,
            nowGenerating: false,
          });
          if (!blob) {
            throw new Error();
          }
        }

        return dispatch("PLAY_AUDIO_BLOB", {
          audioBlob: blob,
          audioElem,
          audioKey,
        });
      }
    ),
  },

  PLAY_AUDIO_BLOB: {
    action: createUILockAction(
      async (
        { state, commit, dispatch },
        {
          audioBlob,
          audioElem,
          audioKey,
        }: { audioBlob: Blob; audioElem: HTMLAudioElement; audioKey?: string }
      ) => {
        audioElem.src = URL.createObjectURL(audioBlob);
        // 途中再生用の処理
        if (audioKey) {
          const accentPhraseOffsets = await dispatch("GET_AUDIO_PLAY_OFFSETS", {
            audioKey,
          });
          if (accentPhraseOffsets.length === 0) {
            audioElem.currentTime = 0;
          } else {
            const startTime =
              accentPhraseOffsets[state.audioPlayStartPoint ?? 0];
            if (startTime === undefined) throw Error("startTime === undefined");
            // 小さい値が切り捨てられることでフォーカスされるアクセントフレーズが一瞬元に戻るので、
            // 再生に影響のない程度かつ切り捨てられない値を加算する
            audioElem.currentTime = startTime + 10e-6;
          }
        }

        audioElem
          .setSinkId(state.savingSetting.audioOutputDevice)
          .catch((err) => {
            const stop = () => {
              audioElem.pause();
              audioElem.removeEventListener("canplay", stop);
            };
            audioElem.addEventListener("canplay", stop);
            window.electron.showMessageDialog({
              type: "error",
              title: "エラー",
              message: "再生デバイスが見つかりません",
            });
            throw new Error(err);
          });

        // 再生終了時にresolveされるPromiseを返す
        const played = async () => {
          if (audioKey) {
            commit("SET_AUDIO_NOW_PLAYING", { audioKey, nowPlaying: true });
          }
        };
        audioElem.addEventListener("play", played);

        let paused: () => void;
        const audioPlayPromise = new Promise<boolean>((resolve) => {
          paused = () => {
            resolve(audioElem.ended);
          };
          audioElem.addEventListener("pause", paused);
        }).finally(async () => {
          audioElem.removeEventListener("play", played);
          audioElem.removeEventListener("pause", paused);
          if (audioKey) {
            commit("SET_AUDIO_NOW_PLAYING", { audioKey, nowPlaying: false });
          }
        });

        audioElem.play();

        return audioPlayPromise;
      }
    ),
  },

  STOP_AUDIO: {
    action(_, { audioKey }: { audioKey: string }) {
      const audioElem = audioElements[audioKey];
      audioElem.pause();
    },
  },

  SET_AUDIO_PRESET_KEY: {
    mutation(
      state,
      {
        audioKey,
        presetKey,
      }: { audioKey: string; presetKey: string | undefined }
    ) {
      if (presetKey === undefined) {
        delete state.audioItems[audioKey].presetKey;
      } else {
        state.audioItems[audioKey].presetKey = presetKey;
      }
    },
  },

  PLAY_CONTINUOUSLY_AUDIO: {
    action: createUILockAction(async ({ state, commit, dispatch }) => {
      const currentAudioKey = state._activeAudioKey;
      const currentAudioPlayStartPoint = state.audioPlayStartPoint;

      let index = 0;
      if (currentAudioKey !== undefined) {
        index = state.audioKeys.findIndex((v) => v === currentAudioKey);
      }

      commit("SET_NOW_PLAYING_CONTINUOUSLY", { nowPlaying: true });
      try {
        for (let i = index; i < state.audioKeys.length; ++i) {
          const audioKey = state.audioKeys[i];
          commit("SET_ACTIVE_AUDIO_KEY", { audioKey });
          const isEnded = await dispatch("PLAY_AUDIO", { audioKey });
          if (!isEnded) {
            break;
          }
        }
      } finally {
        commit("SET_ACTIVE_AUDIO_KEY", { audioKey: currentAudioKey });
        commit("SET_AUDIO_PLAY_START_POINT", {
          startPoint: currentAudioPlayStartPoint,
        });
        commit("SET_NOW_PLAYING_CONTINUOUSLY", { nowPlaying: false });
      }
    }),
  },

  STOP_CONTINUOUSLY_AUDIO: {
    action({ state, dispatch }) {
      for (const audioKey of state.audioKeys) {
        if (state.audioStates[audioKey].nowPlaying) {
          dispatch("STOP_AUDIO", { audioKey });
        }
      }
    },
  },

  OPEN_TEXT_EDIT_CONTEXT_MENU: {
    action() {
      window.electron.openTextEditContextMenu();
    },
  },

  CHECK_FILE_EXISTS: {
    action(_, { file }: { file: string }) {
      return window.electron.checkFileExists(file);
    },
  },
});

export const audioCommandStoreState: AudioCommandStoreState = {};

export const audioCommandStore = transformCommandStore(
  createPartialStore<AudioCommandStoreTypes>({
    COMMAND_REGISTER_AUDIO_ITEM: {
      mutation(
        draft,
        payload: {
          audioItem: AudioItem;
          audioKey: string;
          prevAudioKey: string | undefined;
        }
      ) {
        audioStore.mutations.INSERT_AUDIO_ITEM(draft, payload);
        audioStore.mutations.APPLY_AUDIO_PRESET(draft, {
          audioKey: payload.audioKey,
        });
      },
      async action(
        { dispatch, commit },
        {
          audioItem,
          prevAudioKey,
        }: { audioItem: AudioItem; prevAudioKey: string | undefined }
      ) {
        const audioKey = await dispatch("GENERATE_AUDIO_KEY");
        commit("COMMAND_REGISTER_AUDIO_ITEM", {
          audioItem,
          audioKey,
          prevAudioKey,
        });
        return audioKey;
      },
    },

    COMMAND_REMOVE_AUDIO_ITEM: {
      mutation(draft, payload: { audioKey: string }) {
        audioStore.mutations.REMOVE_AUDIO_ITEM(draft, payload);
      },
      action({ commit }, payload: { audioKey: string }) {
        commit("COMMAND_REMOVE_AUDIO_ITEM", payload);
      },
    },

    COMMAND_SET_AUDIO_KEYS: {
      mutation(draft, payload: { audioKeys: string[] }) {
        audioStore.mutations.SET_AUDIO_KEYS(draft, payload);
      },
      action({ commit }, payload: { audioKeys: string[] }) {
        commit("COMMAND_SET_AUDIO_KEYS", payload);
      },
    },

    COMMAND_CHANGE_AUDIO_TEXT: {
      mutation(
        draft,
        payload: { audioKey: string; text: string } & (
          | { update: "Text" }
          | { update: "AccentPhrases"; accentPhrases: AccentPhrase[] }
          | { update: "AudioQuery"; query: AudioQuery }
        )
      ) {
        audioStore.mutations.SET_AUDIO_TEXT(draft, {
          audioKey: payload.audioKey,
          text: payload.text,
        });
        if (payload.update == "AccentPhrases") {
          audioStore.mutations.SET_ACCENT_PHRASES(draft, {
            audioKey: payload.audioKey,
            accentPhrases: payload.accentPhrases,
          });
        } else if (payload.update == "AudioQuery") {
          audioStore.mutations.SET_AUDIO_QUERY(draft, {
            audioKey: payload.audioKey,
            audioQuery: payload.query,
          });
          audioStore.mutations.APPLY_AUDIO_PRESET(draft, {
            audioKey: payload.audioKey,
          });
        }
      },
      async action(
        { state, commit, dispatch },
        { audioKey, text }: { audioKey: string; text: string }
      ) {
        const engineId = state.audioItems[audioKey].engineId;
        if (engineId === undefined)
          throw new Error("assert engineId !== undefined");

        const styleId = state.audioItems[audioKey].styleId;
        if (styleId === undefined)
          throw new Error("assert styleId !== undefined");

        const query = state.audioItems[audioKey].query;
        try {
          if (query !== undefined) {
            const accentPhrases: AccentPhrase[] = await dispatch(
              "FETCH_ACCENT_PHRASES",
              {
                text,
                engineId,
                styleId,
              }
            );
            commit("COMMAND_CHANGE_AUDIO_TEXT", {
              audioKey,
              text,
              update: "AccentPhrases",
              accentPhrases,
            });
          } else {
            const newAudioQuery = await dispatch("FETCH_AUDIO_QUERY", {
              text,
              engineId,
              styleId,
            });
            commit("COMMAND_CHANGE_AUDIO_TEXT", {
              audioKey,
              text,
              update: "AudioQuery",
              query: newAudioQuery,
            });
          }
        } catch (error) {
          commit("COMMAND_CHANGE_AUDIO_TEXT", {
            audioKey,
            text,
            update: "Text",
          });
          throw error;
        }
      },
    },

    COMMAND_CHANGE_STYLE_ID: {
      mutation(
        draft,
        payload: { engineId: string; styleId: number; audioKey: string } & (
          | { update: "StyleId" }
          | { update: "AccentPhrases"; accentPhrases: AccentPhrase[] }
          | { update: "AudioQuery"; query: AudioQuery }
        )
      ) {
        audioStore.mutations.SET_AUDIO_STYLE_ID(draft, {
          audioKey: payload.audioKey,
          engineId: payload.engineId,
          styleId: payload.styleId,
        });
        if (payload.update == "AccentPhrases") {
          audioStore.mutations.SET_ACCENT_PHRASES(draft, {
            audioKey: payload.audioKey,
            accentPhrases: payload.accentPhrases,
          });
        } else if (payload.update == "AudioQuery") {
          audioStore.mutations.SET_AUDIO_QUERY(draft, {
            audioKey: payload.audioKey,
            audioQuery: payload.query,
          });
          audioStore.mutations.APPLY_AUDIO_PRESET(draft, {
            audioKey: payload.audioKey,
          });
        }
      },
      async action(
        { state, dispatch, commit },
        {
          audioKey,
          engineId,
          styleId,
        }: { audioKey: string; engineId: string; styleId: number }
      ) {
        const query = state.audioItems[audioKey].query;
        try {
          await dispatch("SETUP_SPEAKER", { audioKey, engineId, styleId });

          if (query !== undefined) {
            const accentPhrases = query.accentPhrases;
            const newAccentPhrases: AccentPhrase[] = await dispatch(
              "FETCH_MORA_DATA",
              {
                accentPhrases,
                engineId,
                styleId,
              }
            );
            commit("COMMAND_CHANGE_STYLE_ID", {
              engineId,
              styleId,
              audioKey,
              update: "AccentPhrases",
              accentPhrases: newAccentPhrases,
            });
          } else {
            const text = state.audioItems[audioKey].text;
            const query: AudioQuery = await dispatch("FETCH_AUDIO_QUERY", {
              text: text,
              engineId,
              styleId,
            });
            commit("COMMAND_CHANGE_STYLE_ID", {
              engineId,
              styleId,
              audioKey,
              update: "AudioQuery",
              query,
            });
          }
        } catch (error) {
          commit("COMMAND_CHANGE_STYLE_ID", {
            engineId,
            styleId,
            audioKey,
            update: "StyleId",
          });
          throw error;
        }
      },
    },

    COMMAND_CHANGE_ACCENT: {
      mutation(
        draft,
        {
          audioKey,
          accentPhrases,
        }: { audioKey: string; accentPhrases: AccentPhrase[] }
      ) {
        audioStore.mutations.SET_ACCENT_PHRASES(draft, {
          audioKey,
          accentPhrases,
        });
      },
      async action(
        { state, dispatch, commit },
        {
          audioKey,
          accentPhraseIndex,
          accent,
        }: { audioKey: string; accentPhraseIndex: number; accent: number }
      ) {
        const query = state.audioItems[audioKey].query;
        if (query !== undefined) {
          const newAccentPhrases: AccentPhrase[] = JSON.parse(
            JSON.stringify(query.accentPhrases)
          );
          newAccentPhrases[accentPhraseIndex].accent = accent;

          try {
            const engineId = state.audioItems[audioKey].engineId;
            if (engineId === undefined)
              throw new Error("assert engineId !== undefined");

            const styleId = state.audioItems[audioKey].styleId;
            if (styleId === undefined)
              throw new Error("assert styleId !== undefined");

            const resultAccentPhrases: AccentPhrase[] = await dispatch(
              "FETCH_AND_COPY_MORA_DATA",
              {
                accentPhrases: newAccentPhrases,
                engineId,
                styleId,
                copyIndexes: [accentPhraseIndex],
              }
            );

            commit("COMMAND_CHANGE_ACCENT", {
              audioKey,
              accentPhrases: resultAccentPhrases,
            });
          } catch (error) {
            commit("COMMAND_CHANGE_ACCENT", {
              audioKey,
              accentPhrases: newAccentPhrases,
            });
            throw error;
          }
        }
      },
    },

    COMMAND_CHANGE_ACCENT_PHRASE_SPLIT: {
      mutation(
        draft,
        payload: {
          audioKey: string;
          accentPhrases: AccentPhrase[];
        }
      ) {
        audioStore.mutations.SET_ACCENT_PHRASES(draft, payload);
      },
      async action(
        { state, dispatch, commit },
        payload: {
          audioKey: string;
          accentPhraseIndex: number;
        } & ({ isPause: false; moraIndex: number } | { isPause: true })
      ) {
        const { audioKey, accentPhraseIndex } = payload;
        const query = state.audioItems[audioKey].query;

        const engineId = state.audioItems[audioKey].engineId;
        if (engineId === undefined)
          throw new Error("assert engineId !== undefined");

        const styleId = state.audioItems[audioKey].styleId;
        if (styleId === undefined)
          throw new Error("assert styleId !== undefined");

        if (query === undefined) {
          throw Error(
            "`COMMAND_CHANGE_ACCENT_PHRASE_SPLIT` should not be called if the query does not exist."
          );
        }
        const newAccentPhrases: AccentPhrase[] = JSON.parse(
          JSON.stringify(query.accentPhrases)
        );
        const changeIndexes = [accentPhraseIndex];
        // toggleAccentPhrase to newAccentPhrases and record changeIndexes
        {
          const mergeAccent = (
            accentPhrases: AccentPhrase[],
            accentPhraseIndex: number
          ) => {
            const newAccentPhrase: AccentPhrase = {
              moras: [
                ...accentPhrases[accentPhraseIndex].moras,
                ...accentPhrases[accentPhraseIndex + 1].moras,
              ],
              accent: accentPhrases[accentPhraseIndex].accent,
              pauseMora: accentPhrases[accentPhraseIndex + 1].pauseMora,
            };
            accentPhrases.splice(accentPhraseIndex, 2, newAccentPhrase);
          };
          const splitAccent = (
            accentPhrases: AccentPhrase[],
            accentPhraseIndex: number,
            moraIndex: number
          ) => {
            const newAccentPhrase1: AccentPhrase = {
              moras: accentPhrases[accentPhraseIndex].moras.slice(
                0,
                moraIndex + 1
              ),
              accent:
                accentPhrases[accentPhraseIndex].accent > moraIndex
                  ? moraIndex + 1
                  : accentPhrases[accentPhraseIndex].accent,
              pauseMora: undefined,
            };
            const newAccentPhrase2: AccentPhrase = {
              moras: accentPhrases[accentPhraseIndex].moras.slice(
                moraIndex + 1
              ),
              accent:
                accentPhrases[accentPhraseIndex].accent > moraIndex + 1
                  ? accentPhrases[accentPhraseIndex].accent - moraIndex - 1
                  : 1,
              pauseMora: accentPhrases[accentPhraseIndex].pauseMora,
            };
            accentPhrases.splice(
              accentPhraseIndex,
              1,
              newAccentPhrase1,
              newAccentPhrase2
            );
          };

          if (payload.isPause) {
            mergeAccent(newAccentPhrases, accentPhraseIndex);
          } else {
            const moraIndex: number = payload.moraIndex;
            if (
              moraIndex ===
              newAccentPhrases[accentPhraseIndex].moras.length - 1
            ) {
              mergeAccent(newAccentPhrases, accentPhraseIndex);
            } else {
              splitAccent(newAccentPhrases, accentPhraseIndex, moraIndex);
              changeIndexes.push(accentPhraseIndex + 1);
            }
          }
        }

        try {
          const resultAccentPhrases: AccentPhrase[] = await dispatch(
            "FETCH_AND_COPY_MORA_DATA",
            {
              accentPhrases: newAccentPhrases,
              engineId,
              styleId,
              copyIndexes: changeIndexes,
            }
          );
          commit("COMMAND_CHANGE_ACCENT_PHRASE_SPLIT", {
            audioKey,
            accentPhrases: resultAccentPhrases,
          });
        } catch (error) {
          commit("COMMAND_CHANGE_ACCENT_PHRASE_SPLIT", {
            audioKey,
            accentPhrases: newAccentPhrases,
          });
          throw error;
        }
      },
    },

    COMMAND_CHANGE_SINGLE_ACCENT_PHRASE: {
      mutation(
        draft,
        payload: {
          audioKey: string;
          accentPhrases: AccentPhrase[];
        }
      ) {
        audioStore.mutations.SET_ACCENT_PHRASES(draft, payload);
      },
      async action(
        { state, dispatch, commit },
        {
          audioKey,
          newPronunciation,
          accentPhraseIndex,
          popUntilPause,
        }: {
          audioKey: string;
          newPronunciation: string;
          accentPhraseIndex: number;
          popUntilPause: boolean;
        }
      ) {
        const engineId = state.audioItems[audioKey].engineId;
        if (engineId === undefined)
          throw new Error("assert engineId !== undefined");

        const styleId = state.audioItems[audioKey].styleId;
        if (styleId === undefined)
          throw new Error("assert styleId !== undefined");

        let newAccentPhrasesSegment: AccentPhrase[] | undefined = undefined;

        const kanaRegex = createKanaRegex(true);
        if (kanaRegex.test(newPronunciation)) {
          // ひらがなが混ざっている場合はカタカナに変換
          const katakana = convertHiraToKana(newPronunciation);
          // 長音を適切な音に変換
          const pureKatakana = convertLongVowel(katakana);

          // アクセントを各句の末尾につける
          // 文中に「？、」「、」がある場合は、そこで句切りとみなす
          const pureKatakanaWithAccent = pureKatakana.replace(
            /(？、|、|(?<=[^？、])$|？$)/g,
            "'$1"
          );

          // accent phraseの生成をリクエスト
          // 判別できない読み仮名が混じっていた場合400エラーが帰るのでfallback
          newAccentPhrasesSegment = await dispatch("FETCH_ACCENT_PHRASES", {
            text: pureKatakanaWithAccent,
            engineId,
            styleId,
            isKana: true,
          }).catch(
            // fallback
            () =>
              dispatch("FETCH_ACCENT_PHRASES", {
                text: newPronunciation,
                engineId,
                styleId,
                isKana: false,
              })
          );
        } else {
          newAccentPhrasesSegment = await dispatch("FETCH_ACCENT_PHRASES", {
            text: newPronunciation,
            engineId,
            styleId,
          });
        }

        if (popUntilPause) {
          while (
            newAccentPhrasesSegment[newAccentPhrasesSegment.length - 1]
              .pauseMora === undefined
          ) {
            newAccentPhrasesSegment.pop();
          }
        }

        const query = state.audioItems[audioKey].query;
        if (query == undefined) throw new Error("query == undefined");

        const originAccentPhrases = query.accentPhrases;

        // https://github.com/VOICEVOX/voicevox/issues/248
        // newAccentPhrasesSegmentは1つの文章として合成されているためMoraDataが不自然になる。
        // MoraDataを正しく計算する為MoraDataだけを文章全体で再計算する。
        const newAccentPhrases = [
          ...originAccentPhrases.slice(0, accentPhraseIndex),
          ...newAccentPhrasesSegment,
          ...originAccentPhrases.slice(accentPhraseIndex + 1),
        ];
        const copyIndexes = newAccentPhrasesSegment.map(
          (_, i) => accentPhraseIndex + i
        );

        try {
          const resultAccentPhrases: AccentPhrase[] = await dispatch(
            "FETCH_AND_COPY_MORA_DATA",
            {
              accentPhrases: newAccentPhrases,
              engineId,
              styleId,
              copyIndexes,
            }
          );
          commit("COMMAND_CHANGE_SINGLE_ACCENT_PHRASE", {
            audioKey,
            accentPhrases: resultAccentPhrases,
          });
        } catch (error) {
          commit("COMMAND_CHANGE_SINGLE_ACCENT_PHRASE", {
            audioKey,
            accentPhrases: newAccentPhrases,
          });
        }
      },
    },

    COMMAND_RESET_MORA_PITCH_AND_LENGTH: {
      async action({ state, dispatch, commit }, { audioKey }) {
        const engineId = state.audioItems[audioKey].engineId;
        if (engineId === undefined)
          throw new Error("assert engineId !== undefined");

        const styleId = state.audioItems[audioKey].styleId;
        if (styleId === undefined)
          throw new Error("assert styleId !== undefined");

        const query = state.audioItems[audioKey].query;
        if (query === undefined) throw new Error("assert query !== undefined");

        const newAccentPhases = await dispatch("FETCH_MORA_DATA", {
          accentPhrases: query.accentPhrases,
          engineId,
          styleId,
        });

        commit("COMMAND_CHANGE_ACCENT", {
          audioKey,
          accentPhrases: newAccentPhases,
        });
      },
    },

    COMMAND_RESET_SELECTED_MORA_PITCH_AND_LENGTH: {
      async action(
        { state, dispatch, commit },
        { audioKey, accentPhraseIndex }
      ) {
        const engineId = state.audioItems[audioKey].engineId;
        if (engineId == undefined) throw new Error("engineId == undefined");

        const styleId = state.audioItems[audioKey].styleId;
        if (styleId == undefined) throw new Error("styleId == undefined");

        const query = state.audioItems[audioKey].query;
        if (query == undefined) throw new Error("query == undefined");

        const newAccentPhases = await dispatch("FETCH_AND_COPY_MORA_DATA", {
          accentPhrases: [...query.accentPhrases],
          engineId,
          styleId,
          copyIndexes: [accentPhraseIndex],
        });

        commit("COMMAND_CHANGE_ACCENT", {
          audioKey,
          accentPhrases: newAccentPhases,
        });
      },
    },

    COMMAND_SET_AUDIO_MORA_DATA: {
      mutation(
        draft,
        payload: {
          audioKey: string;
          accentPhraseIndex: number;
          moraIndex: number;
          data: number;
          type: MoraDataType;
        }
      ) {
        audioStore.mutations.SET_AUDIO_MORA_DATA(draft, payload);
      },
      action(
        { commit },
        payload: {
          audioKey: string;
          accentPhraseIndex: number;
          moraIndex: number;
          data: number;
          type: MoraDataType;
        }
      ) {
        commit("COMMAND_SET_AUDIO_MORA_DATA", payload);
      },
    },

    COMMAND_SET_AUDIO_MORA_DATA_ACCENT_PHRASE: {
      mutation(
        draft,
        payload: {
          audioKey: string;
          accentPhraseIndex: number;
          moraIndex: number;
          data: number;
          type: MoraDataType;
        }
      ) {
        const maxPitch = 6.5;
        const minPitch = 3;
        const maxMoraLength = 0.3;
        const minMoraLength = 0;
        const { audioKey, accentPhraseIndex, moraIndex, data, type } = payload;
        const audioItem = draft.audioItems[audioKey];
        if (audioItem.query === undefined) {
          throw Error("draft.audioItems[audioKey].query === undefined");
        }
        const accentPhrase = audioItem.query.accentPhrases[accentPhraseIndex];
        const targetMora = accentPhrase.moras[moraIndex];

        let diffData = data;
        switch (type) {
          case "pitch":
            diffData -= targetMora.pitch;
            break;
          case "consonant":
            if (targetMora.consonantLength !== undefined) {
              diffData -= targetMora.consonantLength;
            }
            break;
          case "vowel":
            diffData -= targetMora.vowelLength;
            break;
        }

        accentPhrase.moras.forEach((mora, moraIndex) => {
          switch (type) {
            case "pitch":
              if (mora.pitch > 0) {
                const newData = Math.max(
                  minPitch,
                  Math.min(maxPitch, mora.pitch + diffData)
                );
                audioStore.mutations.SET_AUDIO_MORA_DATA(draft, {
                  audioKey,
                  accentPhraseIndex,
                  moraIndex,
                  data: newData,
                  type,
                });
              }
              break;
            case "consonant":
            case "vowel":
              if (mora.consonantLength !== undefined) {
                audioStore.mutations.SET_AUDIO_MORA_DATA(draft, {
                  audioKey,
                  accentPhraseIndex,
                  moraIndex,
                  data: Math.max(
                    minMoraLength,
                    Math.min(maxMoraLength, mora.consonantLength + diffData)
                  ),
                  type: "consonant",
                });
              }
              audioStore.mutations.SET_AUDIO_MORA_DATA(draft, {
                audioKey,
                accentPhraseIndex,
                moraIndex,
                data: Math.max(
                  minMoraLength,
                  Math.min(maxMoraLength, mora.vowelLength + diffData)
                ),
                type: "vowel",
              });
              break;
          }
        });
      },
      action(
        { commit },
        payload: {
          audioKey: string;
          accentPhraseIndex: number;
          moraIndex: number;
          data: number;
          type: MoraDataType;
        }
      ) {
        commit("COMMAND_SET_AUDIO_MORA_DATA_ACCENT_PHRASE", payload);
      },
    },

    COMMAND_SET_AUDIO_SPEED_SCALE: {
      mutation(draft, payload: { audioKey: string; speedScale: number }) {
        audioStore.mutations.SET_AUDIO_SPEED_SCALE(draft, payload);
      },
      action({ commit }, payload: { audioKey: string; speedScale: number }) {
        commit("COMMAND_SET_AUDIO_SPEED_SCALE", payload);
      },
    },

    COMMAND_SET_AUDIO_PITCH_SCALE: {
      mutation(draft, payload: { audioKey: string; pitchScale: number }) {
        audioStore.mutations.SET_AUDIO_PITCH_SCALE(draft, payload);
      },
      action({ commit }, payload: { audioKey: string; pitchScale: number }) {
        commit("COMMAND_SET_AUDIO_PITCH_SCALE", payload);
      },
    },

    COMMAND_SET_AUDIO_INTONATION_SCALE: {
      mutation(draft, payload: { audioKey: string; intonationScale: number }) {
        audioStore.mutations.SET_AUDIO_INTONATION_SCALE(draft, payload);
      },
      action(
        { commit },
        payload: { audioKey: string; intonationScale: number }
      ) {
        commit("COMMAND_SET_AUDIO_INTONATION_SCALE", payload);
      },
    },

    COMMAND_SET_AUDIO_VOLUME_SCALE: {
      mutation(draft, payload: { audioKey: string; volumeScale: number }) {
        audioStore.mutations.SET_AUDIO_VOLUME_SCALE(draft, payload);
      },
      action({ commit }, payload: { audioKey: string; volumeScale: number }) {
        commit("COMMAND_SET_AUDIO_VOLUME_SCALE", payload);
      },
    },

    COMMAND_SET_AUDIO_PRE_PHONEME_LENGTH: {
      mutation(draft, payload: { audioKey: string; prePhonemeLength: number }) {
        audioStore.mutations.SET_AUDIO_PRE_PHONEME_LENGTH(draft, payload);
      },
      action(
        { commit },
        payload: { audioKey: string; prePhonemeLength: number }
      ) {
        commit("COMMAND_SET_AUDIO_PRE_PHONEME_LENGTH", payload);
      },
    },

    COMMAND_SET_AUDIO_POST_PHONEME_LENGTH: {
      mutation(
        draft,
        payload: { audioKey: string; postPhonemeLength: number }
      ) {
        audioStore.mutations.SET_AUDIO_POST_PHONEME_LENGTH(draft, payload);
      },
      action(
        { commit },
        payload: { audioKey: string; postPhonemeLength: number }
      ) {
        commit("COMMAND_SET_AUDIO_POST_PHONEME_LENGTH", payload);
      },
    },

    COMMAND_SET_AUDIO_PRESET: {
      mutation(
        draft,
        {
          audioKey,
          presetKey,
        }: { audioKey: string; presetKey: string | undefined }
      ) {
        audioStore.mutations.SET_AUDIO_PRESET_KEY(draft, {
          audioKey,
          presetKey,
        });
        audioStore.mutations.APPLY_AUDIO_PRESET(draft, { audioKey });
      },
      action(
        { commit },
        {
          audioKey,
          presetKey,
        }: { audioKey: string; presetKey: string | undefined }
      ) {
        commit("COMMAND_SET_AUDIO_PRESET", { audioKey, presetKey });
      },
    },

    COMMAND_APPLY_AUDIO_PRESET: {
      mutation(draft, payload: { audioKey: string }) {
        audioStore.mutations.APPLY_AUDIO_PRESET(draft, payload);
      },
      action({ commit }, payload: { audioKey: string }) {
        commit("COMMAND_APPLY_AUDIO_PRESET", payload);
      },
    },

    COMMAND_FULLY_APPLY_AUDIO_PRESET: {
      mutation(draft, { presetKey }: { presetKey: string }) {
        const targetAudioKeys = draft.audioKeys.filter(
          (audioKey) => draft.audioItems[audioKey].presetKey === presetKey
        );
        for (const audioKey of targetAudioKeys) {
          audioStore.mutations.APPLY_AUDIO_PRESET(draft, { audioKey });
        }
      },
      action({ commit }, payload: { presetKey: string }) {
        commit("COMMAND_FULLY_APPLY_AUDIO_PRESET", payload);
      },
    },

    COMMAND_IMPORT_FROM_FILE: {
      mutation(
        draft,
        {
          audioKeyItemPairs,
        }: { audioKeyItemPairs: { audioKey: string; audioItem: AudioItem }[] }
      ) {
        audioStore.mutations.INSERT_AUDIO_ITEMS(draft, {
          audioKeyItemPairs,
          prevAudioKey: undefined,
        });
      },
      action: createUILockAction(
        async (
          { state, commit, dispatch, getters },
          { filePath }: { filePath?: string }
        ) => {
          if (!filePath) {
            filePath = await window.electron.showImportFileDialog({
              title: "セリフ読み込み",
            });
            if (!filePath) return;
          }
          let body = new TextDecoder("utf-8").decode(
            await window.electron.readFile({ filePath })
          );
          if (body.indexOf("\ufffd") > -1) {
            body = new TextDecoder("shift-jis").decode(
              await window.electron.readFile({ filePath })
            );
          }
          const audioItems: AudioItem[] = [];
          let baseAudioItem: AudioItem | undefined = undefined;
          if (state.inheritAudioInfo) {
            baseAudioItem = state._activeAudioKey
              ? state.audioItems[state._activeAudioKey]
              : undefined;
          }

          if (!getters.USER_ORDERED_CHARACTER_INFOS)
            throw new Error("USER_ORDERED_CHARACTER_INFOS == undefined");
          for (const { text, engineId, styleId } of parseTextFile(
            body,
            state.defaultStyleIds,
            getters.USER_ORDERED_CHARACTER_INFOS
          )) {
            //パラメータ引き継ぎがONの場合は話速等のパラメータを引き継いでテキスト欄を作成する
            //パラメータ引き継ぎがOFFの場合、baseAudioItemがundefinedになっているのでパラメータ引き継ぎは行われない
            audioItems.push(
              await dispatch("GENERATE_AUDIO_ITEM", {
                text,
                engineId,
                styleId,
                baseAudioItem,
              })
            );
          }
          const audioKeys: string[] = await Promise.all(
            audioItems.map(() => dispatch("GENERATE_AUDIO_KEY"))
          );
          const audioKeyItemPairs = audioItems.map((audioItem, index) => ({
            audioItem,
            audioKey: audioKeys[index],
          }));
          commit("COMMAND_IMPORT_FROM_FILE", {
            audioKeyItemPairs,
          });
          return audioKeys;
        }
      ),
    },

    COMMAND_PUT_TEXTS: {
      mutation(
        draft,
        {
          audioKeyItemPairs,
          prevAudioKey,
        }: {
          audioKeyItemPairs: { audioItem: AudioItem; audioKey: string }[];
          prevAudioKey: string;
        }
      ) {
        audioStore.mutations.INSERT_AUDIO_ITEMS(draft, {
          audioKeyItemPairs,
          prevAudioKey,
        });
      },
      action: createUILockAction(
        async (
          { state, commit, dispatch },
          {
            prevAudioKey,
            texts,
            engineId,
            styleId,
          }: {
            prevAudioKey: string;
            texts: string[];
            engineId: string;
            styleId: number;
          }
        ) => {
          const audioKeyItemPairs: {
            audioKey: string;
            audioItem: AudioItem;
          }[] = [];
          let baseAudioItem: AudioItem | undefined = undefined;
          let basePresetKey: string | undefined = undefined;
          if (state.inheritAudioInfo && state._activeAudioKey) {
            baseAudioItem = state.audioItems[state._activeAudioKey];
            basePresetKey = baseAudioItem.presetKey;
          }
          for (const text of texts.filter((value) => value != "")) {
            const audioKey: string = await dispatch("GENERATE_AUDIO_KEY");
            //パラメータ引き継ぎがONの場合は話速等のパラメータを引き継いでテキスト欄を作成する
            //パラメータ引き継ぎがOFFの場合、baseAudioItemがundefinedになっているのでパラメータ引き継ぎは行われない
            const audioItem = await dispatch("GENERATE_AUDIO_ITEM", {
              text,
              engineId,
              styleId,
              baseAudioItem,
              presetKey: basePresetKey,
            });

            audioKeyItemPairs.push({
              audioKey,
              audioItem,
            });
          }
          const audioKeys = audioKeyItemPairs.map((value) => value.audioKey);
          commit("COMMAND_PUT_TEXTS", {
            prevAudioKey,
            audioKeyItemPairs,
          });
          return audioKeys;
        }
      ),
    },
  })
);<|MERGE_RESOLUTION|>--- conflicted
+++ resolved
@@ -1250,15 +1250,11 @@
         }
         if (dirPath) {
           const _dirPath = dirPath;
-<<<<<<< HEAD
-          const promises = state.audioKeys.map(async (audioKey) => {
-=======
 
           const totalCount = state.audioKeys.length;
           let finishedCount = 0;
 
           const promises = state.audioKeys.map((audioKey) => {
->>>>>>> 8acaf473
             const name = buildFileName(state, audioKey);
             return dispatch("GENERATE_AND_SAVE_AUDIO", {
               audioKey,
