--- conflicted
+++ resolved
@@ -108,12 +108,8 @@
       continue;
     }
 
-<<<<<<< HEAD
     // FIXME: engineIdの追加
-    audioItems.push({ text: splittedText, styleId: lastStyleId });
-=======
     audioItems.push({ text: splitText, styleId: lastStyleId });
->>>>>>> da5201e5
   }
   return audioItems;
 }
