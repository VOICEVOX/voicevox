--- conflicted
+++ resolved
@@ -401,113 +401,66 @@
           commit("SET_ENGINE_STATE", { engineState });
           break;
         }
-<<<<<<< HEAD
-      ),
-      LOAD_CHARACTER: createUILockAction(async ({ rootState, commit }) => {
-        const characterInfos = await window.electron.getCharacterInfos();
-
-        _engineFactory
-          .instance(rootState.engineHost)
-          .speakersSpeakersGet()
-          .catch((error) => {
-            window.electron.logError(error, `Failed to get speakers.`);
-            throw error;
-          })
-          .then((speakers) => {
-            const tmpCharacterInfos: CharacterInfo[] = new Array(
-              speakers.length
-            );
-            speakers.forEach((speaker, speaker_index) => {
-              _engineFactory
-                .instance(rootState.engineHost)
-                .speakerInfoSpeakerInfoGet({
-                  speakerUuid: speaker.speakerUuid,
-                })
-                .catch((error) => {
-                  window.electron.logError(
-                    error,
-                    `Failed to get speaker info.`
-                  );
-                  throw error;
-                })
-                .then((speakerInfo) => {
-                  const styles: StyleInfo[] = new Array(speaker.styles.length);
-                  speaker.styles.forEach((style, i) => {
-                    for (const styleInfo of speakerInfo.styleInfos) {
-                      if (style.id === styleInfo.id) {
-                        styles[i] = {
-                          styleName: style.name,
-                          styleId: style.id,
-                          iconBase64: styleInfo.icon,
-                          voiceSampleBase64s: styleInfo.voiceSamples,
-                        };
-                      }
-                    }
-                  });
-                  tmpCharacterInfos[speaker_index] = {
-                    portraitBase64: speakerInfo.portrait,
-                    metas: {
-                      speakerUuid: speaker.speakerUuid,
-                      speakerName: speaker.name,
-                      styles: styles,
-                      policy: speakerInfo.policy,
-                    },
-                  };
-                });
-            });
-            console.log(tmpCharacterInfos);
-          });
-
-        commit("SET_CHARACTER_INFOS", { characterInfos });
-      }),
-      GENERATE_AUDIO_KEY() {
-        const audioKey = uuidv4();
-        audioElements[audioKey] = new Audio();
-        return audioKey;
-      },
-      REMOVE_ALL_AUDIO_ITEM({ commit, state }) {
-        for (const audioKey of [...state.audioKeys]) {
-          commit("REMOVE_AUDIO_ITEM", { audioKey });
-        }
-      },
-      async GENERATE_AUDIO_ITEM(
-        { state, getters, dispatch },
-        payload: { text?: string; styleId?: number; baseAudioItem?: AudioItem }
-      ) {
-        //引数にbaseAudioItemが与えられた場合、baseAudioItemから話速等のパラメータを引き継いだAudioItemを返す
-        //baseAudioItem.queryのうち、accentPhrasesとkanaは基本設定パラメータではないので引き継がない
-        //baseAudioItemのうち、textとstyleIdは別途与えられるので引き継がない
-        if (state.defaultStyleIds == undefined)
-          throw new Error("state.defaultStyleIds == undefined");
-        if (state.characterInfos == undefined)
-          throw new Error("state.characterInfos == undefined");
-        const characterInfos = state.characterInfos;
-
-        const text = payload.text ?? "";
-        const styleId =
-          payload.styleId ??
-          state.defaultStyleIds[
-            state.defaultStyleIds.findIndex(
-              (x) => x.speakerUuid === characterInfos[0].metas.speakerUuid
-            )
-          ].defaultStyleId;
-        const baseAudioItem = payload.baseAudioItem;
-        const query = getters.IS_ENGINE_READY
-          ? await dispatch("FETCH_AUDIO_QUERY", {
-              text,
-              styleId,
-            }).catch(() => undefined)
-          : undefined;
-=======
->>>>>>> b3f16245
 
         if (engineState !== "READY") {
           commit("SET_ENGINE_STATE", { engineState: "FAILED_STARTING" });
         }
       }
     ),
-    LOAD_CHARACTER: createUILockAction(async ({ commit }) => {
+    LOAD_CHARACTER: createUILockAction(async ({ rootState, commit }) => {
       const characterInfos = await window.electron.getCharacterInfos();
+
+      _engineFactory
+        .instance(rootState.engineHost)
+        .speakersSpeakersGet()
+        .catch((error) => {
+          window.electron.logError(error, `Failed to get speakers.`);
+          throw error;
+        })
+        .then((speakers) => {
+          const tmpCharacterInfos: CharacterInfo[] = new Array(
+            speakers.length
+          );
+          speakers.forEach((speaker, speaker_index) => {
+            _engineFactory
+              .instance(rootState.engineHost)
+              .speakerInfoSpeakerInfoGet({
+                speakerUuid: speaker.speakerUuid,
+              })
+              .catch((error) => {
+                window.electron.logError(
+                  error,
+                  `Failed to get speaker info.`
+                );
+                throw error;
+              })
+              .then((speakerInfo) => {
+                const styles: StyleInfo[] = new Array(speaker.styles.length);
+                speaker.styles.forEach((style, i) => {
+                  for (const styleInfo of speakerInfo.styleInfos) {
+                    if (style.id === styleInfo.id) {
+                      styles[i] = {
+                        styleName: style.name,
+                        styleId: style.id,
+                        iconBase64: styleInfo.icon,
+                        voiceSampleBase64s: styleInfo.voiceSamples,
+                      };
+                    }
+                  }
+                });
+                tmpCharacterInfos[speaker_index] = {
+                  portraitBase64: speakerInfo.portrait,
+                  metas: {
+                    speakerUuid: speaker.speakerUuid,
+                    speakerName: speaker.name,
+                    styles: styles,
+                    policy: speakerInfo.policy,
+                  },
+                };
+              });
+          });
+          console.log(tmpCharacterInfos);
+        });
 
       commit("SET_CHARACTER_INFOS", { characterInfos });
     }),
