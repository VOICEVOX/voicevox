import { AudioQuery, AccentPhrase, Speaker, SpeakerInfo } from "@/openapi";
import path from "path";
import { v4 as uuidv4 } from "uuid";
import {
  AudioItem,
  EngineState,
  SaveResultObject,
  State,
  commandMutationsCreator,
  AudioActions,
  AudioGetters,
  AudioMutations,
  AudioStoreState,
  AudioCommandActions,
  AudioCommandGetters,
  AudioCommandMutations,
  AudioCommandStoreState,
  VoiceVoxStoreOptions,
  IEngineConnectorFactoryActions,
} from "./type";
import { createUILockAction } from "./ui";
import {
  CharacterInfo,
  DefaultStyleId,
  Encoding as EncodingType,
  MoraDataType,
  StyleInfo,
} from "@/type/preload";
import Encoding from "encoding-japanese";
import { PromiseType } from "./vuex";
import {
  buildProjectFileName,
  convertHiraToKana,
  convertLongVowel,
  createKanaRegex,
  sanitizeFileName,
} from "./utility";

async function generateUniqueIdAndQuery(
  state: State,
  audioItem: AudioItem
): Promise<[string, AudioQuery | undefined]> {
  audioItem = JSON.parse(JSON.stringify(audioItem)) as AudioItem;
  const audioQuery = audioItem.query;
  if (audioQuery != undefined) {
    audioQuery.outputSamplingRate = state.savingSetting.outputSamplingRate;
    audioQuery.outputStereo = state.savingSetting.outputStereo;
  }

  const data = new TextEncoder().encode(
    JSON.stringify([
      audioItem.text,
      audioQuery,
      audioItem.engineId,
      audioItem.styleId,
      state.experimentalSetting.enableInterrogativeUpspeak, // このフラグが違うと、同じAudioQueryで違う音声が生成されるので追加
    ])
  );
  const digest = await crypto.subtle.digest("SHA-256", data);
  const id = Array.from(new Uint8Array(digest))
    .map((v) => v.toString(16).padStart(2, "0"))
    .join("");
  return [id, audioQuery];
}

function parseTextFile(
  body: string,
  defaultStyleIds: DefaultStyleId[],
  userOrderedCharacterInfos: CharacterInfo[]
): AudioItem[] {
  const characters = new Map<string, number>();
  {
    const uuid2StyleIds = new Map<string, number>();
    for (const defaultStyleId of defaultStyleIds) {
      const speakerUuid = defaultStyleId.speakerUuid;
      const styleId = defaultStyleId.defaultStyleId;
      uuid2StyleIds.set(speakerUuid, styleId);
    }
    for (const characterInfo of userOrderedCharacterInfos) {
      const uuid = characterInfo.metas.speakerUuid;
      const styleId =
        uuid2StyleIds.get(uuid) ?? characterInfo.metas.styles[0].styleId;
      const speakerName = characterInfo.metas.speakerName;
      characters.set(speakerName, styleId);
    }
  }
  if (!characters.size) return [];

  const audioItems: AudioItem[] = [];
  const seps = [",", "\r\n", "\n"];
  let lastStyleId = userOrderedCharacterInfos[0].metas.styles[0].styleId;
  for (const splittedText of body.split(new RegExp(`${seps.join("|")}`, "g"))) {
    const styleId = characters.get(splittedText);
    if (styleId !== undefined) {
      lastStyleId = styleId;
      continue;
    }

    audioItems.push({ text: splittedText, styleId: lastStyleId });
  }
  return audioItems;
}

function buildFileName(state: State, audioKey: string) {
  const index = state.audioKeys.indexOf(audioKey);
  const audioItem = state.audioItems[audioKey];

  if (audioItem.engineId === undefined)
    throw new Error("audioItem.engineId === undefined");
  if (audioItem.styleId === undefined)
    throw new Error("audioItem.styleId === undefined");

  const character = getCharacterInfo(
    state,
    audioItem.engineId,
    audioItem.styleId
  );
  if (character === undefined) throw new Error("character === undefined");

  const style = character.metas.styles.find(
    (style) => style.styleId === audioItem.styleId
  );
  if (style === undefined) throw new Error("style === undefined");

  const styleName: string | undefined = style.styleName;

  const characterName = sanitizeFileName(character.metas.speakerName);
  let text = sanitizeFileName(audioItem.text);
  if (text.length > 10) {
    text = text.substring(0, 9) + "…";
  }

  const preFileName = (index + 1).toString().padStart(3, "0");
  // デフォルトのスタイルだとstyleNameが定義されていないのでundefinedになる。なのでファイル名に入れてしまうことを回避する目的で分岐させています。
  if (styleName === undefined) {
    return preFileName + `_${characterName}_${text}.wav`;
  }

  const sanitizedStyleName = sanitizeFileName(styleName);
  return preFileName + `_${characterName}（${sanitizedStyleName}）_${text}.wav`;
}

export function getCharacterInfo(
  state: State,
  engineId: string,
  styleId: number
): CharacterInfo | undefined {
  const engineKey = engineId; // FIXME: 暫定的にengineKey == engineIdとして使う
  const engineCharacterInfos = state.characterInfos[engineKey];

  // (engineId, styleId)で「スタイル付きキャラクター」は一意である
  return engineCharacterInfos.find((characterInfo) =>
    characterInfo.metas.styles.some(
      (characterStyle) => characterStyle.styleId === styleId
    )
  );
}

const audioBlobCache: Record<string, Blob> = {};
const audioElements: Record<string, HTMLAudioElement> = {};

export const audioStoreState: AudioStoreState = {
  engineStates: {},
  characterInfos: {},
  audioItems: {},
  audioKeys: [],
  audioStates: {},
  // audio elementの再生オフセット
  audioPlayStartPoint: undefined,
  nowPlayingContinuously: false,
};

export const audioStore: VoiceVoxStoreOptions<
  AudioGetters,
  AudioActions,
  AudioMutations
> = {
  getters: {
    ACTIVE_AUDIO_KEY(state) {
      return state._activeAudioKey !== undefined &&
        state.audioKeys.includes(state._activeAudioKey)
        ? state._activeAudioKey
        : undefined;
    },
    HAVE_AUDIO_QUERY: (state) => (audioKey: string) => {
      return state.audioItems[audioKey]?.query != undefined;
    },
    IS_ACTIVE: (state) => (audioKey: string) => {
      return state._activeAudioKey === audioKey;
    },
    IS_ALL_ENGINE_READY: (state, getters) => {
      for (const engineKey of state.engineKeys) {
        const isReady = getters.IS_ENGINE_READY(engineKey);
        if (!isReady) return false;
      }
      return true; // state.engineStatesが空のときはtrue
    },
    IS_ENGINE_READY: (state) => (engineKey) => {
      const engineState: EngineState | undefined =
        state.engineStates[engineKey];
      if (engineState === undefined)
        throw new Error(`No such engineState set: engineKey == ${engineKey}`);

      return engineState === "READY";
    },
    ACTIVE_AUDIO_ELEM_CURRENT_TIME: (state) => {
      return state._activeAudioKey !== undefined
        ? audioElements[state._activeAudioKey]?.currentTime
        : undefined;
    },
    CHARACTER_INFO: (state) => (engineId, styleId) => {
      return getCharacterInfo(state, engineId, styleId);
    },
    USER_ORDERED_CHARACTER_INFOS: (state) => {
      let characterInfoList: CharacterInfo[] = [];
      for (const engineInfo of state.engineInfos) {
        const engineCharacterInfos: CharacterInfo[] | undefined =
          state.characterInfos[engineInfo.key];
        if (engineCharacterInfos === undefined) continue;

        characterInfoList = characterInfoList.concat(engineCharacterInfos);
      }

      return characterInfoList.length !== 0
        ? characterInfoList.sort(
            (a, b) =>
              state.userCharacterOrder.indexOf(a.metas.speakerUuid) -
              state.userCharacterOrder.indexOf(b.metas.speakerUuid)
          )
        : undefined;
    },
  },

  mutations: {
    SET_ENGINE_STATE(
      state,
      {
        engineKey,
        engineState,
      }: { engineKey: string; engineState: EngineState }
    ) {
      const engineStates: Record<string, EngineState> = JSON.parse(
        JSON.stringify(state.engineStates)
      );
      engineStates[engineKey] = engineState;
      state.engineStates = engineStates;
    },
    SET_CHARACTER_INFOS(
      state,
      {
        engineKey,
        characterInfos,
      }: { engineKey: string; characterInfos: CharacterInfo[] }
    ) {
      const allCharacterInfos: Record<string, CharacterInfo[]> = JSON.parse(
        JSON.stringify(state.characterInfos)
      );
      allCharacterInfos[engineKey] = characterInfos;
      state.characterInfos = allCharacterInfos;
    },
    SET_ACTIVE_AUDIO_KEY(state, { audioKey }: { audioKey?: string }) {
      state._activeAudioKey = audioKey;
    },
    SET_AUDIO_PLAY_START_POINT(state, { startPoint }: { startPoint?: number }) {
      state.audioPlayStartPoint = startPoint;
    },
    SET_AUDIO_NOW_PLAYING(
      state,
      { audioKey, nowPlaying }: { audioKey: string; nowPlaying: boolean }
    ) {
      state.audioStates[audioKey].nowPlaying = nowPlaying;
    },
    SET_AUDIO_NOW_GENERATING(
      state,
      { audioKey, nowGenerating }: { audioKey: string; nowGenerating: boolean }
    ) {
      state.audioStates[audioKey].nowGenerating = nowGenerating;
    },
    SET_NOW_PLAYING_CONTINUOUSLY(
      state,
      { nowPlaying }: { nowPlaying: boolean }
    ) {
      state.nowPlayingContinuously = nowPlaying;
    },
    INSERT_AUDIO_ITEM(
      state,
      {
        audioItem,
        audioKey,
        prevAudioKey,
      }: {
        audioItem: AudioItem;
        audioKey: string;
        prevAudioKey: string | undefined;
      }
    ) {
      const index =
        prevAudioKey !== undefined
          ? state.audioKeys.indexOf(prevAudioKey) + 1
          : state.audioKeys.length;
      state.audioKeys.splice(index, 0, audioKey);
      state.audioItems[audioKey] = audioItem;
      state.audioStates[audioKey] = {
        nowPlaying: false,
        nowGenerating: false,
      };
    },
    INSERT_AUDIO_ITEMS(
      state,
      {
        prevAudioKey,
        audioKeyItemPairs,
      }: {
        audioKeyItemPairs: { audioItem: AudioItem; audioKey: string }[];
        prevAudioKey: string | undefined;
      }
    ) {
      const index =
        prevAudioKey !== undefined
          ? state.audioKeys.indexOf(prevAudioKey) + 1
          : state.audioKeys.length;
      const audioKeys = audioKeyItemPairs.map((pair) => pair.audioKey);
      state.audioKeys.splice(index, 0, ...audioKeys);
      for (const { audioKey, audioItem } of audioKeyItemPairs) {
        state.audioItems[audioKey] = audioItem;
        state.audioStates[audioKey] = {
          nowPlaying: false,
          nowGenerating: false,
        };
      }
    },
    REMOVE_AUDIO_ITEM(state, { audioKey }: { audioKey: string }) {
      state.audioKeys.splice(state.audioKeys.indexOf(audioKey), 1);
      delete state.audioItems[audioKey];
      delete state.audioStates[audioKey];
    },
    SET_AUDIO_KEYS(state, { audioKeys }: { audioKeys: string[] }) {
      state.audioKeys = audioKeys;
    },
    SET_AUDIO_TEXT(
      state,
      { audioKey, text }: { audioKey: string; text: string }
    ) {
      state.audioItems[audioKey].text = text;
    },
    SET_AUDIO_SPEED_SCALE(
      state,
      { audioKey, speedScale }: { audioKey: string; speedScale: number }
    ) {
      const query = state.audioItems[audioKey].query;
      if (query == undefined) throw new Error("query == undefined");
      query.speedScale = speedScale;
    },
    SET_AUDIO_PITCH_SCALE(
      state,
      { audioKey, pitchScale }: { audioKey: string; pitchScale: number }
    ) {
      const query = state.audioItems[audioKey].query;
      if (query == undefined) throw new Error("query == undefined");
      query.pitchScale = pitchScale;
    },
    SET_AUDIO_INTONATION_SCALE(
      state,
      {
        audioKey,
        intonationScale,
      }: { audioKey: string; intonationScale: number }
    ) {
      const query = state.audioItems[audioKey].query;
      if (query == undefined) throw new Error("query == undefined");
      query.intonationScale = intonationScale;
    },
    SET_AUDIO_VOLUME_SCALE(
      state,
      { audioKey, volumeScale }: { audioKey: string; volumeScale: number }
    ) {
      const query = state.audioItems[audioKey].query;
      if (query == undefined) throw new Error("query == undefined");
      query.volumeScale = volumeScale;
    },
    SET_AUDIO_PRE_PHONEME_LENGTH(
      state,
      {
        audioKey,
        prePhonemeLength,
      }: { audioKey: string; prePhonemeLength: number }
    ) {
      const query = state.audioItems[audioKey].query;
      if (query == undefined) throw new Error("query == undefined");
      query.prePhonemeLength = prePhonemeLength;
    },
    SET_AUDIO_POST_PHONEME_LENGTH(
      state,
      {
        audioKey,
        postPhonemeLength,
      }: { audioKey: string; postPhonemeLength: number }
    ) {
      const query = state.audioItems[audioKey].query;
      if (query == undefined) throw new Error("query == undefined");
      query.postPhonemeLength = postPhonemeLength;
    },
    SET_AUDIO_PRESET_KEY(
      state,
      {
        audioKey,
        presetKey,
      }: { audioKey: string; presetKey: string | undefined }
    ) {
      if (presetKey === undefined) {
        delete state.audioItems[audioKey].presetKey;
      } else {
        state.audioItems[audioKey].presetKey = presetKey;
      }
    },
    APPLY_AUDIO_PRESET(state, { audioKey }: { audioKey: string }) {
      const audioItem = state.audioItems[audioKey];
      if (
        audioItem == undefined ||
        audioItem.presetKey == undefined ||
        audioItem.query == undefined
      )
        return;
      const presetItem = state.presetItems[audioItem.presetKey];
      if (presetItem == undefined) return;

      // Filter name property from presetItem in order to extract audioInfos.
      const { name: _, ...presetAudioInfos } = presetItem;

      // Type Assertion
      const audioInfos: Omit<
        AudioQuery,
        "accentPhrases" | "outputSamplingRate" | "outputStereo" | "kana"
      > = presetAudioInfos;

      audioItem.query = { ...audioItem.query, ...audioInfos };
    },
    SET_AUDIO_QUERY(
      state,
      { audioKey, audioQuery }: { audioKey: string; audioQuery: AudioQuery }
    ) {
      state.audioItems[audioKey].query = audioQuery;
    },
    SET_AUDIO_STYLE_ID(
      state,
      {
        audioKey,
        engineId,
        styleId,
      }: { audioKey: string; engineId: string; styleId: number }
    ) {
      state.audioItems[audioKey].engineId = engineId;
      state.audioItems[audioKey].styleId = styleId;
    },
    SET_ACCENT_PHRASES(
      state,
      {
        audioKey,
        accentPhrases,
      }: { audioKey: string; accentPhrases: AccentPhrase[] }
    ) {
      const query = state.audioItems[audioKey].query;
      if (query == undefined) throw new Error("query == undefined");
      query.accentPhrases = accentPhrases;
    },
    SET_SINGLE_ACCENT_PHRASE(
      state,
      {
        audioKey,
        accentPhraseIndex,
        accentPhrases,
      }: {
        audioKey: string;
        accentPhraseIndex: number;
        accentPhrases: AccentPhrase[];
      }
    ) {
      const query = state.audioItems[audioKey].query;
      if (query == undefined) throw new Error("query == undefined");
      query.accentPhrases.splice(accentPhraseIndex, 1, ...accentPhrases);
    },
    SET_AUDIO_MORA_DATA(
      state,
      {
        audioKey,
        accentPhraseIndex,
        moraIndex,
        data,
        type,
      }: {
        audioKey: string;
        accentPhraseIndex: number;
        moraIndex: number;
        data: number;
        type: MoraDataType;
      }
    ) {
      const query = state.audioItems[audioKey].query;
      if (query == undefined) throw new Error("query == undefined");
      switch (type) {
        case "pitch":
          query.accentPhrases[accentPhraseIndex].moras[moraIndex].pitch = data;
          break;
        case "consonant":
          query.accentPhrases[accentPhraseIndex].moras[
            moraIndex
          ].consonantLength = data;
          break;
        case "vowel":
          query.accentPhrases[accentPhraseIndex].moras[moraIndex].vowelLength =
            data;
          break;
        case "pause": {
          const pauseMora = query.accentPhrases[accentPhraseIndex].pauseMora;
          if (pauseMora !== undefined && pauseMora !== null) {
            pauseMora.vowelLength = data;
          }
          break;
        }
        case "voicing": {
          query.accentPhrases[accentPhraseIndex].moras[moraIndex].pitch = data;
          if (data == 0) {
            query.accentPhrases[accentPhraseIndex].moras[moraIndex].vowel =
              query.accentPhrases[accentPhraseIndex].moras[
                moraIndex
              ].vowel.toUpperCase();
          } else {
            query.accentPhrases[accentPhraseIndex].moras[moraIndex].vowel =
              query.accentPhrases[accentPhraseIndex].moras[
                moraIndex
              ].vowel.toLowerCase();
          }
        }
      }
    },
  },

  actions: {
    START_WAITING_ENGINE_ALL: createUILockAction(
      async ({ state, dispatch }) => {
        const engineKeys = state.engineKeys;

        for (const engineKey of engineKeys) {
          await dispatch("START_WAITING_ENGINE", {
            engineKey,
          });
        }
      }
    ),
    START_WAITING_ENGINE: createUILockAction(
      async ({ state, commit, dispatch }, { engineKey }) => {
<<<<<<< HEAD
        const engineInfo = state.engineInfos.find(
          (engineInfo) => engineInfo.key === engineKey
        );
        if (!engineInfo)
          throw new Error(
            `No such engineInfo registered: engineKey == ${engineKey}`
          );

=======
>>>>>>> 1d15f020
        let engineState: EngineState | undefined =
          state.engineStates[engineKey];
        if (engineState === undefined)
          throw new Error(`No such engineState set: engineKey == ${engineKey}`);

        for (let i = 0; i < 100; i++) {
          engineState = state.engineStates[engineKey]; // FIXME: explicit undefined
          if (engineState === undefined)
            throw new Error(
              `No such engineState set: engineKey == ${engineKey}`
            );

          if (engineState === "FAILED_STARTING") {
            break;
          }

          try {
            await dispatch("INVOKE_ENGINE_CONNECTOR", {
              engineKey,
              action: "versionVersionGet",
              payload: [],
            }).then(toDispatchResponse("versionVersionGet"));
          } catch {
            await new Promise((resolve) => setTimeout(resolve, 1000));

            window.electron.logInfo(`Waiting engine ${engineKey}`);
            continue;
          }
          engineState = "READY";
          commit("SET_ENGINE_STATE", { engineKey, engineState });
          break;
        }

        if (engineState !== "READY") {
          commit("SET_ENGINE_STATE", {
            engineKey,
            engineState: "FAILED_STARTING",
          });
        }
      }
    ),
<<<<<<< HEAD
    LOAD_CHARACTER_ALL: createUILockAction(async ({ state, dispatch }) => {
      for (const engineInfo of state.engineInfos) {
        window.electron.logInfo(
          `Load CharacterInfo from engine ${engineInfo.key}`
        );
        await dispatch("LOAD_CHARACTER", { engineKey: engineInfo.key });
      }
    }),
    LOAD_CHARACTER: createUILockAction(
      async ({ state, commit, dispatch }, { engineKey }) => {
        const engineInfo = state.engineInfos.find(
          (engineInfo) => engineInfo.key === engineKey
        );
        if (!engineInfo)
          throw new Error(
            `No such engineInfo registered: engineKey == ${engineKey}`
          );

        const speakers = await dispatch("INVOKE_ENGINE_CONNECTOR", {
          engineKey: engineInfo.key,
          action: "speakersSpeakersGet",
          // 連想配列が第一引数になければ失敗する
          payload: [{}],
=======
    LOAD_CHARACTER: createUILockAction(async ({ state, commit, dispatch }) => {
      const engineKey: string | undefined = state.engineKeys[0]; // TODO: 複数エンジン対応
      if (engineKey === undefined)
        throw new Error(`No such engine registered: index == 0`);

      const speakers = await dispatch("INVOKE_ENGINE_CONNECTOR", {
        engineKey,
        action: "speakersSpeakersGet",
        // 連想配列が第一引数になければ失敗する
        payload: [{}],
      })
        .then(toDispatchResponse("speakersSpeakersGet"))
        .catch((error) => {
          window.electron.logError(error, `Failed to get speakers.`);
          throw error;
        });
      const base64ToUrl = function (base64: string, type: string) {
        const buffer = Buffer.from(base64, "base64");
        const iconBlob = new Blob([buffer.buffer], { type: type });
        return URL.createObjectURL(iconBlob);
      };
      const getStyles = function (speaker: Speaker, speakerInfo: SpeakerInfo) {
        const styles: StyleInfo[] = new Array(speaker.styles.length);
        speaker.styles.forEach((style, i) => {
          const styleInfo = speakerInfo.styleInfos.find(
            (styleInfo) => style.id === styleInfo.id
          );
          if (!styleInfo)
            throw new Error(
              `Not found the style id "${style.id}" of "${speaker.name}". `
            );
          const voiceSamples = styleInfo.voiceSamples.map((voiceSample) => {
            return base64ToUrl(voiceSample, "audio/wav");
          });
          styles[i] = {
            styleName: style.name,
            styleId: style.id,
            iconPath: base64ToUrl(styleInfo.icon, "image/png"),
            voiceSamplePaths: voiceSamples,
          };
        });
        return styles;
      };
      const getSpeakerInfo = async function (speaker: Speaker) {
        const speakerInfo = await dispatch("INVOKE_ENGINE_CONNECTOR", {
          engineKey,
          action: "speakerInfoSpeakerInfoGet",
          payload: [{ speakerUuid: speaker.speakerUuid }],
>>>>>>> 1d15f020
        })
          .then(toDispatchResponse("speakersSpeakersGet"))
          .catch((error) => {
            window.electron.logError(error, `Failed to get speakers.`);
            throw error;
          });
        const base64ToUrl = function (base64: string, type: string) {
          const buffer = Buffer.from(base64, "base64");
          const iconBlob = new Blob([buffer.buffer], { type: type });
          return URL.createObjectURL(iconBlob);
        };
        const getStyles = function (
          speaker: Speaker,
          speakerInfo: SpeakerInfo
        ) {
          const styles: StyleInfo[] = new Array(speaker.styles.length);
          speaker.styles.forEach((style, i) => {
            const styleInfo = speakerInfo.styleInfos.find(
              (styleInfo) => style.id === styleInfo.id
            );
            if (!styleInfo)
              throw new Error(
                `Not found the style id "${style.id}" of "${speaker.name}". `
              );
            const voiceSamples = styleInfo.voiceSamples.map((voiceSample) => {
              return base64ToUrl(voiceSample, "audio/wav");
            });
            styles[i] = {
              styleName: style.name,
              styleId: style.id,
              iconPath: base64ToUrl(styleInfo.icon, "image/png"),
              voiceSamplePaths: voiceSamples,
            };
          });
          return styles;
        };
        const getSpeakerInfo = async function (speaker: Speaker) {
          const speakerInfo = await dispatch("INVOKE_ENGINE_CONNECTOR", {
            engineKey: engineInfo.key,
            action: "speakerInfoSpeakerInfoGet",
            payload: [{ speakerUuid: speaker.speakerUuid }],
          })
            .then(toDispatchResponse("speakerInfoSpeakerInfoGet"))
            .catch((error) => {
              window.electron.logError(error, `Failed to get speakers.`);
              throw error;
            });
          const styles = getStyles(speaker, speakerInfo);
          const characterInfo: CharacterInfo = {
            portraitPath: base64ToUrl(speakerInfo.portrait, "image/png"),
            metas: {
              speakerUuid: speaker.speakerUuid,
              speakerName: speaker.name,
              styles: styles,
              policy: speakerInfo.policy,
            },
          };
          return characterInfo;
        };
        const characterInfos: CharacterInfo[] = await Promise.all(
          speakers.map(async (speaker) => {
            return await getSpeakerInfo(speaker);
          })
        );

        commit("SET_CHARACTER_INFOS", { engineKey, characterInfos });
      }
    ),
    GENERATE_AUDIO_KEY() {
      const audioKey = uuidv4();
      audioElements[audioKey] = new Audio();
      return audioKey;
    },
    REMOVE_ALL_AUDIO_ITEM({ commit, state }) {
      for (const audioKey of [...state.audioKeys]) {
        commit("REMOVE_AUDIO_ITEM", { audioKey });
      }
    },
    async GENERATE_AUDIO_ITEM(
      { state, getters, dispatch },
      payload: {
        text?: string;
        engineId?: string;
        styleId?: number;
        presetKey?: string;
        baseAudioItem?: AudioItem;
      }
    ) {
      //引数にbaseAudioItemが与えられた場合、baseAudioItemから話速等のパラメータを引き継いだAudioItemを返す
      //baseAudioItem.queryのうち、accentPhrasesとkanaは基本設定パラメータではないので引き継がない
      //baseAudioItemのうち、textとstyleIdは別途与えられるので引き継がない
      if (state.defaultStyleIds == undefined)
        throw new Error("state.defaultStyleIds == undefined");
      if (getters.USER_ORDERED_CHARACTER_INFOS == undefined)
        throw new Error("state.characterInfos == undefined");
      const userOrderedCharacterInfos = getters.USER_ORDERED_CHARACTER_INFOS;

      const text = payload.text ?? "";

<<<<<<< HEAD
      let engineId: string | undefined = undefined;
      let engineKey: string | undefined = undefined;
      let styleId: number | undefined = undefined;

      if (payload.engineId !== undefined && payload.styleId !== undefined) {
        engineId = payload.engineId;
        engineKey = payload.engineId; // FIXME: 暫定的にengineKey == engineIdとして使う
        styleId = payload.styleId;
      } else {
        const defaultCharacterInfo: CharacterInfo | undefined =
          userOrderedCharacterInfos[0];
        if (defaultCharacterInfo === undefined)
          throw new Error(`No default characterInfo (no character loaded)`);

        const defaultStyleId = state.defaultStyleIds.find(
          (defaultStyleId) =>
            defaultStyleId.speakerUuid ===
            defaultCharacterInfo.metas.speakerUuid
        ); // FIXME: defaultStyleIds内にspeakerUuidがない場合がある
        if (defaultStyleId === undefined) throw new Error(`No defaultStyleId`);

        // 最初に一致するspeakerUuidをもつengineInfoを使用する
        // FIXME: 同一のengineIdを持つ複数のengineKeyが存在する場合の処理
        const firstMatchEngineInfo = state.engineInfos.find((engineInfo) =>
          (state.characterInfos[engineInfo.key] ?? []).some(
            (characterInfo) =>
              characterInfo.metas.speakerUuid === defaultStyleId.speakerUuid
=======
      const engineKey: string | undefined = state.engineKeys[0]; // TODO: 複数エンジン対応, 暫定的に0番目のエンジンのみを使用する。将来的にGENERATE_AUDIO_ITEMの引数にengineId/engineKeyを追加する予定
      if (engineKey === undefined)
        throw new Error(`No such engine registered: index == 0`);

      const styleId =
        payload.styleId ??
        state.defaultStyleIds[
          state.defaultStyleIds.findIndex(
            (x) =>
              x.speakerUuid === userOrderedCharacterInfos[0].metas.speakerUuid // FIXME: defaultStyleIds内にspeakerUuidがない場合がある
>>>>>>> 1d15f020
          )
        );
        if (firstMatchEngineInfo === undefined)
          throw new Error(`No engineInfo for defaultStyleId`);

        engineKey = firstMatchEngineInfo.key;
        engineId = engineKey; // FIXME: 暫定的にengineKey == engineIdとして使う
        styleId = defaultStyleId.defaultStyleId;
      }

      if (engineKey === undefined)
        throw new Error(`assert engineKey != undefined`);

      if (engineId === undefined)
        throw new Error(`assert engineId != undefined`);

      if (styleId === undefined) throw new Error(`assert styleId != undefined`);

      const baseAudioItem = payload.baseAudioItem;

      const query = getters.IS_ENGINE_READY(engineKey)
        ? await dispatch("FETCH_AUDIO_QUERY", {
            text,
            engineKey,
            styleId,
          }).catch(() => undefined)
        : undefined;

      const audioItem: AudioItem = {
        text,
        engineId,
        styleId,
      };
      if (query != undefined) {
        audioItem.query = query;
      }
      if (payload.presetKey != undefined)
        audioItem.presetKey = payload.presetKey;

      if (baseAudioItem && baseAudioItem.query && audioItem.query) {
        //引数にbaseAudioItemがある場合、話速等のパラメータを引き継いだAudioItemを返す
        //baseAudioItem.queryが未設定の場合は引き継がない(起動直後等？)
        audioItem.query.speedScale = baseAudioItem.query.speedScale;
        audioItem.query.pitchScale = baseAudioItem.query.pitchScale;
        audioItem.query.intonationScale = baseAudioItem.query.intonationScale;
        audioItem.query.volumeScale = baseAudioItem.query.volumeScale;
        audioItem.query.prePhonemeLength = baseAudioItem.query.prePhonemeLength;
        audioItem.query.postPhonemeLength =
          baseAudioItem.query.postPhonemeLength;
        audioItem.query.outputSamplingRate =
          baseAudioItem.query.outputSamplingRate;
        audioItem.query.outputStereo = baseAudioItem.query.outputStereo;
      }
      return audioItem;
    },
    async REGISTER_AUDIO_ITEM(
      { dispatch, commit },
      {
        audioItem,
        prevAudioKey,
      }: { audioItem: AudioItem; prevAudioKey?: string }
    ) {
      const audioKey = await dispatch("GENERATE_AUDIO_KEY");
      commit("INSERT_AUDIO_ITEM", { audioItem, audioKey, prevAudioKey });
      return audioKey;
    },
    SET_ACTIVE_AUDIO_KEY(
      { commit, dispatch },
      { audioKey }: { audioKey?: string }
    ) {
      commit("SET_ACTIVE_AUDIO_KEY", { audioKey });
      // reset audio play start point
      dispatch("SET_AUDIO_PLAY_START_POINT", { startPoint: undefined });
    },
    SET_AUDIO_PLAY_START_POINT(
      { commit },
      { startPoint }: { startPoint?: number }
    ) {
      commit("SET_AUDIO_PLAY_START_POINT", { startPoint });
    },
    async GET_AUDIO_CACHE(
      { state, dispatch },
      { audioKey }: { audioKey: string }
    ) {
      const audioItem = state.audioItems[audioKey];
      return dispatch("GET_AUDIO_CACHE_FROM_AUDIO_ITEM", { audioItem });
    },
    async GET_AUDIO_CACHE_FROM_AUDIO_ITEM(
      { state },
      { audioItem }: { audioItem: AudioItem }
    ) {
      const [id] = await generateUniqueIdAndQuery(state, audioItem);

      if (Object.prototype.hasOwnProperty.call(audioBlobCache, id)) {
        return audioBlobCache[id];
      } else {
        return null;
      }
    },
    SET_AUDIO_QUERY(
      { commit },
      payload: { audioKey: string; audioQuery: AudioQuery }
    ) {
      commit("SET_AUDIO_QUERY", payload);
    },
    FETCH_ACCENT_PHRASES(
      { state, dispatch },
      {
        text,
        engineKey,
        styleId,
        isKana,
      }: {
        text: string;
        engineKey: string;
        styleId: number;
        isKana?: boolean;
      }
    ) {
<<<<<<< HEAD
      const engineInfo = state.engineInfos.find(
        (engineInfo) => engineInfo.key === engineKey
      );
      if (!engineInfo)
        throw new Error(
          `No such engineInfo registered: engineKey == ${engineKey}`
        );
=======
      const engineKey: string | undefined = state.engineKeys[0]; // TODO: 複数エンジン対応
      if (engineKey === undefined)
        throw new Error(`No such engine registered: index == 0`);
>>>>>>> 1d15f020

      return dispatch("INVOKE_ENGINE_CONNECTOR", {
        engineKey,
        action: "accentPhrasesAccentPhrasesPost",
        payload: [
          {
            text,
            speaker: styleId,
            isKana,
          },
        ],
      })
        .then(toDispatchResponse("accentPhrasesAccentPhrasesPost"))
        .catch((error) => {
          window.electron.logError(
            error,
            `Failed to fetch AccentPhrases for the text "${text}".`
          );
          throw error;
        });
    },
    FETCH_MORA_DATA(
      { dispatch, state },
      {
        accentPhrases,
        engineKey,
        styleId,
      }: { accentPhrases: AccentPhrase[]; engineKey: string; styleId: number }
    ) {
<<<<<<< HEAD
      const engineInfo = state.engineInfos.find(
        (engineInfo) => engineInfo.key === engineKey
      );
      if (!engineInfo)
        throw new Error(
          `No such engineInfo registered: engineKey == ${engineKey}`
        );
=======
      const engineKey: string | undefined = state.engineKeys[0]; // TODO: 複数エンジン対応
      if (engineKey === undefined)
        throw new Error(`No such engine registered: index == 0`);
>>>>>>> 1d15f020

      return dispatch("INVOKE_ENGINE_CONNECTOR", {
        engineKey,
        action: "moraDataMoraDataPost",
        payload: [{ accentPhrase: accentPhrases, speaker: styleId }],
      })
        .then(toDispatchResponse("moraDataMoraDataPost"))
        .catch((error) => {
          window.electron.logError(
            error,
            `Failed to fetch MoraData for the accentPhrases "${JSON.stringify(
              accentPhrases
            )}".`
          );
          throw error;
        });
    },
    async FETCH_AND_COPY_MORA_DATA(
      { dispatch },
      {
        accentPhrases,
        engineKey,
        styleId,
        copyIndexes,
      }: {
        accentPhrases: AccentPhrase[];
        engineKey: string;
        styleId: number;
        copyIndexes: number[];
      }
    ) {
      const fetchedAccentPhrases: AccentPhrase[] = await dispatch(
        "FETCH_MORA_DATA",
        {
          accentPhrases,
          engineKey,
          styleId,
        }
      );
      for (const index of copyIndexes) {
        accentPhrases[index] = fetchedAccentPhrases[index];
      }
      return accentPhrases;
    },
    FETCH_AUDIO_QUERY(
      { dispatch, state },
      {
        text,
        engineKey,
        styleId,
      }: { text: string; engineKey: string; styleId: number }
    ) {
<<<<<<< HEAD
      const engineInfo = state.engineInfos.find(
        (engineInfo) => engineInfo.key === engineKey
      );
      if (!engineInfo)
        throw new Error(
          `No such engineInfo registered: engineKey == ${engineKey}`
        );
=======
      const engineKey: string | undefined = state.engineKeys[0]; // TODO: 複数エンジン対応
      if (engineKey === undefined)
        throw new Error(`No such engine registered: index == 0`);
>>>>>>> 1d15f020

      return dispatch("INVOKE_ENGINE_CONNECTOR", {
        engineKey,
        action: "audioQueryAudioQueryPost",
        payload: [
          {
            text,
            speaker: styleId,
          },
        ],
      })
        .then(toDispatchResponse("audioQueryAudioQueryPost"))
        .catch((error) => {
          window.electron.logError(
            error,
            `Failed to fetch AudioQuery for the text "${text}".`
          );
          throw error;
        });
    },
    GENERATE_LAB: createUILockAction(
      async (
        { state },
        { audioKey, offset }: { audioKey: string; offset?: number }
      ) => {
        const query = state.audioItems[audioKey].query;
        if (query == undefined) return;
        const speedScale = query.speedScale;

        let labString = "";
        let timestamp = offset !== undefined ? offset : 0;

        labString += timestamp.toFixed() + " ";
        timestamp += (query.prePhonemeLength * 10000000) / speedScale;
        labString += timestamp.toFixed() + " ";
        labString += "pau" + "\n";

        query.accentPhrases.forEach((accentPhrase) => {
          accentPhrase.moras.forEach((mora) => {
            if (
              mora.consonantLength !== undefined &&
              mora.consonant !== undefined
            ) {
              labString += timestamp.toFixed() + " ";
              timestamp += (mora.consonantLength * 10000000) / speedScale;
              labString += timestamp.toFixed() + " ";
              labString += mora.consonant + "\n";
            }
            labString += timestamp.toFixed() + " ";
            timestamp += (mora.vowelLength * 10000000) / speedScale;
            labString += timestamp.toFixed() + " ";
            if (mora.vowel != "N") {
              labString += mora.vowel.toLowerCase() + "\n";
            } else {
              labString += mora.vowel + "\n";
            }
          });
          if (
            accentPhrase.pauseMora !== undefined &&
            accentPhrase.pauseMora !== null
          ) {
            labString += timestamp.toFixed() + " ";
            timestamp +=
              (accentPhrase.pauseMora.vowelLength * 10000000) / speedScale;
            labString += timestamp.toFixed() + " ";
            labString += accentPhrase.pauseMora.vowel + "\n";
          }
        });

        labString += timestamp.toFixed() + " ";
        timestamp += (query.postPhonemeLength * 10000000) / speedScale;
        labString += timestamp.toFixed() + " ";
        labString += "pau" + "\n";

        return labString;
      }
    ),
    GET_AUDIO_PLAY_OFFSETS({ state }, { audioKey }: { audioKey: string }) {
      const query = state.audioItems[audioKey].query;
      const accentPhrases = query?.accentPhrases;
      if (query === undefined || accentPhrases === undefined)
        throw Error("query === undefined or accentPhrases === undefined");

      const offsets: number[] = [];
      let length = 0;
      offsets.push(length);
      // pre phoneme lengthは最初のアクセント句の一部として扱う
      length += query.prePhonemeLength;
      let i = 0;
      for (const phrase of accentPhrases) {
        phrase.moras.forEach((m) => {
          length += m.consonantLength !== undefined ? m.consonantLength : 0;
          length += m.vowelLength;
        });
        length += phrase.pauseMora ? phrase.pauseMora.vowelLength : 0;
        // post phoneme lengthは最後のアクセント句の一部として扱う
        if (i === accentPhrases.length - 1) {
          length += query.postPhonemeLength;
        }
        offsets.push(length / query.speedScale);
        i++;
      }
      return offsets;
    },
    CONNECT_AUDIO: createUILockAction(
      async (
        { dispatch, state },
        { encodedBlobs }: { encodedBlobs: string[] }
      ) => {
<<<<<<< HEAD
        const engineInfo = state.engineInfos[0]; // TODO: 複数エンジン対応, 暫定的に音声結合機能は0番目のエンジンのみを使用する
        if (!engineInfo)
          throw new Error(`No such engineInfo registered: index == 0`);
=======
        const engineKey: string | undefined = state.engineKeys[0]; // TODO: 複数エンジン対応
        if (engineKey === undefined)
          throw new Error(`No such engine registered: index == 0`);
>>>>>>> 1d15f020

        return dispatch("INVOKE_ENGINE_CONNECTOR", {
          engineKey,
          action: "connectWavesConnectWavesPost",
          payload: [
            {
              requestBody: encodedBlobs,
            },
          ],
        })
          .then(toDispatchResponse("connectWavesConnectWavesPost"))
          .then(async (blob) => {
            return blob;
          })
          .catch((e) => {
            window.electron.logError(e);
            return null;
          });
      }
    ),
    async GENERATE_AUDIO(
      { dispatch, state },
      { audioKey }: { audioKey: string }
    ) {
      const audioItem: AudioItem = JSON.parse(
        JSON.stringify(state.audioItems[audioKey])
      );
      return dispatch("GENERATE_AUDIO_FROM_AUDIO_ITEM", { audioItem });
    },
    GENERATE_AUDIO_FROM_AUDIO_ITEM: createUILockAction(
      async ({ dispatch, state }, { audioItem }: { audioItem: AudioItem }) => {
<<<<<<< HEAD
        const engineKey = audioItem.engineId; // FIXME: 暫定的にengineKey == engineIdとして使う

        const engineInfo = state.engineInfos.find(
          (engineInfo) => engineInfo.key === engineKey
        );
        if (!engineInfo)
          throw new Error(
            `No such engineInfo registered: engineKey == ${engineKey}`
          );
=======
        const engineKey: string | undefined = state.engineKeys[0]; // TODO: 複数エンジン対応
        if (engineKey === undefined)
          throw new Error(`No such engineKey registered: index == 0`);
>>>>>>> 1d15f020

        const [id, audioQuery] = await generateUniqueIdAndQuery(
          state,
          audioItem
        );
        const speaker = audioItem.styleId;
        if (audioQuery == undefined || speaker == undefined) {
          return null;
        }

        return dispatch("INVOKE_ENGINE_CONNECTOR", {
          engineKey,
          action: "synthesisSynthesisPost",
          payload: [
            {
              audioQuery,
              speaker,
              enableInterrogativeUpspeak:
                state.experimentalSetting.enableInterrogativeUpspeak,
            },
          ],
        })
          .then(toDispatchResponse("synthesisSynthesisPost"))
          .then(async (blob) => {
            audioBlobCache[id] = blob;
            return blob;
          })
          .catch((e) => {
            window.electron.logError(e);
            return null;
          });
      }
    ),
    GENERATE_AND_SAVE_AUDIO: createUILockAction(
      async (
        { state, dispatch },
        {
          audioKey,
          filePath,
          encoding,
        }: {
          audioKey: string;
          filePath?: string;
          encoding?: EncodingType;
        }
      ): Promise<SaveResultObject> => {
        if (state.savingSetting.fixedExportEnabled) {
          filePath = path.join(
            state.savingSetting.fixedExportDir,
            buildFileName(state, audioKey)
          );
        } else {
          filePath ??= await window.electron.showAudioSaveDialog({
            title: "音声を保存",
            defaultPath: buildFileName(state, audioKey),
          });
        }

        if (!filePath) {
          return { result: "CANCELED", path: "" };
        }

        if (state.savingSetting.avoidOverwrite) {
          let tail = 1;
          const name = filePath.slice(0, filePath.length - 4);
          while (await dispatch("CHECK_FILE_EXISTS", { file: filePath })) {
            filePath = name + "[" + tail.toString() + "]" + ".wav";
            tail += 1;
          }
        }

        let blob = await dispatch("GET_AUDIO_CACHE", { audioKey });
        if (!blob) {
          blob = await dispatch("GENERATE_AUDIO", { audioKey });
          if (!blob) {
            return { result: "ENGINE_ERROR", path: filePath };
          }
        }

        try {
          window.electron.writeFile({
            filePath,
            buffer: await blob.arrayBuffer(),
          });
        } catch (e) {
          window.electron.logError(e);

          return { result: "WRITE_ERROR", path: filePath };
        }

        if (state.savingSetting.exportLab) {
          const labString = await dispatch("GENERATE_LAB", { audioKey });
          if (labString === undefined)
            return { result: "WRITE_ERROR", path: filePath };

          const bom = new Uint8Array([0xef, 0xbb, 0xbf]);
          const labBlob = new Blob([bom, labString], {
            type: "text/plain;charset=UTF-8",
          });

          try {
            window.electron.writeFile({
              filePath: filePath.replace(/\.wav$/, ".lab"),
              buffer: await labBlob.arrayBuffer(),
            });
          } catch (e) {
            window.electron.logError(e);

            return { result: "WRITE_ERROR", path: filePath };
          }
        }

        if (state.savingSetting.exportText) {
          const textBlob = ((): Blob => {
            if (!encoding || encoding === "UTF-8") {
              const bom = new Uint8Array([0xef, 0xbb, 0xbf]);
              return new Blob([bom, state.audioItems[audioKey].text], {
                type: "text/plain;charset=UTF-8",
              });
            }
            const sjisArray = Encoding.convert(
              Encoding.stringToCode(state.audioItems[audioKey].text),
              { to: "SJIS", type: "arraybuffer" }
            );
            return new Blob([new Uint8Array(sjisArray)], {
              type: "text/plain;charset=Shift_JIS",
            });
          })();

          try {
            window.electron.writeFile({
              filePath: filePath.replace(/\.wav$/, ".txt"),
              buffer: await textBlob.arrayBuffer(),
            });
          } catch (e) {
            window.electron.logError(e);

            return { result: "WRITE_ERROR", path: filePath };
          }
        }

        return { result: "SUCCESS", path: filePath };
      }
    ),
    GENERATE_AND_SAVE_ALL_AUDIO: createUILockAction(
      async (
        { state, dispatch },
        { dirPath, encoding }: { dirPath?: string; encoding?: EncodingType }
      ) => {
        if (state.savingSetting.fixedExportEnabled) {
          dirPath = state.savingSetting.fixedExportDir;
        } else {
          dirPath ??= await window.electron.showOpenDirectoryDialog({
            title: "音声を全て保存",
          });
        }
        if (dirPath) {
          const _dirPath = dirPath;
          const promises = state.audioKeys.map((audioKey) => {
            const name = buildFileName(state, audioKey);
            return dispatch("GENERATE_AND_SAVE_AUDIO", {
              audioKey,
              filePath: path.join(_dirPath, name),
              encoding,
            });
          });
          return Promise.all(promises);
        }
      }
    ),
    GENERATE_AND_CONNECT_AND_SAVE_AUDIO: createUILockAction(
      async (
        { state, dispatch },
        { filePath, encoding }: { filePath?: string; encoding?: EncodingType }
      ): Promise<SaveResultObject> => {
        const defaultFileName = buildProjectFileName(state, "wav");

        if (state.savingSetting.fixedExportEnabled) {
          filePath = path.join(
            state.savingSetting.fixedExportDir,
            defaultFileName
          );
        } else {
          filePath ??= await window.electron.showAudioSaveDialog({
            title: "音声を全て繋げて保存",
            defaultPath: defaultFileName,
          });
        }

        if (!filePath) {
          return { result: "CANCELED", path: "" };
        }

        if (state.savingSetting.avoidOverwrite) {
          let tail = 1;
          const name = filePath.slice(0, filePath.length - 4);
          while (await dispatch("CHECK_FILE_EXISTS", { file: filePath })) {
            filePath = name + "[" + tail.toString() + "]" + ".wav";
            tail += 1;
          }
        }

        const encodedBlobs: string[] = [];
        const labs: string[] = [];
        const texts: string[] = [];

        let labOffset = 0;

        const base64Encoder = (blob: Blob): Promise<string | undefined> => {
          return new Promise((resolve, reject) => {
            const reader = new FileReader();
            reader.onload = () => {
              // string/undefined以外が来ることはないと思うが、型定義的にArrayBufferも来るので、toStringする
              const result = reader.result?.toString();
              if (result) {
                // resultの中身は、"data:audio/wav;base64,<content>"という形なので、カンマ以降を抜き出す
                resolve(result.slice(result.indexOf(",") + 1));
              } else {
                reject();
              }
            };
            reader.readAsDataURL(blob);
          });
        };

        for (const audioKey of state.audioKeys) {
          let blob = await dispatch("GET_AUDIO_CACHE", { audioKey });
          if (!blob) {
            blob = await dispatch("GENERATE_AUDIO", { audioKey });
          }
          if (blob === null) {
            return { result: "ENGINE_ERROR", path: filePath };
          }
          const encodedBlob = await base64Encoder(blob);
          if (encodedBlob === undefined) {
            return { result: "WRITE_ERROR", path: filePath };
          }
          encodedBlobs.push(encodedBlob);
          // 大して処理能力を要しないので、生成設定のon/offにかかわらず生成してしまう
          const lab = await dispatch("GENERATE_LAB", {
            audioKey,
            offset: labOffset,
          });
          if (lab === undefined) {
            return { result: "WRITE_ERROR", path: filePath };
          }
          labs.push(lab);
          texts.push(state.audioItems[audioKey].text);
          // 最終音素の終了時刻を取得する
          const splitLab = lab.split(" ");
          labOffset = Number(splitLab[splitLab.length - 2]);
        }

        const connectedWav = await dispatch("CONNECT_AUDIO", {
          encodedBlobs,
        });
        if (!connectedWav) {
          return { result: "ENGINE_ERROR", path: filePath };
        }

        try {
          window.electron.writeFile({
            filePath,
            buffer: await connectedWav.arrayBuffer(),
          });
        } catch (e) {
          window.electron.logError(e);
          return { result: "WRITE_ERROR", path: filePath };
        }

        if (state.savingSetting.exportLab) {
          // GENERATE_LABで生成される文字列はすべて改行で終わるので、改行なしに結合する
          const labString = labs.join("");

          const bom = new Uint8Array([0xef, 0xbb, 0xbf]);
          const labBlob = new Blob([bom, labString], {
            type: "text/plain;charset=UTF-8",
          });

          try {
            window.electron.writeFile({
              filePath: filePath.replace(/\.wav$/, ".lab"),
              buffer: await labBlob.arrayBuffer(),
            });
          } catch (e) {
            window.electron.logError(e);

            return { result: "WRITE_ERROR", path: filePath };
          }
        }

        if (state.savingSetting.exportText) {
          const textBlob = ((): Blob => {
            const text = texts.join("\n");
            if (!encoding || encoding === "UTF-8") {
              const bom = new Uint8Array([0xef, 0xbb, 0xbf]);
              return new Blob([bom, text], {
                type: "text/plain;charset=UTF-8",
              });
            }
            const sjisArray = Encoding.convert(Encoding.stringToCode(text), {
              to: "SJIS",
              type: "arraybuffer",
            });
            return new Blob([new Uint8Array(sjisArray)], {
              type: "text/plain;charset=Shift_JIS",
            });
          })();

          try {
            window.electron.writeFile({
              filePath: filePath.replace(/\.wav$/, ".txt"),
              buffer: await textBlob.arrayBuffer(),
            });
          } catch (e) {
            window.electron.logError(e);
            return { result: "WRITE_ERROR", path: filePath };
          }
        }

        return { result: "SUCCESS", path: filePath };
      }
    ),
    PLAY_AUDIO: createUILockAction(
      async ({ commit, dispatch }, { audioKey }: { audioKey: string }) => {
        const audioElem = audioElements[audioKey];
        audioElem.pause();

        // 音声用意
        let blob = await dispatch("GET_AUDIO_CACHE", { audioKey });
        if (!blob) {
          commit("SET_AUDIO_NOW_GENERATING", {
            audioKey,
            nowGenerating: true,
          });
          blob = await dispatch("GENERATE_AUDIO", { audioKey });
          commit("SET_AUDIO_NOW_GENERATING", {
            audioKey,
            nowGenerating: false,
          });
          if (!blob) {
            throw new Error();
          }
        }

        return dispatch("PLAY_AUDIO_BLOB", {
          audioBlob: blob,
          audioElem,
          audioKey,
        });
      }
    ),
    PLAY_AUDIO_BLOB: createUILockAction(
      async (
        { state, commit, dispatch },
        {
          audioBlob,
          audioElem,
          audioKey,
        }: { audioBlob: Blob; audioElem: HTMLAudioElement; audioKey?: string }
      ) => {
        audioElem.src = URL.createObjectURL(audioBlob);
        // 途中再生用の処理
        if (audioKey) {
          const accentPhraseOffsets = await dispatch("GET_AUDIO_PLAY_OFFSETS", {
            audioKey,
          });
          if (accentPhraseOffsets.length === 0) {
            audioElem.currentTime = 0;
          } else {
            const startTime =
              accentPhraseOffsets[state.audioPlayStartPoint ?? 0];
            if (startTime === undefined) throw Error("startTime === undefined");
            // 小さい値が切り捨てられることでフォーカスされるアクセントフレーズが一瞬元に戻るので、
            // 再生に影響のない程度かつ切り捨てられない値を加算する
            audioElem.currentTime = startTime + 10e-6;
          }
        }

        audioElem
          .setSinkId(state.savingSetting.audioOutputDevice)
          .catch((err) => {
            const stop = () => {
              audioElem.pause();
              audioElem.removeEventListener("canplay", stop);
            };
            audioElem.addEventListener("canplay", stop);
            window.electron.showErrorDialog({
              title: "エラー",
              message: "再生デバイスが見つかりません",
            });
            throw new Error(err);
          });

        // 再生終了時にresolveされるPromiseを返す
        const played = async () => {
          if (audioKey) {
            commit("SET_AUDIO_NOW_PLAYING", { audioKey, nowPlaying: true });
          }
        };
        audioElem.addEventListener("play", played);

        let paused: () => void;
        const audioPlayPromise = new Promise<boolean>((resolve) => {
          paused = () => {
            resolve(audioElem.ended);
          };
          audioElem.addEventListener("pause", paused);
        }).finally(async () => {
          audioElem.removeEventListener("play", played);
          audioElem.removeEventListener("pause", paused);
          if (audioKey) {
            commit("SET_AUDIO_NOW_PLAYING", { audioKey, nowPlaying: false });
          }
        });

        audioElem.play();

        return audioPlayPromise;
      }
    ),
    STOP_AUDIO(_, { audioKey }: { audioKey: string }) {
      const audioElem = audioElements[audioKey];
      audioElem.pause();
    },
    PLAY_CONTINUOUSLY_AUDIO: createUILockAction(
      async ({ state, commit, dispatch }) => {
        const currentAudioKey = state._activeAudioKey;
        const currentAudioPlayStartPoint = state.audioPlayStartPoint;

        let index = 0;
        if (currentAudioKey !== undefined) {
          index = state.audioKeys.findIndex((v) => v === currentAudioKey);
        }

        commit("SET_NOW_PLAYING_CONTINUOUSLY", { nowPlaying: true });
        try {
          for (let i = index; i < state.audioKeys.length; ++i) {
            const audioKey = state.audioKeys[i];
            commit("SET_ACTIVE_AUDIO_KEY", { audioKey });
            const isEnded = await dispatch("PLAY_AUDIO", { audioKey });
            if (!isEnded) {
              break;
            }
          }
        } finally {
          commit("SET_ACTIVE_AUDIO_KEY", { audioKey: currentAudioKey });
          commit("SET_AUDIO_PLAY_START_POINT", {
            startPoint: currentAudioPlayStartPoint,
          });
          commit("SET_NOW_PLAYING_CONTINUOUSLY", { nowPlaying: false });
        }
      }
    ),
    STOP_CONTINUOUSLY_AUDIO({ state, dispatch }) {
      for (const audioKey of state.audioKeys) {
        if (state.audioStates[audioKey].nowPlaying) {
          dispatch("STOP_AUDIO", { audioKey });
        }
      }
    },
    OPEN_TEXT_EDIT_CONTEXT_MENU() {
      window.electron.openTextEditContextMenu();
    },
    DETECTED_ENGINE_ERROR({ state, commit }, { engineKey }) {
      const engineState: EngineState | undefined =
        state.engineStates[engineKey];
      if (engineState === undefined)
        throw new Error(`No such engineState set: engineKey == ${engineKey}`);

      switch (engineState) {
        case "STARTING":
          commit("SET_ENGINE_STATE", {
            engineKey,
            engineState: "FAILED_STARTING",
          });
          break;
        case "READY":
          commit("SET_ENGINE_STATE", { engineKey, engineState: "ERROR" });
          break;
        default:
          commit("SET_ENGINE_STATE", { engineKey, engineState: "ERROR" });
      }
    },
    async RESTART_ENGINE_ALL({ state, dispatch }) {
      const engineKeys = state.engineKeys;

      for (const engineKey of engineKeys) {
        await dispatch("RESTART_ENGINE", {
          engineKey,
        });
      }
    },
    async RESTART_ENGINE({ dispatch, commit }, { engineKey }) {
      await commit("SET_ENGINE_STATE", { engineKey, engineState: "STARTING" });
      window.electron
        .restartEngine(engineKey)
        .then(() => dispatch("START_WAITING_ENGINE", { engineKey }))
        .catch(() => dispatch("DETECTED_ENGINE_ERROR", { engineKey }));
    },
    CHECK_FILE_EXISTS(_, { file }: { file: string }) {
      return window.electron.checkFileExists(file);
    },
  },
};

export const audioCommandStoreState: AudioCommandStoreState = {};

export const audioCommandStore: VoiceVoxStoreOptions<
  AudioCommandGetters,
  AudioCommandActions,
  AudioCommandMutations
> = {
  getters: {},
  actions: {
    async COMMAND_REGISTER_AUDIO_ITEM(
      { dispatch, commit },
      {
        audioItem,
        prevAudioKey,
      }: {
        audioItem: AudioItem;
        prevAudioKey: string | undefined;
      }
    ) {
      const audioKey = await dispatch("GENERATE_AUDIO_KEY");
      commit("COMMAND_REGISTER_AUDIO_ITEM", {
        audioItem,
        audioKey,
        prevAudioKey,
      });
      return audioKey;
    },
    COMMAND_REMOVE_AUDIO_ITEM({ commit }, payload: { audioKey: string }) {
      commit("COMMAND_REMOVE_AUDIO_ITEM", payload);
    },
    COMMAND_SET_AUDIO_KEYS({ commit }, payload: { audioKeys: string[] }) {
      commit("COMMAND_SET_AUDIO_KEYS", payload);
    },
    async COMMAND_CHANGE_AUDIO_TEXT(
      { state, commit, dispatch },
      { audioKey, text }: { audioKey: string; text: string }
    ) {
      const engineId = state.audioItems[audioKey].engineId;
      if (engineId == undefined) throw new Error("engineId != undefined");

      const engineKey = engineId; // FIXME: 暫定的にengineKey == engineIdとして使う

      const styleId = state.audioItems[audioKey].styleId;
      if (styleId == undefined) throw new Error("styleId != undefined");

      const query: AudioQuery | undefined = state.audioItems[audioKey].query;
      try {
        if (query !== undefined) {
          const accentPhrases: AccentPhrase[] = await dispatch(
            "FETCH_ACCENT_PHRASES",
            {
              text,
              engineKey,
              styleId,
            }
          );
          commit("COMMAND_CHANGE_AUDIO_TEXT", {
            audioKey,
            text,
            update: "AccentPhrases",
            accentPhrases,
          });
        } else {
          const newAudioQuery = await dispatch("FETCH_AUDIO_QUERY", {
            text,
            engineKey,
            styleId,
          });
          commit("COMMAND_CHANGE_AUDIO_TEXT", {
            audioKey,
            text,
            update: "AudioQuery",
            query: newAudioQuery,
          });
        }
      } catch (error) {
        commit("COMMAND_CHANGE_AUDIO_TEXT", {
          audioKey,
          text,
          update: "Text",
        });
        throw error;
      }
    },
    async COMMAND_CHANGE_STYLE_ID(
      { state, dispatch, commit },
      {
        audioKey,
        engineId,
        styleId,
      }: { audioKey: string; engineId: string; styleId: number }
    ) {
      const engineKey = engineId; // FIXME: 暫定的にengineKey == engineIdとして使う

      const query = state.audioItems[audioKey].query;
      try {
        if (query !== undefined) {
          const accentPhrases = query.accentPhrases;
          const newAccentPhrases: AccentPhrase[] = await dispatch(
            "FETCH_MORA_DATA",
            {
              accentPhrases,
              engineKey,
              styleId,
            }
          );
          commit("COMMAND_CHANGE_STYLE_ID", {
            engineId,
            styleId,
            audioKey,
            update: "AccentPhrases",
            accentPhrases: newAccentPhrases,
          });
        } else {
          const text = state.audioItems[audioKey].text;
          const query: AudioQuery = await dispatch("FETCH_AUDIO_QUERY", {
            text: text,
            engineKey,
            styleId,
          });
          commit("COMMAND_CHANGE_STYLE_ID", {
            engineId,
            styleId,
            audioKey,
            update: "AudioQuery",
            query,
          });
        }
      } catch (error) {
        commit("COMMAND_CHANGE_STYLE_ID", {
          engineId,
          styleId,
          audioKey,
          update: "StyleId",
        });
        throw error;
      }
    },
    async COMMAND_CHANGE_ACCENT(
      { state, dispatch, commit },
      {
        audioKey,
        accentPhraseIndex,
        accent,
      }: {
        audioKey: string;
        accentPhraseIndex: number;
        accent: number;
      }
    ) {
      const query = state.audioItems[audioKey].query;
      if (query !== undefined) {
        const newAccentPhrases: AccentPhrase[] = JSON.parse(
          JSON.stringify(query.accentPhrases)
        );
        newAccentPhrases[accentPhraseIndex].accent = accent;

        try {
          const engineId = state.audioItems[audioKey].engineId;
          if (engineId == undefined)
            throw new Error("assert engineId != undefined");

          const engineKey = engineId; // FIXME: 暫定的にengineKey == engineIdとして使う

          const styleId = state.audioItems[audioKey].styleId;
          if (styleId == undefined)
            throw new Error("assert styleId != undefined");

          const resultAccentPhrases: AccentPhrase[] = await dispatch(
            "FETCH_AND_COPY_MORA_DATA",
            {
              accentPhrases: newAccentPhrases,
              engineKey,
              styleId,
              copyIndexes: [accentPhraseIndex],
            }
          );

          commit("COMMAND_CHANGE_ACCENT", {
            audioKey,
            accentPhrases: resultAccentPhrases,
          });
        } catch (error) {
          commit("COMMAND_CHANGE_ACCENT", {
            audioKey,
            accentPhrases: newAccentPhrases,
          });
          throw error;
        }
      }
    },
    async COMMAND_CHANGE_ACCENT_PHRASE_SPLIT(
      { state, dispatch, commit },
      payload: {
        audioKey: string;
        accentPhraseIndex: number;
      } & (
        | {
            isPause: false;
            moraIndex: number;
          }
        | {
            isPause: true;
          }
      )
    ) {
      const { audioKey, accentPhraseIndex } = payload;
      const query: AudioQuery | undefined = state.audioItems[audioKey].query;

      const engineId = state.audioItems[audioKey].engineId;
      if (engineId == undefined) throw new Error("engineId != undefined");

      const engineKey = engineId; // FIXME: 暫定的にengineKey == engineIdとして使う

      const styleId = state.audioItems[audioKey].styleId;
      if (styleId == undefined) throw new Error("styleId != undefined");

      if (query === undefined) {
        throw Error(
          "`COMMAND_CHANGE_ACCENT_PHRASE_SPLIT` should not be called if the query does not exist."
        );
      }
      const newAccentPhrases: AccentPhrase[] = JSON.parse(
        JSON.stringify(query.accentPhrases)
      );
      const changeIndexes = [accentPhraseIndex];
      // toggleAccentPhrase to newAccentPhrases and recored changeIndexes
      {
        const mergeAccent = (
          accentPhrases: AccentPhrase[],
          accentPhraseIndex: number
        ) => {
          const newAccentPhrase: AccentPhrase = {
            moras: [
              ...accentPhrases[accentPhraseIndex].moras,
              ...accentPhrases[accentPhraseIndex + 1].moras,
            ],
            accent: accentPhrases[accentPhraseIndex].accent,
            pauseMora: accentPhrases[accentPhraseIndex + 1].pauseMora,
          };
          accentPhrases.splice(accentPhraseIndex, 2, newAccentPhrase);
        };
        const splitAccent = (
          accentPhrases: AccentPhrase[],
          accentPhraseIndex: number,
          moraIndex: number
        ) => {
          const newAccentPhrase1: AccentPhrase = {
            moras: accentPhrases[accentPhraseIndex].moras.slice(
              0,
              moraIndex + 1
            ),
            accent:
              accentPhrases[accentPhraseIndex].accent > moraIndex
                ? moraIndex + 1
                : accentPhrases[accentPhraseIndex].accent,
            pauseMora: undefined,
          };
          const newAccentPhrase2: AccentPhrase = {
            moras: accentPhrases[accentPhraseIndex].moras.slice(moraIndex + 1),
            accent:
              accentPhrases[accentPhraseIndex].accent > moraIndex + 1
                ? accentPhrases[accentPhraseIndex].accent - moraIndex - 1
                : 1,
            pauseMora: accentPhrases[accentPhraseIndex].pauseMora,
          };
          accentPhrases.splice(
            accentPhraseIndex,
            1,
            newAccentPhrase1,
            newAccentPhrase2
          );
        };

        if (payload.isPause) {
          mergeAccent(newAccentPhrases, accentPhraseIndex);
        } else {
          const moraIndex: number = payload.moraIndex;
          if (
            moraIndex ===
            newAccentPhrases[accentPhraseIndex].moras.length - 1
          ) {
            mergeAccent(newAccentPhrases, accentPhraseIndex);
          } else {
            splitAccent(newAccentPhrases, accentPhraseIndex, moraIndex);
            changeIndexes.push(accentPhraseIndex + 1);
          }
        }
      }

      try {
        const resultAccentPhrases: AccentPhrase[] = await dispatch(
          "FETCH_AND_COPY_MORA_DATA",
          {
            accentPhrases: newAccentPhrases,
            engineKey,
            styleId,
            copyIndexes: changeIndexes,
          }
        );
        commit("COMMAND_CHANGE_ACCENT_PHRASE_SPLIT", {
          audioKey,
          accentPhrases: resultAccentPhrases,
        });
      } catch (error) {
        commit("COMMAND_CHANGE_ACCENT_PHRASE_SPLIT", {
          audioKey,
          accentPhrases: newAccentPhrases,
        });
        throw error;
      }
    },
    async COMMAND_CHANGE_SINGLE_ACCENT_PHRASE(
      { state, dispatch, commit },
      {
        audioKey,
        newPronunciation,
        accentPhraseIndex,
        popUntilPause,
      }: {
        audioKey: string;
        newPronunciation: string;
        accentPhraseIndex: number;
        popUntilPause: boolean;
      }
    ) {
      const engineId = state.audioItems[audioKey].engineId;
      if (engineId == undefined) throw new Error("engineId != undefined");

      const engineKey = engineId; // FIXME: 暫定的にengineKey == engineIdとして使う

      const styleId = state.audioItems[audioKey].styleId;
      if (styleId == undefined) throw new Error("styleId != undefined");

      let newAccentPhrasesSegment: AccentPhrase[] | undefined = undefined;

      const kanaRegex = createKanaRegex(true);
      if (kanaRegex.test(newPronunciation)) {
        // ひらがなが混ざっている場合はカタカナに変換
        const katakana = convertHiraToKana(newPronunciation);
        // 長音を適切な音に変換
        const pureKatakana = convertLongVowel(katakana);

        // アクセントを各句の末尾につける
        // 文中に「？、」「、」がある場合は、そこで句切りとみなす
        const pureKatakanaWithAccent = pureKatakana.replace(
          /(？、|、|(?<=[^？、])$|？$)/g,
          "'$1"
        );

        // accent phraseの生成をリクエスト
        // 判別できない読み仮名が混じっていた場合400エラーが帰るのでfallback
        newAccentPhrasesSegment = await dispatch("FETCH_ACCENT_PHRASES", {
          text: pureKatakanaWithAccent,
          engineKey,
          styleId,
          isKana: true,
        }).catch(
          // fallback
          () =>
            dispatch("FETCH_ACCENT_PHRASES", {
              text: newPronunciation,
              engineKey,
              styleId,
              isKana: false,
            })
        );
      } else {
        newAccentPhrasesSegment = await dispatch("FETCH_ACCENT_PHRASES", {
          text: newPronunciation,
          engineKey,
          styleId,
        });
      }

      if (popUntilPause) {
        while (
          newAccentPhrasesSegment[newAccentPhrasesSegment.length - 1]
            .pauseMora === undefined
        ) {
          newAccentPhrasesSegment.pop();
        }
      }

      const query = state.audioItems[audioKey].query;
      if (query == undefined) throw new Error("query == undefined");

      const originAccentPhrases = query.accentPhrases;

      // https://github.com/VOICEVOX/voicevox/issues/248
      // newAccentPhrasesSegmentは1つの文章として合成されているためMoraDataが不自然になる。
      // MoraDataを正しく計算する為MoraDataだけを文章全体で再計算する。
      const newAccentPhrases = [
        ...originAccentPhrases.slice(0, accentPhraseIndex),
        ...newAccentPhrasesSegment,
        ...originAccentPhrases.slice(accentPhraseIndex + 1),
      ];
      const copyIndexes = newAccentPhrasesSegment.map(
        (_, i) => accentPhraseIndex + i
      );

      try {
        const resultAccentPhrases: AccentPhrase[] = await dispatch(
          "FETCH_AND_COPY_MORA_DATA",
          {
            accentPhrases: newAccentPhrases,
            engineKey,
            styleId,
            copyIndexes,
          }
        );
        commit("COMMAND_CHANGE_SINGLE_ACCENT_PHRASE", {
          audioKey,
          accentPhrases: resultAccentPhrases,
        });
      } catch (error) {
        commit("COMMAND_CHANGE_SINGLE_ACCENT_PHRASE", {
          audioKey,
          accentPhrases: newAccentPhrases,
        });
      }
    },
    COMMAND_SET_AUDIO_MORA_DATA(
      { commit },
      payload: {
        audioKey: string;
        accentPhraseIndex: number;
        moraIndex: number;
        data: number;
        type: MoraDataType;
      }
    ) {
      commit("COMMAND_SET_AUDIO_MORA_DATA", payload);
    },
    COMMAND_SET_AUDIO_MORA_DATA_ACCENT_PHRASE(
      { commit },
      payload: {
        audioKey: string;
        accentPhraseIndex: number;
        moraIndex: number;
        data: number;
        type: MoraDataType;
      }
    ) {
      commit("COMMAND_SET_AUDIO_MORA_DATA_ACCENT_PHRASE", payload);
    },
    COMMAND_SET_AUDIO_SPEED_SCALE(
      { commit },
      payload: { audioKey: string; speedScale: number }
    ) {
      commit("COMMAND_SET_AUDIO_SPEED_SCALE", payload);
    },
    COMMAND_SET_AUDIO_PITCH_SCALE(
      { commit },
      payload: { audioKey: string; pitchScale: number }
    ) {
      commit("COMMAND_SET_AUDIO_PITCH_SCALE", payload);
    },
    COMMAND_SET_AUDIO_INTONATION_SCALE(
      { commit },
      payload: { audioKey: string; intonationScale: number }
    ) {
      commit("COMMAND_SET_AUDIO_INTONATION_SCALE", payload);
    },
    COMMAND_SET_AUDIO_VOLUME_SCALE(
      { commit },
      payload: { audioKey: string; volumeScale: number }
    ) {
      commit("COMMAND_SET_AUDIO_VOLUME_SCALE", payload);
    },
    COMMAND_SET_AUDIO_PRE_PHONEME_LENGTH(
      { commit },
      payload: { audioKey: string; prePhonemeLength: number }
    ) {
      commit("COMMAND_SET_AUDIO_PRE_PHONEME_LENGTH", payload);
    },
    COMMAND_SET_AUDIO_POST_PHONEME_LENGTH(
      { commit },
      payload: { audioKey: string; postPhonemeLength: number }
    ) {
      commit("COMMAND_SET_AUDIO_POST_PHONEME_LENGTH", payload);
    },
    COMMAND_SET_AUDIO_PRESET: (
      { commit },
      {
        audioKey,
        presetKey,
      }: {
        audioKey: string;
        presetKey: string | undefined;
      }
    ) => {
      commit("COMMAND_SET_AUDIO_PRESET", { audioKey, presetKey });
    },
    COMMAND_APPLY_AUDIO_PRESET: ({ commit }, payload: { audioKey: string }) => {
      commit("COMMAND_APPLY_AUDIO_PRESET", payload);
    },
    COMMAND_FULLY_APPLY_AUDIO_PRESET: (
      { commit },
      payload: { presetKey: string }
    ) => {
      commit("COMMAND_FULLY_APPLY_AUDIO_PRESET", payload);
    },
    COMMAND_IMPORT_FROM_FILE: createUILockAction(
      async (
        { state, commit, dispatch, getters },
        { filePath }: { filePath?: string }
      ) => {
        if (!filePath) {
          filePath = await window.electron.showImportFileDialog({
            title: "セリフ読み込み",
          });
          if (!filePath) return;
        }
        let body = new TextDecoder("utf-8").decode(
          await window.electron.readFile({ filePath })
        );
        if (body.indexOf("\ufffd") > -1) {
          body = new TextDecoder("shift-jis").decode(
            await window.electron.readFile({ filePath })
          );
        }
        const audioItems: AudioItem[] = [];
        let baseAudioItem: AudioItem | undefined = undefined;
        if (state.inheritAudioInfo) {
          baseAudioItem = state._activeAudioKey
            ? state.audioItems[state._activeAudioKey]
            : undefined;
        }

        if (!getters.USER_ORDERED_CHARACTER_INFOS)
          throw new Error("USER_ORDERED_CHARACTER_INFOS == undefined");
        for (const { text, engineId, styleId } of parseTextFile(
          body,
          state.defaultStyleIds,
          getters.USER_ORDERED_CHARACTER_INFOS
        )) {
          //パラメータ引き継ぎがONの場合は話速等のパラメータを引き継いでテキスト欄を作成する
          //パラメータ引き継ぎがOFFの場合、baseAudioItemがundefinedになっているのでパラメータ引き継ぎは行われない
          audioItems.push(
            await dispatch("GENERATE_AUDIO_ITEM", {
              text,
              engineId,
              styleId,
              baseAudioItem,
            })
          );
        }
        const audioKeys: string[] = await Promise.all(
          audioItems.map(() => dispatch("GENERATE_AUDIO_KEY"))
        );
        const audioKeyItemPairs = audioItems.map((audioItem, index) => ({
          audioItem,
          audioKey: audioKeys[index],
        }));
        commit("COMMAND_IMPORT_FROM_FILE", {
          audioKeyItemPairs,
        });
        return audioKeys;
      }
    ),
    COMMAND_PUT_TEXTS: createUILockAction(
      async (
        { state, commit, dispatch },
        {
          prevAudioKey,
          texts,
          engineId,
          styleId,
        }: {
          prevAudioKey: string;
          texts: string[];
          engineId: string;
          styleId: number;
        }
      ) => {
        const audioKeyItemPairs: { audioKey: string; audioItem: AudioItem }[] =
          [];
        let baseAudioItem: AudioItem | undefined = undefined;
        let basePresetKey: string | undefined = undefined;
        if (state.inheritAudioInfo && state._activeAudioKey) {
          baseAudioItem = state.audioItems[state._activeAudioKey];
          basePresetKey = baseAudioItem.presetKey;
        }
        for (const text of texts.filter((value) => value != "")) {
          const audioKey: string = await dispatch("GENERATE_AUDIO_KEY");
          //パラメータ引き継ぎがONの場合は話速等のパラメータを引き継いでテキスト欄を作成する
          //パラメータ引き継ぎがOFFの場合、baseAudioItemがundefinedになっているのでパラメータ引き継ぎは行われない
          const audioItem = await dispatch("GENERATE_AUDIO_ITEM", {
            text,
            engineId,
            styleId,
            baseAudioItem,
            presetKey: basePresetKey,
          });

          audioKeyItemPairs.push({
            audioKey,
            audioItem,
          });
        }
        const audioKeys = audioKeyItemPairs.map((value) => value.audioKey);
        commit("COMMAND_PUT_TEXTS", {
          prevAudioKey,
          audioKeyItemPairs,
        });
        return audioKeys;
      }
    ),
  },
  mutations: commandMutationsCreator({
    COMMAND_REGISTER_AUDIO_ITEM(
      draft,
      payload: {
        audioItem: AudioItem;
        audioKey: string;
        prevAudioKey: string | undefined;
      }
    ) {
      audioStore.mutations.INSERT_AUDIO_ITEM(draft, payload);
      audioStore.mutations.APPLY_AUDIO_PRESET(draft, {
        audioKey: payload.audioKey,
      });
    },
    COMMAND_REMOVE_AUDIO_ITEM(draft, payload: { audioKey: string }) {
      audioStore.mutations.REMOVE_AUDIO_ITEM(draft, payload);
    },
    COMMAND_SET_AUDIO_KEYS(draft, payload: { audioKeys: string[] }) {
      audioStore.mutations.SET_AUDIO_KEYS(draft, payload);
    },
    COMMAND_CHANGE_AUDIO_TEXT(
      draft,
      payload: { audioKey: string; text: string } & (
        | {
            update: "Text";
          }
        | {
            update: "AccentPhrases";
            accentPhrases: AccentPhrase[];
          }
        | {
            update: "AudioQuery";
            query: AudioQuery;
          }
      )
    ) {
      audioStore.mutations.SET_AUDIO_TEXT(draft, {
        audioKey: payload.audioKey,
        text: payload.text,
      });
      if (payload.update == "AccentPhrases") {
        audioStore.mutations.SET_ACCENT_PHRASES(draft, {
          audioKey: payload.audioKey,
          accentPhrases: payload.accentPhrases,
        });
      } else if (payload.update == "AudioQuery") {
        audioStore.mutations.SET_AUDIO_QUERY(draft, {
          audioKey: payload.audioKey,
          audioQuery: payload.query,
        });
        audioStore.mutations.APPLY_AUDIO_PRESET(draft, {
          audioKey: payload.audioKey,
        });
      }
    },
    COMMAND_CHANGE_STYLE_ID(
      draft,
      payload: { engineId: string; styleId: number; audioKey: string } & (
        | {
            update: "StyleId";
          }
        | {
            update: "AccentPhrases";
            accentPhrases: AccentPhrase[];
          }
        | {
            update: "AudioQuery";
            query: AudioQuery;
          }
      )
    ) {
      audioStore.mutations.SET_AUDIO_STYLE_ID(draft, {
        audioKey: payload.audioKey,
        engineId: payload.engineId,
        styleId: payload.styleId,
      });
      if (payload.update == "AccentPhrases") {
        audioStore.mutations.SET_ACCENT_PHRASES(draft, {
          audioKey: payload.audioKey,
          accentPhrases: payload.accentPhrases,
        });
      } else if (payload.update == "AudioQuery") {
        audioStore.mutations.SET_AUDIO_QUERY(draft, {
          audioKey: payload.audioKey,
          audioQuery: payload.query,
        });
        audioStore.mutations.APPLY_AUDIO_PRESET(draft, {
          audioKey: payload.audioKey,
        });
      }
    },
    COMMAND_CHANGE_ACCENT(
      draft,
      {
        audioKey,
        accentPhrases,
      }: {
        audioKey: string;
        accentPhrases: AccentPhrase[];
      }
    ) {
      audioStore.mutations.SET_ACCENT_PHRASES(draft, {
        audioKey,
        accentPhrases,
      });
    },
    COMMAND_CHANGE_ACCENT_PHRASE_SPLIT(
      draft,
      payload: {
        audioKey: string;
        accentPhrases: AccentPhrase[];
      }
    ) {
      audioStore.mutations.SET_ACCENT_PHRASES(draft, payload);
    },
    COMMAND_CHANGE_SINGLE_ACCENT_PHRASE(
      draft,
      payload: {
        audioKey: string;
        accentPhrases: AccentPhrase[];
      }
    ) {
      audioStore.mutations.SET_ACCENT_PHRASES(draft, payload);
    },
    COMMAND_SET_AUDIO_MORA_DATA(
      draft,
      payload: {
        audioKey: string;
        accentPhraseIndex: number;
        moraIndex: number;
        data: number;
        type: MoraDataType;
      }
    ) {
      audioStore.mutations.SET_AUDIO_MORA_DATA(draft, payload);
    },
    COMMAND_SET_AUDIO_MORA_DATA_ACCENT_PHRASE(
      draft,
      payload: {
        audioKey: string;
        accentPhraseIndex: number;
        moraIndex: number;
        data: number;
        type: MoraDataType;
      }
    ) {
      const maxPitch = 6.5;
      const minPitch = 3;
      const maxMoraLength = 0.3;
      const minMoraLength = 0;
      const { audioKey, accentPhraseIndex, moraIndex, data, type } = payload;
      const audioItem = draft.audioItems[audioKey];
      if (audioItem.query === undefined) {
        throw Error("draft.audioItems[audioKey].query === undefined");
      }
      const accentPhrase = audioItem.query.accentPhrases[accentPhraseIndex];
      const targetMora = accentPhrase.moras[moraIndex];

      let diffData = data;
      switch (type) {
        case "pitch":
          diffData -= targetMora.pitch;
          break;
        case "consonant":
          if (targetMora.consonantLength !== undefined) {
            diffData -= targetMora.consonantLength;
          }
          break;
        case "vowel":
          diffData -= targetMora.vowelLength;
          break;
      }

      accentPhrase.moras.forEach((mora, moraIndex) => {
        switch (type) {
          case "pitch":
            if (mora.pitch > 0) {
              const newData = Math.max(
                minPitch,
                Math.min(maxPitch, mora.pitch + diffData)
              );
              audioStore.mutations.SET_AUDIO_MORA_DATA(draft, {
                audioKey,
                accentPhraseIndex,
                moraIndex,
                data: newData,
                type,
              });
            }
            break;
          case "consonant":
          case "vowel":
            if (mora.consonantLength !== undefined) {
              audioStore.mutations.SET_AUDIO_MORA_DATA(draft, {
                audioKey,
                accentPhraseIndex,
                moraIndex,
                data: Math.max(
                  minMoraLength,
                  Math.min(maxMoraLength, mora.consonantLength + diffData)
                ),
                type: "consonant",
              });
            }
            audioStore.mutations.SET_AUDIO_MORA_DATA(draft, {
              audioKey,
              accentPhraseIndex,
              moraIndex,
              data: Math.max(
                minMoraLength,
                Math.min(maxMoraLength, mora.vowelLength + diffData)
              ),
              type: "vowel",
            });
            break;
        }
      });
    },
    COMMAND_SET_AUDIO_SPEED_SCALE(
      draft,
      payload: { audioKey: string; speedScale: number }
    ) {
      audioStore.mutations.SET_AUDIO_SPEED_SCALE(draft, payload);
    },
    COMMAND_SET_AUDIO_PITCH_SCALE(
      draft,
      payload: { audioKey: string; pitchScale: number }
    ) {
      audioStore.mutations.SET_AUDIO_PITCH_SCALE(draft, payload);
    },
    COMMAND_SET_AUDIO_INTONATION_SCALE(
      draft,
      payload: { audioKey: string; intonationScale: number }
    ) {
      audioStore.mutations.SET_AUDIO_INTONATION_SCALE(draft, payload);
    },
    COMMAND_SET_AUDIO_VOLUME_SCALE(
      draft,
      payload: { audioKey: string; volumeScale: number }
    ) {
      audioStore.mutations.SET_AUDIO_VOLUME_SCALE(draft, payload);
    },
    COMMAND_SET_AUDIO_PRE_PHONEME_LENGTH(
      draft,
      payload: { audioKey: string; prePhonemeLength: number }
    ) {
      audioStore.mutations.SET_AUDIO_PRE_PHONEME_LENGTH(draft, payload);
    },
    COMMAND_SET_AUDIO_POST_PHONEME_LENGTH(
      draft,
      payload: { audioKey: string; postPhonemeLength: number }
    ) {
      audioStore.mutations.SET_AUDIO_POST_PHONEME_LENGTH(draft, payload);
    },
    COMMAND_SET_AUDIO_PRESET: (
      draft,
      {
        audioKey,
        presetKey,
      }: {
        audioKey: string;
        presetKey: string | undefined;
      }
    ) => {
      audioStore.mutations.SET_AUDIO_PRESET_KEY(draft, { audioKey, presetKey });
      audioStore.mutations.APPLY_AUDIO_PRESET(draft, { audioKey });
    },
    COMMAND_APPLY_AUDIO_PRESET(draft, payload: { audioKey: string }) {
      audioStore.mutations.APPLY_AUDIO_PRESET(draft, payload);
    },
    COMMAND_FULLY_APPLY_AUDIO_PRESET(
      draft,
      { presetKey }: { presetKey: string }
    ) {
      const targetAudioKeys = draft.audioKeys.filter(
        (audioKey) => draft.audioItems[audioKey].presetKey === presetKey
      );
      for (const audioKey of targetAudioKeys) {
        audioStore.mutations.APPLY_AUDIO_PRESET(draft, { audioKey });
      }
    },
    COMMAND_IMPORT_FROM_FILE(
      draft,
      {
        audioKeyItemPairs,
      }: { audioKeyItemPairs: { audioKey: string; audioItem: AudioItem }[] }
    ) {
      audioStore.mutations.INSERT_AUDIO_ITEMS(draft, {
        audioKeyItemPairs,
        prevAudioKey: undefined,
      });
    },
    COMMAND_PUT_TEXTS(
      draft,
      {
        audioKeyItemPairs,
        prevAudioKey,
      }: {
        audioKeyItemPairs: { audioItem: AudioItem; audioKey: string }[];
        prevAudioKey: string;
      }
    ) {
      audioStore.mutations.INSERT_AUDIO_ITEMS(draft, {
        audioKeyItemPairs,
        prevAudioKey,
      });
    },
  }),
};

// FIXME: ProxyStoreのactionとVuexの組み合わせでReturnValueの型付けが中途半端になり、Promise<any>になってしまっている
export const toDispatchResponse =
  <T extends keyof IEngineConnectorFactoryActions>(_: T) =>
  (
    // eslint-disable-next-line @typescript-eslint/no-explicit-any
    response: any
  ): PromiseType<ReturnType<IEngineConnectorFactoryActions[T]>> => {
    _; // Unused回避のため
    return response;
  };<|MERGE_RESOLUTION|>--- conflicted
+++ resolved
@@ -549,17 +549,6 @@
     ),
     START_WAITING_ENGINE: createUILockAction(
       async ({ state, commit, dispatch }, { engineKey }) => {
-<<<<<<< HEAD
-        const engineInfo = state.engineInfos.find(
-          (engineInfo) => engineInfo.key === engineKey
-        );
-        if (!engineInfo)
-          throw new Error(
-            `No such engineInfo registered: engineKey == ${engineKey}`
-          );
-
-=======
->>>>>>> 1d15f020
         let engineState: EngineState | undefined =
           state.engineStates[engineKey];
         if (engineState === undefined)
@@ -601,80 +590,19 @@
         }
       }
     ),
-<<<<<<< HEAD
     LOAD_CHARACTER_ALL: createUILockAction(async ({ state, dispatch }) => {
-      for (const engineInfo of state.engineInfos) {
-        window.electron.logInfo(
-          `Load CharacterInfo from engine ${engineInfo.key}`
-        );
-        await dispatch("LOAD_CHARACTER", { engineKey: engineInfo.key });
+      for (const engineKey of state.engineKeys) {
+        window.electron.logInfo(`Load CharacterInfo from engine ${engineKey}`);
+        await dispatch("LOAD_CHARACTER", { engineKey });
       }
     }),
     LOAD_CHARACTER: createUILockAction(
-      async ({ state, commit, dispatch }, { engineKey }) => {
-        const engineInfo = state.engineInfos.find(
-          (engineInfo) => engineInfo.key === engineKey
-        );
-        if (!engineInfo)
-          throw new Error(
-            `No such engineInfo registered: engineKey == ${engineKey}`
-          );
-
+      async ({ commit, dispatch }, { engineKey }) => {
         const speakers = await dispatch("INVOKE_ENGINE_CONNECTOR", {
-          engineKey: engineInfo.key,
+          engineKey,
           action: "speakersSpeakersGet",
           // 連想配列が第一引数になければ失敗する
           payload: [{}],
-=======
-    LOAD_CHARACTER: createUILockAction(async ({ state, commit, dispatch }) => {
-      const engineKey: string | undefined = state.engineKeys[0]; // TODO: 複数エンジン対応
-      if (engineKey === undefined)
-        throw new Error(`No such engine registered: index == 0`);
-
-      const speakers = await dispatch("INVOKE_ENGINE_CONNECTOR", {
-        engineKey,
-        action: "speakersSpeakersGet",
-        // 連想配列が第一引数になければ失敗する
-        payload: [{}],
-      })
-        .then(toDispatchResponse("speakersSpeakersGet"))
-        .catch((error) => {
-          window.electron.logError(error, `Failed to get speakers.`);
-          throw error;
-        });
-      const base64ToUrl = function (base64: string, type: string) {
-        const buffer = Buffer.from(base64, "base64");
-        const iconBlob = new Blob([buffer.buffer], { type: type });
-        return URL.createObjectURL(iconBlob);
-      };
-      const getStyles = function (speaker: Speaker, speakerInfo: SpeakerInfo) {
-        const styles: StyleInfo[] = new Array(speaker.styles.length);
-        speaker.styles.forEach((style, i) => {
-          const styleInfo = speakerInfo.styleInfos.find(
-            (styleInfo) => style.id === styleInfo.id
-          );
-          if (!styleInfo)
-            throw new Error(
-              `Not found the style id "${style.id}" of "${speaker.name}". `
-            );
-          const voiceSamples = styleInfo.voiceSamples.map((voiceSample) => {
-            return base64ToUrl(voiceSample, "audio/wav");
-          });
-          styles[i] = {
-            styleName: style.name,
-            styleId: style.id,
-            iconPath: base64ToUrl(styleInfo.icon, "image/png"),
-            voiceSamplePaths: voiceSamples,
-          };
-        });
-        return styles;
-      };
-      const getSpeakerInfo = async function (speaker: Speaker) {
-        const speakerInfo = await dispatch("INVOKE_ENGINE_CONNECTOR", {
-          engineKey,
-          action: "speakerInfoSpeakerInfoGet",
-          payload: [{ speakerUuid: speaker.speakerUuid }],
->>>>>>> 1d15f020
         })
           .then(toDispatchResponse("speakersSpeakersGet"))
           .catch((error) => {
@@ -713,7 +641,7 @@
         };
         const getSpeakerInfo = async function (speaker: Speaker) {
           const speakerInfo = await dispatch("INVOKE_ENGINE_CONNECTOR", {
-            engineKey: engineInfo.key,
+            engineKey,
             action: "speakerInfoSpeakerInfoGet",
             payload: [{ speakerUuid: speaker.speakerUuid }],
           })
@@ -774,7 +702,6 @@
 
       const text = payload.text ?? "";
 
-<<<<<<< HEAD
       let engineId: string | undefined = undefined;
       let engineKey: string | undefined = undefined;
       let styleId: number | undefined = undefined;
@@ -798,28 +725,16 @@
 
         // 最初に一致するspeakerUuidをもつengineInfoを使用する
         // FIXME: 同一のengineIdを持つ複数のengineKeyが存在する場合の処理
-        const firstMatchEngineInfo = state.engineInfos.find((engineInfo) =>
-          (state.characterInfos[engineInfo.key] ?? []).some(
+        const firstMatchEngineKey = state.engineKeys.find((engineKey) =>
+          (state.characterInfos[engineKey] ?? []).some(
             (characterInfo) =>
               characterInfo.metas.speakerUuid === defaultStyleId.speakerUuid
-=======
-      const engineKey: string | undefined = state.engineKeys[0]; // TODO: 複数エンジン対応, 暫定的に0番目のエンジンのみを使用する。将来的にGENERATE_AUDIO_ITEMの引数にengineId/engineKeyを追加する予定
-      if (engineKey === undefined)
-        throw new Error(`No such engine registered: index == 0`);
-
-      const styleId =
-        payload.styleId ??
-        state.defaultStyleIds[
-          state.defaultStyleIds.findIndex(
-            (x) =>
-              x.speakerUuid === userOrderedCharacterInfos[0].metas.speakerUuid // FIXME: defaultStyleIds内にspeakerUuidがない場合がある
->>>>>>> 1d15f020
           )
         );
-        if (firstMatchEngineInfo === undefined)
+        if (firstMatchEngineKey === undefined)
           throw new Error(`No engineInfo for defaultStyleId`);
 
-        engineKey = firstMatchEngineInfo.key;
+        engineKey = firstMatchEngineKey;
         engineId = engineKey; // FIXME: 暫定的にengineKey == engineIdとして使う
         styleId = defaultStyleId.defaultStyleId;
       }
@@ -920,7 +835,7 @@
       commit("SET_AUDIO_QUERY", payload);
     },
     FETCH_ACCENT_PHRASES(
-      { state, dispatch },
+      { dispatch },
       {
         text,
         engineKey,
@@ -933,20 +848,6 @@
         isKana?: boolean;
       }
     ) {
-<<<<<<< HEAD
-      const engineInfo = state.engineInfos.find(
-        (engineInfo) => engineInfo.key === engineKey
-      );
-      if (!engineInfo)
-        throw new Error(
-          `No such engineInfo registered: engineKey == ${engineKey}`
-        );
-=======
-      const engineKey: string | undefined = state.engineKeys[0]; // TODO: 複数エンジン対応
-      if (engineKey === undefined)
-        throw new Error(`No such engine registered: index == 0`);
->>>>>>> 1d15f020
-
       return dispatch("INVOKE_ENGINE_CONNECTOR", {
         engineKey,
         action: "accentPhrasesAccentPhrasesPost",
@@ -975,20 +876,6 @@
         styleId,
       }: { accentPhrases: AccentPhrase[]; engineKey: string; styleId: number }
     ) {
-<<<<<<< HEAD
-      const engineInfo = state.engineInfos.find(
-        (engineInfo) => engineInfo.key === engineKey
-      );
-      if (!engineInfo)
-        throw new Error(
-          `No such engineInfo registered: engineKey == ${engineKey}`
-        );
-=======
-      const engineKey: string | undefined = state.engineKeys[0]; // TODO: 複数エンジン対応
-      if (engineKey === undefined)
-        throw new Error(`No such engine registered: index == 0`);
->>>>>>> 1d15f020
-
       return dispatch("INVOKE_ENGINE_CONNECTOR", {
         engineKey,
         action: "moraDataMoraDataPost",
@@ -1040,20 +927,6 @@
         styleId,
       }: { text: string; engineKey: string; styleId: number }
     ) {
-<<<<<<< HEAD
-      const engineInfo = state.engineInfos.find(
-        (engineInfo) => engineInfo.key === engineKey
-      );
-      if (!engineInfo)
-        throw new Error(
-          `No such engineInfo registered: engineKey == ${engineKey}`
-        );
-=======
-      const engineKey: string | undefined = state.engineKeys[0]; // TODO: 複数エンジン対応
-      if (engineKey === undefined)
-        throw new Error(`No such engine registered: index == 0`);
->>>>>>> 1d15f020
-
       return dispatch("INVOKE_ENGINE_CONNECTOR", {
         engineKey,
         action: "audioQueryAudioQueryPost",
@@ -1162,15 +1035,9 @@
         { dispatch, state },
         { encodedBlobs }: { encodedBlobs: string[] }
       ) => {
-<<<<<<< HEAD
-        const engineInfo = state.engineInfos[0]; // TODO: 複数エンジン対応, 暫定的に音声結合機能は0番目のエンジンのみを使用する
-        if (!engineInfo)
-          throw new Error(`No such engineInfo registered: index == 0`);
-=======
         const engineKey: string | undefined = state.engineKeys[0]; // TODO: 複数エンジン対応
         if (engineKey === undefined)
           throw new Error(`No such engine registered: index == 0`);
->>>>>>> 1d15f020
 
         return dispatch("INVOKE_ENGINE_CONNECTOR", {
           engineKey,
@@ -1202,21 +1069,9 @@
     },
     GENERATE_AUDIO_FROM_AUDIO_ITEM: createUILockAction(
       async ({ dispatch, state }, { audioItem }: { audioItem: AudioItem }) => {
-<<<<<<< HEAD
         const engineKey = audioItem.engineId; // FIXME: 暫定的にengineKey == engineIdとして使う
-
-        const engineInfo = state.engineInfos.find(
-          (engineInfo) => engineInfo.key === engineKey
-        );
-        if (!engineInfo)
-          throw new Error(
-            `No such engineInfo registered: engineKey == ${engineKey}`
-          );
-=======
-        const engineKey: string | undefined = state.engineKeys[0]; // TODO: 複数エンジン対応
         if (engineKey === undefined)
-          throw new Error(`No such engineKey registered: index == 0`);
->>>>>>> 1d15f020
+          throw new Error(`assert audioItem.engineId != undefined`);
 
         const [id, audioQuery] = await generateUniqueIdAndQuery(
           state,
