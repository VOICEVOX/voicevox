import { AudioQuery, AccentPhrase, Configuration, DefaultApi } from "@/openapi";
import { StoreOptions } from "vuex";
import path from "path";
import { createCommandAction } from "./command";
import { v4 as uuidv4 } from "uuid";
import { AudioItem, State } from "./type";
import { createUILockAction } from "./ui";
import { CharactorInfo } from "@/type/preload";

const api = new DefaultApi(
  new Configuration({ basePath: process.env.VUE_APP_ENGINE_URL })
);

async function generateUniqueId(audioItem: AudioItem) {
  const data = new TextEncoder().encode(
    JSON.stringify([audioItem.text, audioItem.query, audioItem.charactorIndex])
  );
  const digest = await crypto.subtle.digest("SHA-256", data);
  return Array.from(new Uint8Array(digest))
    .map((v) => v.toString(16).padStart(2, "0"))
    .join("");
}

function buildFileName(state: State, audioKey: string) {
  // eslint-disable-next-line no-control-regex
  const sanitizer = /[\x00-\x1f\x22\x2a\x2f\x3a\x3c\x3e\x3f\x5c\x7c\x7f]/g;
  const index = state.audioKeys.indexOf(audioKey);
  const audioItem = state.audioItems[audioKey];
  const character = state.charactorInfos![audioItem.charactorIndex!];
  const characterName = character.metas.name.replace(sanitizer, '');
  let text = audioItem.text.replace(sanitizer, '');
  if (text.length > 10) {
    text = text.substring(0, 9) + "…";
  }
  return (index + 1).toString().padStart(3, "0") + "_" + characterName + "_" + text + ".wav";
}

export const SET_ENGINE_READY = "SET_ENGINE_READY";
export const START_WAITING_ENGINE = "START_WAITING_ENGINE";
export const ACTIVE_AUDIO_KEY = "ACTIVE_AUDIO_KEY";
export const SET_ACTIVE_AUDIO_KEY = "SET_ACTIVE_AUDIO_KEY";
export const IS_ACTIVE = "IS_ACTIVE";
export const SET_CHARACTOR_INFOS = "SET_CHARACTOR_INFOS";
export const LOAD_CHARACTOR = "LOAD_CHARACTOR";
export const SET_AUDIO_TEXT = "SET_AUDIO_TEXT";
export const SET_AUDIO_CHARACTOR_INDEX = "SET_AUDIO_CHARACTOR_INDEX";
export const CHANGE_CHARACTOR_INDEX = "CHANGE_CHARACTOR_INDEX";
export const INSERT_AUDIO_ITEM = "INSERT_AUDIO_ITEM";
export const REMOVE_AUDIO_ITEM = "REMOVE_AUDIO_ITEM";
export const REMOVE_ALL_AUDIO_ITEM = "REMOVE_ALL_AUDIO_ITEM";
export const REGISTER_AUDIO_ITEM = "REGISTER_AUDIO_ITEM";
export const GET_AUDIO_CACHE = "GET_AUDIO_CACHE";
export const SET_ACCENT_PHRASES = "SET_ACCENT_PHRASES";
export const FETCH_ACCENT_PHRASES = "FETCH_ACCENT_PHRASES";
export const FETCH_MORA_PITCH = "FETCH_MORA_PITCH";
export const HAVE_AUDIO_QUERY = "HAVE_AUDIO_QUERY";
export const SET_AUDIO_QUERY = "SET_AUDIO_QUERY";
export const FETCH_AUDIO_QUERY = "FETCH_AUDIO_QUERY";
export const SET_AUDIO_SPEED_SCALE = "SET_AUDIO_SPEED_SCALE";
export const SET_AUDIO_PITCH_SCALE = "SET_AUDIO_PITCH_SCALE";
export const SET_AUDIO_INTONATION_SCALE = "SET_AUDIO_INTONATION_SCALE";
export const SET_AUDIO_ACCENT = "SET_AUDIO_ACCENT";
export const CHANGE_ACCENT = "CHANGE_ACCENT";
export const TOGGLE_ACCENT_PHRASE_SPLIT = "TOGGLE_ACCENT_PHRASE_SPLIT";
export const CHANGE_ACCENT_PHRASE_SPLIT = "CHANGE_ACCENT_PHRASE_SPLIT";
export const SET_AUDIO_MORA_PITCH = "SET_AUDIO_MORA_PITCH";
export const GENERATE_AUDIO = "GENERATE_AUDIO";
export const GENERATE_AND_SAVE_AUDIO = "GENERATE_AND_SAVE_AUDIO";
export const GENERATE_AND_SAVE_ALL_AUDIO = "GENERATE_AND_SAVE_ALL_AUDIO";
export const PLAY_AUDIO = "PLAY_AUDIO";
export const STOP_AUDIO = "STOP_AUDIO";
export const SET_AUDIO_NOW_PLAYING = "SET_AUDIO_NOW_PLAYING";
export const SET_AUDIO_NOW_GENERATING = "SET_AUDIO_NOW_GENERATING";
export const PLAY_CONTINUOUSLY_AUDIO = "PLAY_CONTINUOUSLY_AUDIO";
export const STOP_CONTINUOUSLY_AUDIO = "STOP_CONTINUOUSLY_AUDIO";
export const SET_NOW_PLAYING_CONTINUOUSLY = "SET_NOW_PLAYING_CONTINUOUSLY";

const audioBlobCache: Record<string, Blob> = {};
const audioElements: Record<string, HTMLAudioElement> = {};

export const audioStore = {
  getters: {
    [ACTIVE_AUDIO_KEY](state) {
      return state._activeAudioKey !== undefined &&
        state.audioKeys.includes(state._activeAudioKey)
        ? state._activeAudioKey
        : undefined;
    },
    [HAVE_AUDIO_QUERY]: (state) => (audioKey: string) => {
      return state.audioItems[audioKey]?.query != undefined;
    },
    [IS_ACTIVE]: (state) => (audioKey: string) => {
      return state._activeAudioKey === audioKey;
    },
  },

  mutations: {
    [SET_ENGINE_READY](state, { isEngineReady }: { isEngineReady: boolean }) {
      state.isEngineReady = isEngineReady;
    },
    [SET_CHARACTOR_INFOS](
      state,
      { charactorInfos }: { charactorInfos: CharactorInfo[] }
    ) {
      state.charactorInfos = charactorInfos;
    },
    [SET_ACTIVE_AUDIO_KEY](state, { audioKey }: { audioKey?: string }) {
      state._activeAudioKey = audioKey;
    },
    [SET_AUDIO_NOW_PLAYING](
      state,
      { audioKey, nowPlaying }: { audioKey: string; nowPlaying: boolean }
    ) {
      state.audioStates[audioKey].nowPlaying = nowPlaying;
    },
    [SET_AUDIO_NOW_GENERATING](
      state,
      { audioKey, nowGenerating }: { audioKey: string; nowGenerating: boolean }
    ) {
      state.audioStates[audioKey].nowGenerating = nowGenerating;
    },
    [SET_NOW_PLAYING_CONTINUOUSLY](
      state,
      { nowPlaying }: { nowPlaying: boolean }
    ) {
      state.nowPlayingContinuously = nowPlaying;
    },
  },

  actions: {
    [START_WAITING_ENGINE]: createUILockAction(async ({ state }, _) => {
      for (let i = 0; i < 100; i++) {
        try {
          await api.versionVersionGet();
        } catch {
          await new Promise((resolve) => setTimeout(resolve, 1000));
          console.log("waiting engine...");
          continue;
        }
        state.isEngineReady = true;
        break;
      }
    }),
    [LOAD_CHARACTOR]: createUILockAction(async ({ commit }) => {
      const charactorInfos = await window.electron.getCharactorInfos();

      await Promise.all(
        charactorInfos.map(async (charactorInfo) => {
          const buffer = await window.electron.readFile({
            filePath: charactorInfo.iconPath,
          });
          charactorInfo.iconBlob = new Blob([buffer]);
        })
      );

      commit(SET_CHARACTOR_INFOS, { charactorInfos });
    }),
    [SET_AUDIO_TEXT]: createCommandAction(
      (draft, { audioKey, text }: { audioKey: string; text: string }) => {
        draft.audioItems[audioKey].text = text;
      }
    ),
    [SET_AUDIO_CHARACTOR_INDEX]: createCommandAction<
      State,
      { audioKey: string; charactorIndex: number }
    >((draft, { audioKey, charactorIndex }) => {
      draft.audioItems[audioKey].charactorIndex = charactorIndex;
    }),
    async [CHANGE_CHARACTOR_INDEX](
      { getters, dispatch },
      { audioKey, charactorIndex }: { audioKey: string; charactorIndex: number }
    ) {
      const haveAudioQuery = getters[HAVE_AUDIO_QUERY](audioKey);
      await dispatch(SET_AUDIO_CHARACTOR_INDEX, { audioKey, charactorIndex });
      if (haveAudioQuery) {
        return dispatch(FETCH_MORA_PITCH, { audioKey });
      }
    },
    [INSERT_AUDIO_ITEM]: createCommandAction(
      (
        draft,
        {
          audioItem,
          audioKey,
          index,
        }: { audioItem: AudioItem; audioKey: string; index: number }
      ) => {
        draft.audioKeys.splice(index, 0, audioKey);
        draft.audioItems[audioKey] = audioItem;
        draft.audioStates[audioKey] = {
          nowPlaying: false,
          nowGenerating: false,
        };
      }
    ),
    [REMOVE_AUDIO_ITEM]: createCommandAction(
      (draft, { audioKey }: { audioKey: string }) => {
        draft.audioKeys.splice(draft.audioKeys.indexOf(audioKey), 1);
        delete draft.audioItems[audioKey];
        delete draft.audioStates[audioKey];
      }
    ),
    [REMOVE_ALL_AUDIO_ITEM]: createCommandAction((draft) => {
      for (const audioKey of draft.audioKeys) {
        delete draft.audioItems[audioKey];
        delete draft.audioStates[audioKey];
      }
      draft.audioKeys.splice(0, draft.audioKeys.length);
    }),
    [REGISTER_AUDIO_ITEM](
      { state, dispatch },
      {
        audioItem,
        prevAudioKey,
      }: { audioItem: AudioItem; prevAudioKey: string | undefined }
    ) {
      const audioKey = uuidv4();
      const index =
        prevAudioKey !== undefined
          ? state.audioKeys.indexOf(prevAudioKey) + 1
          : state.audioKeys.length;
      dispatch(INSERT_AUDIO_ITEM, { audioItem, audioKey, index });
      audioElements[audioKey] = new Audio();
      return audioKey;
    },
    [SET_ACTIVE_AUDIO_KEY]({ commit }, { audioKey }: { audioKey?: string }) {
      commit(SET_ACTIVE_AUDIO_KEY, { audioKey });
    },
    async [GET_AUDIO_CACHE]({ state }, { audioKey }: { audioKey: string }) {
      const audioItem = state.audioItems[audioKey];
      const id = await generateUniqueId(audioItem);

      if (Object.prototype.hasOwnProperty.call(audioBlobCache, id)) {
        return audioBlobCache[id];
      } else {
        return null;
      }
    },
    [SET_ACCENT_PHRASES]: createCommandAction(
      (
        draft,
        {
          audioKey,
          accentPhrases,
        }: { audioKey: string; accentPhrases: AccentPhrase[] }
      ) => {
        draft.audioItems[audioKey].query!.accentPhrases = accentPhrases;
      }
    ),
    [SET_AUDIO_QUERY]: createCommandAction(
      (
        draft,
        { audioKey, audioQuery }: { audioKey: string; audioQuery: AudioQuery }
      ) => {
        draft.audioItems[audioKey].query = audioQuery;
      }
    ),
    [FETCH_ACCENT_PHRASES]: (
      { state, dispatch },
      { audioKey }: { audioKey: string }
    ) => {
      const audioItem = state.audioItems[audioKey];

      return api
        .accentPhrasesAccentPhrasesPost({
          text: audioItem.text,
          speaker:
            state.charactorInfos![audioItem.charactorIndex!].metas.speaker,
        })
        .then((accentPhrases) =>
          dispatch(SET_ACCENT_PHRASES, { audioKey, accentPhrases })
        );
    },
    [FETCH_MORA_PITCH](
      { state, dispatch },
      { audioKey }: { audioKey: string }
    ) {
      const audioItem = state.audioItems[audioKey];

      return api
        .moraPitchMoraPitchPost({
          accentPhrase: audioItem.query!.accentPhrases,
          speaker:
            state.charactorInfos![audioItem.charactorIndex!].metas.speaker,
        })
        .then((accentPhrases) =>
          dispatch(SET_ACCENT_PHRASES, { audioKey, accentPhrases })
        );
    },
    [FETCH_AUDIO_QUERY]: (
      { state, dispatch },
      { audioKey }: { audioKey: string }
    ) => {
      const audioItem = state.audioItems[audioKey];

      return api
        .audioQueryAudioQueryPost({
          text: audioItem.text,
          speaker:
            state.charactorInfos![audioItem.charactorIndex!].metas.speaker,
        })
        .then((audioQuery) =>
          dispatch(SET_AUDIO_QUERY, { audioKey, audioQuery })
        );
    },
    [SET_AUDIO_SPEED_SCALE]: createCommandAction(
      (
        draft,
        { audioKey, speedScale }: { audioKey: string; speedScale: number }
      ) => {
        draft.audioItems[audioKey].query!.speedScale = speedScale;
      }
    ),
    [SET_AUDIO_PITCH_SCALE]: createCommandAction<
      State,
      { audioKey: string; pitchScale: number }
    >((draft, { audioKey, pitchScale }) => {
      draft.audioItems[audioKey].query!.pitchScale = pitchScale;
    }),
    [SET_AUDIO_INTONATION_SCALE]: createCommandAction<
      State,
      { audioKey: string; intonationScale: number }
    >((draft, { audioKey, intonationScale }) => {
      draft.audioItems[audioKey].query!.intonationScale = intonationScale;
    }),
    [SET_AUDIO_ACCENT]: createCommandAction<
      State,
      {
        audioKey: string;
        accentPhraseIndex: number;
        accent: number;
      }
    >((draft, { audioKey, accentPhraseIndex, accent }) => {
      draft.audioItems[audioKey].query!.accentPhrases[
        accentPhraseIndex
      ].accent = accent;
    }),
    async [CHANGE_ACCENT](
      { dispatch },
      {
        audioKey,
        accentPhraseIndex,
        accent,
      }: {
        audioKey: string;
        accentPhraseIndex: number;
        accent: number;
      }
    ) {
      await dispatch(SET_AUDIO_ACCENT, { audioKey, accentPhraseIndex, accent });
      return dispatch(FETCH_MORA_PITCH, { audioKey });
    },
    [TOGGLE_ACCENT_PHRASE_SPLIT]: createCommandAction<
      State,
      {
        audioKey: string;
        accentPhraseIndex: number;
        moraIndex: number | null;
        isPause: boolean;
      }
    >((draft, { audioKey, accentPhraseIndex, moraIndex, isPause }) => {
      const query = draft.audioItems[audioKey].query!;
      if (
        moraIndex === query.accentPhrases[accentPhraseIndex].moras.length - 1 ||
        isPause
      ) {
        // merge
        const newAccentPhrase: AccentPhrase = {
          moras: [
            ...query.accentPhrases[accentPhraseIndex].moras,
            ...query.accentPhrases[accentPhraseIndex + 1].moras,
          ],
          accent: query.accentPhrases[accentPhraseIndex].accent,
          pauseMora: query.accentPhrases[accentPhraseIndex + 1].pauseMora,
        };
        query.accentPhrases.splice(accentPhraseIndex, 2, newAccentPhrase);
      } else {
        // split
        if (moraIndex === null) {
          return;
        }
        const newAccentPhrase1: AccentPhrase = {
          moras: query.accentPhrases[accentPhraseIndex].moras.slice(
            0,
            moraIndex + 1
          ),
          accent:
            query.accentPhrases[accentPhraseIndex].accent > moraIndex
              ? moraIndex + 1
              : query.accentPhrases[accentPhraseIndex].accent,
          pauseMora: undefined,
        };
        const newAccentPhrase2: AccentPhrase = {
          moras: query.accentPhrases[accentPhraseIndex].moras.slice(
            moraIndex + 1
          ),
          accent:
            query.accentPhrases[accentPhraseIndex].accent > moraIndex + 1
              ? query.accentPhrases[accentPhraseIndex].accent - moraIndex - 1
              : 1,
          pauseMora: query.accentPhrases[accentPhraseIndex].pauseMora,
        };
        query.accentPhrases.splice(
          accentPhraseIndex,
          1,
          newAccentPhrase1,
          newAccentPhrase2
        );
      }
    }),
    async [CHANGE_ACCENT_PHRASE_SPLIT](
      { dispatch },
      {
        audioKey,
        accentPhraseIndex,
        moraIndex,
        isPause,
      }: {
        audioKey: string;
        accentPhraseIndex: number;
        moraIndex: number | null;
        isPause: boolean;
      }
    ) {
      await dispatch(TOGGLE_ACCENT_PHRASE_SPLIT, {
        audioKey,
        accentPhraseIndex,
        moraIndex,
        isPause,
      });
      return dispatch(FETCH_MORA_PITCH, { audioKey });
    },
    [SET_AUDIO_MORA_PITCH]: createCommandAction<
      State,
      {
        audioKey: string;
        accentPhraseIndex: number;
        moraIndex: number;
        pitch: number;
      }
    >((draft, { audioKey, accentPhraseIndex, moraIndex, pitch }) => {
      const query = draft.audioItems[audioKey].query!;
      query.accentPhrases[accentPhraseIndex].moras[moraIndex].pitch = pitch;
    }),
    [GENERATE_AUDIO]: createUILockAction(
      async ({ state }, { audioKey }: { audioKey: string }) => {
        const audioItem = state.audioItems[audioKey];
        const id = await generateUniqueId(audioItem);

        return api
          .synthesisSynthesisPost({
            audioQuery: audioItem.query!,
            speaker:
              state.charactorInfos![audioItem.charactorIndex!].metas.speaker,
          })
          .then(async (blob) => {
            audioBlobCache[id] = blob;
            return blob;
          });
      }
    ),
    [GENERATE_AND_SAVE_AUDIO]: createUILockAction(
      async (
        { state, dispatch },
        { audioKey, filePath }: { audioKey: string; filePath?: string }
      ) => {
        const blob: Blob = await dispatch(GENERATE_AUDIO, { audioKey });
<<<<<<< HEAD
        filePath ??= await window.electron.showAudioSaveDialog({ title: "Save" });
=======
        filePath ??= await window.electron.showSaveDialog({ title: "Save", defaultPath: buildFileName(state, audioKey) });
>>>>>>> b8d6cfc5
        if (filePath) {
          window.electron.writeFile({
            filePath,
            buffer: await blob.arrayBuffer(),
          });
          const bom = new Uint8Array([0xef, 0xbb, 0xbf]);
          const textBlob = new Blob([bom, state.audioItems[audioKey].text], {type: 'text/plain'});
          window.electron.writeFile({
            filePath: filePath.replace(/\.wav$/, ".txt"),
            buffer: await textBlob.arrayBuffer(),
          });
        }
      }
    ),
    [GENERATE_AND_SAVE_ALL_AUDIO]: createUILockAction(
      async ({ state, dispatch }, { dirPath }: { dirPath?: string }) => {
        dirPath ??= await window.electron.showOpenDirectoryDialog({
          title: "Save ALL",
        });
        if (dirPath) {
          const promises = state.audioKeys.map((audioKey, index) => {
            const name = buildFileName(state, audioKey);
            return dispatch(GENERATE_AND_SAVE_AUDIO, {
              audioKey,
              filePath: path.join(dirPath!, name),
            });
          });
          return Promise.all(promises);
        }
      }
    ),
    [PLAY_AUDIO]: createUILockAction(
      async ({ commit, dispatch }, { audioKey }: { audioKey: string }) => {
        const audioElem = audioElements[audioKey];
        audioElem.pause();

        // 音声用意
        let blob = await dispatch(GET_AUDIO_CACHE, { audioKey });
        if (!blob) {
          commit(SET_AUDIO_NOW_GENERATING, { audioKey, nowGenerating: true });
          try {
            blob = await dispatch(GENERATE_AUDIO, { audioKey });
          } finally {
            commit(SET_AUDIO_NOW_GENERATING, {
              audioKey,
              nowGenerating: false,
            });
          }
        }
        audioElem.src = URL.createObjectURL(blob);

        // 再生終了時にresolveされるPromiseを返す
        const played = async () => {
          commit(SET_AUDIO_NOW_PLAYING, { audioKey, nowPlaying: true });
        };
        audioElem.addEventListener("play", played);

        let paused: () => void;
        const audioPlayPromise = new Promise<boolean>((resolve) => {
          paused = () => {
            resolve(audioElem.ended);
          };
          audioElem.addEventListener("pause", paused);
        }).finally(async () => {
          audioElem.removeEventListener("play", played);
          audioElem.removeEventListener("pause", paused);
          commit(SET_AUDIO_NOW_PLAYING, { audioKey, nowPlaying: false });
        });

        audioElem.play();
        return audioPlayPromise;
      }
    ),
    [STOP_AUDIO](_, { audioKey }: { audioKey: string }) {
      const audioElem = audioElements[audioKey];
      audioElem.pause();
    },
    [PLAY_CONTINUOUSLY_AUDIO]: createUILockAction(
      async ({ state, commit, dispatch }) => {
        commit(SET_NOW_PLAYING_CONTINUOUSLY, { nowPlaying: true });
        try {
          for (const audioKey of state.audioKeys) {
            const isEnded = await dispatch(PLAY_AUDIO, { audioKey });
            if (!isEnded) {
              break;
            }
          }
        } finally {
          commit(SET_NOW_PLAYING_CONTINUOUSLY, { nowPlaying: false });
        }
      }
    ),
    [STOP_CONTINUOUSLY_AUDIO]({ state, dispatch }) {
      for (const audioKey of state.audioKeys) {
        if (state.audioStates[audioKey].nowPlaying) {
          dispatch(STOP_AUDIO, { audioKey });
        }
      }
    },
  },
} as StoreOptions<State>;<|MERGE_RESOLUTION|>--- conflicted
+++ resolved
@@ -27,12 +27,19 @@
   const index = state.audioKeys.indexOf(audioKey);
   const audioItem = state.audioItems[audioKey];
   const character = state.charactorInfos![audioItem.charactorIndex!];
-  const characterName = character.metas.name.replace(sanitizer, '');
-  let text = audioItem.text.replace(sanitizer, '');
+  const characterName = character.metas.name.replace(sanitizer, "");
+  let text = audioItem.text.replace(sanitizer, "");
   if (text.length > 10) {
     text = text.substring(0, 9) + "…";
   }
-  return (index + 1).toString().padStart(3, "0") + "_" + characterName + "_" + text + ".wav";
+  return (
+    (index + 1).toString().padStart(3, "0") +
+    "_" +
+    characterName +
+    "_" +
+    text +
+    ".wav"
+  );
 }
 
 export const SET_ENGINE_READY = "SET_ENGINE_READY";
@@ -465,18 +472,19 @@
         { audioKey, filePath }: { audioKey: string; filePath?: string }
       ) => {
         const blob: Blob = await dispatch(GENERATE_AUDIO, { audioKey });
-<<<<<<< HEAD
-        filePath ??= await window.electron.showAudioSaveDialog({ title: "Save" });
-=======
-        filePath ??= await window.electron.showSaveDialog({ title: "Save", defaultPath: buildFileName(state, audioKey) });
->>>>>>> b8d6cfc5
+        filePath ??= await window.electron.showAudioSaveDialog({
+          title: "Save",
+          defaultPath: buildFileName(state, audioKey),
+        });
         if (filePath) {
           window.electron.writeFile({
             filePath,
             buffer: await blob.arrayBuffer(),
           });
           const bom = new Uint8Array([0xef, 0xbb, 0xbf]);
-          const textBlob = new Blob([bom, state.audioItems[audioKey].text], {type: 'text/plain'});
+          const textBlob = new Blob([bom, state.audioItems[audioKey].text], {
+            type: "text/plain",
+          });
           window.electron.writeFile({
             filePath: filePath.replace(/\.wav$/, ".txt"),
             buffer: await textBlob.arrayBuffer(),
