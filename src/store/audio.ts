import { AudioQuery, AccentPhrase, Configuration, DefaultApi } from "@/openapi";
import { StoreOptions } from "vuex";
import path from "path";
import { createCommandAction } from "./command";
import { v4 as uuidv4 } from "uuid";
import { AudioItem, State } from "./type";
import { createUILockAction } from "./ui";
import { CharactorInfo } from "@/type/preload";

const api = new DefaultApi(
  new Configuration({ basePath: process.env.VUE_APP_ENGINE_URL })
);

async function generateUniqueId(audioItem: AudioItem) {
  const data = new TextEncoder().encode(
    JSON.stringify([audioItem.text, audioItem.query, audioItem.charactorIndex])
  );
  const digest = await crypto.subtle.digest("SHA-256", data);
  return Array.from(new Uint8Array(digest))
    .map((v) => v.toString(16).padStart(2, "0"))
    .join("");
}

function parseTextFile(
  body: string,
  charactorInfos?: CharactorInfo[]
): AudioItem[] {
  const charactors = new Map(
    charactorInfos?.map((info, index) => [info.metas.name, index])
  );
  if (!charactors.size) return [];

  const audioItems: AudioItem[] = [];
  const seps = [",", "\r\n", "\n"];
  let lastCharactorIndex = 0;
  for (const splittedText of body.split(new RegExp(`${seps.join("|")}`, "g"))) {
    const charactorIndex = charactors.get(splittedText);
    if (charactorIndex !== undefined) {
      lastCharactorIndex = charactorIndex;
      continue;
    }

    audioItems.push({ text: splittedText, charactorIndex: lastCharactorIndex });
  }
  return audioItems;
}

function buildFileName(state: State, audioKey: string) {
  // eslint-disable-next-line no-control-regex
  const sanitizer = /[\x00-\x1f\x22\x2a\x2f\x3a\x3c\x3e\x3f\x5c\x7c\x7f]/g;
  const index = state.audioKeys.indexOf(audioKey);
  const audioItem = state.audioItems[audioKey];
  const character = state.charactorInfos![audioItem.charactorIndex!];
  const characterName = character.metas.name.replace(sanitizer, "");
  let text = audioItem.text.replace(sanitizer, "");
  if (text.length > 10) {
    text = text.substring(0, 9) + "…";
  }
  return (
    (index + 1).toString().padStart(3, "0") + `_${characterName}_${text}.wav`
  );
}

export const SET_ENGINE_READY = "SET_ENGINE_READY";
export const START_WAITING_ENGINE = "START_WAITING_ENGINE";
export const ACTIVE_AUDIO_KEY = "ACTIVE_AUDIO_KEY";
export const SET_ACTIVE_AUDIO_KEY = "SET_ACTIVE_AUDIO_KEY";
export const IS_ACTIVE = "IS_ACTIVE";
export const SET_CHARACTOR_INFOS = "SET_CHARACTOR_INFOS";
export const LOAD_CHARACTOR = "LOAD_CHARACTOR";
export const SET_AUDIO_TEXT = "SET_AUDIO_TEXT";
export const SET_AUDIO_CHARACTOR_INDEX = "SET_AUDIO_CHARACTOR_INDEX";
export const CHANGE_CHARACTOR_INDEX = "CHANGE_CHARACTOR_INDEX";
export const INSERT_AUDIO_ITEM = "INSERT_AUDIO_ITEM";
export const REMOVE_AUDIO_ITEM = "REMOVE_AUDIO_ITEM";
export const REMOVE_ALL_AUDIO_ITEM = "REMOVE_ALL_AUDIO_ITEM";
export const REGISTER_AUDIO_ITEM = "REGISTER_AUDIO_ITEM";
export const GET_AUDIO_CACHE = "GET_AUDIO_CACHE";
export const SET_ACCENT_PHRASES = "SET_ACCENT_PHRASES";
export const FETCH_ACCENT_PHRASES = "FETCH_ACCENT_PHRASES";
export const FETCH_MORA_PITCH = "FETCH_MORA_PITCH";
export const HAVE_AUDIO_QUERY = "HAVE_AUDIO_QUERY";
export const SET_AUDIO_QUERY = "SET_AUDIO_QUERY";
export const FETCH_AUDIO_QUERY = "FETCH_AUDIO_QUERY";
export const SET_AUDIO_SPEED_SCALE = "SET_AUDIO_SPEED_SCALE";
export const SET_AUDIO_PITCH_SCALE = "SET_AUDIO_PITCH_SCALE";
export const SET_AUDIO_INTONATION_SCALE = "SET_AUDIO_INTONATION_SCALE";
export const SET_AUDIO_ACCENT = "SET_AUDIO_ACCENT";
export const CHANGE_ACCENT = "CHANGE_ACCENT";
export const TOGGLE_ACCENT_PHRASE_SPLIT = "TOGGLE_ACCENT_PHRASE_SPLIT";
export const CHANGE_ACCENT_PHRASE_SPLIT = "CHANGE_ACCENT_PHRASE_SPLIT";
export const SET_AUDIO_MORA_PITCH = "SET_AUDIO_MORA_PITCH";
export const GENERATE_AUDIO = "GENERATE_AUDIO";
export const GENERATE_AND_SAVE_AUDIO = "GENERATE_AND_SAVE_AUDIO";
export const GENERATE_AND_SAVE_ALL_AUDIO = "GENERATE_AND_SAVE_ALL_AUDIO";
export const IMPORT_FROM_FILE = "IMPORT_FROM_FILE";
export const PLAY_AUDIO = "PLAY_AUDIO";
export const STOP_AUDIO = "STOP_AUDIO";
export const SET_AUDIO_NOW_PLAYING = "SET_AUDIO_NOW_PLAYING";
export const SET_AUDIO_NOW_GENERATING = "SET_AUDIO_NOW_GENERATING";
export const PLAY_CONTINUOUSLY_AUDIO = "PLAY_CONTINUOUSLY_AUDIO";
export const STOP_CONTINUOUSLY_AUDIO = "STOP_CONTINUOUSLY_AUDIO";
export const SET_NOW_PLAYING_CONTINUOUSLY = "SET_NOW_PLAYING_CONTINUOUSLY";
<<<<<<< HEAD
export const PUT_TEXTS = "PUT_TEXTS";
=======
export const OPEN_TEXT_EDIT_CONTEXT_MENU = "OPEN_TEXT_EDIT_CONTEXT_MENU";
>>>>>>> 07be5fd2

const audioBlobCache: Record<string, Blob> = {};
const audioElements: Record<string, HTMLAudioElement> = {};

export const audioStore = {
  getters: {
    [ACTIVE_AUDIO_KEY](state) {
      return state._activeAudioKey !== undefined &&
        state.audioKeys.includes(state._activeAudioKey)
        ? state._activeAudioKey
        : undefined;
    },
    [HAVE_AUDIO_QUERY]: (state) => (audioKey: string) => {
      return state.audioItems[audioKey]?.query != undefined;
    },
    [IS_ACTIVE]: (state) => (audioKey: string) => {
      return state._activeAudioKey === audioKey;
    },
  },

  mutations: {
    [SET_ENGINE_READY](state, { isEngineReady }: { isEngineReady: boolean }) {
      state.isEngineReady = isEngineReady;
    },
    [SET_CHARACTOR_INFOS](
      state,
      { charactorInfos }: { charactorInfos: CharactorInfo[] }
    ) {
      state.charactorInfos = charactorInfos;
    },
    [SET_ACTIVE_AUDIO_KEY](state, { audioKey }: { audioKey?: string }) {
      state._activeAudioKey = audioKey;
    },
    [SET_AUDIO_NOW_PLAYING](
      state,
      { audioKey, nowPlaying }: { audioKey: string; nowPlaying: boolean }
    ) {
      state.audioStates[audioKey].nowPlaying = nowPlaying;
    },
    [SET_AUDIO_NOW_GENERATING](
      state,
      { audioKey, nowGenerating }: { audioKey: string; nowGenerating: boolean }
    ) {
      state.audioStates[audioKey].nowGenerating = nowGenerating;
    },
    [SET_NOW_PLAYING_CONTINUOUSLY](
      state,
      { nowPlaying }: { nowPlaying: boolean }
    ) {
      state.nowPlayingContinuously = nowPlaying;
    },
  },

  actions: {
    [START_WAITING_ENGINE]: createUILockAction(async ({ state }, _) => {
      for (let i = 0; i < 100; i++) {
        try {
          await api.versionVersionGet();
        } catch {
          await new Promise((resolve) => setTimeout(resolve, 1000));
          console.log("waiting engine...");
          continue;
        }
        state.isEngineReady = true;
        break;
      }
    }),
    [LOAD_CHARACTOR]: createUILockAction(async ({ commit }) => {
      const charactorInfos = await window.electron.getCharactorInfos();

      await Promise.all(
        charactorInfos.map(async (charactorInfo) => {
          const buffer = await window.electron.readFile({
            filePath: charactorInfo.iconPath,
          });
          charactorInfo.iconBlob = new Blob([buffer]);
        })
      );

      commit(SET_CHARACTOR_INFOS, { charactorInfos });
    }),
    [SET_AUDIO_TEXT]: createCommandAction(
      (draft, { audioKey, text }: { audioKey: string; text: string }) => {
        draft.audioItems[audioKey].text = text;
      }
    ),
    [SET_AUDIO_CHARACTOR_INDEX]: createCommandAction<
      State,
      { audioKey: string; charactorIndex: number }
    >((draft, { audioKey, charactorIndex }) => {
      draft.audioItems[audioKey].charactorIndex = charactorIndex;
    }),
    async [CHANGE_CHARACTOR_INDEX](
      { getters, dispatch },
      { audioKey, charactorIndex }: { audioKey: string; charactorIndex: number }
    ) {
      const haveAudioQuery = getters[HAVE_AUDIO_QUERY](audioKey);
      await dispatch(SET_AUDIO_CHARACTOR_INDEX, { audioKey, charactorIndex });
      if (haveAudioQuery) {
        return dispatch(FETCH_MORA_PITCH, { audioKey });
      }
    },
    [INSERT_AUDIO_ITEM]: createCommandAction(
      (
        draft,
        {
          audioItem,
          audioKey,
          index,
        }: { audioItem: AudioItem; audioKey: string; index: number }
      ) => {
        draft.audioKeys.splice(index, 0, audioKey);
        draft.audioItems[audioKey] = audioItem;
        draft.audioStates[audioKey] = {
          nowPlaying: false,
          nowGenerating: false,
        };
      }
    ),
    [REMOVE_AUDIO_ITEM]: createCommandAction(
      (draft, { audioKey }: { audioKey: string }) => {
        draft.audioKeys.splice(draft.audioKeys.indexOf(audioKey), 1);
        delete draft.audioItems[audioKey];
        delete draft.audioStates[audioKey];
      }
    ),
    [REMOVE_ALL_AUDIO_ITEM]: createCommandAction((draft) => {
      for (const audioKey of draft.audioKeys) {
        delete draft.audioItems[audioKey];
        delete draft.audioStates[audioKey];
      }
      draft.audioKeys.splice(0, draft.audioKeys.length);
    }),
    [REGISTER_AUDIO_ITEM](
      { state, dispatch },
      {
        audioItem,
        prevAudioKey,
      }: { audioItem: AudioItem; prevAudioKey: string | undefined }
    ) {
      const audioKey = uuidv4();
      const index =
        prevAudioKey !== undefined
          ? state.audioKeys.indexOf(prevAudioKey) + 1
          : state.audioKeys.length;
      dispatch(INSERT_AUDIO_ITEM, { audioItem, audioKey, index });
      audioElements[audioKey] = new Audio();
      return audioKey;
    },
    [SET_ACTIVE_AUDIO_KEY]({ commit }, { audioKey }: { audioKey?: string }) {
      commit(SET_ACTIVE_AUDIO_KEY, { audioKey });
    },
    async [GET_AUDIO_CACHE]({ state }, { audioKey }: { audioKey: string }) {
      const audioItem = state.audioItems[audioKey];
      const id = await generateUniqueId(audioItem);

      if (Object.prototype.hasOwnProperty.call(audioBlobCache, id)) {
        return audioBlobCache[id];
      } else {
        return null;
      }
    },
    [SET_ACCENT_PHRASES]: createCommandAction(
      (
        draft,
        {
          audioKey,
          accentPhrases,
        }: { audioKey: string; accentPhrases: AccentPhrase[] }
      ) => {
        draft.audioItems[audioKey].query!.accentPhrases = accentPhrases;
      }
    ),
    [SET_AUDIO_QUERY]: createCommandAction(
      (
        draft,
        { audioKey, audioQuery }: { audioKey: string; audioQuery: AudioQuery }
      ) => {
        draft.audioItems[audioKey].query = audioQuery;
      }
    ),
    [FETCH_ACCENT_PHRASES]: (
      { state, dispatch },
      { audioKey }: { audioKey: string }
    ) => {
      const audioItem = state.audioItems[audioKey];

      return api
        .accentPhrasesAccentPhrasesPost({
          text: audioItem.text,
          speaker:
            state.charactorInfos![audioItem.charactorIndex!].metas.speaker,
        })
        .then((accentPhrases) =>
          dispatch(SET_ACCENT_PHRASES, { audioKey, accentPhrases })
        );
    },
    [FETCH_MORA_PITCH](
      { state, dispatch },
      { audioKey }: { audioKey: string }
    ) {
      const audioItem = state.audioItems[audioKey];

      return api
        .moraPitchMoraPitchPost({
          accentPhrase: audioItem.query!.accentPhrases,
          speaker:
            state.charactorInfos![audioItem.charactorIndex!].metas.speaker,
        })
        .then((accentPhrases) =>
          dispatch(SET_ACCENT_PHRASES, { audioKey, accentPhrases })
        );
    },
    [FETCH_AUDIO_QUERY]: (
      { state, dispatch },
      { audioKey }: { audioKey: string }
    ) => {
      const audioItem = state.audioItems[audioKey];

      return api
        .audioQueryAudioQueryPost({
          text: audioItem.text,
          speaker:
            state.charactorInfos![audioItem.charactorIndex!].metas.speaker,
        })
        .then((audioQuery) =>
          dispatch(SET_AUDIO_QUERY, { audioKey, audioQuery })
        );
    },
    [SET_AUDIO_SPEED_SCALE]: createCommandAction(
      (
        draft,
        { audioKey, speedScale }: { audioKey: string; speedScale: number }
      ) => {
        draft.audioItems[audioKey].query!.speedScale = speedScale;
      }
    ),
    [SET_AUDIO_PITCH_SCALE]: createCommandAction<
      State,
      { audioKey: string; pitchScale: number }
    >((draft, { audioKey, pitchScale }) => {
      draft.audioItems[audioKey].query!.pitchScale = pitchScale;
    }),
    [SET_AUDIO_INTONATION_SCALE]: createCommandAction<
      State,
      { audioKey: string; intonationScale: number }
    >((draft, { audioKey, intonationScale }) => {
      draft.audioItems[audioKey].query!.intonationScale = intonationScale;
    }),
    [SET_AUDIO_ACCENT]: createCommandAction<
      State,
      {
        audioKey: string;
        accentPhraseIndex: number;
        accent: number;
      }
    >((draft, { audioKey, accentPhraseIndex, accent }) => {
      draft.audioItems[audioKey].query!.accentPhrases[
        accentPhraseIndex
      ].accent = accent;
    }),
    async [CHANGE_ACCENT](
      { dispatch },
      {
        audioKey,
        accentPhraseIndex,
        accent,
      }: {
        audioKey: string;
        accentPhraseIndex: number;
        accent: number;
      }
    ) {
      await dispatch(SET_AUDIO_ACCENT, { audioKey, accentPhraseIndex, accent });
      return dispatch(FETCH_MORA_PITCH, { audioKey });
    },
    [TOGGLE_ACCENT_PHRASE_SPLIT]: createCommandAction<
      State,
      {
        audioKey: string;
        accentPhraseIndex: number;
        moraIndex: number | null;
        isPause: boolean;
      }
    >((draft, { audioKey, accentPhraseIndex, moraIndex, isPause }) => {
      const query = draft.audioItems[audioKey].query!;
      if (
        moraIndex === query.accentPhrases[accentPhraseIndex].moras.length - 1 ||
        isPause
      ) {
        // merge
        const newAccentPhrase: AccentPhrase = {
          moras: [
            ...query.accentPhrases[accentPhraseIndex].moras,
            ...query.accentPhrases[accentPhraseIndex + 1].moras,
          ],
          accent: query.accentPhrases[accentPhraseIndex].accent,
          pauseMora: query.accentPhrases[accentPhraseIndex + 1].pauseMora,
        };
        query.accentPhrases.splice(accentPhraseIndex, 2, newAccentPhrase);
      } else {
        // split
        if (moraIndex === null) {
          return;
        }
        const newAccentPhrase1: AccentPhrase = {
          moras: query.accentPhrases[accentPhraseIndex].moras.slice(
            0,
            moraIndex + 1
          ),
          accent:
            query.accentPhrases[accentPhraseIndex].accent > moraIndex
              ? moraIndex + 1
              : query.accentPhrases[accentPhraseIndex].accent,
          pauseMora: undefined,
        };
        const newAccentPhrase2: AccentPhrase = {
          moras: query.accentPhrases[accentPhraseIndex].moras.slice(
            moraIndex + 1
          ),
          accent:
            query.accentPhrases[accentPhraseIndex].accent > moraIndex + 1
              ? query.accentPhrases[accentPhraseIndex].accent - moraIndex - 1
              : 1,
          pauseMora: query.accentPhrases[accentPhraseIndex].pauseMora,
        };
        query.accentPhrases.splice(
          accentPhraseIndex,
          1,
          newAccentPhrase1,
          newAccentPhrase2
        );
      }
    }),
    async [CHANGE_ACCENT_PHRASE_SPLIT](
      { dispatch },
      {
        audioKey,
        accentPhraseIndex,
        moraIndex,
        isPause,
      }: {
        audioKey: string;
        accentPhraseIndex: number;
        moraIndex: number | null;
        isPause: boolean;
      }
    ) {
      await dispatch(TOGGLE_ACCENT_PHRASE_SPLIT, {
        audioKey,
        accentPhraseIndex,
        moraIndex,
        isPause,
      });
      return dispatch(FETCH_MORA_PITCH, { audioKey });
    },
    [SET_AUDIO_MORA_PITCH]: createCommandAction<
      State,
      {
        audioKey: string;
        accentPhraseIndex: number;
        moraIndex: number;
        pitch: number;
      }
    >((draft, { audioKey, accentPhraseIndex, moraIndex, pitch }) => {
      const query = draft.audioItems[audioKey].query!;
      query.accentPhrases[accentPhraseIndex].moras[moraIndex].pitch = pitch;
    }),
    [GENERATE_AUDIO]: createUILockAction(
      async ({ state }, { audioKey }: { audioKey: string }) => {
        const audioItem = state.audioItems[audioKey];
        const id = await generateUniqueId(audioItem);

        return api
          .synthesisSynthesisPost({
            audioQuery: audioItem.query!,
            speaker:
              state.charactorInfos![audioItem.charactorIndex!].metas.speaker,
          })
          .then(async (blob) => {
            audioBlobCache[id] = blob;
            return blob;
          });
      }
    ),
    [GENERATE_AND_SAVE_AUDIO]: createUILockAction(
      async (
        { state, dispatch },
        { audioKey, filePath }: { audioKey: string; filePath?: string }
      ) => {
        const blobPromise: Promise<Blob> = dispatch(GENERATE_AUDIO, {
          audioKey,
        });
        filePath ??= await window.electron.showAudioSaveDialog({
          title: "Save",
          defaultPath: buildFileName(state, audioKey),
        });
        const blob = await blobPromise;
        if (filePath) {
          window.electron.writeFile({
            filePath,
            buffer: await blob.arrayBuffer(),
          });
          const bom = new Uint8Array([0xef, 0xbb, 0xbf]);
          const textBlob = new Blob([bom, state.audioItems[audioKey].text], {
            type: "text/plain",
          });
          window.electron.writeFile({
            filePath: filePath.replace(/\.wav$/, ".txt"),
            buffer: await textBlob.arrayBuffer(),
          });
        }
      }
    ),
    [GENERATE_AND_SAVE_ALL_AUDIO]: createUILockAction(
      async ({ state, dispatch }, { dirPath }: { dirPath?: string }) => {
        dirPath ??= await window.electron.showOpenDirectoryDialog({
          title: "Save ALL",
        });
        if (dirPath) {
          const promises = state.audioKeys.map((audioKey, index) => {
            const name = buildFileName(state, audioKey);
            return dispatch(GENERATE_AND_SAVE_AUDIO, {
              audioKey,
              filePath: path.join(dirPath!, name),
            });
          });
          return Promise.all(promises);
        }
      }
    ),
    [IMPORT_FROM_FILE]: createUILockAction(async ({ state, dispatch }) => {
      const filePath = await window.electron.showImportFileDialog({
        title: "セリフ読み込み",
      });
      if (filePath) {
        const body = new TextDecoder("utf-8").decode(
          await window.electron.readFile({ filePath })
        );
        const audioItems = parseTextFile(body, state.charactorInfos);
        return Promise.all(
          audioItems.map((item) =>
            dispatch(REGISTER_AUDIO_ITEM, { audioItem: item })
          )
        );
      }
    }),
    [PLAY_AUDIO]: createUILockAction(
      async ({ commit, dispatch }, { audioKey }: { audioKey: string }) => {
        const audioElem = audioElements[audioKey];
        audioElem.pause();

        // 音声用意
        let blob = await dispatch(GET_AUDIO_CACHE, { audioKey });
        if (!blob) {
          commit(SET_AUDIO_NOW_GENERATING, { audioKey, nowGenerating: true });
          try {
            blob = await dispatch(GENERATE_AUDIO, { audioKey });
          } finally {
            commit(SET_AUDIO_NOW_GENERATING, {
              audioKey,
              nowGenerating: false,
            });
          }
        }
        audioElem.src = URL.createObjectURL(blob);

        // 再生終了時にresolveされるPromiseを返す
        const played = async () => {
          commit(SET_AUDIO_NOW_PLAYING, { audioKey, nowPlaying: true });
        };
        audioElem.addEventListener("play", played);

        let paused: () => void;
        const audioPlayPromise = new Promise<boolean>((resolve) => {
          paused = () => {
            resolve(audioElem.ended);
          };
          audioElem.addEventListener("pause", paused);
        }).finally(async () => {
          audioElem.removeEventListener("play", played);
          audioElem.removeEventListener("pause", paused);
          commit(SET_AUDIO_NOW_PLAYING, { audioKey, nowPlaying: false });
        });

        audioElem.play();
        return audioPlayPromise;
      }
    ),
    [STOP_AUDIO](_, { audioKey }: { audioKey: string }) {
      const audioElem = audioElements[audioKey];
      audioElem.pause();
    },
    [PLAY_CONTINUOUSLY_AUDIO]: createUILockAction(
      async ({ state, commit, dispatch }) => {
        commit(SET_NOW_PLAYING_CONTINUOUSLY, { nowPlaying: true });
        try {
          for (const audioKey of state.audioKeys) {
            const isEnded = await dispatch(PLAY_AUDIO, { audioKey });
            if (!isEnded) {
              break;
            }
          }
        } finally {
          commit(SET_NOW_PLAYING_CONTINUOUSLY, { nowPlaying: false });
        }
      }
    ),
    [STOP_CONTINUOUSLY_AUDIO]({ state, dispatch }) {
      for (const audioKey of state.audioKeys) {
        if (state.audioStates[audioKey].nowPlaying) {
          dispatch(STOP_AUDIO, { audioKey });
        }
      }
    },
<<<<<<< HEAD
    [PUT_TEXTS]: createUILockAction(
      async (
        { dispatch },
        {
          texts,
          charIdx,
          prevAudioKey,
        }: {
          texts: string[];
          charIdx: number | undefined;
          prevAudioKey: string | undefined;
        }
      ) => {
        const arrLen = texts.length;
        charIdx == undefined ? 0 : charIdx;
        for (let i = 0; i < arrLen; i++) {
          if (texts[i] != "") {
            const audioItem = { text: texts[i], charactorIndex: charIdx };
            prevAudioKey = await dispatch(REGISTER_AUDIO_ITEM, {
              audioItem: audioItem,
              prevAudioKey: prevAudioKey,
            });
          }
        }
      }
    ),
=======
    [OPEN_TEXT_EDIT_CONTEXT_MENU]() {
      window.electron.openTextEditContextMenu();
    },
>>>>>>> 07be5fd2
  },
} as StoreOptions<State>;<|MERGE_RESOLUTION|>--- conflicted
+++ resolved
@@ -101,11 +101,8 @@
 export const PLAY_CONTINUOUSLY_AUDIO = "PLAY_CONTINUOUSLY_AUDIO";
 export const STOP_CONTINUOUSLY_AUDIO = "STOP_CONTINUOUSLY_AUDIO";
 export const SET_NOW_PLAYING_CONTINUOUSLY = "SET_NOW_PLAYING_CONTINUOUSLY";
-<<<<<<< HEAD
 export const PUT_TEXTS = "PUT_TEXTS";
-=======
 export const OPEN_TEXT_EDIT_CONTEXT_MENU = "OPEN_TEXT_EDIT_CONTEXT_MENU";
->>>>>>> 07be5fd2
 
 const audioBlobCache: Record<string, Blob> = {};
 const audioElements: Record<string, HTMLAudioElement> = {};
@@ -621,7 +618,6 @@
         }
       }
     },
-<<<<<<< HEAD
     [PUT_TEXTS]: createUILockAction(
       async (
         { dispatch },
@@ -648,10 +644,8 @@
         }
       }
     ),
-=======
     [OPEN_TEXT_EDIT_CONTEXT_MENU]() {
       window.electron.openTextEditContextMenu();
     },
->>>>>>> 07be5fd2
   },
 } as StoreOptions<State>;