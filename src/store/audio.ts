--- conflicted
+++ resolved
@@ -383,20 +383,20 @@
       { state, getters, dispatch },
       payload: { text?: string; styleId?: number }
     ) {
+      if (state.defaultStyleIds == undefined)
+        throw new Error("state.defaultStyleIds == undefined");
       if (state.characterInfos == undefined)
         throw new Error("state.characterInfos == undefined");
+      const characterInfos = state.characterInfos;
 
       const text = payload.text ?? "";
       const styleId =
-<<<<<<< HEAD
         payload.styleId ??
-        state.defaultStyleIds.find(
-          (x) => x.speakerUuid === state.characterInfos![0].metas.speakerUuid
-        )?.defaultStyleId ??
-        0;
-=======
-        payload.styleId ?? state.characterInfos[0].metas.styles[0].styleId;
->>>>>>> 2c1fad92
+        state.defaultStyleIds[
+          state.defaultStyleIds.findIndex(
+            (x) => x.speakerUuid === characterInfos[0].metas.speakerUuid
+          )
+        ].defaultStyleId;
       const query = getters.IS_ENGINE_READY
         ? await dispatch("FETCH_AUDIO_QUERY", {
             text,
