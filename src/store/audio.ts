import path from "path";
import Encoding from "encoding-japanese";
import { createUILockAction, withProgress } from "./ui";
import {
  AudioItem,
  SaveResultObject,
  State,
  AudioStoreState,
  AudioCommandStoreState,
  AudioStoreTypes,
  AudioCommandStoreTypes,
  transformCommandStore,
  FetchAudioResult,
} from "./type";
import {
  buildAudioFileNameFromRawData,
  isAccentPhrasesTextDifferent,
  currentDateString,
  extractExportText,
  extractYomiText,
  sanitizeFileName,
  DEFAULT_STYLE_NAME,
  formatCharacterStyleName,
  TuningTranscription,
  filterCharacterInfosByStyleType,
  DEFAULT_PROJECT_NAME,
} from "./utility";
import { createPartialStore } from "./vuex";
import { determineNextPresetKey } from "./preset";
import {
  fetchAudioFromAudioItem,
  generateLabFromAudioQuery,
  handlePossiblyNotMorphableError,
  isMorphable,
} from "./audioGenerate";
import { ContinuousPlayer } from "./audioContinuousPlayer";
import {
  convertHiraToKana,
  convertLongVowel,
  createKanaRegex,
} from "@/domain/japanese";
import {
  AudioKey,
  CharacterInfo,
  DefaultStyleId,
  Encoding as EncodingType,
  EngineId,
  MoraDataType,
  MorphingInfo,
  Preset,
  PresetKey,
  SpeakerId,
  StyleId,
  StyleInfo,
  Voice,
} from "@/type/preload";
import { AudioQuery, AccentPhrase, Speaker, SpeakerInfo } from "@/openapi";
import { base64ImageToUri, base64ToUri } from "@/helpers/base64Helper";
import { getValueOrThrow, ResultError } from "@/type/result";
<<<<<<< HEAD
import { generateWriteErrorMessage } from "@/helpers/generateWriteErrorMessage";
=======
import { generateWriteErrorMessage } from "@/helpers/fileHelper";
>>>>>>> 5ab9bbea

function generateAudioKey() {
  return AudioKey(crypto.randomUUID());
}

function parseTextFile(
  body: string,
  defaultStyleIds: DefaultStyleId[],
  userOrderedCharacterInfos: CharacterInfo[],
  initVoice?: Voice,
): AudioItem[] {
  const name2Voice = new Map<string, Voice>();
  const uuid2Voice = new Map<SpeakerId, Voice>();
  for (const defaultStyleId of defaultStyleIds) {
    const speakerId = defaultStyleId.speakerUuid;
    const engineId = defaultStyleId.engineId;
    const styleId = defaultStyleId.defaultStyleId;
    uuid2Voice.set(speakerId, { engineId, speakerId, styleId });
  }
  // setup default characters
  for (const characterInfo of userOrderedCharacterInfos) {
    const uuid = characterInfo.metas.speakerUuid;
    const voice = uuid2Voice.get(uuid);
    const speakerName = characterInfo.metas.speakerName;
    if (voice == undefined)
      throw new Error(`style is undefined. speakerUuid: ${uuid}`);
    name2Voice.set(speakerName, voice);
  }
  // setup characters with style name
  for (const characterInfo of userOrderedCharacterInfos) {
    const characterName = characterInfo.metas.speakerName;
    for (const style of characterInfo.metas.styles) {
      const styleName = style.styleName;
      const voice = {
        engineId: style.engineId,
        speakerId: characterInfo.metas.speakerUuid,
        styleId: style.styleId,
      };
      name2Voice.set(formatCharacterStyleName(characterName, styleName), voice);
      // 古いフォーマットにも対応するため
      name2Voice.set(
        `${characterName}(${styleName || DEFAULT_STYLE_NAME})`,
        voice,
      );
    }
  }
  if (!name2Voice.size) return [];

  const audioItems: AudioItem[] = [];
  const seps = [",", "\r\n", "\n"];
  let lastVoice =
    initVoice ?? uuid2Voice.get(userOrderedCharacterInfos[0].metas.speakerUuid);
  if (lastVoice == undefined) throw new Error(`lastStyle is undefined.`);
  for (const splitText of body.split(new RegExp(`${seps.join("|")}`, "g"))) {
    const voice = name2Voice.get(splitText);
    if (voice != undefined) {
      lastVoice = voice;
      continue;
    }

    audioItems.push({ text: splitText, voice: lastVoice });
  }
  return audioItems;
}

async function changeFileTailToNonExistent(
  filePath: string,
  extension: string,
) {
  let tail = 1;
  const name = filePath.slice(0, filePath.length - 1 - extension.length);
  while (await window.backend.checkFileExists(filePath)) {
    filePath = `${name}[${tail}].${extension}`;
    tail += 1;
  }
  return filePath;
}

export async function writeTextFile(obj: {
  filePath: string;
  text: string;
  encoding?: EncodingType;
}) {
  obj.encoding ??= "UTF-8";

  const textBlob = {
    "UTF-8": (text: string) => {
      const bom = new Uint8Array([0xef, 0xbb, 0xbf]);
      return new Blob([bom, text], {
        type: "text/plain;charset=UTF-8",
      });
    },
    Shift_JIS: (text: string) => {
      const sjisArray = Encoding.convert(Encoding.stringToCode(text), {
        to: "SJIS",
        type: "arraybuffer",
      });
      return new Blob([new Uint8Array(sjisArray)], {
        type: "text/plain;charset=Shift_JIS",
      });
    },
  }[obj.encoding](obj.text);

  return window.backend.writeFile({
    filePath: obj.filePath,
    buffer: await textBlob.arrayBuffer(),
  });
}

// TODO: GETTERに移動する。
export function getCharacterInfo(
  state: State,
  engineId: EngineId,
  styleId: StyleId,
): CharacterInfo | undefined {
  const engineCharacterInfos = state.characterInfos[engineId];

  // (engineId, styleId)で「スタイル付きキャラクター」は一意である
  return engineCharacterInfos.find((characterInfo) =>
    characterInfo.metas.styles.some(
      (characterStyle) => characterStyle.styleId === styleId,
    ),
  );
}

/**
 * 与えたAudioItemを元に、Presetを適用した新しいAudioItemを返す
 */
export function applyAudioPresetToAudioItem(
  audioItem: AudioItem,
  presetItem: Preset,
): AudioItem {
  if (audioItem.query == undefined) {
    throw new Error("audioItem.query is undefined");
  }

  // Filter name property from presetItem in order to extract audioInfos.
  const { name: _, morphingInfo, ...presetAudioInfos } = presetItem;

  // Type Assertion
  const audioInfos: Omit<
    AudioQuery,
    "accentPhrases" | "outputSamplingRate" | "outputStereo" | "kana"
  > = presetAudioInfos;

  const newAudioItem = { ...audioItem };
  newAudioItem.query = { ...audioItem.query, ...audioInfos };
  newAudioItem.morphingInfo = morphingInfo ? { ...morphingInfo } : undefined;

  return newAudioItem;
}

export const audioStoreState: AudioStoreState = {
  characterInfos: {},
  audioKeysWithInitializingSpeaker: [],
  morphableTargetsInfo: {},
  audioItems: {},
  audioKeys: [],
  audioStates: {},
  nowPlayingContinuously: false,
};

export const audioStore = createPartialStore<AudioStoreTypes>({
  ACTIVE_AUDIO_KEY: {
    getter(state) {
      return state._activeAudioKey != undefined &&
        state.audioKeys.includes(state._activeAudioKey)
        ? state._activeAudioKey
        : undefined;
    },
  },

  SELECTED_AUDIO_KEYS: {
    getter(state) {
      return (
        //  undo/redoで消えていることがあるためフィルタする
        state._selectedAudioKeys?.filter((audioKey) =>
          state.audioKeys.includes(audioKey),
        ) || []
      );
    },
  },

  /**
   * audio elementの再生オフセット。
   * 選択+削除 や 挿入+選択+元に戻す などを行った場合でも範囲外にならないようにクランプする。
   * ACTIVE_AUDIO_KEYがundefinedのときはundefinedを返す。
   */
  AUDIO_PLAY_START_POINT: {
    getter(state, getters) {
      const audioPlayStartPoint = state._audioPlayStartPoint;
      const activeAudioKey = getters.ACTIVE_AUDIO_KEY;
      if (audioPlayStartPoint == undefined || activeAudioKey == undefined) {
        return undefined;
      }
      const length =
        state.audioItems[activeAudioKey].query?.accentPhrases.length;

      return length == 0 || length == undefined
        ? undefined
        : Math.min(length - 1, audioPlayStartPoint);
    },
  },

  /**
   * CharacterInfoをエンジンから取得する。
   * GETクエリとBASE64のデコードがそこそこ重いため並行処理をしている。
   */
  LOAD_CHARACTER: {
    action: createUILockAction(
      async ({ commit, dispatch, state }, { engineId }) => {
        const instance = await dispatch("INSTANTIATE_ENGINE_CONNECTOR", {
          engineId,
        });

        // リソースをURLで取得するかどうか。falseの場合はbase64文字列。
        const useResourceUrl =
          state.engineManifests[engineId].supportedFeatures.returnResourceUrl ??
          false;
        const getResourceSrc = async function (
          resource: string,
          type: "image" | "wav",
        ) {
          return useResourceUrl
            ? resource
            : type == "image"
              ? await base64ImageToUri(resource)
              : await base64ToUri(resource, "audio/wav");
        };

        const getStyles = async function (
          speaker: Speaker,
          speakerInfo: SpeakerInfo,
        ) {
          const styles: StyleInfo[] = new Array(speaker.styles.length);
          for (const [i, style] of speaker.styles.entries()) {
            const styleInfo = speakerInfo.styleInfos.find(
              (styleInfo) => style.id === styleInfo.id,
            );
            if (!styleInfo)
              throw new Error(
                `Not found the style id "${style.id}" of "${speaker.name}". `,
              );
            const voiceSamples = await Promise.all(
              styleInfo.voiceSamples.map((voiceSample) =>
                getResourceSrc(voiceSample, "wav"),
              ),
            );
            styles[i] = {
              styleName: style.name,
              styleId: StyleId(style.id),
              styleType: style.type,
              engineId,
              iconPath: await getResourceSrc(styleInfo.icon, "image"),
              portraitPath:
                styleInfo.portrait &&
                (await getResourceSrc(styleInfo.portrait, "image")),
              voiceSamplePaths: voiceSamples,
            };
          }
          return styles;
        };
        const getCharacterInfo = async (
          speaker: Speaker | undefined,
          singer: Speaker | undefined,
        ) => {
          // 同じIDの歌手がいる場合は歌手情報を取得し、スタイルをマージする
          let speakerInfoPromise: Promise<SpeakerInfo> | undefined = undefined;
          let speakerStylePromise: Promise<StyleInfo[]> | undefined = undefined;
          if (speaker != undefined) {
            speakerInfoPromise = instance
              .invoke("speakerInfoSpeakerInfoGet")({
                speakerUuid: speaker.speakerUuid,
                ...(useResourceUrl && { resourceFormat: "url" }),
              })
              .catch((error) => {
                window.backend.logError(error, `Failed to get speakerInfo.`);
                throw error;
              });
            speakerStylePromise = speakerInfoPromise.then((speakerInfo) =>
              getStyles(speaker, speakerInfo),
            );
          }

          let singerInfoPromise: Promise<SpeakerInfo> | undefined = undefined;
          let singerStylePromise: Promise<StyleInfo[]> | undefined = undefined;
          if (singer != undefined) {
            singerInfoPromise = instance
              .invoke("singerInfoSingerInfoGet")({
                speakerUuid: singer.speakerUuid,
                ...(useResourceUrl && { resourceFormat: "url" }),
              })
              .catch((error) => {
                window.backend.logError(error, `Failed to get singerInfo.`);
                throw error;
              });
            singerStylePromise = singerInfoPromise.then((singerInfo) =>
              getStyles(singer, singerInfo),
            );
          }

          const baseSpeaker = speaker ?? singer;
          if (baseSpeaker == undefined) {
            throw new Error("assert baseSpeaker != undefined");
          }
          const baseCharacterInfo = await (speakerInfoPromise ??
            singerInfoPromise);
          if (baseCharacterInfo == undefined) {
            throw new Error("assert baseSpeakerInfo != undefined");
          }

          const stylesPromise = Promise.all([
            speakerStylePromise ?? [],
            singerStylePromise ?? [],
          ]).then((styles) => styles.flat());

          const characterInfo: CharacterInfo = {
            portraitPath: await getResourceSrc(
              baseCharacterInfo.portrait,
              "image",
            ),
            metas: {
              speakerUuid: SpeakerId(baseSpeaker.speakerUuid),
              speakerName: baseSpeaker.name,
              styles: await stylesPromise,
              policy: baseCharacterInfo.policy,
            },
          };
          return characterInfo;
        };

        const [speakers, singers] = await Promise.all([
          instance.invoke("speakersSpeakersGet")({}),
          state.engineManifests[engineId].supportedFeatures.sing
            ? await instance.invoke("singersSingersGet")({})
            : [],
        ]).catch((error) => {
          window.backend.logError(error, `Failed to get Speakers.`);
          throw error;
        });

        // エンジン側の順番を保ってCharacterInfoを作る
        const allUuids = new Set([
          ...speakers.map((speaker) => speaker.speakerUuid),
          ...singers.map((singer) => singer.speakerUuid),
        ]);

        const characterInfoPromises = Array.from(allUuids).map(
          (speakerUuid) => {
            const speaker = speakers.find(
              (speaker) => speaker.speakerUuid === speakerUuid,
            );
            const singer = singers.find(
              (singer) => singer.speakerUuid === speakerUuid,
            );
            return getCharacterInfo(speaker, singer);
          },
        );

        const characterInfos = await Promise.all(characterInfoPromises);

        commit("SET_CHARACTER_INFOS", { engineId, characterInfos });
      },
    ),
  },

  SET_CHARACTER_INFOS: {
    mutation(
      state,
      {
        engineId,
        characterInfos,
      }: { engineId: EngineId; characterInfos: CharacterInfo[] },
    ) {
      state.characterInfos[engineId] = characterInfos;
    },
  },

  LOAD_MORPHABLE_TARGETS: {
    async action({ state, dispatch, commit }, { engineId, baseStyleId }) {
      if (!state.engineManifests[engineId].supportedFeatures?.synthesisMorphing)
        return;

      if (state.morphableTargetsInfo[engineId]?.[baseStyleId]) return;

      const rawMorphableTargets = (
        await (
          await dispatch("INSTANTIATE_ENGINE_CONNECTOR", { engineId })
        ).invoke("morphableTargetsMorphableTargetsPost")({
          requestBody: [baseStyleId],
        })
      )[0];

      // FIXME: 何故かis_morphableがCamelCaseに変換されないので変換する必要がある
      const morphableTargets = Object.fromEntries(
        Object.entries(rawMorphableTargets).map(([key, value]) => {
          const isMorphable = (value as unknown as { is_morphable: boolean })
            .is_morphable;
          if (isMorphable == undefined || typeof isMorphable !== "boolean") {
            throw Error(
              "The is_morphable property does not exist, it is either CamelCase or the engine type is wrong.",
            );
          }
          return [
            parseInt(key),
            {
              ...value,
              isMorphable,
            },
          ];
        }),
      );

      commit("SET_MORPHABLE_TARGETS", {
        engineId,
        baseStyleId,
        morphableTargets,
      });
    },
  },

  SET_MORPHABLE_TARGETS: {
    mutation(state, { engineId, baseStyleId, morphableTargets }) {
      if (!state.morphableTargetsInfo[engineId]) {
        state.morphableTargetsInfo[engineId] = {};
      }
      state.morphableTargetsInfo[engineId][baseStyleId] = morphableTargets;
    },
  },

  CHARACTER_INFO: {
    getter: (state) => (engineId, styleId) => {
      return getCharacterInfo(state, engineId, styleId);
    },
  },

  VOICE_NAME: {
    getter: (_state, getters) => (voice: Voice) => {
      const characterInfo = getters.CHARACTER_INFO(
        voice.engineId,
        voice.styleId,
      );
      if (characterInfo == undefined)
        throw new Error("assert characterInfo != undefined");

      const style = characterInfo.metas.styles.find(
        (style) => style.styleId === voice.styleId,
      );
      if (style == undefined) throw new Error("assert style != undefined");

      const speakerName = characterInfo.metas.speakerName;
      const styleName = style.styleName;
      return formatCharacterStyleName(speakerName, styleName);
    },
  },

  USER_ORDERED_CHARACTER_INFOS: {
    /**
     * ユーザーが並び替えたキャラクターの順番でキャラクター情報を返す。
     * `singerLike`の場合はhummingかsingなスタイルのみを返す。
     */
    getter: (state, getters) => (styleType: "all" | "singerLike" | "talk") => {
      const allCharacterInfos = getters.GET_ALL_CHARACTER_INFOS;
      if (allCharacterInfos.size === 0) return undefined;

      let flattenCharacterInfos = [...allCharacterInfos.values()];
      // "all"以外の場合は、スタイル・キャラクターをフィルタリングする
      if (styleType !== "all") {
        flattenCharacterInfos = filterCharacterInfosByStyleType(
          flattenCharacterInfos,
          styleType,
        );
      }
      return (
        flattenCharacterInfos
          // ユーザーが並び替えた順番に並び替え
          .sort(
            (a, b) =>
              state.userCharacterOrder.indexOf(a.metas.speakerUuid) -
              state.userCharacterOrder.indexOf(b.metas.speakerUuid),
          )
      );
    },
  },

  SETUP_SPEAKER: {
    /**
     * AudioItemに設定される話者（スタイルID）に対してエンジン側の初期化を行い、即座に音声合成ができるようにする。
     */
    async action({ commit, dispatch }, { engineId, audioKeys, styleId }) {
      const isInitialized = await dispatch("IS_INITIALIZED_ENGINE_SPEAKER", {
        engineId,
        styleId,
      });
      if (isInitialized) return;

      commit("SET_AUDIO_KEYS_WITH_INITIALIZING_SPEAKER", {
        audioKeys,
      });
      await dispatch("INITIALIZE_ENGINE_SPEAKER", {
        engineId,
        styleId,
      }).finally(() => {
        commit("SET_AUDIO_KEYS_WITH_INITIALIZING_SPEAKER", {
          audioKeys: [],
        });
      });
    },
  },

  SET_AUDIO_KEYS_WITH_INITIALIZING_SPEAKER: {
    mutation(state, { audioKeys }: { audioKeys: AudioKey[] }) {
      state.audioKeysWithInitializingSpeaker = audioKeys;
    },
  },

  SET_ACTIVE_AUDIO_KEY: {
    mutation(state, { audioKey }: { audioKey?: AudioKey }) {
      state._activeAudioKey = audioKey;
    },
    action({ commit, dispatch }, { audioKey }: { audioKey?: AudioKey }) {
      commit("SET_ACTIVE_AUDIO_KEY", { audioKey });
      // reset audio play start point
      dispatch("SET_AUDIO_PLAY_START_POINT", { startPoint: undefined });
    },
  },

  SET_SELECTED_AUDIO_KEYS: {
    mutation(state, { audioKeys }: { audioKeys?: AudioKey[] }) {
      state._selectedAudioKeys = audioKeys;
    },
    action(
      { state, commit, getters },
      { audioKeys }: { audioKeys?: AudioKey[] },
    ) {
      const uniqueAudioKeys = new Set(audioKeys);
      if (
        getters.ACTIVE_AUDIO_KEY &&
        !uniqueAudioKeys.has(getters.ACTIVE_AUDIO_KEY)
      ) {
        throw new Error("selectedAudioKeys must include activeAudioKey");
      }
      const sortedAudioKeys = state.audioKeys.filter((audioKey) =>
        uniqueAudioKeys.has(audioKey),
      );
      commit("SET_SELECTED_AUDIO_KEYS", { audioKeys: sortedAudioKeys });
    },
  },

  SET_AUDIO_PLAY_START_POINT: {
    mutation(state, { startPoint }: { startPoint?: number }) {
      state._audioPlayStartPoint = startPoint;
    },
    action({ commit }, { startPoint }: { startPoint?: number }) {
      commit("SET_AUDIO_PLAY_START_POINT", { startPoint });
    },
  },

  SET_AUDIO_NOW_GENERATING: {
    mutation(
      state,
      {
        audioKey,
        nowGenerating,
      }: { audioKey: AudioKey; nowGenerating: boolean },
    ) {
      state.audioStates[audioKey].nowGenerating = nowGenerating;
    },
  },

  SET_NOW_PLAYING_CONTINUOUSLY: {
    mutation(state, { nowPlaying }: { nowPlaying: boolean }) {
      state.nowPlayingContinuously = nowPlaying;
    },
  },

  GENERATE_AUDIO_ITEM: {
    async action(
      { state, getters, dispatch },
      payload: {
        text?: string;
        voice?: Voice;
        baseAudioItem?: AudioItem;
      },
    ) {
      //引数にbaseAudioItemが与えられた場合、baseAudioItemから話速等のパラメータを引き継いだAudioItemを返す
      //baseAudioItem.queryのうち、accentPhrasesとkanaは基本設定パラメータではないので引き継がない
      //baseAudioItemのうち、textとstyleIdは別途与えられるので引き継がない
      if (state.defaultStyleIds == undefined) {
        throw new Error("state.defaultStyleIds == undefined");
      }
      const userOrderedCharacterInfos =
        getters.USER_ORDERED_CHARACTER_INFOS("talk");

      if (userOrderedCharacterInfos == undefined) {
        throw new Error("state.characterInfos == undefined");
      }

      const text = payload.text ?? "";

      const defaultSpeakerId = userOrderedCharacterInfos[0].metas.speakerUuid;
      const defaultStyleId = state.defaultStyleIds.find(
        (styleId) => styleId.speakerUuid === defaultSpeakerId,
      );
      if (defaultStyleId == undefined)
        throw new Error("defaultStyleId == undefined");

      const voice = payload.voice ?? {
        engineId: defaultStyleId.engineId,
        speakerId: defaultStyleId.speakerUuid,
        styleId: defaultStyleId.defaultStyleId,
      };

      const baseAudioItem = payload.baseAudioItem;

      const fetchQueryParams = {
        text: extractYomiText(text, {
          enableMemoNotation: state.enableMemoNotation,
          enableRubyNotation: state.enableRubyNotation,
        }),
        engineId: voice.engineId,
        styleId: voice.styleId,
      };

      const query = getters.IS_ENGINE_READY(voice.engineId)
        ? await dispatch("FETCH_AUDIO_QUERY", fetchQueryParams).catch(
            () => undefined,
          )
        : undefined;

      const newAudioItem: AudioItem = { text, voice };
      if (query != undefined) {
        newAudioItem.query = query;
      }

      const presetKeyCandidate = payload.baseAudioItem?.presetKey;

      const { nextPresetKey, shouldApplyPreset } = determineNextPresetKey(
        state,
        voice,
        presetKeyCandidate,
        baseAudioItem ? "copy" : "generate",
      );
      newAudioItem.presetKey = nextPresetKey;

      // audioItemに対してプリセットを適用する
      if (shouldApplyPreset && nextPresetKey) {
        const preset = state.presetItems[nextPresetKey];
        return applyAudioPresetToAudioItem(newAudioItem, preset);
      }

      // プリセットを適用しないならパラメータを引き継ぐ
      if (
        state.inheritAudioInfo &&
        baseAudioItem &&
        baseAudioItem.query &&
        newAudioItem.query
      ) {
        //引数にbaseAudioItemがある場合、話速等のパラメータを引き継いだAudioItemを返す
        //baseAudioItem.queryが未設定の場合は引き継がない(起動直後等？)
        newAudioItem.query.speedScale = baseAudioItem.query.speedScale;
        newAudioItem.query.pitchScale = baseAudioItem.query.pitchScale;
        newAudioItem.query.intonationScale =
          baseAudioItem.query.intonationScale;
        newAudioItem.query.volumeScale = baseAudioItem.query.volumeScale;
        newAudioItem.query.prePhonemeLength =
          baseAudioItem.query.prePhonemeLength;
        newAudioItem.query.postPhonemeLength =
          baseAudioItem.query.postPhonemeLength;
        newAudioItem.query.outputSamplingRate =
          baseAudioItem.query.outputSamplingRate;
        newAudioItem.query.outputStereo = baseAudioItem.query.outputStereo;
        newAudioItem.morphingInfo = baseAudioItem.morphingInfo
          ? { ...baseAudioItem.morphingInfo }
          : undefined;
      }

      return newAudioItem;
    },
  },

  REGISTER_AUDIO_ITEM: {
    async action(
      { commit },
      {
        audioItem,
        prevAudioKey,
      }: { audioItem: AudioItem; prevAudioKey?: AudioKey },
    ) {
      const audioKey = generateAudioKey();
      commit("INSERT_AUDIO_ITEM", { audioItem, audioKey, prevAudioKey });
      return audioKey;
    },
  },

  INSERT_AUDIO_ITEM: {
    mutation(
      state,
      {
        audioItem,
        audioKey,
        prevAudioKey,
      }: {
        audioItem: AudioItem;
        audioKey: AudioKey;
        prevAudioKey: AudioKey | undefined;
      },
    ) {
      const index =
        prevAudioKey != undefined
          ? state.audioKeys.indexOf(prevAudioKey) + 1
          : state.audioKeys.length;
      state.audioKeys.splice(index, 0, audioKey);
      state.audioItems[audioKey] = audioItem;
      state.audioStates[audioKey] = {
        nowGenerating: false,
      };
    },
  },

  INSERT_AUDIO_ITEMS: {
    mutation(
      state,
      {
        prevAudioKey,
        audioKeyItemPairs,
      }: {
        audioKeyItemPairs: { audioItem: AudioItem; audioKey: AudioKey }[];
        prevAudioKey: AudioKey | undefined;
      },
    ) {
      const index =
        prevAudioKey != undefined
          ? state.audioKeys.indexOf(prevAudioKey) + 1
          : state.audioKeys.length;
      const audioKeys = audioKeyItemPairs.map((pair) => pair.audioKey);
      state.audioKeys.splice(index, 0, ...audioKeys);
      for (const { audioKey, audioItem } of audioKeyItemPairs) {
        state.audioItems[audioKey] = audioItem;
        state.audioStates[audioKey] = {
          nowGenerating: false,
        };
      }
    },
  },

  REMOVE_AUDIO_ITEM: {
    mutation(state, { audioKey }: { audioKey: AudioKey }) {
      state.audioKeys.splice(state.audioKeys.indexOf(audioKey), 1);
      delete state.audioItems[audioKey];
      delete state.audioStates[audioKey];
    },
  },

  SET_AUDIO_KEYS: {
    mutation(state, { audioKeys }: { audioKeys: AudioKey[] }) {
      state.audioKeys = audioKeys;
    },
  },

  REMOVE_ALL_AUDIO_ITEM: {
    action({ commit, state }) {
      for (const audioKey of [...state.audioKeys]) {
        commit("REMOVE_AUDIO_ITEM", { audioKey });
      }
    },
  },

  SET_AUDIO_TEXT: {
    mutation(state, { audioKey, text }: { audioKey: AudioKey; text: string }) {
      state.audioItems[audioKey].text = text;
    },
  },

  SET_AUDIO_SPEED_SCALE: {
    mutation(
      state,
      { audioKey, speedScale }: { audioKey: AudioKey; speedScale: number },
    ) {
      const query = state.audioItems[audioKey].query;
      if (query == undefined) throw new Error("query == undefined");
      query.speedScale = speedScale;
    },
  },

  SET_AUDIO_PITCH_SCALE: {
    mutation(
      state,
      { audioKey, pitchScale }: { audioKey: AudioKey; pitchScale: number },
    ) {
      const query = state.audioItems[audioKey].query;
      if (query == undefined) throw new Error("query == undefined");
      query.pitchScale = pitchScale;
    },
  },

  SET_AUDIO_INTONATION_SCALE: {
    mutation(
      state,
      {
        audioKey,
        intonationScale,
      }: { audioKey: AudioKey; intonationScale: number },
    ) {
      const query = state.audioItems[audioKey].query;
      if (query == undefined) throw new Error("query == undefined");
      query.intonationScale = intonationScale;
    },
  },

  SET_AUDIO_VOLUME_SCALE: {
    mutation(
      state,
      { audioKey, volumeScale }: { audioKey: AudioKey; volumeScale: number },
    ) {
      const query = state.audioItems[audioKey].query;
      if (query == undefined) throw new Error("query == undefined");
      query.volumeScale = volumeScale;
    },
  },

  SET_AUDIO_PRE_PHONEME_LENGTH: {
    mutation(
      state,
      {
        audioKey,
        prePhonemeLength,
      }: { audioKey: AudioKey; prePhonemeLength: number },
    ) {
      const query = state.audioItems[audioKey].query;
      if (query == undefined) throw new Error("query == undefined");
      query.prePhonemeLength = prePhonemeLength;
    },
  },

  SET_AUDIO_POST_PHONEME_LENGTH: {
    mutation(
      state,
      {
        audioKey,
        postPhonemeLength,
      }: { audioKey: AudioKey; postPhonemeLength: number },
    ) {
      const query = state.audioItems[audioKey].query;
      if (query == undefined) throw new Error("query == undefined");
      query.postPhonemeLength = postPhonemeLength;
    },
  },

  SET_MORPHING_INFO: {
    mutation(
      state,
      {
        audioKey,
        morphingInfo,
      }: { audioKey: AudioKey; morphingInfo: MorphingInfo | undefined },
    ) {
      const item = state.audioItems[audioKey];
      item.morphingInfo = morphingInfo;
    },
  },

  MORPHING_SUPPORTED_ENGINES: {
    getter: (state) =>
      state.engineIds.filter(
        (engineId) =>
          state.engineManifests[engineId].supportedFeatures?.synthesisMorphing,
      ),
  },

  VALID_MORPHING_INFO: {
    getter: (state) => (audioItem: AudioItem) => {
      return isMorphable(state, { audioItem });
    },
  },

  SET_AUDIO_QUERY: {
    mutation(
      state,
      { audioKey, audioQuery }: { audioKey: AudioKey; audioQuery: AudioQuery },
    ) {
      state.audioItems[audioKey].query = audioQuery;
    },
    action(
      { commit },
      payload: { audioKey: AudioKey; audioQuery: AudioQuery },
    ) {
      commit("SET_AUDIO_QUERY", payload);
    },
  },

  FETCH_AUDIO_QUERY: {
    action(
      { dispatch },
      {
        text,
        engineId,
        styleId,
      }: { text: string; engineId: EngineId; styleId: StyleId },
    ) {
      return dispatch("INSTANTIATE_ENGINE_CONNECTOR", {
        engineId,
      })
        .then((instance) =>
          instance.invoke("audioQueryAudioQueryPost")({
            text,
            speaker: styleId,
          }),
        )
        .catch((error) => {
          window.backend.logError(
            error,
            `Failed to fetch AudioQuery for the text "${text}".`,
          );
          throw error;
        });
    },
  },

  SET_AUDIO_VOICE: {
    mutation(state, { audioKey, voice }: { audioKey: AudioKey; voice: Voice }) {
      state.audioItems[audioKey].voice = voice;
    },
  },

  SET_ACCENT_PHRASES: {
    mutation(
      state,
      {
        audioKey,
        accentPhrases,
      }: { audioKey: AudioKey; accentPhrases: AccentPhrase[] },
    ) {
      const query = state.audioItems[audioKey].query;
      if (query == undefined) throw new Error("query == undefined");
      query.accentPhrases = accentPhrases;
    },
  },

  FETCH_ACCENT_PHRASES: {
    action(
      { dispatch },
      {
        text,
        engineId,
        styleId,
        isKana,
      }: {
        text: string;
        engineId: EngineId;
        styleId: StyleId;
        isKana?: boolean;
      },
    ) {
      return dispatch("INSTANTIATE_ENGINE_CONNECTOR", {
        engineId,
      })
        .then((instance) =>
          instance.invoke("accentPhrasesAccentPhrasesPost")({
            text,
            speaker: styleId,
            isKana,
          }),
        )
        .catch((error) => {
          window.backend.logError(
            error,
            `Failed to fetch AccentPhrases for the text "${text}".`,
          );
          throw error;
        });
    },
  },

  SET_SINGLE_ACCENT_PHRASE: {
    mutation(
      state,
      {
        audioKey,
        accentPhraseIndex,
        accentPhrases,
      }: {
        audioKey: AudioKey;
        accentPhraseIndex: number;
        accentPhrases: AccentPhrase[];
      },
    ) {
      const query = state.audioItems[audioKey].query;
      if (query == undefined) throw new Error("query == undefined");
      query.accentPhrases.splice(accentPhraseIndex, 1, ...accentPhrases);
    },
  },

  SET_AUDIO_MORA_DATA: {
    mutation(
      state,
      {
        audioKey,
        accentPhraseIndex,
        moraIndex,
        data,
        type,
      }: {
        audioKey: AudioKey;
        accentPhraseIndex: number;
        moraIndex: number;
        data: number;
        type: MoraDataType;
      },
    ) {
      const query = state.audioItems[audioKey].query;
      if (query == undefined) throw new Error("query == undefined");
      switch (type) {
        case "pitch":
          query.accentPhrases[accentPhraseIndex].moras[moraIndex].pitch = data;
          break;
        case "consonant":
          query.accentPhrases[accentPhraseIndex].moras[
            moraIndex
          ].consonantLength = data;
          break;
        case "vowel":
          query.accentPhrases[accentPhraseIndex].moras[moraIndex].vowelLength =
            data;
          break;
        case "pause": {
          const pauseMora = query.accentPhrases[accentPhraseIndex].pauseMora;
          if (pauseMora != undefined) {
            pauseMora.vowelLength = data;
          }
          break;
        }
        case "voicing": {
          query.accentPhrases[accentPhraseIndex].moras[moraIndex].pitch = data;
          if (data == 0) {
            query.accentPhrases[accentPhraseIndex].moras[moraIndex].vowel =
              query.accentPhrases[accentPhraseIndex].moras[
                moraIndex
              ].vowel.toUpperCase();
          } else {
            query.accentPhrases[accentPhraseIndex].moras[moraIndex].vowel =
              query.accentPhrases[accentPhraseIndex].moras[
                moraIndex
              ].vowel.toLowerCase();
          }
        }
      }
    },
  },

  APPLY_AUDIO_PRESET: {
    mutation(state, { audioKey }: { audioKey: AudioKey }) {
      const audioItem = state.audioItems[audioKey];

      if (!audioItem.presetKey) return;

      const presetItem = state.presetItems[audioItem.presetKey];
      const newAudioItem = applyAudioPresetToAudioItem(audioItem, presetItem);

      state.audioItems[audioKey] = newAudioItem;
    },
  },

  FETCH_MORA_DATA: {
    action(
      { dispatch },
      {
        accentPhrases,
        engineId,
        styleId,
      }: {
        accentPhrases: AccentPhrase[];
        engineId: EngineId;
        styleId: StyleId;
      },
    ) {
      return dispatch("INSTANTIATE_ENGINE_CONNECTOR", {
        engineId,
      })
        .then((instance) =>
          instance.invoke("moraDataMoraDataPost")({
            accentPhrase: accentPhrases,
            speaker: styleId,
          }),
        )
        .catch((error) => {
          window.backend.logError(
            error,
            `Failed to fetch MoraData for the accentPhrases "${JSON.stringify(
              accentPhrases,
            )}".`,
          );
          throw error;
        });
    },
  },

  FETCH_AND_COPY_MORA_DATA: {
    async action(
      { dispatch },
      {
        accentPhrases,
        engineId,
        styleId,
        copyIndexes,
      }: {
        accentPhrases: AccentPhrase[];
        engineId: EngineId;
        styleId: StyleId;
        copyIndexes: number[];
      },
    ) {
      const fetchedAccentPhrases: AccentPhrase[] = await dispatch(
        "FETCH_MORA_DATA",
        {
          accentPhrases,
          engineId,
          styleId,
        },
      );
      for (const index of copyIndexes) {
        accentPhrases[index] = fetchedAccentPhrases[index];
      }
      return accentPhrases;
    },
  },

  DEFAULT_PROJECT_FILE_BASE_NAME: {
    getter: (state) => {
      const headItemText = state.audioItems[state.audioKeys[0]].text;

      const tailItemText =
        state.audioItems[state.audioKeys[state.audioKeys.length - 1]].text;

      const headTailItemText =
        state.audioKeys.length === 1
          ? headItemText
          : headItemText + "..." + tailItemText;

      const defaultFileBaseName = sanitizeFileName(headTailItemText);

      return defaultFileBaseName === ""
        ? DEFAULT_PROJECT_NAME
        : defaultFileBaseName;
    },
  },

  DEFAULT_AUDIO_FILE_NAME: {
    getter: (state, getters) => (audioKey) => {
      const fileNamePattern = state.savingSetting.fileNamePattern;

      const index = state.audioKeys.indexOf(audioKey);
      const audioItem = state.audioItems[audioKey];

      const character = getCharacterInfo(
        state,
        audioItem.voice.engineId,
        audioItem.voice.styleId,
      );
      if (character == undefined)
        throw new Error("assert character != undefined");

      const style = character.metas.styles.find(
        (style) => style.styleId === audioItem.voice.styleId,
      );
      if (style == undefined) throw new Error("assert style != undefined");

      const styleName = style.styleName || DEFAULT_STYLE_NAME;
      const projectName = getters.PROJECT_NAME ?? DEFAULT_PROJECT_NAME;
      return buildAudioFileNameFromRawData(fileNamePattern, {
        characterName: character.metas.speakerName,
        index,
        styleName,
        text: audioItem.text,
        date: currentDateString(),
        projectName,
      });
    },
  },

  GET_AUDIO_PLAY_OFFSETS: {
    action({ state }, { audioKey }: { audioKey: AudioKey }) {
      const query = state.audioItems[audioKey].query;
      const accentPhrases = query?.accentPhrases;
      if (query == undefined || accentPhrases == undefined)
        throw Error("query == undefined or accentPhrases == undefined");

      const offsets: number[] = [];
      let length = 0;
      offsets.push(length);
      // pre phoneme lengthは最初のアクセント句の一部として扱う
      length += query.prePhonemeLength;
      let i = 0;
      for (const phrase of accentPhrases) {
        phrase.moras.forEach((m) => {
          length += m.consonantLength != undefined ? m.consonantLength : 0;
          length += m.vowelLength;
        });
        length += phrase.pauseMora ? phrase.pauseMora.vowelLength : 0;
        // post phoneme lengthは最後のアクセント句の一部として扱う
        if (i === accentPhrases.length - 1) {
          length += query.postPhonemeLength;
        }
        offsets.push(length / query.speedScale);
        i++;
      }
      return offsets;
    },
  },

  FETCH_AUDIO: {
    async action(
      { dispatch, state },
      { audioKey, ...options }: { audioKey: AudioKey; cacheOnly?: boolean },
    ) {
      const audioItem: AudioItem = JSON.parse(
        JSON.stringify(state.audioItems[audioKey]),
      );
      return dispatch("FETCH_AUDIO_FROM_AUDIO_ITEM", {
        audioItem,
        ...options,
      });
    },
  },

  FETCH_AUDIO_FROM_AUDIO_ITEM: {
    action: createUILockAction(
      async (
        { dispatch, state },
        options: { audioItem: AudioItem; cacheOnly?: boolean },
      ) => {
        const instance = await dispatch("INSTANTIATE_ENGINE_CONNECTOR", {
          engineId: options.audioItem.voice.engineId,
        });
        return fetchAudioFromAudioItem(state, instance, options);
      },
    ),
  },

  CONNECT_AUDIO: {
    action: createUILockAction(
      async (
        { dispatch, state },
        { encodedBlobs }: { encodedBlobs: string[] },
      ) => {
        const engineId: EngineId | undefined = state.engineIds[0]; // TODO: 複数エンジン対応, 暫定的に音声結合機能は0番目のエンジンのみを使用する
        if (engineId == undefined)
          throw new Error(`No such engine registered: index == 0`);

        const instance = await dispatch("INSTANTIATE_ENGINE_CONNECTOR", {
          engineId,
        });
        try {
          return instance.invoke("connectWavesConnectWavesPost")({
            requestBody: encodedBlobs,
          });
        } catch (e) {
          window.backend.logError(e);
          return null;
        }
      },
    ),
  },

  GENERATE_AND_SAVE_AUDIO: {
    action: createUILockAction(
      async (
        { state, getters, dispatch },
        {
          audioKey,
          filePath,
        }: {
          audioKey: AudioKey;
          filePath?: string;
        },
      ): Promise<SaveResultObject> => {
        const defaultAudioFileName = getters.DEFAULT_AUDIO_FILE_NAME(audioKey);
        if (state.savingSetting.fixedExportEnabled) {
          filePath = path.join(
            state.savingSetting.fixedExportDir,
            defaultAudioFileName,
          );
        } else {
          filePath ??= await window.backend.showAudioSaveDialog({
            title: "音声を保存",
            defaultPath: defaultAudioFileName,
          });
        }

        if (!filePath) {
          return { result: "CANCELED", path: "" };
        }

        if (state.savingSetting.avoidOverwrite) {
          filePath = await changeFileTailToNonExistent(filePath, "wav");
        }

        let fetchAudioResult: FetchAudioResult;
        try {
          fetchAudioResult = await dispatch("FETCH_AUDIO", { audioKey });
        } catch (e) {
          const errorMessage = handlePossiblyNotMorphableError(e);
          return {
            result: "ENGINE_ERROR",
            path: filePath,
            errorMessage,
          };
        }

        const { blob, audioQuery } = fetchAudioResult;
        try {
          await window.backend
            .writeFile({
              filePath,
              buffer: await blob.arrayBuffer(),
            })
            .then(getValueOrThrow);

          if (state.savingSetting.exportLab) {
            const labString = await generateLabFromAudioQuery(audioQuery);
            if (labString == undefined)
              return {
                result: "WRITE_ERROR",
                path: filePath,
                errorMessage: "labの生成に失敗しました。",
              };

            await writeTextFile({
              text: labString,
              filePath: filePath.replace(/\.wav$/, ".lab"),
            }).then(getValueOrThrow);
          }

          if (state.savingSetting.exportText) {
            await writeTextFile({
              text: extractExportText(state.audioItems[audioKey].text, {
                enableMemoNotation: state.enableMemoNotation,
                enableRubyNotation: state.enableRubyNotation,
              }),
              filePath: filePath.replace(/\.wav$/, ".txt"),
              encoding: state.savingSetting.fileEncoding,
            }).then(getValueOrThrow);
          }

          return { result: "SUCCESS", path: filePath };
        } catch (e) {
          window.backend.logError(e);
          if (e instanceof ResultError) {
            return {
              result: "WRITE_ERROR",
              path: filePath,
              errorMessage: generateWriteErrorMessage(e),
            };
          }
          return {
            result: "UNKNOWN_ERROR",
            path: filePath,
            errorMessage:
              (e instanceof Error ? e.message : String(e)) ||
              "不明なエラーが発生しました。",
          };
        }
      },
    ),
  },

  MULTI_GENERATE_AND_SAVE_AUDIO: {
    action: createUILockAction(
      async (
        { state, getters, dispatch },
        {
          audioKeys,
          dirPath,
          callback,
        }: {
          audioKeys: AudioKey[];
          dirPath?: string;
          callback?: (finishedCount: number) => void;
        },
      ) => {
        if (state.savingSetting.fixedExportEnabled) {
          dirPath = state.savingSetting.fixedExportDir;
        } else {
          dirPath ??= await window.backend.showSaveDirectoryDialog({
            title: "音声を保存",
          });
        }
        if (dirPath) {
          const _dirPath = dirPath;

          let finishedCount = 0;

          const promises = audioKeys.map((audioKey) => {
            const name = getters.DEFAULT_AUDIO_FILE_NAME(audioKey);
            return dispatch("GENERATE_AND_SAVE_AUDIO", {
              audioKey,
              filePath: path.join(_dirPath, name),
            }).then((value) => {
              callback?.(++finishedCount);
              return value;
            });
          });
          return Promise.all(promises);
        }
      },
    ),
  },

  GENERATE_AND_CONNECT_AND_SAVE_AUDIO: {
    action: createUILockAction(
      async (
        { state, getters, dispatch },
        {
          filePath,
          callback,
        }: {
          filePath?: string;
          callback?: (finishedCount: number, totalCount: number) => void;
        },
      ): Promise<SaveResultObject> => {
        const defaultFileName = `${getters.DEFAULT_PROJECT_FILE_BASE_NAME}.wav`;

        if (state.savingSetting.fixedExportEnabled) {
          filePath = path.join(
            state.savingSetting.fixedExportDir,
            defaultFileName,
          );
        } else {
          filePath ??= await window.backend.showAudioSaveDialog({
            title: "音声を全て繋げて保存",
            defaultPath: defaultFileName,
          });
        }

        if (!filePath) {
          return { result: "CANCELED", path: "" };
        }

        if (state.savingSetting.avoidOverwrite) {
          filePath = await changeFileTailToNonExistent(filePath, "wav");
        }

        const encodedBlobs: string[] = [];
        const labs: string[] = [];
        const texts: string[] = [];

        const base64Encoder = (blob: Blob): Promise<string | undefined> => {
          return new Promise((resolve, reject) => {
            const reader = new FileReader();
            reader.onload = () => {
              // string/undefined以外が来ることはないと思うが、型定義的にArrayBufferも来るので、toStringする
              const result = reader.result?.toString();
              if (result) {
                // resultの中身は、"data:audio/wav;base64,<content>"という形なので、カンマ以降を抜き出す
                resolve(result.slice(result.indexOf(",") + 1));
              } else {
                reject();
              }
            };
            reader.readAsDataURL(blob);
          });
        };

        const totalCount = state.audioKeys.length;
        let finishedCount = 0;

        let labOffset = 0;
        for (const audioKey of state.audioKeys) {
          let fetchAudioResult: FetchAudioResult;
          try {
            fetchAudioResult = await dispatch("FETCH_AUDIO", { audioKey });
          } catch (e) {
            const errorMessage = handlePossiblyNotMorphableError(e);
            return {
              result: "ENGINE_ERROR",
              path: filePath,
              errorMessage,
            };
          } finally {
            callback?.(++finishedCount, totalCount);
          }

          const { blob, audioQuery } = fetchAudioResult;
          const encodedBlob = await base64Encoder(blob);
          if (encodedBlob == undefined) {
            return { result: "WRITE_ERROR", path: filePath };
          }
          encodedBlobs.push(encodedBlob);

          // 大して処理能力を要しないので、生成設定のon/offにかかわらず生成してしまう
          const lab = await generateLabFromAudioQuery(audioQuery, labOffset);
          labs.push(lab);

          // 最終音素の終了時刻を取得する
          const splitLab = lab.split(" ");
          labOffset = Number(splitLab[splitLab.length - 2]);

          texts.push(
            extractExportText(state.audioItems[audioKey].text, {
              enableMemoNotation: state.enableMemoNotation,
              enableRubyNotation: state.enableRubyNotation,
            }),
          );
        }

        const connectedWav = await dispatch("CONNECT_AUDIO", {
          encodedBlobs,
        });
        if (!connectedWav) {
          return { result: "ENGINE_ERROR", path: filePath };
        }

        try {
          await window.backend
            .writeFile({
              filePath,
              buffer: await connectedWav.arrayBuffer(),
            })
            .then(getValueOrThrow);

          if (state.savingSetting.exportLab) {
            await writeTextFile({
              // `generateLabFromAudioQuery`で生成される文字列はすべて改行で終わるので、追加で改行を挟む必要はない
              text: labs.join(""),
              filePath: filePath.replace(/\.wav$/, ".lab"),
            }).then(getValueOrThrow);
          }

          if (state.savingSetting.exportText) {
            await writeTextFile({
              text: texts.join("\n"),
              filePath: filePath.replace(/\.wav$/, ".txt"),
              encoding: state.savingSetting.fileEncoding,
            }).then(getValueOrThrow);
          }

          return { result: "SUCCESS", path: filePath };
        } catch (e) {
          window.backend.logError(e);
          if (e instanceof ResultError) {
            return {
              result: "WRITE_ERROR",
              path: filePath,
              errorMessage: generateWriteErrorMessage(e),
            };
          }
          return {
            result: "UNKNOWN_ERROR",
            path: filePath,
            errorMessage:
              (e instanceof Error ? e.message : String(e)) ||
              "不明なエラーが発生しました。",
          };
        }
      },
    ),
  },

  CONNECT_AND_EXPORT_TEXT: {
    action: createUILockAction(
      async (
        { state, getters },
        { filePath }: { filePath?: string },
      ): Promise<SaveResultObject> => {
        const defaultFileName = `${getters.DEFAULT_PROJECT_FILE_BASE_NAME}.txt`;
        if (state.savingSetting.fixedExportEnabled) {
          filePath = path.join(
            state.savingSetting.fixedExportDir,
            defaultFileName,
          );
        } else {
          filePath ??= await window.backend.showTextSaveDialog({
            title: "文章を全て繋げてテキストファイルに保存",
            defaultPath: defaultFileName,
          });
        }

        if (!filePath) {
          return { result: "CANCELED", path: "" };
        }

        if (state.savingSetting.avoidOverwrite) {
          filePath = await changeFileTailToNonExistent(filePath, "txt");
        }

        const characters = new Map<string, string>();

        const userOrderedCharacterInfos =
          getters.USER_ORDERED_CHARACTER_INFOS("talk");
        if (!userOrderedCharacterInfos)
          throw new Error("USER_ORDERED_CHARACTER_INFOS == undefined");

        for (const characterInfo of userOrderedCharacterInfos) {
          const speakerName = characterInfo.metas.speakerName;
          for (const style of characterInfo.metas.styles) {
            characters.set(
              `${style.engineId}:${style.styleId}`, // FIXME: 入れ子のMapにする
              formatCharacterStyleName(speakerName, style.styleName),
            );
          }
        }

        const texts: string[] = [];

        for (const audioKey of state.audioKeys) {
          const styleId = state.audioItems[audioKey].voice.styleId;
          const engineId = state.audioItems[audioKey].voice.engineId;
          if (!engineId) {
            throw new Error("engineId is undefined");
          }
          const speakerName =
            styleId != undefined
              ? characters.get(`${engineId}:${styleId}`) + ","
              : "";

          const skippedText = extractExportText(
            state.audioItems[audioKey].text,
            {
              enableMemoNotation: state.enableMemoNotation,
              enableRubyNotation: state.enableRubyNotation,
            },
          );
          texts.push(speakerName + skippedText);
        }

        const result = await writeTextFile({
          text: texts.join("\n"),
          encoding: state.savingSetting.fileEncoding,
          filePath,
        });
        if (!result.ok) {
          window.backend.logError(result.error);
          return {
            result: "WRITE_ERROR",
            path: filePath,
            errorMessage: generateWriteErrorMessage(new ResultError(result)),
          };
        }

        return { result: "SUCCESS", path: filePath };
      },
    ),
  },

  PLAY_AUDIO: {
    action: createUILockAction(
      async ({ commit, dispatch }, { audioKey }: { audioKey: AudioKey }) => {
        await dispatch("STOP_AUDIO");

        // 音声用意
        let fetchAudioResult: FetchAudioResult;
        commit("SET_AUDIO_NOW_GENERATING", {
          audioKey,
          nowGenerating: true,
        });
        try {
          fetchAudioResult = await withProgress(
            dispatch("FETCH_AUDIO", { audioKey }),
            dispatch,
          );
        } finally {
          commit("SET_AUDIO_NOW_GENERATING", {
            audioKey,
            nowGenerating: false,
          });
        }

        const { blob } = fetchAudioResult;
        return dispatch("PLAY_AUDIO_BLOB", {
          audioBlob: blob,
          audioKey,
        });
      },
    ),
  },

  PLAY_AUDIO_BLOB: {
    action: createUILockAction(
      async (
        { getters, commit, dispatch },
        { audioBlob, audioKey }: { audioBlob: Blob; audioKey?: AudioKey },
      ) => {
        commit("SET_AUDIO_SOURCE", { audioBlob });
        let offset: number | undefined;
        // 途中再生用の処理
        if (audioKey) {
          const accentPhraseOffsets = await dispatch("GET_AUDIO_PLAY_OFFSETS", {
            audioKey,
          });
          if (accentPhraseOffsets.length === 0)
            throw new Error("accentPhraseOffsets.length === 0");
          const startTime =
            accentPhraseOffsets[getters.AUDIO_PLAY_START_POINT ?? 0];
          if (startTime == undefined) throw Error("startTime == undefined");
          // 小さい値が切り捨てられることでフォーカスされるアクセントフレーズが一瞬元に戻るので、
          // 再生に影響のない程度かつ切り捨てられない値を加算する
          offset = startTime + 10e-6;
        }

        return dispatch("PLAY_AUDIO_PLAYER", { offset, audioKey });
      },
    ),
  },

  SET_AUDIO_PRESET_KEY: {
    mutation(
      state,
      {
        audioKey,
        presetKey,
      }: { audioKey: AudioKey; presetKey: PresetKey | undefined },
    ) {
      if (presetKey == undefined) {
        delete state.audioItems[audioKey].presetKey;
      } else {
        state.audioItems[audioKey].presetKey = presetKey;
      }
    },
  },

  PLAY_CONTINUOUSLY_AUDIO: {
    action: createUILockAction(async ({ state, getters, commit, dispatch }) => {
      const currentAudioKey = state._activeAudioKey;
      const currentAudioPlayStartPoint = getters.AUDIO_PLAY_START_POINT;

      let index = 0;
      if (currentAudioKey != undefined) {
        index = state.audioKeys.findIndex((v) => v === currentAudioKey);
      }

      const player = new ContinuousPlayer(state.audioKeys.slice(index), {
        generateAudio: ({ audioKey }) =>
          dispatch("FETCH_AUDIO", { audioKey }).then((result) => result.blob),
        playAudioBlob: ({ audioBlob, audioKey }) =>
          dispatch("PLAY_AUDIO_BLOB", { audioBlob, audioKey }),
      });
      player.addEventListener("playstart", (e) => {
        commit("SET_ACTIVE_AUDIO_KEY", { audioKey: e.audioKey });
      });
      player.addEventListener("waitstart", (e) => {
        dispatch("START_PROGRESS");
        commit("SET_ACTIVE_AUDIO_KEY", { audioKey: e.audioKey });
        commit("SET_AUDIO_NOW_GENERATING", {
          audioKey: e.audioKey,
          nowGenerating: true,
        });
      });
      player.addEventListener("waitend", (e) => {
        dispatch("RESET_PROGRESS");
        commit("SET_AUDIO_NOW_GENERATING", {
          audioKey: e.audioKey,
          nowGenerating: false,
        });
      });

      commit("SET_NOW_PLAYING_CONTINUOUSLY", { nowPlaying: true });

      await player.playUntilComplete();

      commit("SET_ACTIVE_AUDIO_KEY", { audioKey: currentAudioKey });
      commit("SET_AUDIO_PLAY_START_POINT", {
        startPoint: currentAudioPlayStartPoint,
      });
      commit("SET_NOW_PLAYING_CONTINUOUSLY", { nowPlaying: false });
    }),
  },
});

export const audioCommandStoreState: AudioCommandStoreState = {};

export const audioCommandStore = transformCommandStore(
  createPartialStore<AudioCommandStoreTypes>({
    COMMAND_REGISTER_AUDIO_ITEM: {
      mutation(
        draft,
        payload: {
          audioItem: AudioItem;
          audioKey: AudioKey;
          prevAudioKey: AudioKey | undefined;
        },
      ) {
        audioStore.mutations.INSERT_AUDIO_ITEM(draft, payload);
      },
      async action(
        { commit },
        {
          audioItem,
          prevAudioKey,
        }: {
          audioItem: AudioItem;
          prevAudioKey: AudioKey | undefined;
        },
      ) {
        const audioKey = generateAudioKey();
        commit("COMMAND_REGISTER_AUDIO_ITEM", {
          audioItem,
          audioKey,
          prevAudioKey,
        });
        return audioKey;
      },
    },

    COMMAND_MULTI_REMOVE_AUDIO_ITEM: {
      mutation(draft, { audioKeys }: { audioKeys: AudioKey[] }) {
        for (const audioKey of audioKeys) {
          audioStore.mutations.REMOVE_AUDIO_ITEM(draft, { audioKey });
        }
      },
      action({ commit }, payload: { audioKeys: AudioKey[] }) {
        commit("COMMAND_MULTI_REMOVE_AUDIO_ITEM", payload);
      },
    },

    COMMAND_SET_AUDIO_KEYS: {
      mutation(draft, payload: { audioKeys: AudioKey[] }) {
        audioStore.mutations.SET_AUDIO_KEYS(draft, payload);
      },
      action({ commit }, payload: { audioKeys: AudioKey[] }) {
        commit("COMMAND_SET_AUDIO_KEYS", payload);
      },
    },

    COMMAND_CHANGE_DISPLAY_TEXT: {
      /**
       * 読みを変えずにテキストだけを変える
       */
      action({ commit }, payload: { audioKey: AudioKey; text: string }) {
        commit("COMMAND_CHANGE_AUDIO_TEXT", {
          audioKey: payload.audioKey,
          text: payload.text,
          update: "Text",
        });
      },
    },

    COMMAND_CHANGE_AUDIO_TEXT: {
      mutation(
        draft,
        payload: { audioKey: AudioKey; text: string } & (
          | { update: "Text" }
          | { update: "AccentPhrases"; accentPhrases: AccentPhrase[] }
          | { update: "AudioQuery"; query: AudioQuery }
        ),
      ) {
        audioStore.mutations.SET_AUDIO_TEXT(draft, {
          audioKey: payload.audioKey,
          text: payload.text,
        });
        if (payload.update == "AccentPhrases") {
          audioStore.mutations.SET_ACCENT_PHRASES(draft, {
            audioKey: payload.audioKey,
            accentPhrases: payload.accentPhrases,
          });
        } else if (payload.update == "AudioQuery") {
          audioStore.mutations.SET_AUDIO_QUERY(draft, {
            audioKey: payload.audioKey,
            audioQuery: payload.query,
          });
          audioStore.mutations.APPLY_AUDIO_PRESET(draft, {
            audioKey: payload.audioKey,
          });
        }
      },
      async action(
        { state, commit, dispatch },
        { audioKey, text }: { audioKey: AudioKey; text: string },
      ) {
        const engineId = state.audioItems[audioKey].voice.engineId;
        const styleId = state.audioItems[audioKey].voice.styleId;
        const query = state.audioItems[audioKey].query;
        const skippedText = extractYomiText(text, {
          enableMemoNotation: state.enableMemoNotation,
          enableRubyNotation: state.enableRubyNotation,
        });

        try {
          if (query != undefined) {
            const accentPhrases: AccentPhrase[] = await dispatch(
              "FETCH_ACCENT_PHRASES",
              {
                text: skippedText,
                engineId,
                styleId,
              },
            );

            // 読みの内容が変わっていなければテキストだけ変更
            const isSameText = !isAccentPhrasesTextDifferent(
              query.accentPhrases,
              accentPhrases,
            );
            let newAccentPhrases: AccentPhrase[] = [];
            if (isSameText) {
              newAccentPhrases = query.accentPhrases;
            } else {
              if (!state.experimentalSetting.shouldKeepTuningOnTextChange) {
                newAccentPhrases = accentPhrases;
              } else {
                const mergedDiff: AccentPhrase[] = new TuningTranscription(
                  query.accentPhrases,
                  accentPhrases,
                ).transcribe();

                newAccentPhrases = mergedDiff;
              }
            }
            commit("COMMAND_CHANGE_AUDIO_TEXT", {
              audioKey,
              text,
              update: "AccentPhrases",
              accentPhrases: newAccentPhrases,
            });
          } else {
            const newAudioQuery = await dispatch("FETCH_AUDIO_QUERY", {
              text,
              engineId,
              styleId,
            });
            commit("COMMAND_CHANGE_AUDIO_TEXT", {
              audioKey,
              text,
              update: "AudioQuery",
              query: newAudioQuery,
            });
          }
        } catch (error) {
          commit("COMMAND_CHANGE_AUDIO_TEXT", {
            audioKey,
            text,
            update: "Text",
          });
          throw error;
        }
      },
    },

    COMMAND_MULTI_CHANGE_VOICE: {
      mutation(
        state,
        payload: {
          voice: Voice;
          changes: Record<
            AudioKey,
            | {
                update: "AccentPhrases";
                accentPhrases: AccentPhrase[];
              }
            | {
                update: "AudioQuery";
                query: AudioQuery;
              }
            | {
                update: "OnlyVoice";
              }
          >;
        },
      ) {
        for (const [audioKey_, change] of Object.entries(payload.changes)) {
          // TypeScriptは`Object.entries`のKeyの型を`string`としてしまうので、`as`で型を指定する
          const audioKey = audioKey_ as AudioKey;

          const presetKey = state.audioItems[audioKey].presetKey;

          const { nextPresetKey, shouldApplyPreset } = determineNextPresetKey(
            state,
            payload.voice,
            presetKey,
            "changeVoice",
          );

          audioStore.mutations.SET_AUDIO_PRESET_KEY(state, {
            audioKey,
            presetKey: nextPresetKey,
          });

          audioStore.mutations.SET_AUDIO_VOICE(state, {
            audioKey,
            voice: payload.voice,
          });
          if (change.update == "AccentPhrases") {
            audioStore.mutations.SET_ACCENT_PHRASES(state, {
              audioKey,
              accentPhrases: change.accentPhrases,
            });
          } else if (change.update == "AudioQuery") {
            audioStore.mutations.SET_AUDIO_QUERY(state, {
              audioKey,
              audioQuery: change.query,
            });
          }
          if (shouldApplyPreset) {
            audioStore.mutations.APPLY_AUDIO_PRESET(state, {
              audioKey,
            });
          }
        }
      },
      async action(
        { state, dispatch, commit },
        { audioKeys, voice }: { audioKeys: AudioKey[]; voice: Voice },
      ) {
        const engineId = voice.engineId;
        const styleId = voice.styleId;
        await dispatch("SETUP_SPEAKER", { audioKeys, engineId, styleId });
        const errors: Record<AudioKey, unknown> = {};
        const changes: Record<
          AudioKey,
          | {
              update: "AccentPhrases";
              accentPhrases: AccentPhrase[];
            }
          | {
              update: "AudioQuery";
              query: AudioQuery;
            }
          | {
              update: "OnlyVoice";
            }
        > = {};

        for (const audioKey of audioKeys) {
          try {
            const audioItem = state.audioItems[audioKey];
            if (audioItem.query == undefined) {
              const query: AudioQuery = await dispatch("FETCH_AUDIO_QUERY", {
                text: audioItem.text,
                engineId: voice.engineId,
                styleId: voice.styleId,
              });
              changes[audioKey] = {
                update: "AudioQuery",
                query,
              };
            } else {
              const newAccentPhrases: AccentPhrase[] = await dispatch(
                "FETCH_MORA_DATA",
                {
                  accentPhrases: audioItem.query.accentPhrases,
                  engineId: voice.engineId,
                  styleId: voice.styleId,
                },
              );

              changes[audioKey] = {
                update: "AccentPhrases",
                accentPhrases: newAccentPhrases,
              };
            }
          } catch (error) {
            errors[audioKey] = error;
            changes[audioKey] = {
              update: "OnlyVoice",
            };
          }
        }

        commit("COMMAND_MULTI_CHANGE_VOICE", {
          voice,
          changes,
        });

        if (Object.keys(errors).length > 0) {
          throw new Error(
            `話者の変更に失敗しました：\n${Object.entries(errors)
              .map(([audioKey, error]) => `${audioKey}：${error}`)
              .join("\n")}`,
          );
        }
      },
    },

    COMMAND_CHANGE_ACCENT: {
      mutation(
        draft,
        {
          audioKey,
          accentPhrases,
        }: { audioKey: AudioKey; accentPhrases: AccentPhrase[] },
      ) {
        audioStore.mutations.SET_ACCENT_PHRASES(draft, {
          audioKey,
          accentPhrases,
        });
      },
      async action(
        { state, dispatch, commit },
        {
          audioKey,
          accentPhraseIndex,
          accent,
        }: { audioKey: AudioKey; accentPhraseIndex: number; accent: number },
      ) {
        const query = state.audioItems[audioKey].query;
        if (query != undefined) {
          const newAccentPhrases: AccentPhrase[] = JSON.parse(
            JSON.stringify(query.accentPhrases),
          );
          newAccentPhrases[accentPhraseIndex].accent = accent;

          try {
            const engineId = state.audioItems[audioKey].voice.engineId;
            const styleId = state.audioItems[audioKey].voice.styleId;

            const resultAccentPhrases: AccentPhrase[] = await dispatch(
              "FETCH_AND_COPY_MORA_DATA",
              {
                accentPhrases: newAccentPhrases,
                engineId,
                styleId,
                copyIndexes: [accentPhraseIndex],
              },
            );

            commit("COMMAND_CHANGE_ACCENT", {
              audioKey,
              accentPhrases: resultAccentPhrases,
            });
          } catch (error) {
            commit("COMMAND_CHANGE_ACCENT", {
              audioKey,
              accentPhrases: newAccentPhrases,
            });
            throw error;
          }
        }
      },
    },

    COMMAND_CHANGE_ACCENT_PHRASE_SPLIT: {
      mutation(
        draft,
        payload: {
          audioKey: AudioKey;
          accentPhrases: AccentPhrase[];
        },
      ) {
        audioStore.mutations.SET_ACCENT_PHRASES(draft, payload);
      },
      async action(
        { state, dispatch, commit },
        payload: {
          audioKey: AudioKey;
          accentPhraseIndex: number;
        } & ({ isPause: false; moraIndex: number } | { isPause: true }),
      ) {
        const { audioKey, accentPhraseIndex } = payload;
        const query = state.audioItems[audioKey].query;

        const engineId = state.audioItems[audioKey].voice.engineId;
        const styleId = state.audioItems[audioKey].voice.styleId;

        if (query == undefined) {
          throw Error(
            "`COMMAND_CHANGE_ACCENT_PHRASE_SPLIT` should not be called if the query does not exist.",
          );
        }
        const newAccentPhrases: AccentPhrase[] = JSON.parse(
          JSON.stringify(query.accentPhrases),
        );
        const changeIndexes = [accentPhraseIndex];
        // toggleAccentPhrase to newAccentPhrases and record changeIndexes
        {
          const mergeAccent = (
            accentPhrases: AccentPhrase[],
            accentPhraseIndex: number,
          ) => {
            const newAccentPhrase: AccentPhrase = {
              moras: [
                ...accentPhrases[accentPhraseIndex].moras,
                ...accentPhrases[accentPhraseIndex + 1].moras,
              ],
              accent: accentPhrases[accentPhraseIndex].accent,
              pauseMora: accentPhrases[accentPhraseIndex + 1].pauseMora,
            };
            accentPhrases.splice(accentPhraseIndex, 2, newAccentPhrase);
          };
          const splitAccent = (
            accentPhrases: AccentPhrase[],
            accentPhraseIndex: number,
            moraIndex: number,
          ) => {
            const newAccentPhrase1: AccentPhrase = {
              moras: accentPhrases[accentPhraseIndex].moras.slice(
                0,
                moraIndex + 1,
              ),
              accent:
                accentPhrases[accentPhraseIndex].accent > moraIndex
                  ? moraIndex + 1
                  : accentPhrases[accentPhraseIndex].accent,
              pauseMora: undefined,
            };
            const newAccentPhrase2: AccentPhrase = {
              moras: accentPhrases[accentPhraseIndex].moras.slice(
                moraIndex + 1,
              ),
              accent:
                accentPhrases[accentPhraseIndex].accent > moraIndex + 1
                  ? accentPhrases[accentPhraseIndex].accent - moraIndex - 1
                  : 1,
              pauseMora: accentPhrases[accentPhraseIndex].pauseMora,
            };
            accentPhrases.splice(
              accentPhraseIndex,
              1,
              newAccentPhrase1,
              newAccentPhrase2,
            );
          };

          if (payload.isPause) {
            mergeAccent(newAccentPhrases, accentPhraseIndex);
          } else {
            const moraIndex: number = payload.moraIndex;
            if (
              moraIndex ===
              newAccentPhrases[accentPhraseIndex].moras.length - 1
            ) {
              mergeAccent(newAccentPhrases, accentPhraseIndex);
            } else {
              splitAccent(newAccentPhrases, accentPhraseIndex, moraIndex);
              changeIndexes.push(accentPhraseIndex + 1);
            }
          }
        }

        try {
          const resultAccentPhrases: AccentPhrase[] = await dispatch(
            "FETCH_AND_COPY_MORA_DATA",
            {
              accentPhrases: newAccentPhrases,
              engineId,
              styleId,
              copyIndexes: changeIndexes,
            },
          );
          commit("COMMAND_CHANGE_ACCENT_PHRASE_SPLIT", {
            audioKey,
            accentPhrases: resultAccentPhrases,
          });
        } catch (error) {
          commit("COMMAND_CHANGE_ACCENT_PHRASE_SPLIT", {
            audioKey,
            accentPhrases: newAccentPhrases,
          });
          throw error;
        }
      },
    },

    COMMAND_DELETE_ACCENT_PHRASE: {
      async action(
        { state, commit },
        {
          audioKey,
          accentPhraseIndex,
        }: {
          audioKey: AudioKey;
          accentPhraseIndex: number;
        },
      ) {
        const query = state.audioItems[audioKey].query;
        if (query == undefined) throw new Error("query == undefined");

        const originAccentPhrases = query.accentPhrases;

        const newAccentPhrases = [
          ...originAccentPhrases.slice(0, accentPhraseIndex),
          ...originAccentPhrases.slice(accentPhraseIndex + 1),
        ];

        // 自動再調整は行わない
        commit("COMMAND_CHANGE_SINGLE_ACCENT_PHRASE", {
          audioKey,
          accentPhrases: newAccentPhrases,
        });
      },
    },

    COMMAND_CHANGE_SINGLE_ACCENT_PHRASE: {
      mutation(
        draft,
        payload: {
          audioKey: AudioKey;
          accentPhrases: AccentPhrase[];
        },
      ) {
        audioStore.mutations.SET_ACCENT_PHRASES(draft, payload);
      },
      async action(
        { state, dispatch, commit },
        {
          audioKey,
          newPronunciation,
          accentPhraseIndex,
          popUntilPause,
        }: {
          audioKey: AudioKey;
          newPronunciation: string;
          accentPhraseIndex: number;
          popUntilPause: boolean;
        },
      ) {
        const engineId = state.audioItems[audioKey].voice.engineId;
        const styleId = state.audioItems[audioKey].voice.styleId;

        let newAccentPhrasesSegment: AccentPhrase[] | undefined = undefined;

        const kanaRegex = createKanaRegex(true);
        if (kanaRegex.test(newPronunciation)) {
          // ひらがなが混ざっている場合はカタカナに変換
          const katakana = convertHiraToKana(newPronunciation);
          // 長音を適切な音に変換
          const pureKatakana = convertLongVowel(katakana);

          // アクセントを各句の末尾につける
          // 文中に「？、」「、」がある場合は、そこで句切りとみなす
          const pureKatakanaWithAccent = pureKatakana.replace(
            /(？、|、|(?<=[^？、])$|？$)/g,
            "'$1",
          );

          // accent phraseの生成をリクエスト
          // 判別できない読み仮名が混じっていた場合400エラーが帰るのでfallback
          newAccentPhrasesSegment = await dispatch("FETCH_ACCENT_PHRASES", {
            text: pureKatakanaWithAccent,
            engineId,
            styleId,
            isKana: true,
          }).catch(
            // fallback
            () =>
              dispatch("FETCH_ACCENT_PHRASES", {
                text: newPronunciation,
                engineId,
                styleId,
                isKana: false,
              }),
          );
        } else {
          newAccentPhrasesSegment = await dispatch("FETCH_ACCENT_PHRASES", {
            text: newPronunciation,
            engineId,
            styleId,
          });
        }

        if (popUntilPause) {
          while (
            newAccentPhrasesSegment[newAccentPhrasesSegment.length - 1]
              .pauseMora == undefined
          ) {
            newAccentPhrasesSegment.pop();
          }
        }

        const query = state.audioItems[audioKey].query;
        if (query == undefined) throw new Error("query == undefined");

        const originAccentPhrases = query.accentPhrases;

        // https://github.com/VOICEVOX/voicevox/issues/248
        // newAccentPhrasesSegmentは1つの文章として合成されているためMoraDataが不自然になる。
        // MoraDataを正しく計算する為MoraDataだけを文章全体で再計算する。
        const newAccentPhrases = [
          ...originAccentPhrases.slice(0, accentPhraseIndex),
          ...newAccentPhrasesSegment,
          ...originAccentPhrases.slice(accentPhraseIndex + 1),
        ];
        const copyIndexes = newAccentPhrasesSegment.map(
          (_, i) => accentPhraseIndex + i,
        );

        try {
          const resultAccentPhrases: AccentPhrase[] = await dispatch(
            "FETCH_AND_COPY_MORA_DATA",
            {
              accentPhrases: newAccentPhrases,
              engineId,
              styleId,
              copyIndexes,
            },
          );
          commit("COMMAND_CHANGE_SINGLE_ACCENT_PHRASE", {
            audioKey,
            accentPhrases: resultAccentPhrases,
          });
        } catch (error) {
          commit("COMMAND_CHANGE_SINGLE_ACCENT_PHRASE", {
            audioKey,
            accentPhrases: newAccentPhrases,
          });
        }
      },
    },

    COMMAND_MULTI_RESET_MORA_PITCH_AND_LENGTH: {
      async action({ state, dispatch, commit }, { audioKeys }) {
        for (const audioKey of audioKeys) {
          const engineId = state.audioItems[audioKey].voice.engineId;
          const styleId = state.audioItems[audioKey].voice.styleId;

          const query = state.audioItems[audioKey].query;
          if (query == undefined) throw new Error("assert query != undefined");

          const newAccentPhrases = await dispatch("FETCH_MORA_DATA", {
            accentPhrases: query.accentPhrases,
            engineId,
            styleId,
          });

          commit("COMMAND_CHANGE_ACCENT", {
            audioKey,
            accentPhrases: newAccentPhrases,
          });
        }
      },
    },

    COMMAND_RESET_SELECTED_MORA_PITCH_AND_LENGTH: {
      async action(
        { state, dispatch, commit },
        { audioKey, accentPhraseIndex },
      ) {
        const engineId = state.audioItems[audioKey].voice.engineId;
        const styleId = state.audioItems[audioKey].voice.styleId;

        const query = state.audioItems[audioKey].query;
        if (query == undefined) throw new Error("query == undefined");

        const newAccentPhrases = await dispatch("FETCH_AND_COPY_MORA_DATA", {
          accentPhrases: [...query.accentPhrases],
          engineId,
          styleId,
          copyIndexes: [accentPhraseIndex],
        });

        commit("COMMAND_CHANGE_ACCENT", {
          audioKey,
          accentPhrases: newAccentPhrases,
        });
      },
    },

    COMMAND_SET_AUDIO_MORA_DATA: {
      mutation(
        draft,
        payload: {
          audioKey: AudioKey;
          accentPhraseIndex: number;
          moraIndex: number;
          data: number;
          type: MoraDataType;
        },
      ) {
        audioStore.mutations.SET_AUDIO_MORA_DATA(draft, payload);
      },
      action(
        { commit },
        payload: {
          audioKey: AudioKey;
          accentPhraseIndex: number;
          moraIndex: number;
          data: number;
          type: MoraDataType;
        },
      ) {
        commit("COMMAND_SET_AUDIO_MORA_DATA", payload);
      },
    },

    COMMAND_SET_AUDIO_MORA_DATA_ACCENT_PHRASE: {
      mutation(
        draft,
        payload: {
          audioKey: AudioKey;
          accentPhraseIndex: number;
          moraIndex: number;
          data: number;
          type: MoraDataType;
        },
      ) {
        const maxPitch = 6.5;
        const minPitch = 3;
        const maxMoraLength = 0.3;
        const minMoraLength = 0;
        const { audioKey, accentPhraseIndex, moraIndex, data, type } = payload;
        const audioItem = draft.audioItems[audioKey];
        if (audioItem.query == undefined) {
          throw Error("draft.audioItems[audioKey].query == undefined");
        }
        const accentPhrase = audioItem.query.accentPhrases[accentPhraseIndex];
        const targetMora = accentPhrase.moras[moraIndex];

        let diffData = data;
        switch (type) {
          case "pitch":
            diffData -= targetMora.pitch;
            break;
          case "consonant":
            if (targetMora.consonantLength != undefined) {
              diffData -= targetMora.consonantLength;
            }
            break;
          case "vowel":
            diffData -= targetMora.vowelLength;
            break;
        }

        accentPhrase.moras.forEach((mora, moraIndex) => {
          switch (type) {
            case "pitch":
              if (mora.pitch > 0) {
                const newData = Math.max(
                  minPitch,
                  Math.min(maxPitch, mora.pitch + diffData),
                );
                audioStore.mutations.SET_AUDIO_MORA_DATA(draft, {
                  audioKey,
                  accentPhraseIndex,
                  moraIndex,
                  data: newData,
                  type,
                });
              }
              break;
            case "consonant":
            case "vowel":
              if (mora.consonantLength != undefined) {
                audioStore.mutations.SET_AUDIO_MORA_DATA(draft, {
                  audioKey,
                  accentPhraseIndex,
                  moraIndex,
                  data: Math.max(
                    minMoraLength,
                    Math.min(maxMoraLength, mora.consonantLength + diffData),
                  ),
                  type: "consonant",
                });
              }
              audioStore.mutations.SET_AUDIO_MORA_DATA(draft, {
                audioKey,
                accentPhraseIndex,
                moraIndex,
                data: Math.max(
                  minMoraLength,
                  Math.min(maxMoraLength, mora.vowelLength + diffData),
                ),
                type: "vowel",
              });
              break;
          }
        });
      },
      action(
        { commit },
        payload: {
          audioKey: AudioKey;
          accentPhraseIndex: number;
          moraIndex: number;
          data: number;
          type: MoraDataType;
        },
      ) {
        commit("COMMAND_SET_AUDIO_MORA_DATA_ACCENT_PHRASE", payload);
      },
    },

    COMMAND_MULTI_SET_AUDIO_SPEED_SCALE: {
      mutation(draft, payload: { audioKeys: AudioKey[]; speedScale: number }) {
        for (const audioKey of payload.audioKeys) {
          audioStore.mutations.SET_AUDIO_SPEED_SCALE(draft, {
            audioKey,
            speedScale: payload.speedScale,
          });
        }
      },
      action(
        { commit },
        payload: { audioKeys: AudioKey[]; speedScale: number },
      ) {
        commit("COMMAND_MULTI_SET_AUDIO_SPEED_SCALE", payload);
      },
    },

    COMMAND_MULTI_SET_AUDIO_PITCH_SCALE: {
      mutation(draft, payload: { audioKeys: AudioKey[]; pitchScale: number }) {
        for (const audioKey of payload.audioKeys) {
          audioStore.mutations.SET_AUDIO_PITCH_SCALE(draft, {
            audioKey,
            pitchScale: payload.pitchScale,
          });
        }
      },
      action(
        { commit },
        payload: { audioKeys: AudioKey[]; pitchScale: number },
      ) {
        commit("COMMAND_MULTI_SET_AUDIO_PITCH_SCALE", payload);
      },
    },

    COMMAND_MULTI_SET_AUDIO_INTONATION_SCALE: {
      mutation(
        draft,
        payload: { audioKeys: AudioKey[]; intonationScale: number },
      ) {
        for (const audioKey of payload.audioKeys) {
          audioStore.mutations.SET_AUDIO_INTONATION_SCALE(draft, {
            audioKey,
            intonationScale: payload.intonationScale,
          });
        }
      },
      action(
        { commit },
        payload: { audioKeys: AudioKey[]; intonationScale: number },
      ) {
        commit("COMMAND_MULTI_SET_AUDIO_INTONATION_SCALE", payload);
      },
    },

    COMMAND_MULTI_SET_AUDIO_VOLUME_SCALE: {
      mutation(draft, payload: { audioKeys: AudioKey[]; volumeScale: number }) {
        for (const audioKey of payload.audioKeys) {
          audioStore.mutations.SET_AUDIO_VOLUME_SCALE(draft, {
            audioKey,
            volumeScale: payload.volumeScale,
          });
        }
      },
      action(
        { commit },
        payload: { audioKeys: AudioKey[]; volumeScale: number },
      ) {
        commit("COMMAND_MULTI_SET_AUDIO_VOLUME_SCALE", payload);
      },
    },

    COMMAND_MULTI_SET_AUDIO_PRE_PHONEME_LENGTH: {
      mutation(
        draft,
        payload: { audioKeys: AudioKey[]; prePhonemeLength: number },
      ) {
        for (const audioKey of payload.audioKeys) {
          audioStore.mutations.SET_AUDIO_PRE_PHONEME_LENGTH(draft, {
            audioKey,
            prePhonemeLength: payload.prePhonemeLength,
          });
        }
      },
      action(
        { commit },
        payload: { audioKeys: AudioKey[]; prePhonemeLength: number },
      ) {
        commit("COMMAND_MULTI_SET_AUDIO_PRE_PHONEME_LENGTH", payload);
      },
    },

    COMMAND_MULTI_SET_AUDIO_POST_PHONEME_LENGTH: {
      mutation(
        draft,
        payload: { audioKeys: AudioKey[]; postPhonemeLength: number },
      ) {
        for (const audioKey of payload.audioKeys) {
          audioStore.mutations.SET_AUDIO_POST_PHONEME_LENGTH(draft, {
            audioKey,
            postPhonemeLength: payload.postPhonemeLength,
          });
        }
      },
      action(
        { commit },
        payload: { audioKeys: AudioKey[]; postPhonemeLength: number },
      ) {
        commit("COMMAND_MULTI_SET_AUDIO_POST_PHONEME_LENGTH", payload);
      },
    },

    COMMAND_MULTI_SET_MORPHING_INFO: {
      mutation(
        draft,
        payload: {
          audioKeys: AudioKey[];
          morphingInfo: MorphingInfo | undefined;
        },
      ) {
        for (const audioKey of payload.audioKeys) {
          audioStore.mutations.SET_MORPHING_INFO(draft, {
            audioKey,
            morphingInfo: payload.morphingInfo,
          });
        }
      },
      action(
        { commit },
        payload: {
          audioKeys: AudioKey[];
          morphingInfo: MorphingInfo | undefined;
        },
      ) {
        commit("COMMAND_MULTI_SET_MORPHING_INFO", payload);
      },
    },

    COMMAND_MULTI_SET_AUDIO_PRESET: {
      mutation(
        draft,
        {
          audioKeys,
          presetKey,
        }: { audioKeys: AudioKey[]; presetKey: PresetKey | undefined },
      ) {
        for (const audioKey of audioKeys) {
          audioStore.mutations.SET_AUDIO_PRESET_KEY(draft, {
            audioKey,
            presetKey,
          });
          audioStore.mutations.APPLY_AUDIO_PRESET(draft, { audioKey });
        }
      },
      action(
        { commit },
        {
          audioKeys,
          presetKey,
        }: { audioKeys: AudioKey[]; presetKey: PresetKey | undefined },
      ) {
        commit("COMMAND_MULTI_SET_AUDIO_PRESET", { audioKeys, presetKey });
      },
    },

    COMMAND_MULTI_APPLY_AUDIO_PRESET: {
      mutation(draft, payload: { audioKeys: AudioKey[] }) {
        for (const audioKey of payload.audioKeys) {
          audioStore.mutations.APPLY_AUDIO_PRESET(draft, { audioKey });
        }
      },
      action({ commit }, payload: { audioKeys: AudioKey[] }) {
        commit("COMMAND_MULTI_APPLY_AUDIO_PRESET", payload);
      },
    },

    COMMAND_FULLY_APPLY_AUDIO_PRESET: {
      mutation(draft, { presetKey }: { presetKey: PresetKey }) {
        const targetAudioKeys = draft.audioKeys.filter(
          (audioKey) => draft.audioItems[audioKey].presetKey === presetKey,
        );
        for (const audioKey of targetAudioKeys) {
          audioStore.mutations.APPLY_AUDIO_PRESET(draft, { audioKey });
        }
      },
      action({ commit }, payload: { presetKey: PresetKey }) {
        commit("COMMAND_FULLY_APPLY_AUDIO_PRESET", payload);
      },
    },

    COMMAND_IMPORT_FROM_FILE: {
      mutation(
        draft,
        {
          audioKeyItemPairs,
        }: {
          audioKeyItemPairs: { audioKey: AudioKey; audioItem: AudioItem }[];
        },
      ) {
        audioStore.mutations.INSERT_AUDIO_ITEMS(draft, {
          audioKeyItemPairs,
          prevAudioKey: undefined,
        });
      },
      action: createUILockAction(
        async (
          { state, commit, dispatch, getters },
          { filePath }: { filePath?: string },
        ) => {
          if (!filePath) {
            filePath = await window.backend.showImportFileDialog({
              title: "セリフ読み込み",
            });
            if (!filePath) return;
          }
          let body = new TextDecoder("utf-8").decode(
            await window.backend.readFile({ filePath }).then(getValueOrThrow),
          );
          if (body.includes("\ufffd")) {
            body = new TextDecoder("shift-jis").decode(
              await window.backend.readFile({ filePath }).then(getValueOrThrow),
            );
          }
          const audioItems: AudioItem[] = [];
          let baseAudioItem: AudioItem | undefined = undefined;
          if (state._activeAudioKey != undefined) {
            baseAudioItem = state.audioItems[state._activeAudioKey];
          }

          const userOrderedCharacterInfos =
            getters.USER_ORDERED_CHARACTER_INFOS("talk");
          if (!userOrderedCharacterInfos)
            throw new Error("USER_ORDERED_CHARACTER_INFOS == undefined");
          for (const { text, voice } of parseTextFile(
            body,
            state.defaultStyleIds,
            userOrderedCharacterInfos,
            baseAudioItem?.voice,
          )) {
            audioItems.push(
              await dispatch("GENERATE_AUDIO_ITEM", {
                text,
                voice,
                baseAudioItem,
              }),
            );
          }
          const audioKeyItemPairs = audioItems.map((audioItem) => ({
            audioItem,
            audioKey: generateAudioKey(),
          }));
          commit("COMMAND_IMPORT_FROM_FILE", {
            audioKeyItemPairs,
          });
        },
      ),
    },

    COMMAND_PUT_TEXTS: {
      mutation(
        draft,
        {
          audioKeyItemPairs,
          prevAudioKey,
        }: {
          audioKeyItemPairs: { audioItem: AudioItem; audioKey: AudioKey }[];
          prevAudioKey: AudioKey;
        },
      ) {
        audioStore.mutations.INSERT_AUDIO_ITEMS(draft, {
          audioKeyItemPairs,
          prevAudioKey,
        });
      },
      action: createUILockAction(
        async (
          { state, commit, dispatch },
          {
            prevAudioKey,
            texts,
            voice,
          }: {
            prevAudioKey: AudioKey;
            texts: string[];
            voice: Voice;
          },
        ) => {
          const audioKeyItemPairs: {
            audioKey: AudioKey;
            audioItem: AudioItem;
          }[] = [];
          let baseAudioItem: AudioItem | undefined = undefined;
          if (state._activeAudioKey) {
            baseAudioItem = state.audioItems[state._activeAudioKey];
          }

          for (const text of texts.filter((value) => value != "")) {
            const audioKey = generateAudioKey();
            const audioItem = await dispatch("GENERATE_AUDIO_ITEM", {
              text,
              voice,
              baseAudioItem,
            });

            audioKeyItemPairs.push({
              audioKey,
              audioItem,
            });
          }
          const audioKeys = audioKeyItemPairs.map((value) => value.audioKey);
          commit("COMMAND_PUT_TEXTS", {
            prevAudioKey,
            audioKeyItemPairs,
          });
          return audioKeys;
        },
      ),
    },
  }),
  "talk",
);<|MERGE_RESOLUTION|>--- conflicted
+++ resolved
@@ -57,11 +57,7 @@
 import { AudioQuery, AccentPhrase, Speaker, SpeakerInfo } from "@/openapi";
 import { base64ImageToUri, base64ToUri } from "@/helpers/base64Helper";
 import { getValueOrThrow, ResultError } from "@/type/result";
-<<<<<<< HEAD
-import { generateWriteErrorMessage } from "@/helpers/generateWriteErrorMessage";
-=======
 import { generateWriteErrorMessage } from "@/helpers/fileHelper";
->>>>>>> 5ab9bbea
 
 function generateAudioKey() {
   return AudioKey(crypto.randomUUID());
