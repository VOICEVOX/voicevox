import { AudioQuery, AccentPhrase, Configuration, DefaultApi } from "@/openapi";
import path from "path";
import { v4 as uuidv4 } from "uuid";
import {
  AudioItem,
  State,
  EngineState,
  SaveResultObject,
  typeAsStoreOptions,
  commandMutationsCreator,
} from "./type";
import { createUILockAction } from "./ui";
import { CharacterInfo, Encoding as EncodingType } from "@/type/preload";
import Encoding from "encoding-japanese";

const api = new DefaultApi(
  new Configuration({ basePath: process.env.VUE_APP_ENGINE_URL })
);

async function generateUniqueId(audioItem: AudioItem) {
  const data = new TextEncoder().encode(
    JSON.stringify([audioItem.text, audioItem.query, audioItem.characterIndex])
  );
  const digest = await crypto.subtle.digest("SHA-256", data);
  return Array.from(new Uint8Array(digest))
    .map((v) => v.toString(16).padStart(2, "0"))
    .join("");
}

function parseTextFile(
  body: string,
  characterInfos?: CharacterInfo[]
): AudioItem[] {
  const characters = new Map(
    characterInfos?.map((info, index) => [info.metas.name, index])
  );
  if (!characters.size) return [];

  const audioItems: AudioItem[] = [];
  const seps = [",", "\r\n", "\n"];
  let lastCharacterIndex = 0;
  for (const splittedText of body.split(new RegExp(`${seps.join("|")}`, "g"))) {
    const characterIndex = characters.get(splittedText);
    if (characterIndex !== undefined) {
      lastCharacterIndex = characterIndex;
      continue;
    }

    audioItems.push({ text: splittedText, characterIndex: lastCharacterIndex });
  }
  return audioItems;
}

function buildFileName(state: State, audioKey: string) {
  // eslint-disable-next-line no-control-regex
  const sanitizer = /[\x00-\x1f\x22\x2a\x2f\x3a\x3c\x3e\x3f\x5c\x7c\x7f]/g;
  const index = state.audioKeys.indexOf(audioKey);
  const audioItem = state.audioItems[audioKey];
  const character = state.characterInfos![audioItem.characterIndex!];
  const characterName = character.metas.name.replace(sanitizer, "");
  let text = audioItem.text.replace(sanitizer, "");
  if (text.length > 10) {
    text = text.substring(0, 9) + "…";
  }
  return (
    (index + 1).toString().padStart(3, "0") + `_${characterName}_${text}.wav`
  );
}

function toggleAccentPhrase(
  accentPhrases: AccentPhrase[],
  {
    accentPhraseIndex,
    moraIndex,
    isPause,
  }: {
    accentPhraseIndex: number;
    moraIndex: number | null;
    isPause: boolean;
  }
) {
  if (
    moraIndex === accentPhrases[accentPhraseIndex].moras.length - 1 ||
    isPause
  ) {
    // merge
    const newAccentPhrase: AccentPhrase = {
      moras: [
        ...accentPhrases[accentPhraseIndex].moras,
        ...accentPhrases[accentPhraseIndex + 1].moras,
      ],
      accent: accentPhrases[accentPhraseIndex].accent,
      pauseMora: accentPhrases[accentPhraseIndex + 1].pauseMora,
    };
    accentPhrases.splice(accentPhraseIndex, 2, newAccentPhrase);
  } else {
    // split
    if (moraIndex === null) {
      return;
    }
    const newAccentPhrase1: AccentPhrase = {
      moras: accentPhrases[accentPhraseIndex].moras.slice(0, moraIndex + 1),
      accent:
        accentPhrases[accentPhraseIndex].accent > moraIndex
          ? moraIndex + 1
          : accentPhrases[accentPhraseIndex].accent,
      pauseMora: undefined,
    };
    const newAccentPhrase2: AccentPhrase = {
      moras: accentPhrases[accentPhraseIndex].moras.slice(moraIndex + 1),
      accent:
        accentPhrases[accentPhraseIndex].accent > moraIndex + 1
          ? accentPhrases[accentPhraseIndex].accent - moraIndex - 1
          : 1,
      pauseMora: accentPhrases[accentPhraseIndex].pauseMora,
    };
    accentPhrases.splice(
      accentPhraseIndex,
      1,
      newAccentPhrase1,
      newAccentPhrase2
    );
  }
}

const audioBlobCache: Record<string, Blob> = {};
const audioElements: Record<string, HTMLAudioElement> = {};

// getters
export const ACTIVE_AUDIO_KEY = "ACTIVE_AUDIO_KEY";
export const HAVE_AUDIO_QUERY = "HAVE_AUDIO_QUERY";
export const IS_ACTIVE = "IS_ACTIVE";
export const IS_ENGINE_READY = "IS_ENGINE_READY";

//mutations (and actions)
const INSERT_AUDIO_ITEM = "INSERT_AUDIO_ITEM";
const REMOVE_AUDIO_ITEM = "REMOVE_AUDIO_ITEM";
const SET_AUDIO_CHARACTER_INDEX = "SET_AUDIO_CHARACTER_INDEX";
const SET_AUDIO_TEXT = "SET_AUDIO_TEXT";
const SET_AUDIO_QUERY = "SET_AUDIO_QUERY";
const SET_ACCENT_PHRASES = "SET_ACCENT_PHRASES";
const SET_AUDIO_SPEED_SCALE = "SET_AUDIO_SPEED_SCALE";
const SET_AUDIO_PITCH_SCALE = "SET_AUDIO_PITCH_SCALE";
const SET_AUDIO_INTONATION_SCALE = "SET_AUDIO_INTONATION_SCALE";
const SET_AUDIO_VOLUME_SCALE = "SET_AUDIO_VOLUME_SCALE";
const SET_AUDIO_ACCENT = "SET_AUDIO_ACCENT";
const TOGGLE_ACCENT_PHRASE_SPLIT = "TOGGLE_ACCENT_PHRASE_SPLIT";
const SET_AUDIO_MORA_DATA = "SET_AUDIO_MORA_DATA";

const SET_ENGINE_STATE = "SET_ENGINE_STATE";
const SET_CHARACTER_INFOS = "SET_CHARACTER_INFOS";
const SET_AUDIO_NOW_GENERATING = "SET_AUDIO_NOW_GENERATING";
const SET_AUDIO_NOW_PLAYING = "SET_AUDIO_NOW_PLAYING";
const SET_NOW_PLAYING_CONTINUOUSLY = "SET_NOW_PLAYING_CONTINUOUSLY";
//mutaion & actions
export const SET_ACTIVE_AUDIO_KEY = "SET_ACTIVE_AUDIO_KEY";

//actions
export const START_WAITING_ENGINE = "START_WAITING_ENGINE";
export const DETECTED_ENGINE_ERROR = "DETECTED_ENGINE_ERROR";
export const RESTART_ENGINE = "RESTART_ENGINE";
export const LOAD_CHARACTER = "LOAD_CHARACTER";
export const ISSUE_AUDIO_KEY = "ISSUE_AUDIO_KEY";
export const DISPOSE_AUDIO_KEY = "DISPOSE_AUDIO_KEY";
export const REGISTER_AUDIO_ITEM = "REGISTER_AUDIO_ITEM";
export const UNREGISER_AUDIO_ITEM = "UNREGISER_AUDIO_ITEM";
export const GENERATE_INITIAL_AUDIO_ITEM = "GENERATE_INITIAL_AUDIO_ITEM";
export const FETCH_ACCENT_PHRASES = "FETCH_ACCENT_PHRASES";
export const FETCH_MORA_DATA = "FETCH_MORA_DATA";
export const FETCH_AUDIO_QUERY = "FETCH_AUDIO_QUERY";
export const GET_AUDIO_CACHE = "GET_AUDIO_CACHE";
export const GENERATE_AUDIO = "GENERATE_AUDIO";
export const GENERATE_AND_SAVE_AUDIO = "GENERATE_AND_SAVE_AUDIO";
export const GENERATE_AND_SAVE_ALL_AUDIO = "GENERATE_AND_SAVE_ALL_AUDIO";
export const PLAY_AUDIO = "PLAY_AUDIO";
export const STOP_AUDIO = "STOP_AUDIO";
export const PLAY_CONTINUOUSLY_AUDIO = "PLAY_CONTINUOUSLY_AUDIO";
export const STOP_CONTINUOUSLY_AUDIO = "STOP_CONTINUOUSLY_AUDIO";
export const OPEN_TEXT_EDIT_CONTEXT_MENU = "OPEN_TEXT_EDIT_CONTEXT_MENU";
<<<<<<< HEAD
=======
export const DETECTED_ENGINE_ERROR = "DETECTED_ENGINE_ERROR";
export const RESTART_ENGINE = "RESTART_ENGINE";
export const CHECK_FILE_EXISTS = "CHECK_FILE_EXISTS";

const audioBlobCache: Record<string, Blob> = {};
const audioElements: Record<string, HTMLAudioElement> = {};
>>>>>>> 2350215d

export const audioStore = typeAsStoreOptions({
  getters: {
    [ACTIVE_AUDIO_KEY](state) {
      return state._activeAudioKey !== undefined &&
        state.audioKeys.includes(state._activeAudioKey)
        ? state._activeAudioKey
        : undefined;
    },
    [HAVE_AUDIO_QUERY]: (state) => (audioKey: string) => {
      return state.audioItems[audioKey]?.query !== undefined;
    },
    [IS_ACTIVE]: (state) => (audioKey: string) => {
      return state._activeAudioKey === audioKey;
    },
    [IS_ENGINE_READY]: (state) => () => {
      return state.engineState == "READY";
    },
  },

  mutations: {
    [INSERT_AUDIO_ITEM]: (
      state,
      {
        audioItem,
        audioKey,
        index,
      }: { audioItem: AudioItem; audioKey: string; index: number }
    ) => {
      state.audioKeys.splice(index, 0, audioKey);
      state.audioItems[audioKey] = audioItem;
      state.audioStates[audioKey] = {
        nowPlaying: false,
        nowGenerating: false,
      };
    },
    [REMOVE_AUDIO_ITEM]: (state, { audioKey }: { audioKey: string }) => {
      state.audioKeys.splice(state.audioKeys.indexOf(audioKey), 1);
      delete state.audioItems[audioKey];
      delete state.audioStates[audioKey];
    },
    [SET_AUDIO_CHARACTER_INDEX]: (
      state,
      { audioKey, characterIndex }: { audioKey: string; characterIndex: number }
    ) => {
      state.audioItems[audioKey].characterIndex = characterIndex;
    },
    [SET_AUDIO_TEXT]: (
      state,
      { audioKey, text }: { audioKey: string; text: string }
    ) => {
      state.audioItems[audioKey].text = text;
    },
    [SET_AUDIO_QUERY]: (
      state,
      { audioKey, audioQuery }: { audioKey: string; audioQuery: AudioQuery }
    ) => {
      state.audioItems[audioKey].query = audioQuery;
    },
    [SET_ACCENT_PHRASES]: (
      state,
      {
        audioKey,
        accentPhrases,
      }: { audioKey: string; accentPhrases: AccentPhrase[] }
    ) => {
      state.audioItems[audioKey].query!.accentPhrases = accentPhrases;
    },
    [SET_AUDIO_SPEED_SCALE]: (
      state,
      { audioKey, speedScale }: { audioKey: string; speedScale: number }
    ) => {
      state.audioItems[audioKey].query!.speedScale = speedScale;
    },
    [SET_AUDIO_PITCH_SCALE]: (
      state,
      { audioKey, pitchScale }: { audioKey: string; pitchScale: number }
    ) => {
      state.audioItems[audioKey].query!.pitchScale = pitchScale;
    },
    [SET_AUDIO_INTONATION_SCALE]: (
      state,
      {
        audioKey,
        intonationScale,
      }: { audioKey: string; intonationScale: number }
    ) => {
      state.audioItems[audioKey].query!.intonationScale = intonationScale;
    },
    [SET_AUDIO_VOLUME_SCALE]: (
      state,
      { audioKey, volumeScale }: { audioKey: string; volumeScale: number }
    ) => {
      state.audioItems[audioKey].query!.volumeScale = volumeScale;
    },
    [SET_AUDIO_ACCENT]: (
      state,
      {
        audioKey,
        accentPhraseIndex,
        accent,
      }: {
        audioKey: string;
        accentPhraseIndex: number;
        accent: number;
      }
    ) => {
      state.audioItems[audioKey].query!.accentPhrases[
        accentPhraseIndex
      ].accent = accent;
    },
    [TOGGLE_ACCENT_PHRASE_SPLIT]: (
      state,
      {
        audioKey,
        accentPhraseIndex,
        moraIndex,
        isPause,
      }: {
        audioKey: string;
        accentPhraseIndex: number;
        moraIndex: number | null;
        isPause: boolean;
      }
    ) => {
      const query = state.audioItems[audioKey].query!;
      toggleAccentPhrase(query.accentPhrases, {
        accentPhraseIndex,
        moraIndex,
        isPause,
      });
    },
    [SET_AUDIO_MORA_DATA]: (
      state,
      {
        audioKey,
        accentPhraseIndex,
        moraIndex,
        consonantLength,
        vowelLength,
        pitch,
      }: {
        audioKey: string;
        accentPhraseIndex: number;
        moraIndex: number;
        consonantLength: number | undefined;
        vowelLength: number | undefined;
        pitch: number | undefined;
      }
    ) => {
      const query = state.audioItems[audioKey].query!;
      const mora = query.accentPhrases[accentPhraseIndex].moras[moraIndex];
      mora.consonantLength = consonantLength ?? mora.consonantLength;
      mora.vowelLength = vowelLength ?? mora.vowelLength;
      mora.pitch = pitch ?? mora.pitch;
    },
    [SET_ENGINE_STATE](state, { engineState }: { engineState: EngineState }) {
      state.engineState = engineState;
    },
    [SET_CHARACTER_INFOS](
      state,
      { characterInfos }: { characterInfos: CharacterInfo[] }
    ) {
      state.characterInfos = characterInfos;
    },
    [SET_ACTIVE_AUDIO_KEY]: (state, { audioKey }: { audioKey?: string }) => {
      state._activeAudioKey = audioKey;
    },
    [SET_AUDIO_NOW_GENERATING](
      state,
      { audioKey, nowGenerating }: { audioKey: string; nowGenerating: boolean }
    ) {
      state.audioStates[audioKey].nowGenerating = nowGenerating;
    },
    [SET_AUDIO_NOW_PLAYING](
      state,
      { audioKey, nowPlaying }: { audioKey: string; nowPlaying: boolean }
    ) {
      state.audioStates[audioKey].nowPlaying = nowPlaying;
    },
    [SET_NOW_PLAYING_CONTINUOUSLY](
      state,
      { nowPlaying }: { nowPlaying: boolean }
    ) {
      state.nowPlayingContinuously = nowPlaying;
    },
  },

  actions: {
    [START_WAITING_ENGINE]: createUILockAction(async ({ state, commit }) => {
      let engineState = state.engineState;
      for (let i = 0; i < 100; i++) {
        engineState = state.engineState;
        if (engineState === "FAILED_STARTING") {
          break;
        }

        try {
          await api.versionVersionGet();
        } catch {
          await new Promise((resolve) => setTimeout(resolve, 1000));
          console.log("waiting engine...");
          continue;
        }
        engineState = "READY";
        commit(SET_ENGINE_STATE, { engineState });
        break;
      }

      if (engineState !== "READY") {
        commit(SET_ENGINE_STATE, { engineState: "FAILED_STARTING" });
      }
    }),
    [DETECTED_ENGINE_ERROR]({ state, commit }) {
      switch (state.engineState) {
        case "STARTING":
          commit(SET_ENGINE_STATE, { engineState: "FAILED_STARTING" });
          break;
        case "READY":
          commit(SET_ENGINE_STATE, { engineState: "ERROR" });
          break;
        default:
          commit(SET_ENGINE_STATE, { engineState: "ERROR" });
      }
    },
    async [RESTART_ENGINE]({ commit }) {
      await commit(SET_ENGINE_STATE, { engineState: "STARTING" });
      window.electron.restartEngine();
    },
    [LOAD_CHARACTER]: createUILockAction(async ({ commit }) => {
      const characterInfos = await window.electron.getCharacterInfos();

      await Promise.all(
        characterInfos.map(async (characterInfo) => {
          const [iconBuf, portraitBuf] = await Promise.all([
            window.electron.readFile({ filePath: characterInfo.iconPath }),
            window.electron.readFile({
              filePath: characterInfo.portraitPath,
            }),
          ]);
          characterInfo.iconBlob = new Blob([iconBuf]);
          characterInfo.portraitBlob = new Blob([portraitBuf]);
        })
      );

      commit(SET_CHARACTER_INFOS, { characterInfos });
    }),
    [REGISTER_AUDIO_ITEM]: async (
      { state, dispatch, commit },
      {
        audioItem,
        prevAudioKey,
      }: { audioItem: AudioItem; prevAudioKey: string | undefined }
    ) => {
      const audioKey = await dispatch(ISSUE_AUDIO_KEY);
      const index =
        prevAudioKey !== undefined
          ? state.audioKeys.indexOf(prevAudioKey) + 1
          : state.audioKeys.length;
      commit(INSERT_AUDIO_ITEM, { audioItem, audioKey, index });
      return audioKey;
    },
    [UNREGISER_AUDIO_ITEM]: (
      { commit, dispatch },
      { audioKey }: { audioKey: string }
    ) => {
      commit(REMOVE_AUDIO_ITEM, { audioKey });
      dispatch(DISPOSE_AUDIO_KEY, { audioKey });
    },
    [GENERATE_INITIAL_AUDIO_ITEM]: async (
      context,
      {
        text,
        characterIndex,
      }: { text: string | undefined; characterIndex: number | undefined }
    ) => {
      return {
        text: text ?? "",
        characterIndex: characterIndex ?? 0,
        query: undefined,
      };
    },
    [ISSUE_AUDIO_KEY]: () => {
      const audioKey = uuidv4();
      audioElements[audioKey] = new Audio();
      return audioKey;
    },
    [DISPOSE_AUDIO_KEY]: (_, { audioKey }: { audioKey: string }) => {
      delete audioElements[audioKey];
    },
    [FETCH_ACCENT_PHRASES]: (
      { state },
      { text, characterIndex }: { text: string; characterIndex: number }
    ) => {
      return api.accentPhrasesAccentPhrasesPost({
        text: text,
        speaker: state.characterInfos![characterIndex].metas.speaker,
      });
    },
    [FETCH_MORA_DATA]: async (
      { state },
      {
        accentPhrases,
        characterIndex,
      }: { accentPhrases: AccentPhrase[]; characterIndex: number }
    ) => {
      if (accentPhrases.length == 0) {
        return [];
      } else {
        return await api.moraDataMoraDataPost({
          accentPhrase: accentPhrases,
          speaker: state.characterInfos![characterIndex].metas.speaker,
        });
      }
    },
    [FETCH_AUDIO_QUERY]: (
      { state },
      { text, characterIndex }: { text: string; characterIndex: number }
    ) => {
      return api.audioQueryAudioQueryPost({
        text: text,
        speaker: state.characterInfos![characterIndex].metas.speaker,
      });
    },
    [GET_AUDIO_CACHE]: async (
      { state },
      { audioKey }: { audioKey: string }
    ) => {
      const audioItem = state.audioItems[audioKey];
      const id = await generateUniqueId(audioItem);

      if (Object.prototype.hasOwnProperty.call(audioBlobCache, id)) {
        return audioBlobCache[id];
      } else {
        return null;
      }
    },
    [GENERATE_AUDIO]: createUILockAction(
      async ({ state }, { audioKey }: { audioKey: string }) => {
        const audioItem = state.audioItems[audioKey];
        const id = await generateUniqueId(audioItem);

        return api
          .synthesisSynthesisPost({
            audioQuery: audioItem.query!,
            speaker:
              state.characterInfos![audioItem.characterIndex!].metas.speaker,
          })
          .then(async (blob) => {
            audioBlobCache[id] = blob;
            return blob;
          })
          .catch((e) => {
            window.electron.logError(e);
            return null;
          });
      }
    ),
    [GENERATE_AND_SAVE_AUDIO]: createUILockAction(
      async (
        { state, dispatch },
        {
          audioKey,
          filePath,
          encoding,
        }: {
          audioKey: string;
          filePath?: string;
          encoding?: EncodingType;
        }
      ): Promise<SaveResultObject> => {
        const blobPromise: Promise<Blob> = dispatch(GENERATE_AUDIO, {
          audioKey,
        });

        if (state.savingSetting.fixedExportEnabled) {
          filePath = path.join(
            state.savingSetting.fixedExportDir,
            buildFileName(state, audioKey)
          );
        } else {
          filePath ??= await window.electron.showAudioSaveDialog({
            title: "Save",
            defaultPath: buildFileName(state, audioKey),
          });
        }

        if (!filePath) {
          return { result: "CANCELED", path: "" };
        }

        if (state.savingSetting.avoidOverwrite) {
          let tail = 1;
          const name = filePath.slice(0, filePath.length - 4);
          while (await dispatch(CHECK_FILE_EXISTS, { file: filePath })) {
            filePath = name + "[" + tail.toString() + "]" + ".wav";
            tail += 1;
          }
        }

        const blob = await blobPromise;
        if (!blob) {
          return { result: "ENGINE_ERROR", path: filePath };
        }

        try {
          window.electron.writeFile({
            filePath,
            buffer: await blob.arrayBuffer(),
          });
        } catch (e) {
          window.electron.logError(e);

          return { result: "WRITE_ERROR", path: filePath };
        }

        const textBlob = ((): Blob => {
          if (!encoding || encoding === "UTF-8") {
            const bom = new Uint8Array([0xef, 0xbb, 0xbf]);
            return new Blob([bom, state.audioItems[audioKey].text], {
              type: "text/plain;charset=UTF-8",
            });
          }
          const sjisArray = Encoding.convert(
            Encoding.stringToCode(state.audioItems[audioKey].text),
            { to: "SJIS", type: "arraybuffer" }
          );
          return new Blob([new Uint8Array(sjisArray)], {
            type: "text/plain;charset=Shift_JIS",
          });
        })();

        try {
          window.electron.writeFile({
            filePath: filePath.replace(/\.wav$/, ".txt"),
            buffer: await textBlob.arrayBuffer(),
          });

          return { result: "SUCCESS", path: filePath };
        } catch (e) {
          window.electron.logError(e);

          return { result: "WRITE_ERROR", path: filePath };
        }
      }
    ),
    [GENERATE_AND_SAVE_ALL_AUDIO]: createUILockAction(
      async (
        { state, dispatch },
        { dirPath, encoding }: { dirPath?: string; encoding: EncodingType }
      ) => {
        if (state.savingSetting.fixedExportEnabled) {
          dirPath = state.savingSetting.fixedExportDir;
        } else {
          dirPath ??= await window.electron.showOpenDirectoryDialog({
            title: "Save ALL",
          });
        }
        if (dirPath) {
          const promises = state.audioKeys.map((audioKey) => {
            const name = buildFileName(state, audioKey);
            return dispatch(GENERATE_AND_SAVE_AUDIO, {
              audioKey,
              filePath: path.join(dirPath!, name),
              encoding,
            });
          });
          return Promise.all(promises);
        }
      }
    ),
    [PLAY_AUDIO]: createUILockAction(
      async ({ commit, dispatch }, { audioKey }: { audioKey: string }) => {
        const audioElem = audioElements[audioKey];
        audioElem.pause();

        // 音声用意
        let blob: Blob | null = await dispatch(GET_AUDIO_CACHE, { audioKey });
        if (!blob) {
          commit(SET_AUDIO_NOW_GENERATING, { audioKey, nowGenerating: true });
          blob = await dispatch(GENERATE_AUDIO, { audioKey });
          commit(SET_AUDIO_NOW_GENERATING, {
            audioKey,
            nowGenerating: false,
          });
          if (!blob) {
            throw new Error();
          }
        }

        if (blob !== null) {
          audioElem.src = URL.createObjectURL(blob);

          // 再生終了時にresolveされるPromiseを返す
          const played = async () => {
            commit(SET_AUDIO_NOW_PLAYING, { audioKey, nowPlaying: true });
          };
          audioElem.addEventListener("play", played);

          let paused: () => void;
          const audioPlayPromise = new Promise<boolean>((resolve) => {
            paused = () => {
              resolve(audioElem.ended);
            };
            audioElem.addEventListener("pause", paused);
          }).finally(async () => {
            audioElem.removeEventListener("play", played);
            audioElem.removeEventListener("pause", paused);
            commit(SET_AUDIO_NOW_PLAYING, { audioKey, nowPlaying: false });
          });

          audioElem.play();
          return audioPlayPromise;
        } else {
          return new Promise((resolve) => resolve(true));
        }
      }
    ),
    [STOP_AUDIO]: (_, { audioKey }: { audioKey: string }) => {
      const audioElem = audioElements[audioKey];
      audioElem.pause();
    },
    [PLAY_CONTINUOUSLY_AUDIO]: createUILockAction(
      async ({ state, commit, dispatch }) => {
        const currentAudioKey = state._activeAudioKey;
        commit(SET_NOW_PLAYING_CONTINUOUSLY, { nowPlaying: true });
        try {
          for (const audioKey of state.audioKeys) {
            commit(SET_ACTIVE_AUDIO_KEY, { audioKey });
            const isEnded = await dispatch(PLAY_AUDIO, { audioKey });
            if (!isEnded) {
              break;
            }
          }
        } finally {
          commit(SET_ACTIVE_AUDIO_KEY, { audioKey: currentAudioKey });
          commit(SET_NOW_PLAYING_CONTINUOUSLY, { nowPlaying: false });
        }
      }
    ),
    [STOP_CONTINUOUSLY_AUDIO]: ({ state, dispatch }) => {
      for (const audioKey of state.audioKeys) {
        if (state.audioStates[audioKey].nowPlaying) {
          dispatch(STOP_AUDIO, { audioKey });
        }
      }
    },
    [OPEN_TEXT_EDIT_CONTEXT_MENU]: () => {
      window.electron.openTextEditContextMenu();
    },

    [SET_ACTIVE_AUDIO_KEY]: (
      { commit },
      { audioKey }: { audioKey?: string }
    ) => {
      commit(SET_ACTIVE_AUDIO_KEY, { audioKey });
    },
  },
} as const);

//commands
export const COMMAND_REGISTER_AUDIO_ITEM = "COMMAND_REGISTER_AUDIO_ITEM";
export const COMMAND_UNREGISTER_AUDIO_ITEM = "COMMAND_UNREGISTER_AUDIO_ITEM";
export const COMMAND_UPDATE_AUDIO_TEXT = "COMMAND_UPDATE_AUDIO_TEXT";
export const COMMAND_CHANGE_CHARACTER_INDEX = "COMMAND_CHANGE_CHARACTER_INDEX";
export const COMMAND_CHANGE_ACCENT = "COMMAND_CHANGE_ACCENT";
export const COMMAND_CHANGE_ACCENT_PHRASE_SPLIT =
  "COMMAND_CHANGE_ACCENT_PHRASE_SPLIT";
export const COMMAND_SET_AUDIO_INTONATION_SCALE =
  "COMMAND_SET_AUDIO_INTONATION_SCALE";
export const COMMAND_SET_AUDIO_PITCH_SCALE = "COMMAND_SET_AUDIO_PITCH_SCALE";
export const COMMAND_SET_AUDIO_SPEED_SCALE = "COMMAND_SET_AUDIO_SPEED_SCALE";
export const COMMAND_SET_AUDIO_VOLUME_SCALE = "COMMAND_SET_AUDIO_VOLUME_SCALE";
export const COMMAND_SET_AUDIO_MORA_DATA = "COMMAND_SET_AUDIO_MORA_DATA";
export const COMMAND_IMPORT_FROM_FILE = "COMMAND_IMPORT_FROM_FILE";
export const COMMAND_PUT_TEXTS = "COMMAND_PUT_TEXTS";

export const audioCommandStore = typeAsStoreOptions({
  actions: {
    [COMMAND_REGISTER_AUDIO_ITEM]: async (
      { state, commit, dispatch },
      {
        audioItem,
        prevAudioKey,
      }: { audioItem: AudioItem; prevAudioKey: string | undefined }
    ) => {
      const audioKey = await dispatch(ISSUE_AUDIO_KEY);
      const index =
        prevAudioKey !== undefined
          ? state.audioKeys.indexOf(prevAudioKey) + 1
          : state.audioKeys.length;
      commit(COMMAND_REGISTER_AUDIO_ITEM, { audioItem, audioKey, index });
      return audioKey;
    },
    [COMMAND_UNREGISTER_AUDIO_ITEM]: async (
      { commit },
      { audioKey }: { audioKey: string }
    ) => {
      commit(COMMAND_UNREGISTER_AUDIO_ITEM, { audioKey });
    },
    [COMMAND_UPDATE_AUDIO_TEXT]: async (
      { state, commit, dispatch },
      { audioKey, text }: { audioKey: string; text: string }
    ) => {
      const characterIndex = state.audioItems[audioKey].characterIndex ?? 0;
      const query: AudioQuery | undefined = state.audioItems[audioKey].query;
      if (query !== undefined) {
        const accentPhrases: AccentPhrase[] = await dispatch(
          FETCH_ACCENT_PHRASES,
          {
            text: text,
            characterIndex: characterIndex,
          }
        ).catch((err) => {
          window.electron.logError(
            err,
            `Failed to fetch AccentPhrases for the text "${text}".`
          );
          return [];
        });
        commit(COMMAND_UPDATE_AUDIO_TEXT, {
          audioKey,
          text,
          haveAudioQuery: true,
          accentPhrases,
        });
      } else {
        const newAudioQuery = await dispatch(FETCH_AUDIO_QUERY, {
          text,
          characterIndex,
        }).catch((err) => {
          window.electron.logError(
            err,
            `Failed to fetch audio query for text "${text}"`
          );
          return undefined;
        });
        commit(COMMAND_UPDATE_AUDIO_TEXT, {
          audioKey,
          text,
          haveAudioQuery: false,
          query: newAudioQuery,
        });
      }
    },
    [COMMAND_CHANGE_CHARACTER_INDEX]: async (
      { state, dispatch, commit },
      { audioKey, characterIndex }: { audioKey: string; characterIndex: number }
    ) => {
      const query = state.audioItems[audioKey].query;
      if (query !== undefined) {
        const accentPhrases = query.accentPhrases;
        const newAccentPhrases: AccentPhrase[] = await dispatch(
          FETCH_MORA_DATA,
          {
            accentPhrases,
            characterIndex,
          }
        ).catch((err) => {
          window.electron.logError(
            err,
            "Failed to fetch of mora pitch.",
            JSON.stringify(accentPhrases)
          );
          return accentPhrases;
        });
        commit(COMMAND_CHANGE_CHARACTER_INDEX, {
          characterIndex: characterIndex,
          audioKey: audioKey,
          haveAudioQuery: true,
          accentPhrases: newAccentPhrases,
        });
      } else {
        const text = state.audioItems[audioKey].text;
        const query: AudioQuery | undefined = await dispatch(
          FETCH_AUDIO_QUERY,
          {
            text: text,
            characterIndex: characterIndex,
          }
        ).catch((err) => {
          window.electron.logError(
            err,
            `Failed to fetch AccentPhrases for the text "${text}".`
          );
          return undefined;
        });
        commit(COMMAND_CHANGE_CHARACTER_INDEX, {
          characterIndex,
          audioKey,
          haveAudioQuery: false,
          query,
        });
      }
    },
    [COMMAND_CHANGE_ACCENT]: async (
      { state, dispatch, commit },
      {
        audioKey,
        accentPhraseIndex,
        accent,
      }: {
        audioKey: string;
        accentPhraseIndex: number;
        accent: number;
      }
    ) => {
      const query = state.audioItems[audioKey].query;
      if (query !== undefined) {
        const newAccentPhrases: AccentPhrase[] = JSON.parse(
          JSON.stringify(query.accentPhrases)
        );
        newAccentPhrases[accentPhraseIndex].accent = accent;

        const characterIndex: number =
          state.audioItems[audioKey].characterIndex ?? 0;
        const resultAccentPhrases: AccentPhrase[] = await dispatch(
          FETCH_MORA_DATA,
          { accentPhrases: newAccentPhrases, characterIndex }
        ).catch((err) => {
          window.electron.logError(
            err,
            "Failed to fetch of mora data.",
            JSON.stringify(newAccentPhrases)
          );
          return newAccentPhrases;
        });
        commit(COMMAND_CHANGE_ACCENT, {
          audioKey,
          accentPhrases: resultAccentPhrases,
        });
      }
    },
    [COMMAND_CHANGE_ACCENT_PHRASE_SPLIT]: async (
      { state, dispatch, commit },
      {
        audioKey,
        accentPhraseIndex,
        moraIndex,
        isPause,
      }: {
        audioKey: string;
        accentPhraseIndex: number;
        moraIndex: number | null;
        isPause: boolean;
      }
    ) => {
      const query: AudioQuery | undefined = state.audioItems[audioKey].query;
      const characterIndex: number =
        state.audioItems[audioKey].characterIndex ?? 0;
      if (query !== undefined) {
        const newAccentPhrases: AccentPhrase[] = JSON.parse(
          JSON.stringify(query.accentPhrases)
        );
        toggleAccentPhrase(newAccentPhrases, {
          accentPhraseIndex,
          moraIndex,
          isPause,
        });
        const resultAccentPhrases = await dispatch(FETCH_MORA_DATA, {
          accentPhrases: newAccentPhrases,
          characterIndex,
        }).catch((err) => {
          window.electron.logError(
            err,
            "Failed to fetch of mora pitch.",
            JSON.stringify(newAccentPhrases)
          );
          return newAccentPhrases;
        });
        commit(COMMAND_CHANGE_ACCENT_PHRASE_SPLIT, {
          audioKey,
          accentPhrases: resultAccentPhrases,
        });
      }
    },
    [COMMAND_SET_AUDIO_INTONATION_SCALE]: (
      { commit },
      payload: { audioKey: string; intonationScale: number }
    ) => {
      commit(COMMAND_SET_AUDIO_INTONATION_SCALE, payload);
    },
    [COMMAND_SET_AUDIO_PITCH_SCALE]: (
      { commit },
      payload: { audioKey: string; pitchScale: number }
    ) => {
      commit(COMMAND_SET_AUDIO_PITCH_SCALE, payload);
    },
    [COMMAND_SET_AUDIO_SPEED_SCALE]: (
      { commit },
      payload: { audioKey: string; speedScale: number }
    ) => {
      commit(COMMAND_SET_AUDIO_SPEED_SCALE, payload);
    },
    [COMMAND_SET_AUDIO_VOLUME_SCALE]: (
      { commit },
      payload: { audioKey: string; volumeScale: number }
    ) => {
      commit(COMMAND_SET_AUDIO_VOLUME_SCALE, payload);
    },
    [COMMAND_SET_AUDIO_MORA_DATA]: (
      { commit },
      payload: {
        audioKey: string;
        accentPhraseIndex: number;
        moraIndex: number;
        consonantLength: number | undefined;
        vowelLength: number | undefined;
        pitch: number | undefined;
      }
    ) => {
      commit(COMMAND_SET_AUDIO_MORA_DATA, payload);
    },
    [COMMAND_IMPORT_FROM_FILE]: createUILockAction(
      async (
        { state, dispatch, commit, getters },
        { filePath }: { filePath?: string }
      ) => {
        if (!filePath) {
          filePath = await window.electron.showImportFileDialog({
            title: "セリフ読み込み",
          });
          if (!filePath) return;
        }
        let body = new TextDecoder("utf-8").decode(
          await window.electron.readFile({ filePath })
        );
        if (body.indexOf("\ufffd") > -1) {
          body = new TextDecoder("shift-jis").decode(
            await window.electron.readFile({ filePath })
          );
        }

        const audioItems = parseTextFile(body, state.characterInfos);

        const audioKeys = await Promise.all(
          audioItems.map(
            async () => (await dispatch(ISSUE_AUDIO_KEY)) as string
          )
        );

        const isEngineReady: boolean = getters[IS_ENGINE_READY]();
        for (const audioItem of audioItems) {
          const text: string = audioItem.text;
          const characterIndex: number = audioItem.characterIndex ?? 0;
          const query: AudioQuery | undefined = isEngineReady
            ? await dispatch(FETCH_AUDIO_QUERY, {
                text,
                characterIndex,
              }).catch((err) => {
                window.electron.logError(
                  err,
                  "Failed to fetch AudioQuery while loading a text file."
                );
                return undefined;
              })
            : undefined;
          audioItem.query = query;
        }

        commit(COMMAND_IMPORT_FROM_FILE, { audioItems, audioKeys });
      }
    ),
    [COMMAND_PUT_TEXTS]: createUILockAction(
      async (
        { getters, dispatch, commit },
        {
          texts,
          characterIndex,
          prevAudioKey,
        }: {
          texts: string[];
          characterIndex: number | undefined;
          prevAudioKey: string | undefined;
        }
      ) => {
        const partialCharacterIndex: number = characterIndex ?? 0;
        const audioItems: AudioItem[] = texts
          .filter((text) => text != "")
          .map((text) => ({
            text,
            characterIndex: partialCharacterIndex,
          }));
        const audioKeys = await Promise.all(
          audioItems.map(
            async () => (await dispatch(ISSUE_AUDIO_KEY)) as string
          )
        );

        const isEngineReady: boolean = getters[IS_ENGINE_READY]();
        for (const audioItem of audioItems) {
          const text: string = audioItem.text;
          const characterIndex: number = audioItem.characterIndex ?? 0;
          const query: AudioQuery | undefined = isEngineReady
            ? await dispatch(FETCH_AUDIO_QUERY, {
                text,
                characterIndex,
              }).catch((err) => {
                window.electron.logError(
                  err,
                  "Failed to fetch AudioQuery while pasting text"
                );
                return undefined;
              })
            : undefined;
          audioItem.query = query;
        }
        commit(COMMAND_PUT_TEXTS, { audioItems, audioKeys, prevAudioKey });
      }
    ),
  },
  mutations: commandMutationsCreator({
    [COMMAND_REGISTER_AUDIO_ITEM]: (
      draft,
      payload: { audioItem: AudioItem; audioKey: string; index: number }
    ) => {
      audioStore.mutations[INSERT_AUDIO_ITEM](draft, payload);
    },
    [COMMAND_UNREGISTER_AUDIO_ITEM]: (draft, payload: { audioKey: string }) => {
      audioStore.mutations[REMOVE_AUDIO_ITEM](draft, payload);
    },
    [COMMAND_UPDATE_AUDIO_TEXT]: (
      draft,
      payload: { audioKey: string; text: string } & (
        | {
            haveAudioQuery: true;
            accentPhrases: AccentPhrase[];
          }
        | {
            haveAudioQuery: false;
            query: AudioQuery | undefined;
          }
      )
    ) => {
      audioStore.mutations[SET_AUDIO_TEXT](draft, {
        audioKey: payload.audioKey,
        text: payload.text,
      });
      if (payload.haveAudioQuery) {
        audioStore.mutations[SET_ACCENT_PHRASES](draft, {
          audioKey: payload.audioKey,
          accentPhrases: payload.accentPhrases,
        });
      } else if (payload.query !== undefined) {
        audioStore.mutations[SET_AUDIO_QUERY](draft, {
          audioKey: payload.audioKey,
          audioQuery: payload.query,
        });
      }
    },
    [COMMAND_CHANGE_CHARACTER_INDEX]: (
      draft,
      payload: { characterIndex: number; audioKey: string } & (
        | {
            haveAudioQuery: true;
            accentPhrases: AccentPhrase[];
          }
        | {
            haveAudioQuery: false;
            query: AudioQuery;
          }
      )
    ) => {
      audioStore.mutations[SET_AUDIO_CHARACTER_INDEX](draft, {
        audioKey: payload.audioKey,
        characterIndex: payload.characterIndex,
      });
      if (payload.haveAudioQuery) {
        audioStore.mutations[SET_ACCENT_PHRASES](draft, {
          audioKey: payload.audioKey,
          accentPhrases: payload.accentPhrases,
        });
      } else {
        audioStore.mutations[SET_AUDIO_QUERY](draft, {
          audioKey: payload.audioKey,
          audioQuery: payload.query,
        });
      }
    },
<<<<<<< HEAD
    [COMMAND_CHANGE_ACCENT]: (
      draft,
      {
        audioKey,
        accentPhrases,
      }: {
        audioKey: string;
        accentPhrases: AccentPhrase[];
      }
    ) => {
      audioStore.mutations[SET_ACCENT_PHRASES](draft, {
        audioKey,
        accentPhrases,
      });
    },
    [COMMAND_CHANGE_ACCENT_PHRASE_SPLIT]: (
      draft,
      payload: {
        audioKey: string;
        accentPhrases: AccentPhrase[];
      }
    ) => {
      audioStore.mutations[SET_ACCENT_PHRASES](draft, payload);
    },
    [COMMAND_SET_AUDIO_INTONATION_SCALE]: (
      draft,
      payload: { audioKey: string; intonationScale: number }
    ) => {
      audioStore.mutations[SET_AUDIO_INTONATION_SCALE](draft, payload);
    },
    [COMMAND_SET_AUDIO_PITCH_SCALE]: (
      draft,
      payload: { audioKey: string; pitchScale: number }
    ) => {
      audioStore.mutations[SET_AUDIO_PITCH_SCALE](draft, payload);
    },
    [COMMAND_SET_AUDIO_SPEED_SCALE]: (
      draft,
      payload: { audioKey: string; speedScale: number }
    ) => {
      audioStore.mutations[SET_AUDIO_SPEED_SCALE](draft, payload);
    },
    [COMMAND_SET_AUDIO_VOLUME_SCALE]: (
      draft,
      payload: { audioKey: string; volumeScale: number }
    ) => {
      audioStore.mutations[SET_AUDIO_VOLUME_SCALE](draft, payload);
    },
    [COMMAND_SET_AUDIO_MORA_DATA]: (
      draft,
      payload: {
        audioKey: string;
        accentPhraseIndex: number;
        moraIndex: number;
        consonantLength: number | undefined;
        vowelLength: number | undefined;
        pitch: number | undefined;
      }
    ) => {
      audioStore.mutations[SET_AUDIO_MORA_DATA](draft, payload);
    },
    [COMMAND_IMPORT_FROM_FILE]: (
      draft,
      {
        audioItems,
        audioKeys,
      }: { audioItems: AudioItem[]; audioKeys: string[] }
    ) => {
      for (let i = 0; i < audioItems.length; i++)
        audioStore.mutations[INSERT_AUDIO_ITEM](draft, {
          index: draft.audioKeys.length,
          audioItem: audioItems[i],
          audioKey: audioKeys[i],
        });
    },
    [COMMAND_PUT_TEXTS]: (
      draft,
      {
        audioItems,
        audioKeys,
        prevAudioKey,
      }: {
        audioItems: AudioItem[];
        audioKeys: string[];
        prevAudioKey: string | undefined;
      }
    ) => {
      let prevIndex =
        prevAudioKey !== undefined
          ? draft.audioKeys.indexOf(prevAudioKey) + 1
          : draft.audioKeys.length;
      for (let i = 0; i < audioItems.length; i++) {
        audioStore.mutations[INSERT_AUDIO_ITEM](draft, {
          audioItem: audioItems[i],
          audioKey: audioKeys[i],
          index: prevIndex++,
        });
      }
    },
  } as const),
} as const);
=======
    [CHECK_FILE_EXISTS]({ commit }, { file }: { file: string }) {
      return window.electron.checkFileExists(file);
    },
  },
} as StoreOptions<State>;
>>>>>>> 2350215d
<|MERGE_RESOLUTION|>--- conflicted
+++ resolved
@@ -177,15 +177,7 @@
 export const PLAY_CONTINUOUSLY_AUDIO = "PLAY_CONTINUOUSLY_AUDIO";
 export const STOP_CONTINUOUSLY_AUDIO = "STOP_CONTINUOUSLY_AUDIO";
 export const OPEN_TEXT_EDIT_CONTEXT_MENU = "OPEN_TEXT_EDIT_CONTEXT_MENU";
-<<<<<<< HEAD
-=======
-export const DETECTED_ENGINE_ERROR = "DETECTED_ENGINE_ERROR";
-export const RESTART_ENGINE = "RESTART_ENGINE";
 export const CHECK_FILE_EXISTS = "CHECK_FILE_EXISTS";
-
-const audioBlobCache: Record<string, Blob> = {};
-const audioElements: Record<string, HTMLAudioElement> = {};
->>>>>>> 2350215d
 
 export const audioStore = typeAsStoreOptions({
   getters: {
@@ -742,6 +734,9 @@
       { audioKey }: { audioKey?: string }
     ) => {
       commit(SET_ACTIVE_AUDIO_KEY, { audioKey });
+    },
+    [CHECK_FILE_EXISTS]({ commit }, { file }: { file: string }) {
+      return window.electron.checkFileExists(file);
     },
   },
 } as const);
@@ -1165,7 +1160,6 @@
         });
       }
     },
-<<<<<<< HEAD
     [COMMAND_CHANGE_ACCENT]: (
       draft,
       {
@@ -1266,11 +1260,4 @@
       }
     },
   } as const),
-} as const);
-=======
-    [CHECK_FILE_EXISTS]({ commit }, { file }: { file: string }) {
-      return window.electron.checkFileExists(file);
-    },
-  },
-} as StoreOptions<State>;
->>>>>>> 2350215d
+} as const);