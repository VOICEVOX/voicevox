--- conflicted
+++ resolved
@@ -648,7 +648,6 @@
         }
       }
     ),
-<<<<<<< HEAD
     LOAD_CHARACTER_ALL: createUILockAction(async ({ state, dispatch }) => {
       for (const engineKey of state.engineKeys) {
         window.electron.logInfo(`Load CharacterInfo from engine ${engineKey}`);
@@ -657,64 +656,10 @@
     }),
     LOAD_CHARACTER: createUILockAction(
       async ({ commit, dispatch }, { engineKey }) => {
-        const speakers = await dispatch("INVOKE_ENGINE_CONNECTOR", {
-          engineKey,
-          action: "speakersSpeakersGet",
-          // 連想配列が第一引数になければ失敗する
-          payload: [{}],
-        })
-          .then(toDispatchResponse("speakersSpeakersGet"))
-=======
-    LOAD_CHARACTER: createUILockAction(async ({ state, commit, dispatch }) => {
-      const engineKey: string | undefined = state.engineKeys[0]; // TODO: 複数エンジン対応
-      if (engineKey === undefined)
-        throw new Error(`No such engine registered: index == 0`);
-
-      const speakers = await dispatch("INSTANTIATE_ENGINE_CONNECTOR", {
-        engineKey,
-      })
-        .then((instance) => instance.invoke("speakersSpeakersGet")({}))
-        .catch((error) => {
-          window.electron.logError(error, `Failed to get speakers.`);
-          throw error;
-        });
-      const base64ToUrl = function (base64: string, type: string) {
-        const buffer = Buffer.from(base64, "base64");
-        const iconBlob = new Blob([buffer.buffer], { type: type });
-        return URL.createObjectURL(iconBlob);
-      };
-      const getStyles = function (speaker: Speaker, speakerInfo: SpeakerInfo) {
-        const styles: StyleInfo[] = new Array(speaker.styles.length);
-        speaker.styles.forEach((style, i) => {
-          const styleInfo = speakerInfo.styleInfos.find(
-            (styleInfo) => style.id === styleInfo.id
-          );
-          if (!styleInfo)
-            throw new Error(
-              `Not found the style id "${style.id}" of "${speaker.name}". `
-            );
-          const voiceSamples = styleInfo.voiceSamples.map((voiceSample) => {
-            return base64ToUrl(voiceSample, "audio/wav");
-          });
-          styles[i] = {
-            styleName: style.name,
-            styleId: style.id,
-            iconPath: base64ToUrl(styleInfo.icon, "image/png"),
-            voiceSamplePaths: voiceSamples,
-          };
-        });
-        return styles;
-      };
-      const getSpeakerInfo = async function (speaker: Speaker) {
-        const speakerInfo = await dispatch("INSTANTIATE_ENGINE_CONNECTOR", {
+        const speakers = await dispatch("INSTANTIATE_ENGINE_CONNECTOR", {
           engineKey,
         })
-          .then((instance) =>
-            instance.invoke("speakerInfoSpeakerInfoGet")({
-              speakerUuid: speaker.speakerUuid,
-            })
-          )
->>>>>>> 187f696e
+          .then((instance) => instance.invoke("speakersSpeakersGet")({}))
           .catch((error) => {
             window.electron.logError(error, `Failed to get speakers.`);
             throw error;
@@ -750,12 +695,14 @@
           return styles;
         };
         const getSpeakerInfo = async function (speaker: Speaker) {
-          const speakerInfo = await dispatch("INVOKE_ENGINE_CONNECTOR", {
+          const speakerInfo = await dispatch("INSTANTIATE_ENGINE_CONNECTOR", {
             engineKey,
-            action: "speakerInfoSpeakerInfoGet",
-            payload: [{ speakerUuid: speaker.speakerUuid }],
           })
-            .then(toDispatchResponse("speakerInfoSpeakerInfoGet"))
+            .then((instance) =>
+              instance.invoke("speakerInfoSpeakerInfoGet")({
+                speakerUuid: speaker.speakerUuid,
+              })
+            )
             .catch((error) => {
               window.electron.logError(error, `Failed to get speakers.`);
               throw error;
@@ -790,21 +737,7 @@
      * 指定した話者（スタイルID）に対してエンジン側の初期化を行い、即座に音声合成ができるようにする。
      * 初期化済みだった場合は何もしない。
      */
-<<<<<<< HEAD
-    async SETUP_ENGINE_SPEAKER({ dispatch }, { engineKey, styleId }) {
-      // FIXME: なぜかbooleanではなくstringが返ってくる。
-      // おそらくエンジン側のresponse_modelをBaseModel継承にしないといけない。
-      const isInitialized: string = await dispatch("INVOKE_ENGINE_CONNECTOR", {
-        engineKey,
-        action: "isInitializedSpeakerIsInitializedSpeakerGet",
-        payload: [{ speaker: styleId }],
-      });
-=======
-    async SETUP_ENGINE_SPEAKER({ state, dispatch }, { styleId }) {
-      const engineKey: string | undefined = state.engineKeys[0]; // TODO: 複数エンジン対応, 暫定的に0番目のエンジンのみを使用する。将来的にGENERATE_AUDIO_ITEMの引数にengineId/engineKeyを追加する予定
-      if (engineKey === undefined)
-        throw new Error(`No such engine registered: index == 0`);
-
+    async SETUP_ENGINE_SPEAKER({ state, dispatch }, { engineKey, styleId }) {
       // FIXME: なぜかbooleanではなくstringが返ってくる。
       // おそらくエンジン側のresponse_modelをBaseModel継承にしないといけない。
       const isInitialized: string = await dispatch(
@@ -818,20 +751,12 @@
             speaker: styleId,
           }) as unknown as string
       );
->>>>>>> 187f696e
       if (isInitialized !== "true" && isInitialized !== "false")
         throw new Error(`Failed to get isInitialized.`);
 
       if (isInitialized === "false") {
         await dispatch("ASYNC_UI_LOCK", {
           callback: () =>
-<<<<<<< HEAD
-            dispatch("INVOKE_ENGINE_CONNECTOR", {
-              engineKey,
-              action: "initializeSpeakerInitializeSpeakerPost",
-              payload: [{ speaker: styleId }],
-            }),
-=======
             dispatch("INSTANTIATE_ENGINE_CONNECTOR", {
               engineKey,
             }).then((instance) =>
@@ -839,7 +764,6 @@
                 speaker: styleId,
               })
             ),
->>>>>>> 187f696e
         });
       }
     },
@@ -1024,15 +948,7 @@
         isKana?: boolean;
       }
     ) {
-<<<<<<< HEAD
-      return dispatch("INVOKE_ENGINE_CONNECTOR", {
-=======
-      const engineKey: string | undefined = state.engineKeys[0]; // TODO: 複数エンジン対応
-      if (engineKey === undefined)
-        throw new Error(`No such engine registered: index == 0`);
-
       return dispatch("INSTANTIATE_ENGINE_CONNECTOR", {
->>>>>>> 187f696e
         engineKey,
       })
         .then((instance) =>
@@ -1058,15 +974,7 @@
         styleId,
       }: { accentPhrases: AccentPhrase[]; engineKey: string; styleId: number }
     ) {
-<<<<<<< HEAD
-      return dispatch("INVOKE_ENGINE_CONNECTOR", {
-=======
-      const engineKey: string | undefined = state.engineKeys[0]; // TODO: 複数エンジン対応
-      if (engineKey === undefined)
-        throw new Error(`No such engine registered: index == 0`);
-
       return dispatch("INSTANTIATE_ENGINE_CONNECTOR", {
->>>>>>> 187f696e
         engineKey,
       })
         .then((instance) =>
@@ -1120,15 +1028,7 @@
         styleId,
       }: { text: string; engineKey: string; styleId: number }
     ) {
-<<<<<<< HEAD
-      return dispatch("INVOKE_ENGINE_CONNECTOR", {
-=======
-      const engineKey: string | undefined = state.engineKeys[0]; // TODO: 複数エンジン対応
-      if (engineKey === undefined)
-        throw new Error(`No such engine registered: index == 0`);
-
       return dispatch("INSTANTIATE_ENGINE_CONNECTOR", {
->>>>>>> 187f696e
         engineKey,
       })
         .then((instance) =>
