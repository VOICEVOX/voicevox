import { AudioQuery, AccentPhrase } from "@/openapi";
import path from "path";
import { v4 as uuidv4 } from "uuid";
import {
  AudioItem,
  EngineState,
  SaveResultObject,
  State,
  commandMutationsCreator,
  AudioActions,
  AudioGetters,
  AudioMutations,
  AudioStoreState,
  AudioCommandActions,
  AudioCommandGetters,
  AudioCommandMutations,
  AudioCommandStoreState,
  VoiceVoxStoreOptions,
} from "./type";
import { createUILockAction } from "./ui";
import {
  CharacterInfo,
  Encoding as EncodingType,
  MoraDataType,
} from "@/type/preload";
import Encoding from "encoding-japanese";
import {
  IEngineConnectorFactory,
  OpenAPIEngineConnectorFactory,
} from "@/infrastructures/EngineConnector";

async function generateUniqueId(audioItem: AudioItem) {
  const data = new TextEncoder().encode(
    JSON.stringify([audioItem.text, audioItem.query, audioItem.styleId])
  );
  const digest = await crypto.subtle.digest("SHA-256", data);
  return Array.from(new Uint8Array(digest))
    .map((v) => v.toString(16).padStart(2, "0"))
    .join("");
}

function parseTextFile(
  body: string,
  characterInfos?: CharacterInfo[]
): AudioItem[] {
  const characters = new Map<string, number>();
  for (const info of characterInfos || []) {
    for (const style of info.metas.styles) {
      characters.set(info.metas.speakerName, style.styleId);
    }
  }
  if (!characters.size) return [];

  const audioItems: AudioItem[] = [];
  const seps = [",", "\r\n", "\n"];
  let lastStyleId = 0;
  for (const splittedText of body.split(new RegExp(`${seps.join("|")}`, "g"))) {
    const styleId = characters.get(splittedText);
    if (styleId !== undefined) {
      lastStyleId = styleId;
      continue;
    }

    audioItems.push({ text: splittedText, styleId: lastStyleId });
  }
  return audioItems;
}

function buildFileName(state: State, audioKey: string) {
  // eslint-disable-next-line no-control-regex
  const sanitizer = /[\x00-\x1f\x22\x2a\x2f\x3a\x3c\x3e\x3f\x5c\x7c\x7f]/g;
  const index = state.audioKeys.indexOf(audioKey);
  const audioItem = state.audioItems[audioKey];
  let styleName: string | undefined = "";
  const character = state.characterInfos?.find((info) => {
    const result = info.metas.styles.findIndex(
      (style) => style.styleId === audioItem.styleId
    );

    if (result > -1) {
      styleName = info.metas.styles[result].styleName;
    }

    return result > -1;
  });

  if (character === undefined) {
    throw new Error();
  }

  const characterName = character.metas.speakerName.replace(sanitizer, "");
  let text = audioItem.text.replace(sanitizer, "");
  if (text.length > 10) {
    text = text.substring(0, 9) + "…";
  }

  const preFileName = (index + 1).toString().padStart(3, "0");
  // デフォルトのスタイルだとstyleIdが定義されていないのでundefinedになる。なのでファイル名に入れてしまうことを回避する目的で分岐させています。
  if (styleName === undefined) {
    return preFileName + `_${characterName}_${text}.wav`;
  }

  return preFileName + `_${characterName}（${styleName}）_${text}.wav`;
}

const audioBlobCache: Record<string, Blob> = {};
const audioElements: Record<string, HTMLAudioElement> = {};

export const audioStoreState: AudioStoreState = {
  engineState: "STARTING",
  audioItems: {},
  audioKeys: [],
  audioStates: {},
  nowPlayingContinuously: false,
};

const audioStoreCreator = (
  _engineFactory: IEngineConnectorFactory
): VoiceVoxStoreOptions<AudioGetters, AudioActions, AudioMutations> => {
  const audioStore: VoiceVoxStoreOptions<
    AudioGetters,
    AudioActions,
    AudioMutations
  > = {
    getters: {
      ACTIVE_AUDIO_KEY(state) {
        return state._activeAudioKey !== undefined &&
          state.audioKeys.includes(state._activeAudioKey)
          ? state._activeAudioKey
          : undefined;
      },
      HAVE_AUDIO_QUERY: (state) => (audioKey: string) => {
        return state.audioItems[audioKey]?.query != undefined;
      },
      IS_ACTIVE: (state) => (audioKey: string) => {
        return state._activeAudioKey === audioKey;
      },
      IS_ENGINE_READY: (state) => {
        return state.engineState === "READY";
      },
    },

    mutations: {
      SET_ENGINE_STATE(state, { engineState }: { engineState: EngineState }) {
        state.engineState = engineState;
      },
      SET_CHARACTER_INFOS(
        state,
        { characterInfos }: { characterInfos: CharacterInfo[] }
      ) {
        state.characterInfos = characterInfos;
      },
      SET_ACTIVE_AUDIO_KEY(state, { audioKey }: { audioKey?: string }) {
        state._activeAudioKey = audioKey;
      },
      SET_AUDIO_NOW_PLAYING(
        state,
        { audioKey, nowPlaying }: { audioKey: string; nowPlaying: boolean }
      ) {
        state.audioStates[audioKey].nowPlaying = nowPlaying;
      },
      SET_AUDIO_NOW_GENERATING(
        state,
        {
          audioKey,
          nowGenerating,
        }: { audioKey: string; nowGenerating: boolean }
      ) {
        state.audioStates[audioKey].nowGenerating = nowGenerating;
      },
      SET_NOW_PLAYING_CONTINUOUSLY(
        state,
        { nowPlaying }: { nowPlaying: boolean }
      ) {
        state.nowPlayingContinuously = nowPlaying;
      },
      INSERT_AUDIO_ITEM(
        state,
        {
          audioItem,
          audioKey,
          prevAudioKey,
        }: {
          audioItem: AudioItem;
          audioKey: string;
          prevAudioKey: string | undefined;
        }
      ) {
        const index =
          prevAudioKey !== undefined
            ? state.audioKeys.indexOf(prevAudioKey) + 1
            : state.audioKeys.length;
        state.audioKeys.splice(index, 0, audioKey);
        state.audioItems[audioKey] = audioItem;
        state.audioStates[audioKey] = {
          nowPlaying: false,
          nowGenerating: false,
        };
      },
      INSERT_AUDIO_ITEMS(
        state,
        {
          prevAudioKey,
          audioKeyItemPairs,
        }: {
          audioKeyItemPairs: { audioItem: AudioItem; audioKey: string }[];
          prevAudioKey: string | undefined;
        }
      ) {
        const index =
          prevAudioKey !== undefined
            ? state.audioKeys.indexOf(prevAudioKey) + 1
            : state.audioKeys.length;
        const audioKeys = audioKeyItemPairs.map((pair) => pair.audioKey);
        state.audioKeys.splice(index, 0, ...audioKeys);
        for (const { audioKey, audioItem } of audioKeyItemPairs) {
          state.audioItems[audioKey] = audioItem;
          state.audioStates[audioKey] = {
            nowPlaying: false,
            nowGenerating: false,
          };
        }
      },
      REMOVE_AUDIO_ITEM(state, { audioKey }: { audioKey: string }) {
        state.audioKeys.splice(state.audioKeys.indexOf(audioKey), 1);
        delete state.audioItems[audioKey];
        delete state.audioStates[audioKey];
      },
      SET_AUDIO_TEXT(
        state,
        { audioKey, text }: { audioKey: string; text: string }
      ) {
        state.audioItems[audioKey].text = text;
      },
      SET_AUDIO_SPEED_SCALE(
        state,
        { audioKey, speedScale }: { audioKey: string; speedScale: number }
      ) {
        const query = state.audioItems[audioKey].query;
        if (query == undefined) throw new Error("query == undefined");
        query.speedScale = speedScale;
      },
      SET_AUDIO_PITCH_SCALE(
        state,
        { audioKey, pitchScale }: { audioKey: string; pitchScale: number }
      ) {
        const query = state.audioItems[audioKey].query;
        if (query == undefined) throw new Error("query == undefined");
        query.pitchScale = pitchScale;
      },
      SET_AUDIO_INTONATION_SCALE(
        state,
        {
          audioKey,
          intonationScale,
        }: { audioKey: string; intonationScale: number }
      ) {
        const query = state.audioItems[audioKey].query;
        if (query == undefined) throw new Error("query == undefined");
        query.intonationScale = intonationScale;
      },
      SET_AUDIO_VOLUME_SCALE(
        state,
        { audioKey, volumeScale }: { audioKey: string; volumeScale: number }
      ) {
        const query = state.audioItems[audioKey].query;
        if (query == undefined) throw new Error("query == undefined");
        query.volumeScale = volumeScale;
      },
      SET_AUDIO_PRE_PHONEME_LENGTH(
        state,
        {
          audioKey,
          prePhonemeLength,
        }: { audioKey: string; prePhonemeLength: number }
      ) {
        const query = state.audioItems[audioKey].query;
        if (query == undefined) throw new Error("query == undefined");
        query.prePhonemeLength = prePhonemeLength;
      },
      SET_AUDIO_POST_PHONEME_LENGTH(
        state,
        {
          audioKey,
          postPhonemeLength,
        }: { audioKey: string; postPhonemeLength: number }
      ) {
        const query = state.audioItems[audioKey].query;
        if (query == undefined) throw new Error("query == undefined");
        query.postPhonemeLength = postPhonemeLength;
      },
      SET_AUDIO_QUERY(
        state,
        { audioKey, audioQuery }: { audioKey: string; audioQuery: AudioQuery }
      ) {
        state.audioItems[audioKey].query = audioQuery;
      },
      SET_AUDIO_STYLE_ID(
        state,
        { audioKey, styleId }: { audioKey: string; styleId: number }
      ) {
        state.audioItems[audioKey].styleId = styleId;
      },
      SET_ACCENT_PHRASES(
        state,
        {
          audioKey,
          accentPhrases,
        }: { audioKey: string; accentPhrases: AccentPhrase[] }
      ) {
        const query = state.audioItems[audioKey].query;
        if (query == undefined) throw new Error("query == undefined");
        query.accentPhrases = accentPhrases;
      },
      SET_SINGLE_ACCENT_PHRASE(
        state,
        {
          audioKey,
          accentPhraseIndex,
          accentPhrases,
        }: {
          audioKey: string;
          accentPhraseIndex: number;
          accentPhrases: AccentPhrase[];
        }
      ) {
        const query = state.audioItems[audioKey].query;
        if (query == undefined) throw new Error("query == undefined");
        query.accentPhrases.splice(accentPhraseIndex, 1, ...accentPhrases);
      },
      SET_AUDIO_MORA_DATA(
        state,
        {
          audioKey,
          accentPhraseIndex,
          moraIndex,
          data,
          type,
        }: {
          audioKey: string;
          accentPhraseIndex: number;
          moraIndex: number;
          data: number;
          type: MoraDataType;
        }
      ) {
        const query = state.audioItems[audioKey].query;
        if (query == undefined) throw new Error("query == undefined");
        switch (type) {
          case "pitch":
            query.accentPhrases[accentPhraseIndex].moras[moraIndex].pitch =
              data;
            break;
          case "consonant":
            query.accentPhrases[accentPhraseIndex].moras[
              moraIndex
            ].consonantLength = data;
            break;
          case "vowel":
            query.accentPhrases[accentPhraseIndex].moras[
              moraIndex
            ].vowelLength = data;
            break;
          case "pause": {
            const pauseMora = query.accentPhrases[accentPhraseIndex].pauseMora;
            if (pauseMora !== undefined) {
              pauseMora.vowelLength = data;
            }
            break;
          }
          case "voicing": {
            query.accentPhrases[accentPhraseIndex].moras[moraIndex].pitch =
              data;
            if (data == 0) {
              query.accentPhrases[accentPhraseIndex].moras[moraIndex].vowel =
                query.accentPhrases[accentPhraseIndex].moras[
                  moraIndex
                ].vowel.toUpperCase();
            } else {
              query.accentPhrases[accentPhraseIndex].moras[moraIndex].vowel =
                query.accentPhrases[accentPhraseIndex].moras[
                  moraIndex
                ].vowel.toLowerCase();
            }
          }
        }
      },
    },

    actions: {
      START_WAITING_ENGINE: createUILockAction(
        async ({ rootState, state, commit }) => {
          let engineState = state.engineState;
          for (let i = 0; i < 100; i++) {
            engineState = state.engineState;
            if (engineState === "FAILED_STARTING") {
              break;
            }

            try {
              await _engineFactory
                .instance(rootState.engineHost)
                .versionVersionGet();
            } catch {
              await new Promise((resolve) => setTimeout(resolve, 1000));
              window.electron.logInfo("waiting engine...");
              continue;
            }
            engineState = "READY";
            commit("SET_ENGINE_STATE", { engineState });
            break;
          }

          if (engineState !== "READY") {
            commit("SET_ENGINE_STATE", { engineState: "FAILED_STARTING" });
          }
        }
      ),
      LOAD_CHARACTER: createUILockAction(async ({ commit }) => {
        const characterInfos = await window.electron.getCharacterInfos();

<<<<<<< HEAD
      if (engineState !== "READY") {
        commit("SET_ENGINE_STATE", { engineState: "FAILED_STARTING" });
      }
    }),
    LOAD_CHARACTER: createUILockAction(async ({ commit }) => {
      const characterInfos = await window.electron.getCharacterInfos();

      commit("SET_CHARACTER_INFOS", { characterInfos });
    }),
    GENERATE_AUDIO_KEY() {
      const audioKey = uuidv4();
      audioElements[audioKey] = new Audio();
      return audioKey;
    },
    REMOVE_ALL_AUDIO_ITEM({ commit, state }) {
      for (const audioKey of [...state.audioKeys]) {
        commit("REMOVE_AUDIO_ITEM", { audioKey });
      }
    },
    async GENERATE_AUDIO_ITEM(
      { state, getters, dispatch },
      payload: { text?: string; styleId?: number }
    ) {
      if (state.defaultStyleIds == undefined)
        throw new Error("state.defaultStyleIds == undefined");
      if (state.characterInfos == undefined)
        throw new Error("state.characterInfos == undefined");
      const characterInfos = state.characterInfos;

      const text = payload.text ?? "";
      const styleId =
        payload.styleId ??
        state.defaultStyleIds[
          state.defaultStyleIds.findIndex(
            (x) => x.speakerUuid === characterInfos[0].metas.speakerUuid
          )
        ].defaultStyleId;
      const query = getters.IS_ENGINE_READY
        ? await dispatch("FETCH_AUDIO_QUERY", {
            text,
            styleId,
          }).catch(() => undefined)
        : undefined;

      const audioItem: AudioItem = {
        text,
        styleId,
      };
      if (query != undefined) {
        audioItem.query = query;
      }
      return audioItem;
    },
    async REGISTER_AUDIO_ITEM(
      { dispatch, commit },
      {
        audioItem,
        prevAudioKey,
      }: { audioItem: AudioItem; prevAudioKey?: string }
    ) {
      const audioKey = await dispatch("GENERATE_AUDIO_KEY");
      commit("INSERT_AUDIO_ITEM", { audioItem, audioKey, prevAudioKey });
      return audioKey;
    },
    SET_ACTIVE_AUDIO_KEY({ commit }, { audioKey }: { audioKey?: string }) {
      commit("SET_ACTIVE_AUDIO_KEY", { audioKey });
    },
    async GET_AUDIO_CACHE({ state }, { audioKey }: { audioKey: string }) {
      const audioItem = state.audioItems[audioKey];
      const id = await generateUniqueId(audioItem);
=======
        await Promise.all(
          characterInfos.map(async (characterInfo) => {
            const [iconBuf, portraitBuf] = await Promise.all([
              window.electron.readFile({ filePath: characterInfo.iconPath }),
              window.electron.readFile({
                filePath: characterInfo.portraitPath,
              }),
            ]);
            characterInfo.iconBlob = new Blob([iconBuf]);
            characterInfo.portraitBlob = new Blob([portraitBuf]);
          })
        );

        commit("SET_CHARACTER_INFOS", { characterInfos });
      }),
      GENERATE_AUDIO_KEY() {
        const audioKey = uuidv4();
        audioElements[audioKey] = new Audio();
        return audioKey;
      },
      REMOVE_ALL_AUDIO_ITEM({ commit, state }) {
        for (const audioKey of [...state.audioKeys]) {
          commit("REMOVE_AUDIO_ITEM", { audioKey });
        }
      },
      async GENERATE_AUDIO_ITEM(
        { state, getters, dispatch },
        payload: { text?: string; styleId?: number; baseAudioItem?: AudioItem }
      ) {
        //引数にbaseAudioItemが与えられた場合、baseAudioItemから話速等のパラメータを引き継いだAudioItemを返す
        //baseAudioItem.queryのうち、accentPhrasesとkanaは基本設定パラメータではないので引き継がない
        //baseAudioItemのうち、textとstyleIdは別途与えられるので引き継がない
        if (state.defaultStyleIds == undefined)
          throw new Error("state.defaultStyleIds == undefined");
        if (state.characterInfos == undefined)
          throw new Error("state.characterInfos == undefined");
        const characterInfos = state.characterInfos;
>>>>>>> 08849241

        const text = payload.text ?? "";
        const styleId =
          payload.styleId ??
          state.defaultStyleIds[
            state.defaultStyleIds.findIndex(
              (x) => x.speakerUuid === characterInfos[0].metas.speakerUuid
            )
          ].defaultStyleId;
        const baseAudioItem = payload.baseAudioItem;
        const query = getters.IS_ENGINE_READY
          ? await dispatch("FETCH_AUDIO_QUERY", {
              text,
              styleId,
            }).catch(() => undefined)
          : undefined;

        const audioItem: AudioItem = {
          text,
          styleId,
        };
        if (query != undefined) {
          audioItem.query = query;
        }
        if (baseAudioItem && baseAudioItem.query && audioItem.query) {
          //引数にbaseAudioItemがある場合、話速等のパラメータを引き継いだAudioItemを返す
          //baseAudioItem.queryが未設定の場合は引き継がない(起動直後等？)
          audioItem.query.speedScale = baseAudioItem.query.speedScale;
          audioItem.query.pitchScale = baseAudioItem.query.pitchScale;
          audioItem.query.intonationScale = baseAudioItem.query.intonationScale;
          audioItem.query.volumeScale = baseAudioItem.query.volumeScale;
          audioItem.query.prePhonemeLength =
            baseAudioItem.query.prePhonemeLength;
          audioItem.query.postPhonemeLength =
            baseAudioItem.query.postPhonemeLength;
          audioItem.query.outputSamplingRate =
            baseAudioItem.query.outputSamplingRate;
          audioItem.query.outputStereo = baseAudioItem.query.outputStereo;
        }
        return audioItem;
      },
      async REGISTER_AUDIO_ITEM(
        { dispatch, commit },
        {
          audioItem,
          prevAudioKey,
        }: { audioItem: AudioItem; prevAudioKey?: string }
      ) {
        const audioKey = await dispatch("GENERATE_AUDIO_KEY");
        commit("INSERT_AUDIO_ITEM", { audioItem, audioKey, prevAudioKey });
        return audioKey;
      },
      SET_ACTIVE_AUDIO_KEY({ commit }, { audioKey }: { audioKey?: string }) {
        commit("SET_ACTIVE_AUDIO_KEY", { audioKey });
      },
      async GET_AUDIO_CACHE({ state }, { audioKey }: { audioKey: string }) {
        const audioItem = state.audioItems[audioKey];
        const id = await generateUniqueId(audioItem);

        if (Object.prototype.hasOwnProperty.call(audioBlobCache, id)) {
          return audioBlobCache[id];
        } else {
          return null;
        }
      },
      SET_AUDIO_QUERY(
        { commit },
        payload: { audioKey: string; audioQuery: AudioQuery }
      ) {
        commit("SET_AUDIO_QUERY", payload);
      },
      FETCH_ACCENT_PHRASES(
        { rootState },
        {
          text,
          styleId,
          isKana,
        }: { text: string; styleId: number; isKana?: boolean }
      ) {
        return _engineFactory
          .instance(rootState.engineHost)
          .accentPhrasesAccentPhrasesPost({
            text,
            speaker: styleId,
            isKana,
          })
          .catch((error) => {
            window.electron.logError(
              error,
              `Failed to fetch AccentPhrases for the text "${text}".`
            );
            throw error;
          });
      },
      FETCH_MORA_DATA(
        { rootState },
        {
          accentPhrases,
          styleId,
        }: { accentPhrases: AccentPhrase[]; styleId: number }
      ) {
        return _engineFactory
          .instance(rootState.engineHost)
          .moraDataMoraDataPost({
            accentPhrase: accentPhrases,
            speaker: styleId,
          })
          .catch((error) => {
            window.electron.logError(
              error,
              `Failed to fetch MoraData for the accentPhrases "${JSON.stringify(
                accentPhrases
              )}".`
            );
            throw error;
          });
      },
      async FETCH_AND_COPY_MORA_DATA(
        { dispatch },
        {
          accentPhrases,
          styleId,
          copyIndexes,
        }: {
          accentPhrases: AccentPhrase[];
          styleId: number;
          copyIndexes: number[];
        }
      ) {
        const fetchedAccentPhrases: AccentPhrase[] = await dispatch(
          "FETCH_MORA_DATA",
          {
            accentPhrases,
            styleId,
          }
        );
        for (const index of copyIndexes) {
          accentPhrases[index] = fetchedAccentPhrases[index];
        }
        return accentPhrases;
      },
      FETCH_AUDIO_QUERY(
        { rootState },
        { text, styleId }: { text: string; styleId: number }
      ) {
        return _engineFactory
          .instance(rootState.engineHost)
          .audioQueryAudioQueryPost({
            text,
            speaker: styleId,
          })
          .catch((error) => {
            window.electron.logError(
              error,
              `Failed to fetch AudioQuery for the text "${text}".`
            );
            throw error;
          });
      },
      GENERATE_AUDIO: createUILockAction(
        async ({ rootState, state }, { audioKey }: { audioKey: string }) => {
          const audioItem = state.audioItems[audioKey];
          const id = await generateUniqueId(audioItem);

          const audioQuery = audioItem.query;
          const speaker = audioItem.styleId;
          if (audioQuery == undefined || speaker == undefined) {
            return null;
          }

          return _engineFactory
            .instance(rootState.engineHost)
            .synthesisSynthesisPost({
              audioQuery: audioQuery,
              speaker: speaker,
            })
            .then(async (blob) => {
              audioBlobCache[id] = blob;
              return blob;
            })
            .catch((e) => {
              window.electron.logError(e);
              return null;
            });
        }
      ),
      GENERATE_AND_SAVE_AUDIO: createUILockAction(
        async (
          { state, dispatch },
          {
            audioKey,
            filePath,
            encoding,
          }: {
            audioKey: string;
            filePath?: string;
            encoding?: EncodingType;
          }
        ): Promise<SaveResultObject> => {
          if (state.savingSetting.fixedExportEnabled) {
            filePath = path.join(
              state.savingSetting.fixedExportDir,
              buildFileName(state, audioKey)
            );
          } else {
            filePath ??= await window.electron.showAudioSaveDialog({
              title: "音声を保存",
              defaultPath: buildFileName(state, audioKey),
            });
          }

          if (!filePath) {
            return { result: "CANCELED", path: "" };
          }

          if (state.savingSetting.avoidOverwrite) {
            let tail = 1;
            const name = filePath.slice(0, filePath.length - 4);
            while (await dispatch("CHECK_FILE_EXISTS", { file: filePath })) {
              filePath = name + "[" + tail.toString() + "]" + ".wav";
              tail += 1;
            }
          }

          let blob = await dispatch("GET_AUDIO_CACHE", { audioKey });
          if (!blob) {
            blob = await dispatch("GENERATE_AUDIO", { audioKey });
            if (!blob) {
              return { result: "ENGINE_ERROR", path: filePath };
            }
          }

          try {
            window.electron.writeFile({
              filePath,
              buffer: await blob.arrayBuffer(),
            });
          } catch (e) {
            window.electron.logError(e);

            return { result: "WRITE_ERROR", path: filePath };
          }

          if (state.savingSetting.exportLab) {
            const query = state.audioItems[audioKey].query;
            if (query == undefined)
              return { result: "WRITE_ERROR", path: filePath };
            const speedScale = query.speedScale;

            let labString = "";
            let timestamp = 0;

            labString += timestamp.toFixed() + " ";
            timestamp += (query.prePhonemeLength * 10000000) / speedScale;
            labString += timestamp.toFixed() + " ";
            labString += "pau" + "\n";

            query.accentPhrases.forEach((accentPhrase) => {
              accentPhrase.moras.forEach((mora) => {
                if (
                  mora.consonantLength !== undefined &&
                  mora.consonant !== undefined
                ) {
                  labString += timestamp.toFixed() + " ";
                  timestamp += (mora.consonantLength * 10000000) / speedScale;
                  labString += timestamp.toFixed() + " ";
                  labString += mora.consonant + "\n";
                }
                labString += timestamp.toFixed() + " ";
                timestamp += (mora.vowelLength * 10000000) / speedScale;
                labString += timestamp.toFixed() + " ";
                if (mora.vowel != "N") {
                  labString += mora.vowel.toLowerCase() + "\n";
                } else {
                  labString += mora.vowel + "\n";
                }
              });
              if (accentPhrase.pauseMora !== undefined) {
                labString += timestamp.toFixed() + " ";
                timestamp +=
                  (accentPhrase.pauseMora.vowelLength * 10000000) / speedScale;
                labString += timestamp.toFixed() + " ";
                labString += accentPhrase.pauseMora.vowel + "\n";
              }
            });

            labString += timestamp.toFixed() + " ";
            timestamp += (query.postPhonemeLength * 10000000) / speedScale;
            labString += timestamp.toFixed() + " ";
            labString += "pau" + "\n";

            const bom = new Uint8Array([0xef, 0xbb, 0xbf]);
            const labBlob = new Blob([bom, labString], {
              type: "text/plain;charset=UTF-8",
            });

            try {
              window.electron.writeFile({
                filePath: filePath.replace(/\.wav$/, ".lab"),
                buffer: await labBlob.arrayBuffer(),
              });
            } catch (e) {
              window.electron.logError(e);

              return { result: "WRITE_ERROR", path: filePath };
            }
          }

          if (state.savingSetting.exportText) {
            const textBlob = ((): Blob => {
              if (!encoding || encoding === "UTF-8") {
                const bom = new Uint8Array([0xef, 0xbb, 0xbf]);
                return new Blob([bom, state.audioItems[audioKey].text], {
                  type: "text/plain;charset=UTF-8",
                });
              }
              const sjisArray = Encoding.convert(
                Encoding.stringToCode(state.audioItems[audioKey].text),
                { to: "SJIS", type: "arraybuffer" }
              );
              return new Blob([new Uint8Array(sjisArray)], {
                type: "text/plain;charset=Shift_JIS",
              });
            })();

            try {
              window.electron.writeFile({
                filePath: filePath.replace(/\.wav$/, ".txt"),
                buffer: await textBlob.arrayBuffer(),
              });
            } catch (e) {
              window.electron.logError(e);

              return { result: "WRITE_ERROR", path: filePath };
            }
          }

          return { result: "SUCCESS", path: filePath };
        }
      ),
      GENERATE_AND_SAVE_ALL_AUDIO: createUILockAction(
        async (
          { state, dispatch },
          { dirPath, encoding }: { dirPath?: string; encoding?: EncodingType }
        ) => {
          if (state.savingSetting.fixedExportEnabled) {
            dirPath = state.savingSetting.fixedExportDir;
          } else {
            dirPath ??= await window.electron.showOpenDirectoryDialog({
              title: "音声を全て保存",
            });
          }
          if (dirPath) {
            const _dirPath = dirPath;
            const promises = state.audioKeys.map((audioKey) => {
              const name = buildFileName(state, audioKey);
              return dispatch("GENERATE_AND_SAVE_AUDIO", {
                audioKey,
                filePath: path.join(_dirPath, name),
                encoding,
              });
            });
            return Promise.all(promises);
          }
        }
      ),
      PLAY_AUDIO: createUILockAction(
        async ({ commit, dispatch }, { audioKey }: { audioKey: string }) => {
          const audioElem = audioElements[audioKey];
          audioElem.pause();

          // 音声用意
          let blob = await dispatch("GET_AUDIO_CACHE", { audioKey });
          if (!blob) {
            commit("SET_AUDIO_NOW_GENERATING", {
              audioKey,
              nowGenerating: true,
            });
            blob = await dispatch("GENERATE_AUDIO", { audioKey });
            commit("SET_AUDIO_NOW_GENERATING", {
              audioKey,
              nowGenerating: false,
            });
            if (!blob) {
              throw new Error();
            }
          }
          audioElem.src = URL.createObjectURL(blob);

          // 再生終了時にresolveされるPromiseを返す
          const played = async () => {
            commit("SET_AUDIO_NOW_PLAYING", { audioKey, nowPlaying: true });
          };
          audioElem.addEventListener("play", played);

          let paused: () => void;
          const audioPlayPromise = new Promise<boolean>((resolve) => {
            paused = () => {
              resolve(audioElem.ended);
            };
            audioElem.addEventListener("pause", paused);
          }).finally(async () => {
            audioElem.removeEventListener("play", played);
            audioElem.removeEventListener("pause", paused);
            commit("SET_AUDIO_NOW_PLAYING", { audioKey, nowPlaying: false });
          });

          audioElem.play();
          return audioPlayPromise;
        }
      ),
      STOP_AUDIO(_, { audioKey }: { audioKey: string }) {
        const audioElem = audioElements[audioKey];
        audioElem.pause();
      },
      PLAY_CONTINUOUSLY_AUDIO: createUILockAction(
        async ({ state, commit, dispatch }) => {
          const currentAudioKey = state._activeAudioKey;

          let index = 0;
          if (currentAudioKey !== undefined) {
            index = state.audioKeys.findIndex((v) => v === currentAudioKey);
          }

          commit("SET_NOW_PLAYING_CONTINUOUSLY", { nowPlaying: true });
          try {
            for (let i = index; i < state.audioKeys.length; ++i) {
              const audioKey = state.audioKeys[i];
              commit("SET_ACTIVE_AUDIO_KEY", { audioKey });
              const isEnded = await dispatch("PLAY_AUDIO", { audioKey });
              if (!isEnded) {
                break;
              }
            }
          } finally {
            commit("SET_ACTIVE_AUDIO_KEY", { audioKey: currentAudioKey });
            commit("SET_NOW_PLAYING_CONTINUOUSLY", { nowPlaying: false });
          }
        }
      ),
      STOP_CONTINUOUSLY_AUDIO({ state, dispatch }) {
        for (const audioKey of state.audioKeys) {
          if (state.audioStates[audioKey].nowPlaying) {
            dispatch("STOP_AUDIO", { audioKey });
          }
        }
      },
      OPEN_TEXT_EDIT_CONTEXT_MENU() {
        window.electron.openTextEditContextMenu();
      },
      DETECTED_ENGINE_ERROR({ state, commit }) {
        switch (state.engineState) {
          case "STARTING":
            commit("SET_ENGINE_STATE", { engineState: "FAILED_STARTING" });
            break;
          case "READY":
            commit("SET_ENGINE_STATE", { engineState: "ERROR" });
            break;
          default:
            commit("SET_ENGINE_STATE", { engineState: "ERROR" });
        }
      },
      async RESTART_ENGINE({ dispatch, commit }) {
        await commit("SET_ENGINE_STATE", { engineState: "STARTING" });
        window.electron
          .restartEngine()
          .then(() => dispatch("START_WAITING_ENGINE"))
          .catch(() => dispatch("DETECTED_ENGINE_ERROR"));
      },
      CHECK_FILE_EXISTS(_, { file }: { file: string }) {
        return window.electron.checkFileExists(file);
      },
    },
  };

  return audioStore;
};

export const audioStore = audioStoreCreator(OpenAPIEngineConnectorFactory);

export const audioCommandStoreState: AudioCommandStoreState = {};

export const audioCommandStore: VoiceVoxStoreOptions<
  AudioCommandGetters,
  AudioCommandActions,
  AudioCommandMutations
> = {
  getters: {},
  actions: {
    async COMMAND_REGISTER_AUDIO_ITEM(
      { dispatch, commit },
      {
        audioItem,
        prevAudioKey,
      }: {
        audioItem: AudioItem;
        prevAudioKey: string | undefined;
      }
    ) {
      const audioKey = await dispatch("GENERATE_AUDIO_KEY");
      commit("COMMAND_REGISTER_AUDIO_ITEM", {
        audioItem,
        audioKey,
        prevAudioKey,
      });
      return audioKey;
    },
    COMMAND_REMOVE_AUDIO_ITEM({ commit }, payload: { audioKey: string }) {
      commit("COMMAND_REMOVE_AUDIO_ITEM", payload);
    },
    async COMMAND_CHANGE_AUDIO_TEXT(
      { state, commit, dispatch },
      { audioKey, text }: { audioKey: string; text: string }
    ) {
      const styleId = state.audioItems[audioKey].styleId;
      if (styleId == undefined) throw new Error("styleId != undefined");
      const query: AudioQuery | undefined = state.audioItems[audioKey].query;
      try {
        if (query !== undefined) {
          const accentPhrases: AccentPhrase[] = await dispatch(
            "FETCH_ACCENT_PHRASES",
            {
              text,
              styleId,
            }
          );
          commit("COMMAND_CHANGE_AUDIO_TEXT", {
            audioKey,
            text,
            update: "AccentPhrases",
            accentPhrases,
          });
        } else {
          const newAudioQuery = await dispatch("FETCH_AUDIO_QUERY", {
            text,
            styleId,
          });
          commit("COMMAND_CHANGE_AUDIO_TEXT", {
            audioKey,
            text,
            update: "AudioQuery",
            query: newAudioQuery,
          });
        }
      } catch (error) {
        commit("COMMAND_CHANGE_AUDIO_TEXT", {
          audioKey,
          text,
          update: "Text",
        });
        throw error;
      }
    },
    async COMMAND_CHANGE_STYLE_ID(
      { state, dispatch, commit },
      { audioKey, styleId }: { audioKey: string; styleId: number }
    ) {
      const query = state.audioItems[audioKey].query;
      try {
        if (query !== undefined) {
          const accentPhrases = query.accentPhrases;
          const newAccentPhrases: AccentPhrase[] = await dispatch(
            "FETCH_MORA_DATA",
            {
              accentPhrases,
              styleId,
            }
          );
          commit("COMMAND_CHANGE_STYLE_ID", {
            styleId,
            audioKey: audioKey,
            update: "AccentPhrases",
            accentPhrases: newAccentPhrases,
          });
        } else {
          const text = state.audioItems[audioKey].text;
          const query: AudioQuery = await dispatch("FETCH_AUDIO_QUERY", {
            text: text,
            styleId,
          });
          commit("COMMAND_CHANGE_STYLE_ID", {
            styleId,
            audioKey,
            update: "AudioQuery",
            query,
          });
        }
      } catch (error) {
        commit("COMMAND_CHANGE_STYLE_ID", {
          styleId,
          audioKey,
          update: "StyleId",
        });
        throw error;
      }
    },
    async COMMAND_CHANGE_ACCENT(
      { state, dispatch, commit },
      {
        audioKey,
        accentPhraseIndex,
        accent,
      }: {
        audioKey: string;
        accentPhraseIndex: number;
        accent: number;
      }
    ) {
      const query = state.audioItems[audioKey].query;
      if (query !== undefined) {
        const newAccentPhrases: AccentPhrase[] = JSON.parse(
          JSON.stringify(query.accentPhrases)
        );
        newAccentPhrases[accentPhraseIndex].accent = accent;

        try {
          const styleId = state.audioItems[audioKey].styleId;
          if (styleId == undefined) throw new Error("styleId != undefined");
          const resultAccentPhrases: AccentPhrase[] = await dispatch(
            "FETCH_AND_COPY_MORA_DATA",
            {
              accentPhrases: newAccentPhrases,
              styleId,
              copyIndexes: [accentPhraseIndex],
            }
          );

          commit("COMMAND_CHANGE_ACCENT", {
            audioKey,
            accentPhrases: resultAccentPhrases,
          });
        } catch (error) {
          commit("COMMAND_CHANGE_ACCENT", {
            audioKey,
            accentPhrases: newAccentPhrases,
          });
          throw error;
        }
      }
    },
    async COMMAND_CHANGE_ACCENT_PHRASE_SPLIT(
      { state, dispatch, commit },
      payload: {
        audioKey: string;
        accentPhraseIndex: number;
      } & (
        | {
            isPause: false;
            moraIndex: number;
          }
        | {
            isPause: true;
          }
      )
    ) {
      const { audioKey, accentPhraseIndex } = payload;
      const query: AudioQuery | undefined = state.audioItems[audioKey].query;
      const styleId = state.audioItems[audioKey].styleId;
      if (styleId == undefined) throw new Error("styleId != undefined");
      if (query === undefined) {
        throw Error(
          "`COMMAND_CHANGE_ACCENT_PHRASE_SPLIT` should not be called if the query does not exist."
        );
      }
      const newAccentPhrases: AccentPhrase[] = JSON.parse(
        JSON.stringify(query.accentPhrases)
      );
      const changeIndexes = [accentPhraseIndex];
      // toggleAccentPhrase to newAccentPhrases and recored changeIndexes
      {
        const mergeAccent = (
          accentPhrases: AccentPhrase[],
          accentPhraseIndex: number
        ) => {
          const newAccentPhrase: AccentPhrase = {
            moras: [
              ...accentPhrases[accentPhraseIndex].moras,
              ...accentPhrases[accentPhraseIndex + 1].moras,
            ],
            accent: accentPhrases[accentPhraseIndex].accent,
            pauseMora: accentPhrases[accentPhraseIndex + 1].pauseMora,
          };
          accentPhrases.splice(accentPhraseIndex, 2, newAccentPhrase);
        };
        const splitAccent = (
          accentPhrases: AccentPhrase[],
          accentPhraseIndex: number,
          moraIndex: number
        ) => {
          const newAccentPhrase1: AccentPhrase = {
            moras: accentPhrases[accentPhraseIndex].moras.slice(
              0,
              moraIndex + 1
            ),
            accent:
              accentPhrases[accentPhraseIndex].accent > moraIndex
                ? moraIndex + 1
                : accentPhrases[accentPhraseIndex].accent,
            pauseMora: undefined,
          };
          const newAccentPhrase2: AccentPhrase = {
            moras: accentPhrases[accentPhraseIndex].moras.slice(moraIndex + 1),
            accent:
              accentPhrases[accentPhraseIndex].accent > moraIndex + 1
                ? accentPhrases[accentPhraseIndex].accent - moraIndex - 1
                : 1,
            pauseMora: accentPhrases[accentPhraseIndex].pauseMora,
          };
          accentPhrases.splice(
            accentPhraseIndex,
            1,
            newAccentPhrase1,
            newAccentPhrase2
          );
        };

        if (payload.isPause) {
          mergeAccent(newAccentPhrases, accentPhraseIndex);
        } else {
          const moraIndex: number = payload.moraIndex;
          if (
            moraIndex ===
            newAccentPhrases[accentPhraseIndex].moras.length - 1
          ) {
            mergeAccent(newAccentPhrases, accentPhraseIndex);
          } else {
            splitAccent(newAccentPhrases, accentPhraseIndex, moraIndex);
            changeIndexes.push(accentPhraseIndex + 1);
          }
        }
      }

      try {
        const resultAccentPhrases: AccentPhrase[] = await dispatch(
          "FETCH_AND_COPY_MORA_DATA",
          {
            accentPhrases: newAccentPhrases,
            styleId,
            copyIndexes: changeIndexes,
          }
        );
        commit("COMMAND_CHANGE_ACCENT_PHRASE_SPLIT", {
          audioKey,
          accentPhrases: resultAccentPhrases,
        });
      } catch (error) {
        commit("COMMAND_CHANGE_ACCENT_PHRASE_SPLIT", {
          audioKey,
          accentPhrases: newAccentPhrases,
        });
        throw error;
      }
    },
    async COMMAND_CHANGE_SINGLE_ACCENT_PHRASE(
      { state, dispatch, commit },
      {
        audioKey,
        newPronunciation,
        accentPhraseIndex,
        popUntilPause,
      }: {
        audioKey: string;
        newPronunciation: string;
        accentPhraseIndex: number;
        popUntilPause: boolean;
      }
    ) {
      const styleId = state.audioItems[audioKey].styleId;
      if (styleId == undefined) throw new Error("styleId != undefined");

      let newAccentPhrasesSegment: AccentPhrase[] | undefined = undefined;

      // ひらがな(U+3041~U+3094)とカタカナ(U+30A1~U+30F4)と全角長音(U+30FC)のみで構成される場合、
      // 「読み仮名」としてこれを処理する
      const kanaRegex = /^[\u3041-\u3094\u30A1-\u30F4\u30FC]+$/;
      if (kanaRegex.test(newPronunciation)) {
        // ひらがなが混ざっている場合はカタカナに変換
        const katakana = newPronunciation.replace(/[\u3041-\u3094]/g, (s) => {
          return String.fromCharCode(s.charCodeAt(0) + 0x60);
        });
        // 長音を適切な音に変換
        const pureKatakana = katakana
          .replace(/(?<=[アカサタナハマヤラワャァガザダバパ]ー*)ー/g, "ア")
          .replace(/(?<=[イキシチニヒミリィギジヂビピ]ー*)ー/g, "イ")
          .replace(/(?<=[ウクスツヌフムユルュゥヴグズヅブプ]ー*)ー/g, "ウ")
          .replace(/(?<=[エケセテネヘメレェゲゼデベペ]ー*)ー/g, "エ")
          .replace(/(?<=[オコソトノホモヨロヲョォゴゾドボポ]ー*)ー/g, "オ")
          .replace(/(?<=[ン]ー*)ー/g, "ン")
          .replace(/(?<=[ッ]ー*)ー/g, "ッ");

        // アクセントを末尾につけaccent phraseの生成をリクエスト
        // 判別できない読み仮名が混じっていた場合400エラーが帰るのでfallback
        newAccentPhrasesSegment = await dispatch("FETCH_ACCENT_PHRASES", {
          text: pureKatakana + "'",
          styleId,
          isKana: true,
        }).catch(
          // fallback
          () =>
            dispatch("FETCH_ACCENT_PHRASES", {
              text: newPronunciation,
              styleId,
              isKana: false,
            })
        );
      } else {
        newAccentPhrasesSegment = await dispatch("FETCH_ACCENT_PHRASES", {
          text: newPronunciation,
          styleId,
        });
      }

      if (popUntilPause) {
        while (
          newAccentPhrasesSegment[newAccentPhrasesSegment.length - 1]
            .pauseMora === undefined
        ) {
          newAccentPhrasesSegment.pop();
        }
      }

      const query = state.audioItems[audioKey].query;
      if (query == undefined) throw new Error("query == undefined");

      const originAccentPhrases = query.accentPhrases;

      // https://github.com/Hiroshiba/voicevox/issues/248
      // newAccentPhrasesSegmentは1つの文章として合成されているためMoraDataが不自然になる。
      // MoraDataを正しく計算する為MoraDataだけを文章全体で再計算する。
      const newAccentPhrases = [
        ...originAccentPhrases.slice(0, accentPhraseIndex),
        ...newAccentPhrasesSegment,
        ...originAccentPhrases.slice(accentPhraseIndex + 1),
      ];
      const copyIndexes = newAccentPhrasesSegment.map(
        (_, i) => accentPhraseIndex + i
      );

      try {
        const resultAccentPhrases: AccentPhrase[] = await dispatch(
          "FETCH_AND_COPY_MORA_DATA",
          {
            accentPhrases: newAccentPhrases,
            styleId,
            copyIndexes,
          }
        );
        commit("COMMAND_CHANGE_SINGLE_ACCENT_PHRASE", {
          audioKey,
          accentPhrases: resultAccentPhrases,
        });
      } catch (error) {
        commit("COMMAND_CHANGE_SINGLE_ACCENT_PHRASE", {
          audioKey,
          accentPhrases: newAccentPhrases,
        });
      }
    },
    COMMAND_SET_AUDIO_MORA_DATA(
      { commit },
      payload: {
        audioKey: string;
        accentPhraseIndex: number;
        moraIndex: number;
        data: number;
        type: MoraDataType;
      }
    ) {
      commit("COMMAND_SET_AUDIO_MORA_DATA", payload);
    },
    COMMAND_SET_AUDIO_SPEED_SCALE(
      { commit },
      payload: { audioKey: string; speedScale: number }
    ) {
      commit("COMMAND_SET_AUDIO_SPEED_SCALE", payload);
    },
    COMMAND_SET_AUDIO_PITCH_SCALE(
      { commit },
      payload: { audioKey: string; pitchScale: number }
    ) {
      commit("COMMAND_SET_AUDIO_PITCH_SCALE", payload);
    },
    COMMAND_SET_AUDIO_INTONATION_SCALE(
      { commit },
      payload: { audioKey: string; intonationScale: number }
    ) {
      commit("COMMAND_SET_AUDIO_INTONATION_SCALE", payload);
    },
    COMMAND_SET_AUDIO_VOLUME_SCALE(
      { commit },
      payload: { audioKey: string; volumeScale: number }
    ) {
      commit("COMMAND_SET_AUDIO_VOLUME_SCALE", payload);
    },
    COMMAND_SET_AUDIO_PRE_PHONEME_LENGTH(
      { commit },
      payload: { audioKey: string; prePhonemeLength: number }
    ) {
      commit("COMMAND_SET_AUDIO_PRE_PHONEME_LENGTH", payload);
    },
    COMMAND_SET_AUDIO_POST_PHONEME_LENGTH(
      { commit },
      payload: { audioKey: string; postPhonemeLength: number }
    ) {
      commit("COMMAND_SET_AUDIO_POST_PHONEME_LENGTH", payload);
    },
    COMMAND_IMPORT_FROM_FILE: createUILockAction(
      async (
        { state, commit, dispatch },
        { filePath }: { filePath?: string }
      ) => {
        if (!filePath) {
          filePath = await window.electron.showImportFileDialog({
            title: "セリフ読み込み",
          });
          if (!filePath) return;
        }
        let body = new TextDecoder("utf-8").decode(
          await window.electron.readFile({ filePath })
        );
        if (body.indexOf("\ufffd") > -1) {
          body = new TextDecoder("shift-jis").decode(
            await window.electron.readFile({ filePath })
          );
        }
        const audioItems: AudioItem[] = [];
        let baseAudioItem: AudioItem | undefined = undefined;
        if (state.inheritAudioInfo) {
          baseAudioItem = state._activeAudioKey
            ? state.audioItems[state._activeAudioKey]
            : undefined;
        }

        for (const { text, styleId } of parseTextFile(
          body,
          state.characterInfos
        )) {
          //パラメータ引き継ぎがONの場合は話速等のパラメータを引き継いでテキスト欄を作成する
          //パラメータ引き継ぎがOFFの場合、baseAudioItemがundefinedになっているのでパラメータ引き継ぎは行われない
          audioItems.push(
            await dispatch("GENERATE_AUDIO_ITEM", {
              text,
              styleId,
              baseAudioItem,
            })
          );
        }
        const audioKeys: string[] = await Promise.all(
          audioItems.map(() => dispatch("GENERATE_AUDIO_KEY"))
        );
        const audioKeyItemPairs = audioItems.map((audioItem, index) => ({
          audioItem,
          audioKey: audioKeys[index],
        }));
        commit("COMMAND_IMPORT_FROM_FILE", {
          audioKeyItemPairs,
        });
        return audioKeys;
      }
    ),
    COMMAND_PUT_TEXTS: createUILockAction(
      async (
        { state, commit, dispatch },
        {
          prevAudioKey,
          texts,
          styleId,
        }: {
          prevAudioKey: string;
          texts: string[];
          styleId: number;
        }
      ) => {
        const audioKeyItemPairs: { audioKey: string; audioItem: AudioItem }[] =
          [];
        let baseAudioItem: AudioItem | undefined = undefined;
        if (state.inheritAudioInfo) {
          baseAudioItem = state._activeAudioKey
            ? state.audioItems[state._activeAudioKey]
            : undefined;
        }
        for (const text of texts.filter((value) => value != "")) {
          const audioKey: string = await dispatch("GENERATE_AUDIO_KEY");
          //パラメータ引き継ぎがONの場合は話速等のパラメータを引き継いでテキスト欄を作成する
          //パラメータ引き継ぎがOFFの場合、baseAudioItemがundefinedになっているのでパラメータ引き継ぎは行われない
          const audioItem = await dispatch("GENERATE_AUDIO_ITEM", {
            text,
            styleId,
            baseAudioItem,
          });

          audioKeyItemPairs.push({
            audioKey,
            audioItem,
          });
        }
        const audioKeys = audioKeyItemPairs.map((value) => value.audioKey);
        commit("COMMAND_PUT_TEXTS", {
          prevAudioKey,
          audioKeyItemPairs,
        });
        return audioKeys;
      }
    ),
  },
  mutations: commandMutationsCreator({
    COMMAND_REGISTER_AUDIO_ITEM(
      draft,
      payload: {
        audioItem: AudioItem;
        audioKey: string;
        prevAudioKey: string | undefined;
      }
    ) {
      audioStore.mutations.INSERT_AUDIO_ITEM(draft, payload);
    },
    COMMAND_REMOVE_AUDIO_ITEM(draft, payload: { audioKey: string }) {
      audioStore.mutations.REMOVE_AUDIO_ITEM(draft, payload);
    },
    COMMAND_CHANGE_AUDIO_TEXT(
      draft,
      payload: { audioKey: string; text: string } & (
        | {
            update: "Text";
          }
        | {
            update: "AccentPhrases";
            accentPhrases: AccentPhrase[];
          }
        | {
            update: "AudioQuery";
            query: AudioQuery;
          }
      )
    ) {
      audioStore.mutations.SET_AUDIO_TEXT(draft, {
        audioKey: payload.audioKey,
        text: payload.text,
      });
      if (payload.update == "AccentPhrases") {
        audioStore.mutations.SET_ACCENT_PHRASES(draft, {
          audioKey: payload.audioKey,
          accentPhrases: payload.accentPhrases,
        });
      } else if (payload.update == "AudioQuery") {
        audioStore.mutations.SET_AUDIO_QUERY(draft, {
          audioKey: payload.audioKey,
          audioQuery: payload.query,
        });
      }
    },
    COMMAND_CHANGE_STYLE_ID(
      draft,
      payload: { styleId: number; audioKey: string } & (
        | {
            update: "StyleId";
          }
        | {
            update: "AccentPhrases";
            accentPhrases: AccentPhrase[];
          }
        | {
            update: "AudioQuery";
            query: AudioQuery;
          }
      )
    ) {
      audioStore.mutations.SET_AUDIO_STYLE_ID(draft, {
        audioKey: payload.audioKey,
        styleId: payload.styleId,
      });
      if (payload.update == "AccentPhrases") {
        audioStore.mutations.SET_ACCENT_PHRASES(draft, {
          audioKey: payload.audioKey,
          accentPhrases: payload.accentPhrases,
        });
      } else if (payload.update == "AudioQuery") {
        audioStore.mutations.SET_AUDIO_QUERY(draft, {
          audioKey: payload.audioKey,
          audioQuery: payload.query,
        });
      }
    },
    COMMAND_CHANGE_ACCENT(
      draft,
      {
        audioKey,
        accentPhrases,
      }: {
        audioKey: string;
        accentPhrases: AccentPhrase[];
      }
    ) {
      audioStore.mutations.SET_ACCENT_PHRASES(draft, {
        audioKey,
        accentPhrases,
      });
    },
    COMMAND_CHANGE_ACCENT_PHRASE_SPLIT(
      draft,
      payload: {
        audioKey: string;
        accentPhrases: AccentPhrase[];
      }
    ) {
      audioStore.mutations.SET_ACCENT_PHRASES(draft, payload);
    },
    COMMAND_CHANGE_SINGLE_ACCENT_PHRASE(
      draft,
      payload: {
        audioKey: string;
        accentPhrases: AccentPhrase[];
      }
    ) {
      audioStore.mutations.SET_ACCENT_PHRASES(draft, payload);
    },
    COMMAND_SET_AUDIO_MORA_DATA(
      draft,
      payload: {
        audioKey: string;
        accentPhraseIndex: number;
        moraIndex: number;
        data: number;
        type: MoraDataType;
      }
    ) {
      audioStore.mutations.SET_AUDIO_MORA_DATA(draft, payload);
    },
    COMMAND_SET_AUDIO_SPEED_SCALE(
      draft,
      payload: { audioKey: string; speedScale: number }
    ) {
      audioStore.mutations.SET_AUDIO_SPEED_SCALE(draft, payload);
    },
    COMMAND_SET_AUDIO_PITCH_SCALE(
      draft,
      payload: { audioKey: string; pitchScale: number }
    ) {
      audioStore.mutations.SET_AUDIO_PITCH_SCALE(draft, payload);
    },
    COMMAND_SET_AUDIO_INTONATION_SCALE(
      draft,
      payload: { audioKey: string; intonationScale: number }
    ) {
      audioStore.mutations.SET_AUDIO_INTONATION_SCALE(draft, payload);
    },
    COMMAND_SET_AUDIO_VOLUME_SCALE(
      draft,
      payload: { audioKey: string; volumeScale: number }
    ) {
      audioStore.mutations.SET_AUDIO_VOLUME_SCALE(draft, payload);
    },
    COMMAND_SET_AUDIO_PRE_PHONEME_LENGTH(
      draft,
      payload: { audioKey: string; prePhonemeLength: number }
    ) {
      audioStore.mutations.SET_AUDIO_PRE_PHONEME_LENGTH(draft, payload);
    },
    COMMAND_SET_AUDIO_POST_PHONEME_LENGTH(
      draft,
      payload: { audioKey: string; postPhonemeLength: number }
    ) {
      audioStore.mutations.SET_AUDIO_POST_PHONEME_LENGTH(draft, payload);
    },
    COMMAND_IMPORT_FROM_FILE(
      draft,
      {
        audioKeyItemPairs,
      }: { audioKeyItemPairs: { audioKey: string; audioItem: AudioItem }[] }
    ) {
      audioStore.mutations.INSERT_AUDIO_ITEMS(draft, {
        audioKeyItemPairs,
        prevAudioKey: undefined,
      });
    },
    COMMAND_PUT_TEXTS(
      draft,
      {
        audioKeyItemPairs,
        prevAudioKey,
      }: {
        audioKeyItemPairs: { audioItem: AudioItem; audioKey: string }[];
        prevAudioKey: string;
      }
    ) {
      audioStore.mutations.INSERT_AUDIO_ITEMS(draft, {
        audioKeyItemPairs,
        prevAudioKey,
      });
    },
  }),
};<|MERGE_RESOLUTION|>--- conflicted
+++ resolved
@@ -419,91 +419,6 @@
       LOAD_CHARACTER: createUILockAction(async ({ commit }) => {
         const characterInfos = await window.electron.getCharacterInfos();
 
-<<<<<<< HEAD
-      if (engineState !== "READY") {
-        commit("SET_ENGINE_STATE", { engineState: "FAILED_STARTING" });
-      }
-    }),
-    LOAD_CHARACTER: createUILockAction(async ({ commit }) => {
-      const characterInfos = await window.electron.getCharacterInfos();
-
-      commit("SET_CHARACTER_INFOS", { characterInfos });
-    }),
-    GENERATE_AUDIO_KEY() {
-      const audioKey = uuidv4();
-      audioElements[audioKey] = new Audio();
-      return audioKey;
-    },
-    REMOVE_ALL_AUDIO_ITEM({ commit, state }) {
-      for (const audioKey of [...state.audioKeys]) {
-        commit("REMOVE_AUDIO_ITEM", { audioKey });
-      }
-    },
-    async GENERATE_AUDIO_ITEM(
-      { state, getters, dispatch },
-      payload: { text?: string; styleId?: number }
-    ) {
-      if (state.defaultStyleIds == undefined)
-        throw new Error("state.defaultStyleIds == undefined");
-      if (state.characterInfos == undefined)
-        throw new Error("state.characterInfos == undefined");
-      const characterInfos = state.characterInfos;
-
-      const text = payload.text ?? "";
-      const styleId =
-        payload.styleId ??
-        state.defaultStyleIds[
-          state.defaultStyleIds.findIndex(
-            (x) => x.speakerUuid === characterInfos[0].metas.speakerUuid
-          )
-        ].defaultStyleId;
-      const query = getters.IS_ENGINE_READY
-        ? await dispatch("FETCH_AUDIO_QUERY", {
-            text,
-            styleId,
-          }).catch(() => undefined)
-        : undefined;
-
-      const audioItem: AudioItem = {
-        text,
-        styleId,
-      };
-      if (query != undefined) {
-        audioItem.query = query;
-      }
-      return audioItem;
-    },
-    async REGISTER_AUDIO_ITEM(
-      { dispatch, commit },
-      {
-        audioItem,
-        prevAudioKey,
-      }: { audioItem: AudioItem; prevAudioKey?: string }
-    ) {
-      const audioKey = await dispatch("GENERATE_AUDIO_KEY");
-      commit("INSERT_AUDIO_ITEM", { audioItem, audioKey, prevAudioKey });
-      return audioKey;
-    },
-    SET_ACTIVE_AUDIO_KEY({ commit }, { audioKey }: { audioKey?: string }) {
-      commit("SET_ACTIVE_AUDIO_KEY", { audioKey });
-    },
-    async GET_AUDIO_CACHE({ state }, { audioKey }: { audioKey: string }) {
-      const audioItem = state.audioItems[audioKey];
-      const id = await generateUniqueId(audioItem);
-=======
-        await Promise.all(
-          characterInfos.map(async (characterInfo) => {
-            const [iconBuf, portraitBuf] = await Promise.all([
-              window.electron.readFile({ filePath: characterInfo.iconPath }),
-              window.electron.readFile({
-                filePath: characterInfo.portraitPath,
-              }),
-            ]);
-            characterInfo.iconBlob = new Blob([iconBuf]);
-            characterInfo.portraitBlob = new Blob([portraitBuf]);
-          })
-        );
-
         commit("SET_CHARACTER_INFOS", { characterInfos });
       }),
       GENERATE_AUDIO_KEY() {
@@ -528,7 +443,6 @@
         if (state.characterInfos == undefined)
           throw new Error("state.characterInfos == undefined");
         const characterInfos = state.characterInfos;
->>>>>>> 08849241
 
         const text = payload.text ?? "";
         const styleId =
