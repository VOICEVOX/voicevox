--- conflicted
+++ resolved
@@ -63,15 +63,9 @@
   const index = state.audioKeys.indexOf(audioKey);
   const audioItem = state.audioItems[audioKey];
   const character = state.characterInfos?.find(
-<<<<<<< HEAD
     (info) => info.metas.styleId === audioItem.styleId!
   );
   const characterName = character!.metas.speakerName.replace(sanitizer, "");
-=======
-    (info) => info.metas.speaker == audioItem.speaker!
-  );
-  const characterName = character!.metas.name.replace(sanitizer, "");
->>>>>>> aebf5fc7
   let text = audioItem.text.replace(sanitizer, "");
   if (text.length > 10) {
     text = text.substring(0, 9) + "…";
@@ -351,19 +345,11 @@
       }
     },
     async GENERATE_AUDIO_ITEM(
-<<<<<<< HEAD
-      { getters, dispatch },
+      { state, getters, dispatch },
       payload: { text?: string; styleId?: number }
     ) {
       const text = payload.text ?? "";
-      const styleId = payload.styleId ?? 0;
-=======
-      { state, getters, dispatch },
-      payload: { text?: string; speaker?: number }
-    ) {
-      const text = payload.text ?? "";
-      const speaker = payload.speaker ?? state.characterInfos![0].metas.speaker;
->>>>>>> aebf5fc7
+      const styleId = payload.styleId ?? state.characterInfos![0].metas.styleId;
       const query = getters.IS_ENGINE_READY
         ? await dispatch("FETCH_AUDIO_QUERY", {
             text,
@@ -513,11 +499,7 @@
         return api
           .synthesisSynthesisPost({
             audioQuery: audioItem.query!,
-<<<<<<< HEAD
             speaker: audioItem.styleId!,
-=======
-            speaker: audioItem.speaker!,
->>>>>>> aebf5fc7
           })
           .then(async (blob) => {
             audioBlobCache[id] = blob;
