--- conflicted
+++ resolved
@@ -906,24 +906,16 @@
   SET_AUDIO_QUERY: {
     mutation(
       state,
-<<<<<<< HEAD
       {
         audioKey,
         audioQuery,
       }: { audioKey: AudioKey; audioQuery: EditorAudioQuery }
-=======
-      { audioKey, audioQuery }: { audioKey: AudioKey; audioQuery: AudioQuery },
->>>>>>> 0fb559dd
     ) {
       state.audioItems[audioKey].query = audioQuery;
     },
     action(
       { commit },
-<<<<<<< HEAD
       payload: { audioKey: AudioKey; audioQuery: EditorAudioQuery }
-=======
-      payload: { audioKey: AudioKey; audioQuery: AudioQuery },
->>>>>>> 0fb559dd
     ) {
       commit("SET_AUDIO_QUERY", payload);
     },
@@ -973,11 +965,7 @@
       {
         audioKey,
         accentPhrases,
-<<<<<<< HEAD
       }: { audioKey: AudioKey; accentPhrases: EditorAccentPhrase[] }
-=======
-      }: { audioKey: AudioKey; accentPhrases: AccentPhrase[] },
->>>>>>> 0fb559dd
     ) {
       const query = state.audioItems[audioKey].query;
       if (query == undefined) throw new Error("query == undefined");
@@ -1026,28 +1014,6 @@
     },
   },
 
-<<<<<<< HEAD
-=======
-  SET_SINGLE_ACCENT_PHRASE: {
-    mutation(
-      state,
-      {
-        audioKey,
-        accentPhraseIndex,
-        accentPhrases,
-      }: {
-        audioKey: AudioKey;
-        accentPhraseIndex: number;
-        accentPhrases: AccentPhrase[];
-      },
-    ) {
-      const query = state.audioItems[audioKey].query;
-      if (query == undefined) throw new Error("query == undefined");
-      query.accentPhrases.splice(accentPhraseIndex, 1, ...accentPhrases);
-    },
-  },
-
->>>>>>> 0fb559dd
   SET_AUDIO_MORA_DATA: {
     mutation(
       state,
@@ -1129,17 +1095,10 @@
         engineId,
         styleId,
       }: {
-<<<<<<< HEAD
         accentPhrases: EditorAccentPhrase[];
         engineId: EngineId;
         styleId: StyleId;
       }
-=======
-        accentPhrases: AccentPhrase[];
-        engineId: EngineId;
-        styleId: StyleId;
-      },
->>>>>>> 0fb559dd
     ) {
       return dispatch("INSTANTIATE_ENGINE_CONNECTOR", {
         engineId,
@@ -1901,15 +1860,9 @@
         draft,
         payload: { audioKey: AudioKey; text: string } & (
           | { update: "Text" }
-<<<<<<< HEAD
           | { update: "AccentPhrases"; accentPhrases: EditorAccentPhrase[] }
           | { update: "AudioQuery"; query: EditorAudioQuery }
         )
-=======
-          | { update: "AccentPhrases"; accentPhrases: AccentPhrase[] }
-          | { update: "AudioQuery"; query: AudioQuery }
-        ),
->>>>>>> 0fb559dd
       ) {
         audioStore.mutations.SET_AUDIO_TEXT(draft, {
           audioKey: payload.audioKey,
@@ -1965,18 +1918,11 @@
               if (!state.experimentalSetting.shouldKeepTuningOnTextChange) {
                 newAccentPhrases = accentPhrases;
               } else {
-<<<<<<< HEAD
                 const mergedDiff: EditorAccentPhrase[] =
                   new TuningTranscription(
                     query.accentPhrases,
                     accentPhrases
                   ).transcribe();
-=======
-                const mergedDiff: AccentPhrase[] = new TuningTranscription(
-                  query.accentPhrases,
-                  accentPhrases,
-                ).transcribe();
->>>>>>> 0fb559dd
 
                 newAccentPhrases = mergedDiff;
               }
@@ -2152,11 +2098,7 @@
         {
           audioKey,
           accentPhrases,
-<<<<<<< HEAD
         }: { audioKey: AudioKey; accentPhrases: EditorAccentPhrase[] }
-=======
-        }: { audioKey: AudioKey; accentPhrases: AccentPhrase[] },
->>>>>>> 0fb559dd
       ) {
         audioStore.mutations.SET_ACCENT_PHRASES(draft, {
           audioKey,
@@ -2173,13 +2115,8 @@
       ) {
         const query = state.audioItems[audioKey].query;
         if (query != undefined) {
-<<<<<<< HEAD
           const newAccentPhrases: EditorAccentPhrase[] = JSON.parse(
             JSON.stringify(query.accentPhrases)
-=======
-          const newAccentPhrases: AccentPhrase[] = JSON.parse(
-            JSON.stringify(query.accentPhrases),
->>>>>>> 0fb559dd
           );
           newAccentPhrases[accentPhraseIndex].accent = accent;
 
@@ -2217,13 +2154,8 @@
         draft,
         payload: {
           audioKey: AudioKey;
-<<<<<<< HEAD
           accentPhrases: EditorAccentPhrase[];
         }
-=======
-          accentPhrases: AccentPhrase[];
-        },
->>>>>>> 0fb559dd
       ) {
         audioStore.mutations.SET_ACCENT_PHRASES(draft, payload);
       },
@@ -2245,13 +2177,8 @@
             "`COMMAND_CHANGE_ACCENT_PHRASE_SPLIT` should not be called if the query does not exist.",
           );
         }
-<<<<<<< HEAD
         const newAccentPhrases: EditorAccentPhrase[] = JSON.parse(
           JSON.stringify(query.accentPhrases)
-=======
-        const newAccentPhrases: AccentPhrase[] = JSON.parse(
-          JSON.stringify(query.accentPhrases),
->>>>>>> 0fb559dd
         );
         const changeIndexes = [accentPhraseIndex];
         // toggleAccentPhrase to newAccentPhrases and record changeIndexes
@@ -2381,13 +2308,8 @@
         draft,
         payload: {
           audioKey: AudioKey;
-<<<<<<< HEAD
           accentPhrases: EditorAccentPhrase[];
         }
-=======
-          accentPhrases: AccentPhrase[];
-        },
->>>>>>> 0fb559dd
       ) {
         audioStore.mutations.SET_ACCENT_PHRASES(draft, payload);
       },
