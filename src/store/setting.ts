--- conflicted
+++ resolved
@@ -45,13 +45,6 @@
     ) {
       state.savingSetting = savingSetting;
     },
-<<<<<<< HEAD
-    SET_HOTKEY_SETTINGS(
-      state,
-      { hotkeySettings }: { hotkeySettings: HotkeySetting[] }
-    ) {
-      state.hotkeySettings = hotkeySettings;
-=======
     SET_HOTKEY_SETTINGS(state, { newHotkey }: { newHotkey: HotkeySetting }) {
       let flag = true;
       state.hotkeySettings.forEach((hotkey) => {
@@ -61,7 +54,6 @@
         }
       });
       if (flag) state.hotkeySettings.push(newHotkey);
->>>>>>> 1910d804
     },
   },
   actions: {
@@ -77,20 +69,12 @@
         commit("SET_SAVING_SETTING", { savingSetting: savingSetting });
       });
     },
-    GET_HOTKEY_SETTINGS({ state, dispatch }) {
+    GET_HOTKEY_SETTINGS({ dispatch }) {
       window.electron.hotkeySettings().then((hotkeys) => {
         hotkeys.forEach((hotkey) => {
-          if (!state.useUndoRedo) {
-            if (hotkey.action != "やり直す" && hotkey.action != "元に戻す") {
-              dispatch("SET_HOTKEY_SETTINGS", {
-                data: hotkey,
-              });
-            }
-          } else {
-            dispatch("SET_HOTKEY_SETTINGS", {
-              data: hotkey,
-            });
-          }
+          dispatch("SET_HOTKEY_SETTINGS", {
+            data: hotkey,
+          });
         });
       });
     },
