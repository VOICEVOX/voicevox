import {
  HotkeyAction,
  HotkeyReturnType,
  HotkeySetting,
  SavingSetting,
  ThemeColorType,
  ThemeConf,
} from "@/type/preload";
import {
  SettingGetters,
  SettingActions,
  SettingMutations,
  SettingStoreState,
  VoiceVoxStoreOptions,
} from "./type";
import Mousetrap from "mousetrap";
import { useStore } from "@/store";
import { Dark, setCssVar } from "quasar";

const hotkeyFunctionCache: Record<string, () => HotkeyReturnType> = {};

export const settingStoreState: SettingStoreState = {
  savingSetting: {
    fileEncoding: "UTF-8",
    fixedExportEnabled: false,
    fixedExportDir: "",
    avoidOverwrite: false,
    exportLab: false,
    exportText: true,
    outputStereo: false,
    outputSamplingRate: 24000,
  },
  hotkeySettings: [],
  engineHost: process.env.VUE_APP_ENGINE_URL as unknown as string,
  themeSetting: {
    currentTheme: "Default",
    availableThemes: [],
  },
};

export const settingStore: VoiceVoxStoreOptions<
  SettingGetters,
  SettingActions,
  SettingMutations
> = {
  getters: {
    GET_SAVING_SETTING(state) {
      return state.savingSetting;
    },
  },
  mutations: {
    SET_SAVING_SETTING(
      state,
      { savingSetting }: { savingSetting: SavingSetting }
    ) {
      state.savingSetting = savingSetting;
    },
    SET_HOTKEY_SETTINGS(state, { newHotkey }: { newHotkey: HotkeySetting }) {
      let flag = true;
      state.hotkeySettings.forEach((hotkey) => {
        if (hotkey.action == newHotkey.action) {
          hotkey.combination = newHotkey.combination;
          flag = false;
        }
      });
      if (flag) state.hotkeySettings.push(newHotkey);
    },
<<<<<<< HEAD
    SET_USE_VOICING(state, { useVoicing }: { useVoicing: boolean }) {
      state.useVoicing = useVoicing;
    },
    SET_THEME_SETTING(
      state,
      { currentTheme, themes }: { currentTheme: string; themes?: ThemeConf[] }
    ) {
      if (themes) {
        state.themeSetting.availableThemes = themes;
      }
      state.themeSetting.currentTheme = currentTheme;
    },
=======
>>>>>>> bd9134b2
  },
  actions: {
    GET_SAVING_SETTING({ commit }) {
      const newData = window.electron.savingSetting();
      newData.then((savingSetting) => {
        commit("SET_SAVING_SETTING", { savingSetting: savingSetting });
      });
    },
    SET_SAVING_SETTING({ commit }, { data }: { data: SavingSetting }) {
      const newData = window.electron.savingSetting(data);
      newData.then((savingSetting) => {
        commit("SET_SAVING_SETTING", { savingSetting: savingSetting });
      });
    },
    GET_HOTKEY_SETTINGS({ dispatch }) {
      window.electron.hotkeySettings().then((hotkeys) => {
        hotkeys.forEach((hotkey) => {
          dispatch("SET_HOTKEY_SETTINGS", {
            data: hotkey,
          });
        });
      });
    },
    SET_HOTKEY_SETTINGS({ state, commit }, { data }: { data: HotkeySetting }) {
      window.electron.hotkeySettings(data);
      const oldHotkey = state.hotkeySettings.find((value) => {
        return value.action == data.action;
      });
      if (oldHotkey !== undefined) {
        if (oldHotkey.combination != "") {
          Mousetrap.unbind(hotkey2Combo(oldHotkey.combination));
        }
      }
      if (
        data.combination != "" &&
        hotkeyFunctionCache[data.action] !== undefined
      ) {
        Mousetrap.bind(
          hotkey2Combo(data.combination),
          hotkeyFunctionCache[data.action]
        );
      }
      commit("SET_HOTKEY_SETTINGS", {
        newHotkey: data,
      });
    },
<<<<<<< HEAD
    GET_USE_VOICING({ commit }) {
      window.electron.useVoicing().then((useVoicing) => {
        commit("SET_USE_VOICING", { useVoicing: useVoicing });
      });
    },
    SET_USE_VOICING({ commit }, { data }: { data: boolean }) {
      window.electron.useVoicing(data);
      commit("SET_USE_VOICING", { useVoicing: data });
    },
    GET_THEME_SETTING({ commit, dispatch }) {
      const currentTheme = window.electron.theme();
      currentTheme.then((value) => {
        if (value) {
          commit("SET_THEME_SETTING", {
            currentTheme: value.currentTheme,
            themes: value.availableThemes,
          });
          dispatch("SET_THEME_SETTING", { currentTheme: value.currentTheme });
        }
      });
    },
    SET_THEME_SETTING(
      { state, commit },
      { currentTheme }: { currentTheme: string }
    ) {
      window.electron.theme(currentTheme);
      const theme = state.themeSetting.availableThemes.find((value) => {
        return value.name == currentTheme;
      });
      if (theme) {
        for (const k in theme.colors) {
          document.documentElement.style.setProperty(
            k,
            theme.colors[k as ThemeColorType]
          );
        }
        Dark.set(theme.isDark);
        setCssVar("primary", theme.colors["--color-primary"]);
        setCssVar("warning", theme.colors["--color-warning"]);
      }
      commit("SET_THEME_SETTING", {
        currentTheme: currentTheme,
      });
    },
=======
>>>>>>> bd9134b2
  },
};

export const setHotkeyFunctions = (
  hotkeyMap: Map<HotkeyAction, () => HotkeyReturnType>,
  reassign?: boolean
): void => {
  hotkeyMap.forEach((value, key) => {
    hotkeyFunctionCache[key] = value;
  });
  if (reassign) {
    const store = useStore();
    hotkeyMap.forEach((hotkeyFunction, hotkeyAction) => {
      const hotkey = store.state.hotkeySettings.find((value) => {
        return value.action == hotkeyAction;
      });
      if (hotkey) {
        store.dispatch("SET_HOTKEY_SETTINGS", { data: { ...hotkey } });
      }
    });
  }
};

const hotkey2Combo = (hotkeyCombo: string) => {
  return hotkeyCombo.toLowerCase().replaceAll(" ", "+");
};

export const parseCombo = (event: KeyboardEvent): string => {
  let recordedCombo = "";
  if (event.ctrlKey) {
    recordedCombo += "Ctrl ";
  }
  if (event.altKey) {
    recordedCombo += "Alt ";
  }
  if (event.shiftKey) {
    recordedCombo += "Shift ";
  }
  if (event.key === " ") {
    recordedCombo += "Space";
  } else {
    if (["Control", "Shift", "Alt"].indexOf(event.key) == -1) {
      recordedCombo +=
        event.key.length > 1 ? event.key : event.key.toUpperCase();
    } else {
      recordedCombo = recordedCombo.slice(0, -1);
    }
  }
  return recordedCombo;
};<|MERGE_RESOLUTION|>--- conflicted
+++ resolved
@@ -65,10 +65,6 @@
       });
       if (flag) state.hotkeySettings.push(newHotkey);
     },
-<<<<<<< HEAD
-    SET_USE_VOICING(state, { useVoicing }: { useVoicing: boolean }) {
-      state.useVoicing = useVoicing;
-    },
     SET_THEME_SETTING(
       state,
       { currentTheme, themes }: { currentTheme: string; themes?: ThemeConf[] }
@@ -78,8 +74,6 @@
       }
       state.themeSetting.currentTheme = currentTheme;
     },
-=======
->>>>>>> bd9134b2
   },
   actions: {
     GET_SAVING_SETTING({ commit }) {
@@ -125,16 +119,6 @@
       commit("SET_HOTKEY_SETTINGS", {
         newHotkey: data,
       });
-    },
-<<<<<<< HEAD
-    GET_USE_VOICING({ commit }) {
-      window.electron.useVoicing().then((useVoicing) => {
-        commit("SET_USE_VOICING", { useVoicing: useVoicing });
-      });
-    },
-    SET_USE_VOICING({ commit }, { data }: { data: boolean }) {
-      window.electron.useVoicing(data);
-      commit("SET_USE_VOICING", { useVoicing: data });
     },
     GET_THEME_SETTING({ commit, dispatch }) {
       const currentTheme = window.electron.theme();
@@ -171,8 +155,6 @@
         currentTheme: currentTheme,
       });
     },
-=======
->>>>>>> bd9134b2
   },
 };
 
