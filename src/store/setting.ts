--- conflicted
+++ resolved
@@ -77,25 +77,12 @@
         });
       });
 
-<<<<<<< HEAD
       mutations.SET_AVAILABLE_THEMES({
         themes: await window.backend.getAvailableThemes(),
       });
-      actions.SET_CURRENT_THEME_SETTING({
+      void actions.SET_CURRENT_THEME_SETTING({
         currentTheme: await window.backend.getSetting("currentTheme"),
       });
-=======
-      const theme = await window.backend.theme();
-      if (theme) {
-        mutations.SET_THEME_SETTING({
-          currentTheme: theme.currentTheme,
-          themes: theme.availableThemes,
-        });
-        void actions.SET_THEME_SETTING({
-          currentTheme: theme.currentTheme,
-        });
-      }
->>>>>>> c0ad7c32
 
       void actions.SET_ACCEPT_RETRIEVE_TELEMETRY({
         acceptRetrieveTelemetry: await window.backend.getSetting(
@@ -235,15 +222,10 @@
       state.currentTheme = currentTheme;
     },
     action({ state, mutations }, { currentTheme }: { currentTheme: string }) {
-<<<<<<< HEAD
       // メモ：テーマ周りリファクタリングしたのでモック挿せるはず。
       // うまくいけば、テーマ周りのリファクタリングだけでプルリク出す。
-      window.backend.setSetting("currentTheme", currentTheme);
+      void window.backend.setSetting("currentTheme", currentTheme);
       const theme = state.availableThemes.find((value) => {
-=======
-      void window.backend.theme(currentTheme);
-      const theme = state.themeSetting.availableThemes.find((value) => {
->>>>>>> c0ad7c32
         return value.name == currentTheme;
       });
 
