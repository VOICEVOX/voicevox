--- conflicted
+++ resolved
@@ -100,14 +100,10 @@
         });
       }
 
-<<<<<<< HEAD
       // TODO: Hydrate
       dispatch("INITIALIZE_COLOR_SCHEME");
 
-      dispatch("SET_ACCEPT_RETRIEVE_TELEMETRY", {
-=======
       actions.SET_ACCEPT_RETRIEVE_TELEMETRY({
->>>>>>> 085bbc0c
         acceptRetrieveTelemetry: await window.backend.getSetting(
           "acceptRetrieveTelemetry",
         ),
