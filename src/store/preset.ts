--- conflicted
+++ resolved
@@ -1,15 +1,11 @@
 import { v4 as uuidv4 } from "uuid";
 import { createPartialStore } from "./vuex";
 import { PresetStoreState, PresetStoreTypes } from "@/store/type";
-<<<<<<< HEAD
 import { Preset, VoiceId } from "@/type/preload";
 import { createPartialStore } from "./vuex";
 
 import { v4 as uuidv4 } from "uuid";
 import { voiceToVoiceId } from "@/lib/voice";
-=======
-import { Preset } from "@/type/preload";
->>>>>>> 382753da
 
 export const presetStoreState: PresetStoreState = {
   presetItems: {},
