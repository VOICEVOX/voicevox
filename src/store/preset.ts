--- conflicted
+++ resolved
@@ -1,14 +1,7 @@
 import { v4 as uuidv4 } from "uuid";
 import { createPartialStore } from "./vuex";
 import { PresetStoreState, PresetStoreTypes } from "@/store/type";
-<<<<<<< HEAD
 import { Preset, PresetKey } from "@/type/preload";
-import { createPartialStore } from "./vuex";
-
-import { v4 as uuidv4 } from "uuid";
-=======
-import { Preset } from "@/type/preload";
->>>>>>> 382753da
 
 export const presetStoreState: PresetStoreState = {
   presetItems: {},
