import { v4 as uuidv4 } from "uuid";
import { createPartialStore } from "./vuex";
import { PresetStoreState, PresetStoreTypes } from "@/store/type";
<<<<<<< HEAD
import { Preset, VoiceId } from "@/type/preload";

import { voiceToVoiceId } from "@/lib/voice";
=======
import { Preset, PresetKey } from "@/type/preload";
>>>>>>> 9b2a7ec5

export const presetStoreState: PresetStoreState = {
  presetItems: {},
  presetKeys: [],
  defaultPresetKeyMap: {},
};

export const presetStore = createPartialStore<PresetStoreTypes>({
  SET_PRESET_ITEMS: {
    mutation(
      state,
      { presetItems }: { presetItems: Record<PresetKey, Preset> }
    ) {
      state.presetItems = presetItems;
    },
  },

  SET_PRESET_KEYS: {
    mutation(state, { presetKeys }: { presetKeys: PresetKey[] }) {
      state.presetKeys = presetKeys;
    },
  },

  SET_DEFAULT_PRESET_MAP: {
    action(
      { commit },
      { defaultPresetKeyMap }: { defaultPresetKeyMap: Record<VoiceId, string> }
    ) {
      window.electron.setSetting("defaultPresetKeyMap", defaultPresetKeyMap);
      commit("SET_DEFAULT_PRESET_MAP", { defaultPresetKeyMap });
    },
    mutation(
      state,
      { defaultPresetKeyMap }: { defaultPresetKeyMap: Record<VoiceId, string> }
    ) {
      state.defaultPresetKeyMap = defaultPresetKeyMap;
    },
  },

  HYDRATE_PRESET_STORE: {
    async action({ commit }) {
      // z.record(z.string().brand(), ...) のinfer結果がPartialで包まれてしまうのでキャスト
      const defaultPresetKeyMap = (await window.electron.getSetting(
        "defaultPresetKeyMap"
      )) as Record<VoiceId, string>;

      commit("SET_DEFAULT_PRESET_MAP", {
        defaultPresetKeyMap,
      });

      const presetConfig = await window.electron.getSetting("presets");
      if (
        presetConfig === undefined ||
        presetConfig.items === undefined ||
        presetConfig.keys === undefined
      )
        return;
      commit("SET_PRESET_ITEMS", {
        // z.BRAND型のRecordはPartialになる仕様なのでasで型を変換
        // TODO: 将来的にzodのバージョンを上げてasを消す https://github.com/colinhacks/zod/pull/2097
        presetItems: presetConfig.items as Record<PresetKey, Preset>,
      });
      commit("SET_PRESET_KEYS", {
        presetKeys: presetConfig.keys,
      });
    },
  },

  SAVE_PRESET_ORDER: {
    action({ state, dispatch }, { presetKeys }: { presetKeys: PresetKey[] }) {
      return dispatch("SAVE_PRESET_CONFIG", {
        presetItems: state.presetItems,
        presetKeys,
      });
    },
  },

  SAVE_PRESET_CONFIG: {
    async action(
      context,
      {
        presetItems,
        presetKeys,
      }: { presetItems: Record<PresetKey, Preset>; presetKeys: PresetKey[] }
    ) {
      const result = await window.electron.setSetting("presets", {
        items: JSON.parse(JSON.stringify(presetItems)),
        keys: JSON.parse(JSON.stringify(presetKeys)),
      });
      context.commit("SET_PRESET_ITEMS", {
        // z.BRAND型のRecordはPartialになる仕様なのでasで型を変換
        // TODO: 将来的にzodのバージョンを上げてasを消す https://github.com/colinhacks/zod/pull/2097
        presetItems: result.items as Record<PresetKey, Preset>,
      });
      context.commit("SET_PRESET_KEYS", { presetKeys: result.keys });
    },
  },

  ADD_PRESET: {
    async action(context, { presetData }: { presetData: Preset }) {
      const newKey = PresetKey(uuidv4());
      const newPresetItems = {
        ...context.state.presetItems,
        [newKey]: presetData,
      };
      const newPresetKeys = [newKey, ...context.state.presetKeys];

      await context.dispatch("SAVE_PRESET_CONFIG", {
        presetItems: newPresetItems,
        presetKeys: newPresetKeys,
      });

      return newKey;
    },
  },

  CREATE_ALL_DEFAULT_PRESET: {
    async action({ dispatch, getters }) {
      window.electron.getSetting("defaultPresetKeyMap");

      const voices = getters.GET_ALL_VOICES;

      for await (const voice of voices) {
        await dispatch("CREATE_DEFAULT_PRESET_IF_NEEDED", { voice });
      }
    },
  },

  CREATE_DEFAULT_PRESET_IF_NEEDED: {
    async action({ state, dispatch, getters }, { voice }) {
      const voiceId = voiceToVoiceId(voice);
      const defaultPresetKey = state.defaultPresetKeyMap[voiceId];

      if (state.presetKeys.includes(defaultPresetKey)) {
        return defaultPresetKey;
      }

      const characterName = getters.CHARACTER_NAME(voice);

      const audioQuery = await dispatch("FETCH_AUDIO_QUERY", {
        engineId: voice.engineId,
        styleId: voice.styleId,
        text: "",
      });

      const presetData: Preset = {
        name: `デフォルト：${characterName}`,
        speedScale: audioQuery.speedScale,
        pitchScale: audioQuery.pitchScale,
        intonationScale: audioQuery.intonationScale,
        volumeScale: audioQuery.volumeScale,
        prePhonemeLength: audioQuery.prePhonemeLength,
        postPhonemeLength: audioQuery.postPhonemeLength,
      };
      const newPresetKey = await dispatch("ADD_PRESET", { presetData });

      await dispatch("SET_DEFAULT_PRESET_MAP", {
        defaultPresetKeyMap: {
          ...state.defaultPresetKeyMap,
          [voiceId]: newPresetKey,
        },
      });

      return newPresetKey;
    },
  },

  UPDATE_PRESET: {
    async action(
      context,
      { presetKey, presetData }: { presetData: Preset; presetKey: PresetKey }
    ) {
      const newPresetItems = {
        ...context.state.presetItems,
        [presetKey]: presetData,
      };
      const newPresetKeys = context.state.presetKeys.includes(presetKey)
        ? [...context.state.presetKeys]
        : [presetKey, ...context.state.presetKeys];

      await context.dispatch("SAVE_PRESET_CONFIG", {
        presetItems: newPresetItems,
        presetKeys: newPresetKeys,
      });
    },
  },

  DELETE_PRESET: {
    async action(context, { presetKey }: { presetKey: PresetKey }) {
      const newPresetKeys = context.state.presetKeys.filter(
        (key) => key != presetKey
      );
      // Filter the `presetKey` properties from presetItems.
      const { [presetKey]: _, ...newPresetItems } = context.state.presetItems;

      await context.dispatch("SAVE_PRESET_CONFIG", {
        presetItems: newPresetItems,
        presetKeys: newPresetKeys,
      });
    },
  },
});<|MERGE_RESOLUTION|>--- conflicted
+++ resolved
@@ -1,13 +1,9 @@
 import { v4 as uuidv4 } from "uuid";
 import { createPartialStore } from "./vuex";
 import { PresetStoreState, PresetStoreTypes } from "@/store/type";
-<<<<<<< HEAD
-import { Preset, VoiceId } from "@/type/preload";
+import { Preset, PresetKey, VoiceId } from "@/type/preload";
 
 import { voiceToVoiceId } from "@/lib/voice";
-=======
-import { Preset, PresetKey } from "@/type/preload";
->>>>>>> 9b2a7ec5
 
 export const presetStoreState: PresetStoreState = {
   presetItems: {},
