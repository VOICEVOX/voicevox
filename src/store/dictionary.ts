--- conflicted
+++ resolved
@@ -17,16 +17,8 @@
   getters: {},
   mutations: {},
   actions: {
-<<<<<<< HEAD
     LOAD_USER_DICT: async ({ dispatch }, { engineKey }) => {
-      const engineDict = await dispatch("INVOKE_ENGINE_CONNECTOR", {
-=======
-    LOAD_USER_DICT: async ({ state, dispatch }) => {
-      const engineKey: string | undefined = state.engineKeys[0]; // TODO: 複数エンジン対応
-      if (engineKey === undefined)
-        throw new Error(`No such engine registered: index == 0`);
       const engineDict = await dispatch("INSTANTIATE_ENGINE_CONNECTOR", {
->>>>>>> 187f696e
         engineKey,
       }).then((instance) => instance.invoke("getUserDictWordsUserDictGet")({}));
 
