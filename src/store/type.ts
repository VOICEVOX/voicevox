import { Patch } from "immer";
import { QVueGlobals } from "quasar";
import {
  MutationTree,
  MutationsBase,
  GettersBase,
  ActionsBase,
  StoreOptions,
  PayloadFunction,
} from "./vuex";
import { createCommandMutationTree, PayloadRecipeTree } from "./command";
import {
  AccentPhrase,
  AudioQuery,
  EngineManifest,
  SupportedDevicesInfo,
  UserDictWord,
  MorphableTargetInfo,
} from "@/openapi";
import {
  CharacterInfo,
  DefaultStyleId,
  Encoding as EncodingType,
  AcceptRetrieveTelemetryStatus,
  AcceptTermsStatus,
  HotkeySetting,
  MoraDataType,
  SavingSetting,
  ThemeConf,
  ThemeSetting,
  ExperimentalSetting,
  ToolbarSetting,
  UpdateInfo,
  Preset,
  MorphingInfo,
  ActivePointScrollMode,
  EngineInfo,
  SplitTextWhenPasteType,
  SplitterPosition,
  ConfirmedTips,
  EngineDirValidationResult,
  EditorFontType,
  EngineSettings,
  MorphableTargetInfoTable,
  EngineSetting,
  Voice,
  EngineId,
  VoiceId,
  SpeakerId,
  StyleId,
  AudioKey,
  PresetKey,
} from "@/type/preload";
import { IEngineConnectorFactory } from "@/infrastructures/EngineConnector";

/**
 * エディタ用のAudioQuery
 */
export type EditorAudioQuery = Omit<AudioQuery, "outputSamplingRate"> & {
  outputSamplingRate: number | "engineDefault";
};

export type AudioItem = {
  text: string;
  voice: Voice;
  query?: EditorAudioQuery;
  presetKey?: PresetKey;
  morphingInfo?: MorphingInfo;
};

export type AudioState = {
  nowPlaying: boolean;
  nowGenerating: boolean;
};

export type Command = {
  unixMillisec: number;
  undoPatches: Patch[];
  redoPatches: Patch[];
};

export type EngineState = "STARTING" | "FAILED_STARTING" | "ERROR" | "READY";
export type SaveResult =
  | "SUCCESS"
  | "WRITE_ERROR"
  | "ENGINE_ERROR"
  | "CANCELED";
export type SaveResultObject = {
  result: SaveResult;
  path: string | undefined;
  errorMessage?: string;
};
export type ErrorTypeForSaveAllResultDialog = {
  path: string;
  message: string;
};

export type StoreType<T, U extends "getter" | "mutation" | "action"> = {
  [P in keyof T as Extract<keyof T[P], U> extends never
    ? never
    : P]: T[P] extends {
    [K in U]: infer R;
  }
    ? U extends "action"
      ? R extends PayloadFunction
        ? R
        : never
      : R
    : never;
};

export type QuasarDialog = QVueGlobals["dialog"];

/*
 * Audio Store Types
 */

export type AudioStoreState = {
  characterInfos: Record<EngineId, CharacterInfo[]>;
  morphableTargetsInfo: Record<EngineId, MorphableTargetInfoTable>;
  audioKeyInitializingSpeaker?: string;
  audioItems: Record<AudioKey, AudioItem>;
  audioKeys: AudioKey[];
  audioStates: Record<AudioKey, AudioState>;
  _activeAudioKey?: AudioKey;
  audioPlayStartPoint?: number;
  nowPlayingContinuously: boolean;
};

export type AudioStoreTypes = {
  ACTIVE_AUDIO_KEY: {
    getter: AudioKey | undefined;
  };

  HAVE_AUDIO_QUERY: {
    getter(audioKey: AudioKey): boolean;
  };

  IS_ACTIVE: {
    getter(audioKey: AudioKey): boolean;
  };

  ACTIVE_AUDIO_ELEM_CURRENT_TIME: {
    getter: number | undefined;
  };

  LOAD_CHARACTER: {
    action(payload: { engineId: EngineId }): void;
  };

  SET_CHARACTER_INFOS: {
    mutation: { engineId: EngineId; characterInfos: CharacterInfo[] };
  };

  CHARACTER_INFO: {
    getter(engineId: EngineId, styleId: StyleId): CharacterInfo | undefined;
  };

  CHARACTER_NAME: {
    getter(voice: Voice): string;
  };

  USER_ORDERED_CHARACTER_INFOS: {
    getter: CharacterInfo[] | undefined;
  };

  GENERATE_AUDIO_KEY: {
    action(): AudioKey;
  };

  SETUP_SPEAKER: {
    action(payload: {
      audioKey: AudioKey;
      engineId: EngineId;
      styleId: StyleId;
    }): void;
  };

  SET_AUDIO_KEY_INITIALIZING_SPEAKER: {
    mutation: { audioKey?: AudioKey };
  };

  SET_ACTIVE_AUDIO_KEY: {
    mutation: { audioKey?: AudioKey };
    action(payload: { audioKey?: AudioKey }): void;
  };

  SET_AUDIO_PLAY_START_POINT: {
    mutation: { startPoint?: number };
    action(payload: { startPoint?: number }): void;
  };

  SET_AUDIO_NOW_PLAYING: {
    mutation: { audioKey: AudioKey; nowPlaying: boolean };
  };

  SET_AUDIO_NOW_GENERATING: {
    mutation: { audioKey: AudioKey; nowGenerating: boolean };
  };

  SET_NOW_PLAYING_CONTINUOUSLY: {
    mutation: { nowPlaying: boolean };
  };

  GENERATE_AUDIO_ITEM: {
    action(payload: {
      text?: string;
      voice?: Voice;
      presetKey?: PresetKey;
      baseAudioItem?: AudioItem;
    }): Promise<AudioItem>;
  };

  REGISTER_AUDIO_ITEM: {
    action(payload: {
      audioItem: AudioItem;
      prevAudioKey?: AudioKey;
    }): Promise<AudioKey>;
  };

  INSERT_AUDIO_ITEM: {
    mutation: {
      audioItem: AudioItem;
      audioKey: AudioKey;
      prevAudioKey: AudioKey | undefined;
    };
  };

  INSERT_AUDIO_ITEMS: {
    mutation: {
      audioKeyItemPairs: { audioItem: AudioItem; audioKey: AudioKey }[];
      prevAudioKey: AudioKey | undefined;
    };
  };

  REMOVE_AUDIO_ITEM: {
    mutation: { audioKey: AudioKey };
  };

  SET_AUDIO_KEYS: {
    mutation: { audioKeys: AudioKey[] };
  };

  REMOVE_ALL_AUDIO_ITEM: {
    action(): void;
  };

  GET_AUDIO_CACHE: {
    action(payload: { audioKey: AudioKey }): Promise<Blob | null>;
  };

  GET_AUDIO_CACHE_FROM_AUDIO_ITEM: {
    action(payload: { audioItem: AudioItem }): Promise<Blob | null>;
  };

  SET_AUDIO_TEXT: {
    mutation: { audioKey: AudioKey; text: string };
  };

  SET_AUDIO_SPEED_SCALE: {
    mutation: { audioKey: AudioKey; speedScale: number };
  };

  SET_AUDIO_PITCH_SCALE: {
    mutation: { audioKey: AudioKey; pitchScale: number };
  };

  SET_AUDIO_INTONATION_SCALE: {
    mutation: { audioKey: AudioKey; intonationScale: number };
  };

  SET_AUDIO_VOLUME_SCALE: {
    mutation: { audioKey: AudioKey; volumeScale: number };
  };

  SET_AUDIO_PRE_PHONEME_LENGTH: {
    mutation: { audioKey: AudioKey; prePhonemeLength: number };
  };

  SET_AUDIO_POST_PHONEME_LENGTH: {
    mutation: { audioKey: AudioKey; postPhonemeLength: number };
  };

  LOAD_MORPHABLE_TARGETS: {
    action(payload: { engineId: EngineId; baseStyleId: StyleId }): void;
  };

  SET_MORPHABLE_TARGETS: {
    mutation: {
      engineId: EngineId;
      baseStyleId: StyleId;
      morphableTargets?: Exclude<
        { [key: number]: MorphableTargetInfo },
        undefined
      >;
    };
  };

  SET_MORPHING_INFO: {
    mutation: {
      audioKey: AudioKey;
      morphingInfo: MorphingInfo | undefined;
    };
  };

  MORPHING_SUPPORTED_ENGINES: {
    getter: string[];
  };

  VALID_MORPHING_INFO: {
    getter(audioItem: AudioItem): boolean;
  };

  SET_AUDIO_QUERY: {
    mutation: { audioKey: AudioKey; audioQuery: AudioQuery };
    action(payload: { audioKey: AudioKey; audioQuery: AudioQuery }): void;
  };

  FETCH_AUDIO_QUERY: {
    action(payload: {
      text: string;
      engineId: EngineId;
      styleId: StyleId;
    }): Promise<AudioQuery>;
  };

  SET_AUDIO_VOICE: {
    mutation: { audioKey: AudioKey; voice: Voice };
  };

  SET_ACCENT_PHRASES: {
    mutation: { audioKey: AudioKey; accentPhrases: AccentPhrase[] };
  };

  FETCH_ACCENT_PHRASES: {
    action(payload: {
      text: string;
      engineId: EngineId;
      styleId: StyleId;
      isKana?: boolean;
    }): Promise<AccentPhrase[]>;
  };

  SET_SINGLE_ACCENT_PHRASE: {
    mutation: {
      audioKey: AudioKey;
      accentPhraseIndex: number;
      accentPhrases: AccentPhrase[];
    };
  };

  SET_AUDIO_MORA_DATA: {
    mutation: {
      audioKey: AudioKey;
      accentPhraseIndex: number;
      moraIndex: number;
      data: number;
      type: MoraDataType;
    };
  };

  APPLY_AUDIO_PRESET_TO_AUDIO_ITEM: {
    mutation: { audioItem: AudioItem };
    action(payload: { audioItem: AudioItem }): void;
  };

  APPLY_AUDIO_PRESET: {
    mutation: { audioKey: AudioKey };
  };

  FETCH_MORA_DATA: {
    action(payload: {
      accentPhrases: AccentPhrase[];
      engineId: EngineId;
      styleId: StyleId;
    }): Promise<AccentPhrase[]>;
  };

  FETCH_AND_COPY_MORA_DATA: {
    action(payload: {
      accentPhrases: AccentPhrase[];
      engineId: EngineId;
      styleId: StyleId;
      copyIndexes: number[];
    }): Promise<AccentPhrase[]>;
  };

  GENERATE_LAB: {
    action(payload: {
      audioKey: AudioKey;
      offset?: number;
    }): string | undefined;
  };

  GET_AUDIO_PLAY_OFFSETS: {
    action(payload: { audioKey: AudioKey }): number[];
  };

  GENERATE_AUDIO: {
    action(payload: { audioKey: AudioKey }): Promise<Blob>;
  };

  GENERATE_AUDIO_FROM_AUDIO_ITEM: {
    action(payload: { audioItem: AudioItem }): Blob;
  };

  CONNECT_AUDIO: {
    action(payload: { encodedBlobs: string[] }): Blob | null;
  };

  GENERATE_AND_SAVE_AUDIO: {
    action(payload: {
      audioKey: AudioKey;
      filePath?: string;
      encoding?: EncodingType;
    }): SaveResultObject;
  };

  GENERATE_AND_SAVE_ALL_AUDIO: {
    action(payload: {
      dirPath?: string;
      encoding?: EncodingType;
      callback?: (finishedCount: number, totalCount: number) => void;
    }): SaveResultObject[] | undefined;
  };

  GENERATE_AND_CONNECT_AND_SAVE_AUDIO: {
    action(payload: {
      filePath?: string;
      encoding?: EncodingType;
      callback?: (finishedCount: number, totalCount: number) => void;
    }): SaveResultObject | undefined;
  };

  CONNECT_AND_EXPORT_TEXT: {
    action(payload: {
      filePath?: string;
      encoding?: EncodingType;
    }): SaveResultObject | undefined;
  };

  PLAY_AUDIO: {
    action(payload: { audioKey: AudioKey }): boolean;
  };

  PLAY_AUDIO_BLOB: {
    action(payload: {
      audioBlob: Blob;
      audioElem: HTMLAudioElement;
      audioKey?: AudioKey;
    }): boolean;
  };

  STOP_AUDIO: {
    action(payload: { audioKey: AudioKey }): void;
  };

  SET_AUDIO_PRESET_KEY: {
    mutation: {
      audioKey: AudioKey;
      presetKey: PresetKey | undefined;
    };
  };

  PLAY_CONTINUOUSLY_AUDIO: {
    action(): void;
  };

  STOP_CONTINUOUSLY_AUDIO: {
    action(): void;
  };

  OPEN_TEXT_EDIT_CONTEXT_MENU: {
    action(): void;
  };

  CHECK_FILE_EXISTS: {
    action(payload: { file: string }): Promise<boolean>;
  };
};

/*
 * Audio Command Store Types
 */

export type AudioCommandStoreState = {
  //
};

export type AudioCommandStoreTypes = {
  COMMAND_REGISTER_AUDIO_ITEM: {
    mutation: {
      audioItem: AudioItem;
      audioKey: AudioKey;
      prevAudioKey: AudioKey | undefined;
      applyPreset: boolean;
    };
    action(payload: {
      audioItem: AudioItem;
      prevAudioKey: AudioKey | undefined;
      applyPreset: boolean;
    }): Promise<AudioKey>;
  };

  COMMAND_REMOVE_AUDIO_ITEM: {
    mutation: { audioKey: AudioKey };
    action(payload: { audioKey: AudioKey }): void;
  };

  COMMAND_SET_AUDIO_KEYS: {
    mutation: { audioKeys: AudioKey[] };
    action(payload: { audioKeys: AudioKey[] }): void;
  };

  COMMAND_CHANGE_AUDIO_TEXT: {
    mutation: { audioKey: AudioKey; text: string } & (
      | { update: "Text" }
      | { update: "AccentPhrases"; accentPhrases: AccentPhrase[] }
      | { update: "AudioQuery"; query: AudioQuery }
    );
    action(payload: { audioKey: AudioKey; text: string }): void;
  };

  COMMAND_CHANGE_VOICE: {
    mutation: { audioKey: AudioKey; voice: Voice } & (
      | { update: "StyleId" }
      | {
          update: "AccentPhrases";
          accentPhrases: AccentPhrase[];
          presetKey: string | undefined;
        }
      | {
          update: "AudioQuery";
          query: AudioQuery;
          presetKey: string | undefined;
        }
    );
    action(payload: { audioKey: AudioKey; voice: Voice }): void;
  };

  COMMAND_CHANGE_ACCENT: {
    mutation: { audioKey: AudioKey; accentPhrases: AccentPhrase[] };
    action(payload: {
      audioKey: AudioKey;
      accentPhraseIndex: number;
      accent: number;
    }): void;
  };

  COMMAND_CHANGE_ACCENT_PHRASE_SPLIT: {
    mutation: { audioKey: AudioKey; accentPhrases: AccentPhrase[] };
    action(
      payload: { audioKey: AudioKey; accentPhraseIndex: number } & (
        | { isPause: false; moraIndex: number }
        | { isPause: true }
      )
    ): void;
  };

  COMMAND_CHANGE_SINGLE_ACCENT_PHRASE: {
    mutation: { audioKey: AudioKey; accentPhrases: AccentPhrase[] };
    action(payload: {
      audioKey: AudioKey;
      newPronunciation: string;
      accentPhraseIndex: number;
      popUntilPause: boolean;
    }): void;
  };

  COMMAND_RESET_MORA_PITCH_AND_LENGTH: {
    action(payload: { audioKey: AudioKey }): void;
  };

  COMMAND_RESET_SELECTED_MORA_PITCH_AND_LENGTH: {
    action(payload: { audioKey: AudioKey; accentPhraseIndex: number }): void;
  };

  COMMAND_SET_AUDIO_MORA_DATA: {
    mutation: {
      audioKey: AudioKey;
      accentPhraseIndex: number;
      moraIndex: number;
      data: number;
      type: MoraDataType;
    };
    action(payload: {
      audioKey: AudioKey;
      accentPhraseIndex: number;
      moraIndex: number;
      data: number;
      type: MoraDataType;
    }): void;
  };

  COMMAND_SET_AUDIO_MORA_DATA_ACCENT_PHRASE: {
    mutation: {
      audioKey: AudioKey;
      accentPhraseIndex: number;
      moraIndex: number;
      data: number;
      type: MoraDataType;
    };
    action(payload: {
      audioKey: AudioKey;
      accentPhraseIndex: number;
      moraIndex: number;
      data: number;
      type: MoraDataType;
    }): void;
  };

  COMMAND_SET_AUDIO_SPEED_SCALE: {
    mutation: { audioKey: AudioKey; speedScale: number };
    action(payload: { audioKey: AudioKey; speedScale: number }): void;
  };

  COMMAND_SET_AUDIO_PITCH_SCALE: {
    mutation: { audioKey: AudioKey; pitchScale: number };
    action(payload: { audioKey: AudioKey; pitchScale: number }): void;
  };

  COMMAND_SET_AUDIO_INTONATION_SCALE: {
    mutation: { audioKey: AudioKey; intonationScale: number };
    action(payload: { audioKey: AudioKey; intonationScale: number }): void;
  };

  COMMAND_SET_AUDIO_VOLUME_SCALE: {
    mutation: { audioKey: AudioKey; volumeScale: number };
    action(payload: { audioKey: AudioKey; volumeScale: number }): void;
  };

  COMMAND_SET_AUDIO_PRE_PHONEME_LENGTH: {
    mutation: { audioKey: AudioKey; prePhonemeLength: number };
    action(payload: { audioKey: AudioKey; prePhonemeLength: number }): void;
  };

  COMMAND_SET_AUDIO_POST_PHONEME_LENGTH: {
    mutation: { audioKey: AudioKey; postPhonemeLength: number };
    action(payload: { audioKey: AudioKey; postPhonemeLength: number }): void;
  };

  COMMAND_SET_MORPHING_INFO: {
    mutation: {
      audioKey: AudioKey;
      morphingInfo: MorphingInfo | undefined;
    };
    action(payload: {
      audioKey: AudioKey;
      morphingInfo: MorphingInfo | undefined;
    }): void;
  };

  COMMAND_SET_AUDIO_PRESET: {
    mutation: {
      audioKey: AudioKey;
      presetKey: PresetKey | undefined;
    };
    action(payload: {
      audioKey: AudioKey;
      presetKey: PresetKey | undefined;
    }): void;
  };

  COMMAND_APPLY_AUDIO_PRESET: {
    mutation: { audioKey: AudioKey };
    action(payload: { audioKey: AudioKey }): void;
  };

  COMMAND_FULLY_APPLY_AUDIO_PRESET: {
    mutation: { presetKey: PresetKey };
    action(payload: { presetKey: PresetKey }): void;
  };

  COMMAND_IMPORT_FROM_FILE: {
    mutation: {
      audioKeyItemPairs: { audioItem: AudioItem; audioKey: AudioKey }[];
    };
    action(payload: { filePath?: string }): string[] | void;
  };

  COMMAND_PUT_TEXTS: {
    mutation: {
      audioKeyItemPairs: { audioItem: AudioItem; audioKey: AudioKey }[];
      prevAudioKey: AudioKey;
    };
    action(payload: {
      prevAudioKey: AudioKey;
      texts: string[];
      voice: Voice;
    }): AudioKey[];
  };
};

/*
 * Command Store Types
 */

export type CommandStoreState = {
  undoCommands: Command[];
  redoCommands: Command[];
};

export type CommandStoreTypes = {
  CAN_UNDO: {
    getter: boolean;
  };

  CAN_REDO: {
    getter: boolean;
  };

  UNDO: {
    mutation: undefined;
    action(): void;
  };

  REDO: {
    mutation: undefined;
    action(): void;
  };

  LAST_COMMAND_UNIX_MILLISEC: {
    getter: number | null;
  };

  CLEAR_COMMANDS: {
    mutation: undefined;
  };
};

/*
 * Engine Store Types
 */

export type EngineStoreState = {
  engineStates: Record<EngineId, EngineState>;
  engineSupportedDevices: Record<EngineId, SupportedDevicesInfo>;
};

export type EngineStoreTypes = {
  GET_ENGINE_INFOS: {
    action(): void;
  };

  GET_SORTED_ENGINE_INFOS: {
    getter: EngineInfo[];
  };

  SET_ENGINE_MANIFESTS: {
    mutation: { engineManifests: Record<EngineId, EngineManifest> };
  };

  FETCH_AND_SET_ENGINE_MANIFESTS: {
    action(): void;
  };

  IS_ALL_ENGINE_READY: {
    getter: boolean;
  };

  IS_ENGINE_READY: {
    getter(engineId: EngineId): boolean;
  };

  START_WAITING_ENGINE: {
    action(payload: { engineId: EngineId }): void;
  };

  RESTART_ENGINES: {
    action(payload: { engineIds: EngineId[] }): Promise<{
      success: boolean;
      anyNewCharacters: boolean;
    }>;
  };

  POST_ENGINE_START: {
    action(payload: { engineIds: EngineId[] }): Promise<{
      success: boolean;
      anyNewCharacters: boolean;
    }>;
  };

  DETECTED_ENGINE_ERROR: {
    action(payload: { engineId: EngineId }): void;
  };

  OPEN_ENGINE_DIRECTORY: {
    action(payload: { engineId: EngineId }): void;
  };

  SET_ENGINE_STATE: {
    mutation: { engineId: EngineId; engineState: EngineState };
  };

  IS_INITIALIZED_ENGINE_SPEAKER: {
    action(payload: { engineId: EngineId; styleId: StyleId }): Promise<boolean>;
  };

  INITIALIZE_ENGINE_SPEAKER: {
    action(payload: { engineId: EngineId; styleId: StyleId }): void;
  };

  VALIDATE_ENGINE_DIR: {
    action(payload: { engineDir: string }): Promise<EngineDirValidationResult>;
  };

  ADD_ENGINE_DIR: {
    action(payload: { engineDir: string }): Promise<void>;
  };

  REMOVE_ENGINE_DIR: {
    action(payload: { engineDir: string }): Promise<void>;
  };

  INSTALL_VVPP_ENGINE: {
    action: (path: string) => Promise<boolean>;
  };

  UNINSTALL_VVPP_ENGINE: {
    action: (engineId: EngineId) => Promise<boolean>;
  };

  SET_ENGINE_INFOS: {
    mutation: { engineIds: EngineId[]; engineInfos: EngineInfo[] };
  };

  SET_ENGINE_MANIFEST: {
    mutation: { engineId: EngineId; engineManifest: EngineManifest };
  };

  FETCH_AND_SET_ENGINE_MANIFEST: {
    action(payload: { engineId: EngineId }): void;
  };

  SET_ENGINE_SUPPORTED_DEVICES: {
    mutation: { engineId: EngineId; supportedDevices: SupportedDevicesInfo };
  };

  FETCH_AND_SET_ENGINE_SUPPORTED_DEVICES: {
    action(payload: { engineId: EngineId }): void;
  };

  ENGINE_CAN_USE_GPU: {
    getter: (engineId: EngineId) => boolean;
  };
};

/*
 * Index Store Types
 */

export type IndexStoreState = {
  defaultStyleIds: DefaultStyleId[];
  userCharacterOrder: SpeakerId[];
  isMultiEngineOffMode: boolean;
};

export type IndexStoreTypes = {
  GET_ALL_CHARACTER_INFOS: {
    getter: Map<SpeakerId, CharacterInfo>;
  };

  GET_ORDERED_ALL_CHARACTER_INFOS: {
    getter: CharacterInfo[];
  };

  GET_ALL_VOICES: {
    getter: Voice[];
  };

  GET_HOW_TO_USE_TEXT: {
    action(): Promise<string>;
  };

  GET_CONTACT_TEXT: {
    action(): Promise<string>;
  };

  GET_Q_AND_A_TEXT: {
    action(): Promise<string>;
  };

  GET_POLICY_TEXT: {
    action(): Promise<string>;
  };

  GET_OSS_LICENSES: {
    action(): Promise<Record<string, string>[]>;
  };

  GET_UPDATE_INFOS: {
    action(): Promise<UpdateInfo[]>;
  };

  GET_OSS_COMMUNITY_INFOS: {
    action(): Promise<string>;
  };

  GET_PRIVACY_POLICY_TEXT: {
    action(): Promise<string>;
  };

  LOAD_DEFAULT_STYLE_IDS: {
    action(): Promise<void>;
  };

  SET_DEFAULT_STYLE_IDS: {
    mutation: { defaultStyleIds: DefaultStyleId[] };
    action(payload: DefaultStyleId[]): void;
  };

  LOAD_USER_CHARACTER_ORDER: {
    action(): Promise<void>;
  };

  SET_USER_CHARACTER_ORDER: {
    mutation: { userCharacterOrder: SpeakerId[] };
    action(payload: SpeakerId[]): void;
  };

  GET_NEW_CHARACTERS: {
    action(): SpeakerId[];
  };

  LOG_ERROR: {
    action(...payload: unknown[]): void;
  };

  LOG_WARN: {
    action(...payload: unknown[]): void;
  };

  LOG_INFO: {
    action(...payload: unknown[]): void;
  };

  INIT_VUEX: {
    action(): void;
  };

  SET_IS_MULTI_ENGINE_OFF_MODE: {
    mutation: { isMultiEngineOffMode: boolean };
    action(payload: boolean): void;
  };
};

/*
 * Project Store Types
 */

export type ProjectStoreState = {
  projectFilePath?: string;
  savedLastCommandUnixMillisec: number | null;
};

export type ProjectStoreTypes = {
  PROJECT_NAME: {
    getter: string | undefined;
  };

  SET_PROJECT_FILEPATH: {
    mutation: { filePath?: string };
  };

  CREATE_NEW_PROJECT: {
    action(payload: { confirm?: boolean }): void;
  };

  LOAD_PROJECT_FILE: {
    action(payload: { filePath?: string; confirm?: boolean }): boolean;
  };

  SAVE_PROJECT_FILE: {
    action(payload: { overwrite?: boolean }): boolean;
  };

  SAVE_OR_DISCARD_PROJECT_FILE: {
    action(palyoad: {
      additionalMessage?: string;
    }): "saved" | "discarded" | "canceled";
  };

  IS_EDITED: {
    getter: boolean;
  };

  SET_SAVED_LAST_COMMAND_UNIX_MILLISEC: {
    mutation: number | null;
  };
};

/*
 * Setting Store Types
 */

export type SettingStoreState = {
  savingSetting: SavingSetting;
  hotkeySettings: HotkeySetting[];
  toolbarSetting: ToolbarSetting;
  engineIds: EngineId[];
  engineInfos: Record<EngineId, EngineInfo>;
  engineManifests: Record<EngineId, EngineManifest>;
  themeSetting: ThemeSetting;
  editorFont: EditorFontType;
  acceptRetrieveTelemetry: AcceptRetrieveTelemetryStatus;
  experimentalSetting: ExperimentalSetting;
  splitTextWhenPaste: SplitTextWhenPasteType;
  splitterPosition: SplitterPosition;
  confirmedTips: ConfirmedTips;
  engineSettings: EngineSettings;
};

export type SettingStoreTypes = {
  HYDRATE_SETTING_STORE: {
    action(): void;
  };

  SET_SAVING_SETTING: {
    mutation: { savingSetting: SavingSetting };
    action(payload: { data: SavingSetting }): void;
  };

  SET_HOTKEY_SETTINGS: {
    mutation: { newHotkey: HotkeySetting };
    action(payload: { data: HotkeySetting }): void;
  };

  SET_TOOLBAR_SETTING: {
    mutation: { toolbarSetting: ToolbarSetting };
    action(payload: { data: ToolbarSetting }): void;
  };

  SET_THEME_SETTING: {
    mutation: { currentTheme: string; themes?: ThemeConf[] };
    action(payload: { currentTheme: string }): void;
  };

  SET_EDITOR_FONT: {
    mutation: { editorFont: EditorFontType };
    action(payload: { editorFont: EditorFontType }): void;
  };

  SET_ACCEPT_RETRIEVE_TELEMETRY: {
    mutation: { acceptRetrieveTelemetry: AcceptRetrieveTelemetryStatus };
    action(payload: {
      acceptRetrieveTelemetry: AcceptRetrieveTelemetryStatus;
    }): void;
  };

  SET_ACCEPT_TERMS: {
    mutation: { acceptTerms: AcceptTermsStatus };
    action(payload: { acceptTerms: AcceptTermsStatus }): void;
  };

  SET_EXPERIMENTAL_SETTING: {
    mutation: { experimentalSetting: ExperimentalSetting };
    action(payload: { experimentalSetting: ExperimentalSetting }): void;
  };

  SET_SPLIT_TEXT_WHEN_PASTE: {
    mutation: { splitTextWhenPaste: SplitTextWhenPasteType };
    action(payload: { splitTextWhenPaste: SplitTextWhenPasteType }): void;
  };

  SET_SPLITTER_POSITION: {
    mutation: { splitterPosition: SplitterPosition };
    action(payload: { splitterPosition: SplitterPosition }): void;
  };

  SET_CONFIRMED_TIPS: {
    mutation: { confirmedTips: ConfirmedTips };
    action(payload: { confirmedTips: ConfirmedTips }): void;
  };

  SET_ENGINE_SETTING: {
    mutation: { engineSetting: EngineSetting; engineId: EngineId };
    action(payload: {
      engineSetting: EngineSetting;
      engineId: EngineId;
    }): Promise<void>;
  };

  CHANGE_USE_GPU: {
    action(payload: { useGpu: boolean; engineId: EngineId }): Promise<void>;
  };
};

/*
 * Ui Store Types
 */

export type UiStoreState = {
  uiLockCount: number;
  dialogLockCount: number;
  inheritAudioInfo: boolean;
  activePointScrollMode: ActivePointScrollMode;
  isHelpDialogOpen: boolean;
  isSettingDialogOpen: boolean;
  isCharacterOrderDialogOpen: boolean;
  isDefaultStyleSelectDialogOpen: boolean;
  isHotkeySettingDialogOpen: boolean;
  isToolbarSettingDialogOpen: boolean;
  isAcceptRetrieveTelemetryDialogOpen: boolean;
  isAcceptTermsDialogOpen: boolean;
  isDictionaryManageDialogOpen: boolean;
  isEngineManageDialogOpen: boolean;
  isMaximized: boolean;
  isPinned: boolean;
  isFullscreen: boolean;
  progress: number;
};

export type UiStoreTypes = {
  UI_LOCKED: {
    getter: boolean;
  };

  MENUBAR_LOCKED: {
    getter: boolean;
  };

  PROGRESS: {
    getter: number;
  };

  ASYNC_UI_LOCK: {
    action(payload: { callback: () => Promise<void> }): void;
  };

  LOCK_UI: {
    mutation: undefined;
    action(): void;
  };

  UNLOCK_UI: {
    mutation: undefined;
    action(): void;
  };

  LOCK_MENUBAR: {
    mutation: undefined;
    action(): void;
  };

  UNLOCK_MENUBAR: {
    mutation: undefined;
    action(): void;
  };

  SHOULD_SHOW_PANES: {
    getter: boolean;
  };

  SET_DIALOG_OPEN: {
    mutation: {
      isDefaultStyleSelectDialogOpen?: boolean;
      isAcceptRetrieveTelemetryDialogOpen?: boolean;
      isAcceptTermsDialogOpen?: boolean;
      isDictionaryManageDialogOpen?: boolean;
      isHelpDialogOpen?: boolean;
      isSettingDialogOpen?: boolean;
      isHotkeySettingDialogOpen?: boolean;
      isToolbarSettingDialogOpen?: boolean;
      isCharacterOrderDialogOpen?: boolean;
      isEngineManageDialogOpen?: boolean;
    };
    action(payload: {
      isDefaultStyleSelectDialogOpen?: boolean;
      isAcceptRetrieveTelemetryDialogOpen?: boolean;
      isAcceptTermsDialogOpen?: boolean;
      isDictionaryManageDialogOpen?: boolean;
      isHelpDialogOpen?: boolean;
      isSettingDialogOpen?: boolean;
      isHotkeySettingDialogOpen?: boolean;
      isToolbarSettingDialogOpen?: boolean;
      isCharacterOrderDialogOpen?: boolean;
      isEngineManageDialogOpen?: boolean;
    }): void;
  };

  ON_VUEX_READY: {
    action(): void;
  };

  HYDRATE_UI_STORE: {
    action(): void;
  };

  SET_INHERIT_AUDIOINFO: {
    mutation: { inheritAudioInfo: boolean };
    action(payload: { inheritAudioInfo: boolean }): void;
  };

  SET_ACTIVE_POINT_SCROLL_MODE: {
    mutation: { activePointScrollMode: ActivePointScrollMode };
    action(payload: { activePointScrollMode: ActivePointScrollMode }): void;
  };

  DETECT_UNMAXIMIZED: {
    mutation: undefined;
    action(): void;
  };

  DETECT_MAXIMIZED: {
    mutation: undefined;
    action(): void;
  };

  DETECT_PINNED: {
    mutation: undefined;
    action(): void;
  };

  DETECT_UNPINNED: {
    mutation: undefined;
    action(): void;
  };

  DETECT_ENTER_FULLSCREEN: {
    mutation: undefined;
    action(): void;
  };

  DETECT_LEAVE_FULLSCREEN: {
    mutation: undefined;
    action(): void;
  };

  IS_FULLSCREEN: {
    getter: boolean;
  };

  CHECK_EDITED_AND_NOT_SAVE: {
    action(): Promise<void>;
  };

  RESTART_APP: {
    action(obj: { isMultiEngineOffMode?: boolean }): void;
  };

  START_PROGRESS: {
    action(): void;
  };

  SET_PROGRESS: {
    mutation: { progress: number };
    action(payload: { progress: number }): void;
  };

  SET_PROGRESS_FROM_COUNT: {
    action(payload: { finishedCount: number; totalCount: number }): void;
  };

  RESET_PROGRESS: {
    action(): void;
  };
};

/*
  Preset Store Types
*/

export type PresetStoreState = {
<<<<<<< HEAD
  presetKeys: string[];
  presetItems: Record<string, Preset>;
  defaultPresetKeyMap: Record<VoiceId, string>;
=======
  presetKeys: PresetKey[];
  presetItems: Record<PresetKey, Preset>;
>>>>>>> 9b2a7ec5
};

export type PresetStoreTypes = {
  SET_PRESET_ITEMS: {
    mutation: {
      presetItems: Record<PresetKey, Preset>;
    };
  };
  SET_PRESET_KEYS: {
    mutation: {
      presetKeys: PresetKey[];
    };
  };
  SET_DEFAULT_PRESET_MAP: {
    action(payload: { defaultPresetKeyMap: Record<VoiceId, string> }): void;
    mutation: {
      defaultPresetKeyMap: Record<VoiceId, string>;
    };
  };
  HYDRATE_PRESET_STORE: {
    action(): void;
  };
  SAVE_PRESET_ORDER: {
    action(payload: { presetKeys: PresetKey[] }): void;
  };
  SAVE_PRESET_CONFIG: {
    action(payload: {
      presetItems: Record<string, Preset>;
      presetKeys: PresetKey[];
    }): void;
  };
  ADD_PRESET: {
    action(payload: { presetData: Preset }): Promise<PresetKey>;
  };
  CREATE_ALL_DEFAULT_PRESET: {
    action(): void;
  };
  CREATE_DEFAULT_PRESET_IF_NEEDED: {
    action(payload: { voice: Voice }): Promise<string>;
  };
  UPDATE_PRESET: {
    action(payload: { presetData: Preset; presetKey: PresetKey }): void;
  };
  DELETE_PRESET: {
    action(payload: { presetKey: PresetKey }): void;
  };
};

/*
 * Dictionary Store Types
 */

export type DictionaryStoreState = Record<string, unknown>;

export type DictionaryStoreTypes = {
  LOAD_USER_DICT: {
    action(payload: {
      engineId: EngineId;
    }): Promise<Record<string, UserDictWord>>;
  };
  LOAD_ALL_USER_DICT: {
    action(): Promise<Record<string, UserDictWord>>;
  };
  ADD_WORD: {
    action(payload: {
      surface: string;
      pronunciation: string;
      accentType: number;
      priority: number;
    }): Promise<void>;
  };
  REWRITE_WORD: {
    action(payload: {
      wordUuid: string;
      surface: string;
      pronunciation: string;
      accentType: number;
      priority: number;
    }): Promise<void>;
  };
  DELETE_WORD: {
    action(payload: { wordUuid: string }): Promise<void>;
  };
  SYNC_ALL_USER_DICT: {
    action(): Promise<void>;
  };
};

/*
 * Setting Store Types
 */

export type ProxyStoreState = Record<string, unknown>;

export type IEngineConnectorFactoryActions = ReturnType<
  IEngineConnectorFactory["instance"]
>;

type IEngineConnectorFactoryActionsMapper = <
  K extends keyof IEngineConnectorFactoryActions
>(
  action: K
) => (
  _: Parameters<IEngineConnectorFactoryActions[K]>[0]
) => ReturnType<IEngineConnectorFactoryActions[K]>;

export type ProxyStoreTypes = {
  INSTANTIATE_ENGINE_CONNECTOR: {
    action(payload: {
      engineId: EngineId;
    }): Promise<{ invoke: IEngineConnectorFactoryActionsMapper }>;
  };
};

/*
 * All Store Types
 */

export type State = AudioStoreState &
  AudioCommandStoreState &
  CommandStoreState &
  EngineStoreState &
  IndexStoreState &
  ProjectStoreState &
  SettingStoreState &
  UiStoreState &
  PresetStoreState &
  DictionaryStoreState &
  ProxyStoreState;

type AllStoreTypes = AudioStoreTypes &
  AudioCommandStoreTypes &
  CommandStoreTypes &
  EngineStoreTypes &
  IndexStoreTypes &
  ProjectStoreTypes &
  SettingStoreTypes &
  UiStoreTypes &
  PresetStoreTypes &
  DictionaryStoreTypes &
  ProxyStoreTypes;

export type AllGetters = StoreType<AllStoreTypes, "getter">;
export type AllMutations = StoreType<AllStoreTypes, "mutation">;
export type AllActions = StoreType<AllStoreTypes, "action">;

export const commandMutationsCreator = <S, M extends MutationsBase>(
  arg: PayloadRecipeTree<S, M>
): MutationTree<S, M> => createCommandMutationTree<S, M>(arg);

export const transformCommandStore = <
  S,
  G extends GettersBase,
  A extends ActionsBase,
  M extends MutationsBase
>(
  options: StoreOptions<S, G, A, M, AllGetters, AllActions, AllMutations>
): StoreOptions<S, G, A, M, AllGetters, AllActions, AllMutations> => {
  if (options.mutations)
    options.mutations = commandMutationsCreator<S, M>(
      options.mutations as PayloadRecipeTree<S, M>
    );
  return options;
};<|MERGE_RESOLUTION|>--- conflicted
+++ resolved
@@ -1261,14 +1261,9 @@
 */
 
 export type PresetStoreState = {
-<<<<<<< HEAD
-  presetKeys: string[];
-  presetItems: Record<string, Preset>;
-  defaultPresetKeyMap: Record<VoiceId, string>;
-=======
   presetKeys: PresetKey[];
   presetItems: Record<PresetKey, Preset>;
->>>>>>> 9b2a7ec5
+  defaultPresetKeyMap: Record<VoiceId, PresetKey>;
 };
 
 export type PresetStoreTypes = {
