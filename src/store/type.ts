import { Patch } from "immer";
import { z } from "zod";
import { Project as UfProject } from "@sevenc-nanashi/utaformatix-ts";
import {
  MutationTree,
  MutationsBase,
  GettersBase,
  ActionsBase,
  StoreOptions,
  PayloadFunction,
  Store,
} from "./vuex";
import { createCommandMutationTree, PayloadRecipeTree } from "./command";
import {
  AccentPhrase,
  AudioQuery,
  EngineManifest,
  SupportedDevicesInfo,
  UserDictWord,
  MorphableTargetInfo,
  FrameAudioQuery,
  Note as NoteForRequestToEngine,
} from "@/openapi";
import {
  CharacterInfo,
  DefaultStyleId,
  AcceptRetrieveTelemetryStatus,
  AcceptTermsStatus,
  MoraDataType,
  SavingSetting,
  ThemeConf,
  ExperimentalSettingType,
  ToolbarSettingType,
  UpdateInfo,
  Preset,
  MorphingInfo,
  ActivePointScrollMode,
  EngineInfo,
  ConfirmedTips,
  EngineDirValidationResult,
  EngineSettings,
  MorphableTargetInfoTable,
  EngineSettingType,
  Voice,
  EngineId,
  VoiceId,
  SpeakerId,
  StyleId,
  AudioKey,
  PresetKey,
  RootMiscSettingType,
  EditorType,
  NoteId,
  CommandId,
  TrackId,
} from "@/type/preload";
import { IEngineConnectorFactory } from "@/infrastructures/EngineConnector";
import {
  TextDialogResult,
  NotifyAndNotShowAgainButtonOption,
  LoadingScreenOption,
  MessageDialogOptions,
  ConfirmDialogOptions,
  WarningDialogOptions,
} from "@/components/Dialog/Dialog";
import {
  LatestProjectType,
  noteSchema,
  singerSchema,
  tempoSchema,
  timeSignatureSchema,
  trackSchema,
} from "@/domain/project/schema";
import { HotkeySettingType } from "@/domain/hotkeyAction";

/**
 * エディタ用のAudioQuery
 */
export type EditorAudioQuery = Omit<
  AudioQuery,
  "outputSamplingRate" | "pauseLengthScale"
> & {
  outputSamplingRate: number | "engineDefault";
  pauseLengthScale: number; // エンジンと違って必須
};

export type AudioItem = {
  text: string;
  voice: Voice;
  query?: EditorAudioQuery;
  presetKey?: PresetKey;
  morphingInfo?: MorphingInfo;
};

export type AudioState = {
  nowGenerating: boolean;
};

export type FetchAudioResult = {
  audioQuery: EditorAudioQuery;
  blob: Blob;
};

export type Command = {
  id: CommandId;
  undoPatches: Patch[];
  redoPatches: Patch[];
};

export type EngineState = "STARTING" | "FAILED_STARTING" | "ERROR" | "READY";

// ポートが塞がれていたときの代替ポート情報
export type AltPortInfos = Record<EngineId, string>;

export type SaveResult =
  | "SUCCESS"
  | "WRITE_ERROR"
  | "ENGINE_ERROR"
  | "UNKNOWN_ERROR"
  | "CANCELED";
export type SaveResultObject = {
  result: SaveResult;
  path: string | undefined;
  errorMessage?: string;
};
export type ErrorTypeForSaveAllResultDialog = {
  path: string;
  message: string;
};

export type WatchStoreStatePlugin = (
  store: Store<State, AllGetters, AllActions, AllMutations>,
) => void;

export type StoreType<T, U extends "getter" | "mutation" | "action"> = {
  [P in keyof T as Extract<keyof T[P], U> extends never
    ? never
    : P]: T[P] extends {
    [K in U]: infer R;
  }
    ? U extends "action"
      ? R extends PayloadFunction
        ? R
        : never
      : R
    : never;
};

/*
 * Audio Store Types
 */

export type AudioStoreState = {
  characterInfos: Record<EngineId, CharacterInfo[]>;
  morphableTargetsInfo: Record<EngineId, MorphableTargetInfoTable>;
  audioKeysWithInitializingSpeaker: AudioKey[];
  audioItems: Record<AudioKey, AudioItem>;
  audioKeys: AudioKey[];
  audioStates: Record<AudioKey, AudioState>;
  _activeAudioKey?: AudioKey;
  _selectedAudioKeys?: AudioKey[];
  _audioPlayStartPoint?: number;
  nowPlayingContinuously: boolean;
};

export type AudioStoreTypes = {
  ACTIVE_AUDIO_KEY: {
    getter: AudioKey | undefined;
  };

  SELECTED_AUDIO_KEYS: {
    getter: AudioKey[];
  };

  AUDIO_PLAY_START_POINT: {
    getter: number | undefined;
  };

  LOAD_CHARACTER: {
    action(payload: { engineId: EngineId }): void;
  };

  SET_CHARACTER_INFOS: {
    mutation: { engineId: EngineId; characterInfos: CharacterInfo[] };
  };

  CHARACTER_INFO: {
    getter(engineId: EngineId, styleId: StyleId): CharacterInfo | undefined;
  };

  VOICE_NAME: {
    getter(voice: Voice): string;
  };

  USER_ORDERED_CHARACTER_INFOS: {
    getter(type: "all" | "singerLike" | "talk"): CharacterInfo[] | undefined;
  };

  SETUP_SPEAKER: {
    action(payload: {
      audioKeys: AudioKey[];
      engineId: EngineId;
      styleId: StyleId;
    }): void;
  };

  SET_AUDIO_KEYS_WITH_INITIALIZING_SPEAKER: {
    mutation: { audioKeys: AudioKey[] };
  };

  SET_ACTIVE_AUDIO_KEY: {
    mutation: { audioKey?: AudioKey };
    action(payload: { audioKey?: AudioKey }): void;
  };

  SET_SELECTED_AUDIO_KEYS: {
    mutation: { audioKeys?: AudioKey[] };
    action(payload: { audioKeys?: AudioKey[] }): void;
  };

  SET_AUDIO_PLAY_START_POINT: {
    mutation: { startPoint?: number };
    action(payload: { startPoint?: number }): void;
  };

  SET_AUDIO_NOW_GENERATING: {
    mutation: { audioKey: AudioKey; nowGenerating: boolean };
  };

  SET_NOW_PLAYING_CONTINUOUSLY: {
    mutation: { nowPlaying: boolean };
  };

  GENERATE_AUDIO_ITEM: {
    action(payload: {
      text?: string;
      voice?: Voice;
      presetKey?: PresetKey;
      baseAudioItem?: AudioItem;
    }): Promise<AudioItem>;
  };

  REGISTER_AUDIO_ITEM: {
    action(payload: {
      audioItem: AudioItem;
      prevAudioKey?: AudioKey;
    }): Promise<AudioKey>;
  };

  INSERT_AUDIO_ITEM: {
    mutation: {
      audioItem: AudioItem;
      audioKey: AudioKey;
      prevAudioKey: AudioKey | undefined;
    };
  };

  INSERT_AUDIO_ITEMS: {
    mutation: {
      audioKeyItemPairs: { audioItem: AudioItem; audioKey: AudioKey }[];
      prevAudioKey: AudioKey | undefined;
    };
  };

  REMOVE_AUDIO_ITEM: {
    mutation: { audioKey: AudioKey };
  };

  SET_AUDIO_KEYS: {
    mutation: { audioKeys: AudioKey[] };
  };

  REMOVE_ALL_AUDIO_ITEM: {
    action(): void;
  };

  SET_AUDIO_TEXT: {
    mutation: { audioKey: AudioKey; text: string };
  };

  SET_AUDIO_SPEED_SCALE: {
    mutation: { audioKey: AudioKey; speedScale: number };
  };

  SET_AUDIO_PITCH_SCALE: {
    mutation: { audioKey: AudioKey; pitchScale: number };
  };

  SET_AUDIO_INTONATION_SCALE: {
    mutation: { audioKey: AudioKey; intonationScale: number };
  };

  SET_AUDIO_VOLUME_SCALE: {
    mutation: { audioKey: AudioKey; volumeScale: number };
  };

  SET_AUDIO_PAUSE_LENGTH_SCALE: {
    mutation: { audioKey: AudioKey; pauseLengthScale: number };
  };

  SET_AUDIO_PRE_PHONEME_LENGTH: {
    mutation: { audioKey: AudioKey; prePhonemeLength: number };
  };

  SET_AUDIO_POST_PHONEME_LENGTH: {
    mutation: { audioKey: AudioKey; postPhonemeLength: number };
  };

  LOAD_MORPHABLE_TARGETS: {
    action(payload: { engineId: EngineId; baseStyleId: StyleId }): void;
  };

  SET_MORPHABLE_TARGETS: {
    mutation: {
      engineId: EngineId;
      baseStyleId: StyleId;
      morphableTargets?: Exclude<
        Record<number, MorphableTargetInfo>,
        undefined
      >;
    };
  };

  SET_MORPHING_INFO: {
    mutation: {
      audioKey: AudioKey;
      morphingInfo: MorphingInfo | undefined;
    };
  };

  MORPHING_SUPPORTED_ENGINES: {
    getter: string[];
  };

  VALID_MORPHING_INFO: {
    getter(audioItem: AudioItem): boolean;
  };

  SET_AUDIO_QUERY: {
    mutation: { audioKey: AudioKey; audioQuery: EditorAudioQuery };
    action(payload: { audioKey: AudioKey; audioQuery: EditorAudioQuery }): void;
  };

  FETCH_AUDIO_QUERY: {
    action(payload: {
      text: string;
      engineId: EngineId;
      styleId: StyleId;
    }): Promise<EditorAudioQuery>;
  };

  SET_AUDIO_VOICE: {
    mutation: { audioKey: AudioKey; voice: Voice };
  };

  SET_ACCENT_PHRASES: {
    mutation: { audioKey: AudioKey; accentPhrases: AccentPhrase[] };
  };

  FETCH_ACCENT_PHRASES: {
    action(payload: {
      text: string;
      engineId: EngineId;
      styleId: StyleId;
      isKana?: boolean;
    }): Promise<AccentPhrase[]>;
  };

  SET_SINGLE_ACCENT_PHRASE: {
    mutation: {
      audioKey: AudioKey;
      accentPhraseIndex: number;
      accentPhrases: AccentPhrase[];
    };
  };

  SET_AUDIO_MORA_DATA: {
    mutation: {
      audioKey: AudioKey;
      accentPhraseIndex: number;
      moraIndex: number;
      data: number;
      type: MoraDataType;
    };
  };

  APPLY_AUDIO_PRESET: {
    mutation: { audioKey: AudioKey };
  };

  FETCH_MORA_DATA: {
    action(payload: {
      accentPhrases: AccentPhrase[];
      engineId: EngineId;
      styleId: StyleId;
    }): Promise<AccentPhrase[]>;
  };

  FETCH_AND_COPY_MORA_DATA: {
    action(payload: {
      accentPhrases: AccentPhrase[];
      engineId: EngineId;
      styleId: StyleId;
      copyIndexes: number[];
    }): Promise<AccentPhrase[]>;
  };

  DEFAULT_PROJECT_FILE_BASE_NAME: {
    getter: string;
  };

  DEFAULT_AUDIO_FILE_NAME: {
    getter(audioKey: AudioKey): string;
  };

  GET_AUDIO_PLAY_OFFSETS: {
    action(payload: { audioKey: AudioKey }): number[];
  };

  FETCH_AUDIO: {
    action(payload: { audioKey: AudioKey }): Promise<FetchAudioResult>;
  };

  FETCH_AUDIO_FROM_AUDIO_ITEM: {
    action(payload: { audioItem: AudioItem }): Promise<FetchAudioResult>;
  };

  CONNECT_AUDIO: {
    action(payload: { encodedBlobs: string[] }): Blob | null;
  };

  GENERATE_AND_SAVE_AUDIO: {
    action(payload: {
      audioKey: AudioKey;
      filePath?: string;
    }): SaveResultObject;
  };

  MULTI_GENERATE_AND_SAVE_AUDIO: {
    action(payload: {
      audioKeys: AudioKey[];
      dirPath?: string;
      callback?: (finishedCount: number) => void;
    }): SaveResultObject[] | undefined;
  };

  GENERATE_AND_CONNECT_AND_SAVE_AUDIO: {
    action(payload: {
      filePath?: string;
      callback?: (finishedCount: number, totalCount: number) => void;
    }): SaveResultObject | undefined;
  };

  CONNECT_AND_EXPORT_TEXT: {
    action(payload: { filePath?: string }): SaveResultObject | undefined;
  };

  PLAY_AUDIO: {
    action(payload: { audioKey: AudioKey }): boolean;
  };

  PLAY_AUDIO_BLOB: {
    action(payload: { audioBlob: Blob; audioKey?: AudioKey }): boolean;
  };

  SET_AUDIO_PRESET_KEY: {
    mutation: {
      audioKey: AudioKey;
      presetKey: PresetKey | undefined;
    };
  };

  PLAY_CONTINUOUSLY_AUDIO: {
    action(): void;
  };
};

/*
 * Audio Command Store Types
 */

export type AudioCommandStoreState = {
  //
};

export type AudioCommandStoreTypes = {
  COMMAND_REGISTER_AUDIO_ITEM: {
    mutation: {
      audioItem: AudioItem;
      audioKey: AudioKey;
      prevAudioKey: AudioKey | undefined;
    };
    action(payload: {
      audioItem: AudioItem;
      prevAudioKey: AudioKey | undefined;
    }): Promise<AudioKey>;
  };

  COMMAND_MULTI_REMOVE_AUDIO_ITEM: {
    mutation: { audioKeys: AudioKey[] };
    action(payload: { audioKeys: AudioKey[] }): void;
  };

  COMMAND_SET_AUDIO_KEYS: {
    mutation: { audioKeys: AudioKey[] };
    action(payload: { audioKeys: AudioKey[] }): void;
  };

  COMMAND_CHANGE_DISPLAY_TEXT: {
    action(payload: { audioKey: AudioKey; text: string }): void;
  };

  COMMAND_CHANGE_AUDIO_TEXT: {
    mutation: { audioKey: AudioKey; text: string } & (
      | { update: "Text" }
      | { update: "AccentPhrases"; accentPhrases: AccentPhrase[] }
      | { update: "AudioQuery"; query: EditorAudioQuery }
    );
    action(payload: { audioKey: AudioKey; text: string }): void;
  };

  COMMAND_MULTI_CHANGE_VOICE: {
    mutation: {
      voice: Voice;
      changes: Record<
        AudioKey,
        | {
            update: "AccentPhrases";
            accentPhrases: AccentPhrase[];
          }
        | {
            update: "AudioQuery";
            query: EditorAudioQuery;
          }
        | {
            update: "OnlyVoice";
          }
      >;
    };
    action(payload: { audioKeys: AudioKey[]; voice: Voice }): void;
  };

  COMMAND_CHANGE_ACCENT: {
    mutation: { audioKey: AudioKey; accentPhrases: AccentPhrase[] };
    action(payload: {
      audioKey: AudioKey;
      accentPhraseIndex: number;
      accent: number;
    }): void;
  };

  COMMAND_CHANGE_ACCENT_PHRASE_SPLIT: {
    mutation: { audioKey: AudioKey; accentPhrases: AccentPhrase[] };
    action(
      payload: { audioKey: AudioKey; accentPhraseIndex: number } & (
        | { isPause: false; moraIndex: number }
        | { isPause: true }
      ),
    ): void;
  };

  COMMAND_DELETE_ACCENT_PHRASE: {
    action(payload: { audioKey: AudioKey; accentPhraseIndex: number }): void;
  };

  COMMAND_CHANGE_SINGLE_ACCENT_PHRASE: {
    mutation: { audioKey: AudioKey; accentPhrases: AccentPhrase[] };
    action(payload: {
      audioKey: AudioKey;
      newPronunciation: string;
      accentPhraseIndex: number;
      popUntilPause: boolean;
    }): void;
  };

  COMMAND_MULTI_RESET_MORA_PITCH_AND_LENGTH: {
    action(payload: { audioKeys: AudioKey[] }): void;
  };

  COMMAND_RESET_SELECTED_MORA_PITCH_AND_LENGTH: {
    action(payload: { audioKey: AudioKey; accentPhraseIndex: number }): void;
  };

  COMMAND_SET_AUDIO_MORA_DATA: {
    mutation: {
      audioKey: AudioKey;
      accentPhraseIndex: number;
      moraIndex: number;
      data: number;
      type: MoraDataType;
    };
    action(payload: {
      audioKey: AudioKey;
      accentPhraseIndex: number;
      moraIndex: number;
      data: number;
      type: MoraDataType;
    }): void;
  };

  COMMAND_SET_AUDIO_MORA_DATA_ACCENT_PHRASE: {
    mutation: {
      audioKey: AudioKey;
      accentPhraseIndex: number;
      moraIndex: number;
      data: number;
      type: MoraDataType;
    };
    action(payload: {
      audioKey: AudioKey;
      accentPhraseIndex: number;
      moraIndex: number;
      data: number;
      type: MoraDataType;
    }): void;
  };

  COMMAND_MULTI_SET_AUDIO_SPEED_SCALE: {
    mutation: { audioKeys: AudioKey[]; speedScale: number };
    action(payload: { audioKeys: AudioKey[]; speedScale: number }): void;
  };

  COMMAND_MULTI_SET_AUDIO_PITCH_SCALE: {
    mutation: { audioKeys: AudioKey[]; pitchScale: number };
    action(payload: { audioKeys: AudioKey[]; pitchScale: number }): void;
  };

  COMMAND_MULTI_SET_AUDIO_INTONATION_SCALE: {
    mutation: { audioKeys: AudioKey[]; intonationScale: number };
    action(payload: { audioKeys: AudioKey[]; intonationScale: number }): void;
  };

  COMMAND_MULTI_SET_AUDIO_VOLUME_SCALE: {
    mutation: { audioKeys: AudioKey[]; volumeScale: number };
    action(payload: { audioKeys: AudioKey[]; volumeScale: number }): void;
  };

  COMMAND_MULTI_SET_AUDIO_PAUSE_LENGTH_SCALE: {
    mutation: { audioKeys: AudioKey[]; pauseLengthScale: number };
    action(payload: { audioKeys: AudioKey[]; pauseLengthScale: number }): void;
  };

  COMMAND_MULTI_SET_AUDIO_PRE_PHONEME_LENGTH: {
    mutation: { audioKeys: AudioKey[]; prePhonemeLength: number };
    action(payload: { audioKeys: AudioKey[]; prePhonemeLength: number }): void;
  };

  COMMAND_MULTI_SET_AUDIO_POST_PHONEME_LENGTH: {
    mutation: { audioKeys: AudioKey[]; postPhonemeLength: number };
    action(payload: { audioKeys: AudioKey[]; postPhonemeLength: number }): void;
  };

  COMMAND_MULTI_SET_MORPHING_INFO: {
    mutation: {
      audioKeys: AudioKey[];
      morphingInfo: MorphingInfo | undefined;
    };
    action(payload: {
      audioKeys: AudioKey[];
      morphingInfo: MorphingInfo | undefined;
    }): void;
  };

  COMMAND_MULTI_SET_AUDIO_PRESET: {
    mutation: {
      audioKeys: AudioKey[];
      presetKey: PresetKey | undefined;
    };
    action(payload: {
      audioKeys: AudioKey[];
      presetKey: PresetKey | undefined;
    }): void;
  };

  COMMAND_MULTI_APPLY_AUDIO_PRESET: {
    mutation: { audioKeys: AudioKey[] };
    action(payload: { audioKeys: AudioKey[] }): void;
  };

  COMMAND_FULLY_APPLY_AUDIO_PRESET: {
    mutation: { presetKey: PresetKey };
    action(payload: { presetKey: PresetKey }): void;
  };

  COMMAND_IMPORT_FROM_FILE: {
    mutation: {
      audioKeyItemPairs: { audioItem: AudioItem; audioKey: AudioKey }[];
    };
    action(payload: { filePath?: string }): void;
  };

  COMMAND_PUT_TEXTS: {
    mutation: {
      audioKeyItemPairs: { audioItem: AudioItem; audioKey: AudioKey }[];
      prevAudioKey: AudioKey;
    };
    action(payload: {
      prevAudioKey: AudioKey;
      texts: string[];
      voice: Voice;
    }): AudioKey[];
  };
};

/*
 * Audio Player Store Types
 */

export type AudioPlayerStoreState = {
  nowPlayingAudioKey?: AudioKey;
};

export type AudioPlayerStoreTypes = {
  ACTIVE_AUDIO_ELEM_CURRENT_TIME: {
    getter: number | undefined;
  };

  NOW_PLAYING: {
    getter: boolean;
  };

  SET_AUDIO_NOW_PLAYING: {
    mutation: { audioKey: AudioKey; nowPlaying: boolean };
  };

  SET_AUDIO_SOURCE: {
    mutation: { audioBlob: Blob };
  };

  PLAY_AUDIO_PLAYER: {
    action(payload: { offset?: number; audioKey?: AudioKey }): Promise<boolean>;
  };

  STOP_AUDIO: {
    action(): void;
  };
};

/*
 * Singing Store Types
 */

// schemaはプロジェクトファイル用
export type Tempo = z.infer<typeof tempoSchema>;

export type TimeSignature = z.infer<typeof timeSignatureSchema>;

export type Note = z.infer<typeof noteSchema>;

export type Singer = z.infer<typeof singerSchema>;

export type Track = z.infer<typeof trackSchema>;

export type PhraseState =
  | "SINGER_IS_NOT_SET"
  | "WAITING_TO_BE_RENDERED"
  | "NOW_RENDERING"
  | "COULD_NOT_RENDER"
  | "PLAYABLE";

/**
 * エディタ用のFrameAudioQuery
 */
export type EditorFrameAudioQuery = FrameAudioQuery & { frameRate: number };

/**
 * 歌唱ピッチ
 */
export type SingingPitch = number[];

/**
 * 歌唱ボリューム
 */
export type SingingVolume = number[];

/**
 * 歌声
 */
export type SingingVoice = Blob;

const editorFrameAudioQueryKeySchema = z
  .string()
  .brand<"EditorFrameAudioQueryKey">();
export type EditorFrameAudioQueryKey = z.infer<
  typeof editorFrameAudioQueryKeySchema
>;
export const EditorFrameAudioQueryKey = (
  id: string,
): EditorFrameAudioQueryKey => editorFrameAudioQueryKeySchema.parse(id);

const singingPitchKeySchema = z.string().brand<"SingingPitchKey">();
export type SingingPitchKey = z.infer<typeof singingPitchKeySchema>;
export const SingingPitchKey = (id: string): SingingPitchKey =>
  singingPitchKeySchema.parse(id);

const singingVolumeKeySchema = z.string().brand<"SingingVolumeKey">();
export type SingingVolumeKey = z.infer<typeof singingVolumeKeySchema>;
export const SingingVolumeKey = (id: string): SingingVolumeKey =>
  singingVolumeKeySchema.parse(id);

const singingVoiceKeySchema = z.string().brand<"SingingVoiceKey">();
export type SingingVoiceKey = z.infer<typeof singingVoiceKeySchema>;
export const SingingVoiceKey = (id: string): SingingVoiceKey =>
  singingVoiceKeySchema.parse(id);

const sequenceIdSchema = z.string().brand<"SequenceId">();
export type SequenceId = z.infer<typeof sequenceIdSchema>;
export const SequenceId = (id: string): SequenceId =>
  sequenceIdSchema.parse(id);

/**
 * フレーズ（レンダリング区間）
 */
export type Phrase = {
  firstRestDuration: number;
  notes: Note[];
  startTime: number;
  state: PhraseState;
  queryKey?: EditorFrameAudioQueryKey;
  singingPitchKey?: SingingPitchKey;
  singingVolumeKey?: SingingVolumeKey;
  singingVoiceKey?: SingingVoiceKey;
  sequenceId?: SequenceId;
  trackId: TrackId; // NOTE: state.tracksと同期していないので使用する際は注意
};

/**
 * フレーズの生成に必要なデータ
 */
export type PhraseSource = {
  firstRestDuration: number;
  notes: Note[];
  startTime: number;
  trackId: TrackId;
};

const phraseKeySchema = z.string().brand<"PhraseKey">();
export type PhraseKey = z.infer<typeof phraseKeySchema>;
export const PhraseKey = (id: string): PhraseKey => phraseKeySchema.parse(id);

// 編集対象 ノート or ピッチ
// ボリュームを足すのであれば"VOLUME"を追加する
export type SequencerEditTarget = "NOTE" | "PITCH";

// ノート編集ツール
export type NoteEditTool = "SELECT_FIRST" | "EDIT_FIRST";
// ピッチ編集ツール
export type PitchEditTool = "DRAW" | "ERASE";

export type TrackParameters = {
  gain: boolean;
  pan: boolean;
  soloAndMute: boolean;
};

export type SongExportSetting = {
  isMono: boolean;
  sampleRate: number;
  withLimiter: boolean;
  withTrackParameters: TrackParameters;
};

export type SongExportState =
  | "EXPORTING_AUDIO"
  | "EXPORTING_LABEL"
  | "NOT_EXPORTING";

export type SingingStoreState = {
  tpqn: number; // Ticks Per Quarter Note
  tempos: Tempo[];
  timeSignatures: TimeSignature[];
  tracks: Map<TrackId, Track>;
  trackOrder: TrackId[];
  _selectedTrackId: TrackId;
  editorFrameRate: number;
  phrases: Map<PhraseKey, Phrase>;
  phraseQueries: Map<EditorFrameAudioQueryKey, EditorFrameAudioQuery>;
  phraseSingingPitches: Map<SingingPitchKey, SingingPitch>;
  phraseSingingVolumes: Map<SingingVolumeKey, SingingVolume>;
  sequencerZoomX: number;
  sequencerZoomY: number;
  sequencerSnapType: number;
  sequencerEditTarget: SequencerEditTarget;
  sequencerNoteTool: NoteEditTool;
  sequencerPitchTool: PitchEditTool;
  _selectedNoteIds: Set<NoteId>;
  editingLyricNoteId?: NoteId;
  nowPlaying: boolean;
  volume: number;
  startRenderingRequested: boolean;
  stopRenderingRequested: boolean;
  nowRendering: boolean;
  exportState: SongExportState;
  cancellationOfExportRequested: boolean;
  isSongSidebarOpen: boolean;
};

export type SingingStoreTypes = {
  SELECTED_TRACK_ID: {
    getter: TrackId;
  };

  SELECTED_NOTE_IDS: {
    getter: Set<NoteId>;
  };

  SETUP_SINGER: {
    action(payload: { singer: Singer }): void;
  };

  SET_SINGER: {
    mutation: { singer?: Singer; withRelated?: boolean; trackId: TrackId };
    action(payload: {
      singer?: Singer;
      withRelated?: boolean;
      trackId: TrackId;
    }): void;
  };

  SET_KEY_RANGE_ADJUSTMENT: {
    mutation: { keyRangeAdjustment: number; trackId: TrackId };
    action(payload: { keyRangeAdjustment: number; trackId: TrackId }): void;
  };

  SET_VOLUME_RANGE_ADJUSTMENT: {
    mutation: { volumeRangeAdjustment: number; trackId: TrackId };
    action(payload: { volumeRangeAdjustment: number; trackId: TrackId }): void;
  };

  SET_TPQN: {
    mutation: { tpqn: number };
    action(payload: { tpqn: number }): void;
  };

  SET_TEMPOS: {
    mutation: { tempos: Tempo[] };
    action(payload: { tempos: Tempo[] }): void;
  };

  SET_TEMPO: {
    mutation: { tempo: Tempo };
  };

  REMOVE_TEMPO: {
    mutation: { position: number };
  };

  SET_TIME_SIGNATURES: {
    mutation: { timeSignatures: TimeSignature[] };
    action(payload: { timeSignatures: TimeSignature[] }): void;
  };

  SET_TIME_SIGNATURE: {
    mutation: { timeSignature: TimeSignature };
  };

  REMOVE_TIME_SIGNATURE: {
    mutation: { measureNumber: number };
  };

  ALL_NOTE_IDS: {
    getter: Set<NoteId>;
  };

  OVERLAPPING_NOTE_IDS: {
    getter(trackId: TrackId): Set<NoteId>;
  };

  SET_NOTES: {
    mutation: { notes: Note[]; trackId: TrackId };
    action(payload: { notes: Note[]; trackId: TrackId }): void;
  };

  ADD_NOTES: {
    mutation: { notes: Note[]; trackId: TrackId };
  };

  UPDATE_NOTES: {
    mutation: { notes: Note[]; trackId: TrackId };
  };

  REMOVE_NOTES: {
    mutation: { noteIds: NoteId[]; trackId: TrackId };
  };

  SELECT_NOTES: {
    mutation: { noteIds: NoteId[] };
    action(payload: { noteIds: NoteId[] }): void;
  };

  SELECT_ALL_NOTES_IN_TRACK: {
    action({ trackId }: { trackId: TrackId }): void;
  };

  DESELECT_NOTES: {
    mutation: { noteIds: NoteId[] };
    action(payload: { noteIds: NoteId[] }): void;
  };

  DESELECT_ALL_NOTES: {
    mutation: undefined;
    action(): void;
  };

  SET_EDITING_LYRIC_NOTE_ID: {
    mutation: { noteId?: NoteId };
    action(payload: { noteId?: NoteId }): void;
  };

  SET_PITCH_EDIT_DATA: {
    mutation: { pitchArray: number[]; startFrame: number; trackId: TrackId };
    action(payload: {
      pitchArray: number[];
      startFrame: number;
      trackId: TrackId;
    }): void;
  };

  ERASE_PITCH_EDIT_DATA: {
    mutation: { startFrame: number; frameLength: number; trackId: TrackId };
  };

  CLEAR_PITCH_EDIT_DATA: {
    mutation: { trackId: TrackId };
    action(payload: { trackId: TrackId }): void;
  };

  SET_PHRASES: {
    mutation: { phrases: Map<PhraseKey, Phrase> };
  };

  SET_STATE_TO_PHRASE: {
    mutation: {
      phraseKey: PhraseKey;
      phraseState: PhraseState;
    };
  };

  SET_QUERY_KEY_TO_PHRASE: {
    mutation: {
      phraseKey: PhraseKey;
      queryKey: EditorFrameAudioQueryKey | undefined;
    };
  };

  SET_SINGING_PITCH_KEY_TO_PHRASE: {
    mutation: {
      phraseKey: PhraseKey;
      singingPitchKey: SingingPitchKey | undefined;
    };
  };

  SET_SINGING_VOLUME_KEY_TO_PHRASE: {
    mutation: {
      phraseKey: PhraseKey;
      singingVolumeKey: SingingVolumeKey | undefined;
    };
  };

  SET_SINGING_VOICE_KEY_TO_PHRASE: {
    mutation: {
      phraseKey: PhraseKey;
      singingVoiceKey: SingingVoiceKey | undefined;
    };
  };

  SET_SEQUENCE_ID_TO_PHRASE: {
    mutation: {
      phraseKey: PhraseKey;
      sequenceId: SequenceId | undefined;
    };
  };

  SET_PHRASE_QUERY: {
    mutation: {
      queryKey: EditorFrameAudioQueryKey;
      query: EditorFrameAudioQuery;
    };
  };

  DELETE_PHRASE_QUERY: {
    mutation: { queryKey: EditorFrameAudioQueryKey };
  };

  SET_PHRASE_SINGING_PITCH: {
    mutation: {
      singingPitchKey: SingingPitchKey;
      singingPitch: SingingPitch;
    };
  };

  DELETE_PHRASE_SINGING_PITCH: {
    mutation: { singingPitchKey: SingingPitchKey };
  };

  SET_PHRASE_SINGING_VOLUME: {
    mutation: {
      singingVolumeKey: SingingVolumeKey;
      singingVolume: SingingVolume;
    };
  };

  DELETE_PHRASE_SINGING_VOLUME: {
    mutation: { singingVolumeKey: SingingVolumeKey };
  };

  SELECTED_TRACK: {
    getter: Track;
  };

  SET_SNAP_TYPE: {
    mutation: { snapType: number };
    action(payload: { snapType: number }): void;
  };

  SEQUENCER_NUM_MEASURES: {
    getter: number;
  };

  SET_ZOOM_X: {
    mutation: { zoomX: number };
    action(payload: { zoomX: number }): void;
  };

  SET_ZOOM_Y: {
    mutation: { zoomY: number };
    action(payload: { zoomY: number }): void;
  };

  SET_EDIT_TARGET: {
    mutation: { editTarget: SequencerEditTarget };
    action(payload: { editTarget: SequencerEditTarget }): void;
  };

  SET_SEQUENCER_NOTE_TOOL: {
    mutation: { sequencerNoteTool: NoteEditTool };
    action(payload: { sequencerNoteTool: NoteEditTool }): void;
  };

  SET_SEQUENCER_PITCH_TOOL: {
    mutation: { sequencerPitchTool: PitchEditTool };
    action(payload: { sequencerPitchTool: PitchEditTool }): void;
  };

<<<<<<< HEAD
=======
  SET_IS_DRAG: {
    mutation: { isDrag: boolean };
    action(payload: { isDrag: boolean }): void;
  };

  EXPORT_LABEL_FILES: {
    action(payload: { dirPath?: string }): SaveResultObject[];
  };

>>>>>>> e0b2f6dc
  EXPORT_AUDIO_FILE: {
    action(payload: {
      filePath?: string;
      setting: SongExportSetting;
    }): SaveResultObject;
  };

  EXPORT_STEM_AUDIO_FILE: {
    action(payload: {
      dirPath?: string;
      setting: SongExportSetting;
    }): SaveResultObject;
  };

  GENERATE_FILE_PATH_FOR_TRACK_EXPORT: {
    action(payload: {
      trackId: TrackId;
      directoryPath: string;
      extension: string;
    }): Promise<string>;
  };

  EXPORT_FILE: {
    action(payload: {
      filePath: string;
      content: Uint8Array;
    }): Promise<SaveResultObject>;
  };

  CANCEL_EXPORT: {
    action(): void;
  };

  FETCH_SING_FRAME_VOLUME: {
    action(palyoad: {
      notes: NoteForRequestToEngine[];
      query: EditorFrameAudioQuery;
      engineId: EngineId;
      styleId: StyleId;
    }): Promise<number[]>;
  };

  TICK_TO_SECOND: {
    getter(position: number): number;
  };

  SECOND_TO_TICK: {
    getter(time: number): number;
  };

  PLAYHEAD_POSITION: {
    getter: number;
  };

  SET_PLAYHEAD_POSITION: {
    action(payload: { position: number }): void;
  };

  SET_PLAYBACK_STATE: {
    mutation: { nowPlaying: boolean };
  };

  SING_PLAY_AUDIO: {
    action(): void;
  };

  SING_STOP_AUDIO: {
    action(): void;
  };

  SET_VOLUME: {
    mutation: { volume: number };
    action(payload: { volume: number }): void;
  };

  PLAY_PREVIEW_SOUND: {
    action(payload: { noteNumber: number; duration?: number }): void;
  };

  STOP_PREVIEW_SOUND: {
    action(payload: { noteNumber: number }): void;
  };

  SET_START_RENDERING_REQUESTED: {
    mutation: { startRenderingRequested: boolean };
  };

  SET_STOP_RENDERING_REQUESTED: {
    mutation: { stopRenderingRequested: boolean };
  };

  SET_NOW_RENDERING: {
    mutation: { nowRendering: boolean };
  };

  SET_EXPORT_STATE: {
    mutation: { exportState: SongExportState };
  };

  SET_CANCELLATION_OF_EXPORT_REQUESTED: {
    mutation: { cancellationOfExportRequested: boolean };
  };

  RENDER: {
    action(): void;
  };

  STOP_RENDERING: {
    action(): void;
  };

  COPY_NOTES_TO_CLIPBOARD: {
    action(): void;
  };

  COMMAND_CUT_NOTES_TO_CLIPBOARD: {
    action(): void;
  };

  COMMAND_PASTE_NOTES_FROM_CLIPBOARD: {
    action(): void;
  };

  COMMAND_QUANTIZE_SELECTED_NOTES: {
    action(): void;
  };

  CREATE_TRACK: {
    action(): { trackId: TrackId; track: Track };
  };

  INSERT_TRACK: {
    mutation: {
      trackId: TrackId;
      track: Track;
      prevTrackId: TrackId | undefined;
    };
    action(payload: {
      trackId: TrackId;
      track: Track;
      prevTrackId: TrackId | undefined;
    }): void;
  };

  DELETE_TRACK: {
    mutation: { trackId: TrackId };
    action(payload: { trackId: TrackId }): void;
  };

  SELECT_TRACK: {
    mutation: { trackId: TrackId };
    action(payload: { trackId: TrackId }): void;
  };

  SET_TRACK: {
    mutation: { trackId: TrackId; track: Track };
    action(payload: { trackId: TrackId; track: Track }): void;
  };

  SET_TRACKS: {
    mutation: { tracks: Map<TrackId, Track> };
    action(payload: { tracks: Map<TrackId, Track> }): Promise<void>;
  };

  SET_SONG_SIDEBAR_OPEN: {
    mutation: { isSongSidebarOpen: boolean };
    action(payload: { isSongSidebarOpen: boolean }): void;
  };

  SET_TRACK_NAME: {
    mutation: { trackId: TrackId; name: string };
    action(payload: { trackId: TrackId; name: string }): void;
  };

  SET_TRACK_MUTE: {
    mutation: { trackId: TrackId; mute: boolean };
    action(payload: { trackId: TrackId; mute: boolean }): void;
  };

  SET_TRACK_SOLO: {
    mutation: { trackId: TrackId; solo: boolean };
    action(payload: { trackId: TrackId; solo: boolean }): void;
  };

  SET_TRACK_GAIN: {
    mutation: { trackId: TrackId; gain: number };
    action(payload: { trackId: TrackId; gain: number }): void;
  };

  SET_TRACK_PAN: {
    mutation: { trackId: TrackId; pan: number };
    action(payload: { trackId: TrackId; pan: number }): void;
  };

  SET_SELECTED_TRACK: {
    mutation: { trackId: TrackId };
    action(payload: { trackId: TrackId }): void;
  };

  REORDER_TRACKS: {
    mutation: { trackOrder: TrackId[] };
    action(payload: { trackOrder: TrackId[] }): void;
  };

  UNSOLO_ALL_TRACKS: {
    mutation: undefined;
    action(): void;
  };

  CALC_RENDER_DURATION: {
    getter: number;
  };

  SYNC_TRACKS_AND_TRACK_CHANNEL_STRIPS: {
    action(): void;
  };

  APPLY_DEVICE_ID_TO_AUDIO_CONTEXT: {
    action(payload: { device: string }): void;
  };
};

export type SingingCommandStoreState = {
  //
};

export type SingingCommandStoreTypes = {
  COMMAND_SET_SINGER: {
    mutation: { singer: Singer; withRelated?: boolean; trackId: TrackId };
    action(payload: {
      singer: Singer;
      withRelated?: boolean;
      trackId: TrackId;
    }): void;
  };

  COMMAND_SET_KEY_RANGE_ADJUSTMENT: {
    mutation: { keyRangeAdjustment: number; trackId: TrackId };
    action(payload: { keyRangeAdjustment: number; trackId: TrackId }): void;
  };

  COMMAND_SET_VOLUME_RANGE_ADJUSTMENT: {
    mutation: { volumeRangeAdjustment: number; trackId: TrackId };
    action(payload: { volumeRangeAdjustment: number; trackId: TrackId }): void;
  };

  COMMAND_SET_TEMPO: {
    mutation: { tempo: Tempo };
    action(payload: { tempo: Tempo }): void;
  };

  COMMAND_REMOVE_TEMPO: {
    mutation: { position: number };
    action(payload: { position: number }): void;
  };

  COMMAND_SET_TIME_SIGNATURE: {
    mutation: { timeSignature: TimeSignature };
    action(payload: { timeSignature: TimeSignature }): void;
  };

  COMMAND_REMOVE_TIME_SIGNATURE: {
    mutation: { measureNumber: number };
    action(payload: { measureNumber: number }): void;
  };

  COMMAND_ADD_NOTES: {
    mutation: { notes: Note[]; trackId: TrackId };
    action(payload: { notes: Note[]; trackId: TrackId }): void;
  };

  COMMAND_UPDATE_NOTES: {
    mutation: { notes: Note[]; trackId: TrackId };
    action(payload: { notes: Note[]; trackId: TrackId }): void;
  };

  COMMAND_REMOVE_NOTES: {
    mutation: { noteIds: NoteId[]; trackId: TrackId };
    action(payload: { noteIds: NoteId[]; trackId: TrackId }): void;
  };

  COMMAND_REMOVE_SELECTED_NOTES: {
    action(): void;
  };

  COMMAND_SET_PITCH_EDIT_DATA: {
    mutation: { pitchArray: number[]; startFrame: number; trackId: TrackId };
    action(payload: {
      pitchArray: number[];
      startFrame: number;
      trackId: TrackId;
    }): void;
  };

  COMMAND_ERASE_PITCH_EDIT_DATA: {
    mutation: { startFrame: number; frameLength: number; trackId: TrackId };
    action(payload: {
      startFrame: number;
      frameLength: number;
      trackId: TrackId;
    }): void;
  };

  COMMAND_INSERT_EMPTY_TRACK: {
    mutation: {
      trackId: TrackId;
      track: Track;
      prevTrackId: TrackId;
    };
    action(payload: { prevTrackId: TrackId }): void;
  };

  COMMAND_DELETE_TRACK: {
    mutation: { trackId: TrackId };
    action(payload: { trackId: TrackId }): void;
  };

  COMMAND_SET_TRACK_NAME: {
    mutation: { trackId: TrackId; name: string };
    action(payload: { trackId: TrackId; name: string }): void;
  };

  COMMAND_SET_TRACK_MUTE: {
    mutation: { trackId: TrackId; mute: boolean };
    action(payload: { trackId: TrackId; mute: boolean }): void;
  };

  COMMAND_SET_TRACK_SOLO: {
    mutation: { trackId: TrackId; solo: boolean };
    action(payload: { trackId: TrackId; solo: boolean }): void;
  };

  COMMAND_SET_TRACK_GAIN: {
    mutation: { trackId: TrackId; gain: number };
    action(payload: { trackId: TrackId; gain: number }): void;
  };

  COMMAND_SET_TRACK_PAN: {
    mutation: { trackId: TrackId; pan: number };
    action(payload: { trackId: TrackId; pan: number }): void;
  };

  COMMAND_REORDER_TRACKS: {
    mutation: { trackOrder: TrackId[] };
    action(payload: { trackOrder: TrackId[] }): void;
  };

  COMMAND_UNSOLO_ALL_TRACKS: {
    mutation: undefined;
    action(): void;
  };

  COMMAND_IMPORT_TRACKS: {
    mutation: {
      tpqn: number;
      tempos: Tempo[];
      timeSignatures: TimeSignature[];
      tracks: ({ track: Track; trackId: TrackId } & (
        | { overwrite: true; prevTrackId?: undefined }
        | { overwrite?: false; prevTrackId: TrackId }
      ))[];
    };
    action(payload: {
      tpqn: number;
      tempos: Tempo[];
      timeSignatures: TimeSignature[];
      tracks: Track[];
    }): void;
  };

  COMMAND_IMPORT_UTAFORMATIX_PROJECT: {
    action(payload: { project: UfProject; trackIndexes: number[] }): void;
  };

  COMMAND_IMPORT_VOICEVOX_PROJECT: {
    action(payload: {
      project: LatestProjectType;
      trackIndexes: number[];
    }): void;
  };
};

/*
 * Command Store Types
 */

export type CommandStoreState = {
  undoCommands: Record<EditorType, Command[]>;
  redoCommands: Record<EditorType, Command[]>;
};

export type CommandStoreTypes = {
  CAN_UNDO: {
    getter(editor: EditorType): boolean;
  };

  CAN_REDO: {
    getter(editor: EditorType): boolean;
  };

  UNDO: {
    mutation: { editor: EditorType };
    action(payload: { editor: EditorType }): void;
  };

  REDO: {
    mutation: { editor: EditorType };
    action(payload: { editor: EditorType }): void;
  };

  LAST_COMMAND_IDS: {
    getter: Record<EditorType, CommandId | null>;
  };

  CLEAR_COMMANDS: {
    mutation: undefined;
  };
};

/*
 * Engine Store Types
 */

export type EngineStoreState = {
  engineStates: Record<EngineId, EngineState>;
  engineSupportedDevices: Record<EngineId, SupportedDevicesInfo>;
  altPortInfos: AltPortInfos;
};

export type EngineStoreTypes = {
  GET_ENGINE_INFOS: {
    action(): void;
  };

  SET_ENGINE_INFO: {
    mutation: { engineId: EngineId; engineInfo: EngineInfo };
  };

  GET_ONLY_ENGINE_INFOS: {
    action: (payload: { engineIds: EngineId[] }) => Promise<void>;
  };

  GET_SORTED_ENGINE_INFOS: {
    getter: EngineInfo[];
  };

  GET_ALT_PORT_INFOS: {
    action(): Promise<AltPortInfos>;
  };

  SET_ALT_PORT_INFOS: {
    mutation: { altPortInfos: AltPortInfos };
  };

  SET_ENGINE_MANIFESTS: {
    mutation: { engineManifests: Record<EngineId, EngineManifest> };
  };

  FETCH_AND_SET_ENGINE_MANIFESTS: {
    action(): void;
  };

  IS_ALL_ENGINE_READY: {
    getter: boolean;
  };

  IS_ENGINE_READY: {
    getter(engineId: EngineId): boolean;
  };

  START_WAITING_ENGINE: {
    action(payload: { engineId: EngineId }): void;
  };

  RESTART_ENGINES: {
    action(payload: { engineIds: EngineId[] }): Promise<{
      success: boolean;
      anyNewCharacters: boolean;
    }>;
  };

  POST_ENGINE_START: {
    action(payload: { engineIds: EngineId[] }): Promise<{
      success: boolean;
      anyNewCharacters: boolean;
    }>;
  };

  DETECTED_ENGINE_ERROR: {
    action(payload: { engineId: EngineId }): void;
  };

  OPEN_ENGINE_DIRECTORY: {
    action(payload: { engineId: EngineId }): void;
  };

  SET_ENGINE_STATE: {
    mutation: { engineId: EngineId; engineState: EngineState };
  };

  IS_INITIALIZED_ENGINE_SPEAKER: {
    action(payload: { engineId: EngineId; styleId: StyleId }): Promise<boolean>;
  };

  INITIALIZE_ENGINE_CHARACTER: {
    action(payload: {
      engineId: EngineId;
      styleId: StyleId;
      uiLock: boolean;
    }): void;
  };

  VALIDATE_ENGINE_DIR: {
    action(payload: { engineDir: string }): Promise<EngineDirValidationResult>;
  };

  ADD_ENGINE_DIR: {
    action(payload: { engineDir: string }): Promise<void>;
  };

  REMOVE_ENGINE_DIR: {
    action(payload: { engineDir: string }): Promise<void>;
  };

  INSTALL_VVPP_ENGINE: {
    action: (path: string) => Promise<boolean>;
  };

  UNINSTALL_VVPP_ENGINE: {
    action: (engineId: EngineId) => Promise<boolean>;
  };

  SET_ENGINE_INFOS: {
    mutation: { engineIds: EngineId[]; engineInfos: EngineInfo[] };
  };

  SET_ENGINE_MANIFEST: {
    mutation: { engineId: EngineId; engineManifest: EngineManifest };
  };

  FETCH_AND_SET_ENGINE_MANIFEST: {
    action(payload: { engineId: EngineId }): void;
  };

  SET_ENGINE_SUPPORTED_DEVICES: {
    mutation: { engineId: EngineId; supportedDevices: SupportedDevicesInfo };
  };

  FETCH_AND_SET_ENGINE_SUPPORTED_DEVICES: {
    action(payload: { engineId: EngineId }): void;
  };

  ENGINE_CAN_USE_GPU: {
    getter: (engineId: EngineId) => boolean;
  };
};

/*
 * Index Store Types
 */

export type IndexStoreState = {
  defaultStyleIds: DefaultStyleId[];
  userCharacterOrder: SpeakerId[];
  isMultiEngineOffMode: boolean;
};

export type IndexStoreTypes = {
  GET_ALL_CHARACTER_INFOS: {
    getter: Map<SpeakerId, CharacterInfo>;
  };

  GET_ORDERED_ALL_CHARACTER_INFOS: {
    getter: CharacterInfo[];
  };

  GET_ALL_VOICES: {
    getter(styleType: "all" | "singerLike" | "talk"): Voice[];
  };

  GET_HOW_TO_USE_TEXT: {
    action(): Promise<string>;
  };

  GET_CONTACT_TEXT: {
    action(): Promise<string>;
  };

  GET_Q_AND_A_TEXT: {
    action(): Promise<string>;
  };

  GET_POLICY_TEXT: {
    action(): Promise<string>;
  };

  GET_OSS_LICENSES: {
    action(): Promise<Record<string, string>[]>;
  };

  GET_UPDATE_INFOS: {
    action(): Promise<UpdateInfo[]>;
  };

  GET_OSS_COMMUNITY_INFOS: {
    action(): Promise<string>;
  };

  GET_PRIVACY_POLICY_TEXT: {
    action(): Promise<string>;
  };

  LOAD_DEFAULT_STYLE_IDS: {
    action(): Promise<void>;
  };

  SET_DEFAULT_STYLE_IDS: {
    mutation: { defaultStyleIds: DefaultStyleId[] };
    action(payload: DefaultStyleId[]): void;
  };

  LOAD_USER_CHARACTER_ORDER: {
    action(): Promise<void>;
  };

  SET_USER_CHARACTER_ORDER: {
    mutation: { userCharacterOrder: SpeakerId[] };
    action(payload: SpeakerId[]): void;
  };

  GET_NEW_CHARACTERS: {
    action(): SpeakerId[];
  };

  INIT_VUEX: {
    action(): void;
  };

  SET_IS_MULTI_ENGINE_OFF_MODE: {
    mutation: { isMultiEngineOffMode: boolean };
    action(payload: boolean): void;
  };
};

/*
 * Project Store Types
 */

export type ProjectStoreState = {
  projectFilePath?: string;
  savedLastCommandIds: Record<EditorType, CommandId | null>;
};

export type ProjectStoreTypes = {
  PROJECT_NAME_WITH_EXT: {
    getter: string | undefined;
  };

  PROJECT_NAME: {
    getter: string | undefined;
  };

  SET_PROJECT_FILEPATH: {
    mutation: { filePath?: string };
  };

  CREATE_NEW_PROJECT: {
    action(payload: { confirm?: boolean }): void;
  };

  PARSE_PROJECT_FILE: {
    action(payload: { projectJson: string }): Promise<LatestProjectType>;
  };

  LOAD_PROJECT_FILE: {
    action(payload: { filePath?: string; confirm?: boolean }): boolean;
  };

  SAVE_PROJECT_FILE: {
    action(payload: { overwrite?: boolean }): boolean;
  };

  SAVE_OR_DISCARD_PROJECT_FILE: {
    action(palyoad: {
      additionalMessage?: string;
    }): "saved" | "discarded" | "canceled";
  };

  IS_EDITED: {
    getter: boolean;
  };

  SET_SAVED_LAST_COMMAND_IDS: {
    mutation: Record<EditorType, CommandId | null>;
  };

  RESET_SAVED_LAST_COMMAND_IDS: {
    mutation: void;
  };

  CLEAR_UNDO_HISTORY: {
    action(): void;
  };
};

/*
 * Setting Store Types
 */

export type SettingStoreState = {
  savingSetting: SavingSetting;
  hotkeySettings: HotkeySettingType[];
  toolbarSetting: ToolbarSettingType;
  engineIds: EngineId[];
  engineInfos: Record<EngineId, EngineInfo>;
  engineManifests: Record<EngineId, EngineManifest>;
  currentTheme: string;
  availableThemes: ThemeConf[];
  acceptTerms: AcceptTermsStatus;
  acceptRetrieveTelemetry: AcceptRetrieveTelemetryStatus;
  experimentalSetting: ExperimentalSettingType;
  confirmedTips: ConfirmedTips;
  engineSettings: EngineSettings;
} & Omit<RootMiscSettingType, "openedEditor"> & {
    openedEditor: EditorType | undefined; // undefinedのときはどのエディタを開くか定まっていない
  };

// keyとvalueの型を連動するようにしたPayloadを作る
type KeyValuePayload<R, K extends keyof R = keyof R> = K extends keyof R
  ? {
      key: K;
      value: R[K];
    }
  : never;

export type SettingStoreTypes = {
  HYDRATE_SETTING_STORE: {
    action(): void;
  };

  SET_SAVING_SETTING: {
    mutation: { savingSetting: SavingSetting };
    action(payload: { data: SavingSetting }): void;
  };

  SET_HOTKEY_SETTINGS: {
    mutation: { newHotkey: HotkeySettingType };
    action(payload: { data: HotkeySettingType }): void;
  };

  SET_TOOLBAR_SETTING: {
    mutation: { toolbarSetting: ToolbarSettingType };
    action(payload: { data: ToolbarSettingType }): void;
  };

  SET_ROOT_MISC_SETTING: {
    mutation: KeyValuePayload<RootMiscSettingType>;
    action(payload: KeyValuePayload<RootMiscSettingType>): void;
  };

  SET_CURRENT_THEME_SETTING: {
    mutation: { currentTheme: string };
    action(payload: { currentTheme: string }): void;
  };

  SET_ACCEPT_RETRIEVE_TELEMETRY: {
    mutation: { acceptRetrieveTelemetry: AcceptRetrieveTelemetryStatus };
    action(payload: {
      acceptRetrieveTelemetry: AcceptRetrieveTelemetryStatus;
    }): void;
  };

  SET_ACCEPT_TERMS: {
    mutation: { acceptTerms: AcceptTermsStatus };
    action(payload: { acceptTerms: AcceptTermsStatus }): void;
  };

  SET_EXPERIMENTAL_SETTING: {
    mutation: { experimentalSetting: ExperimentalSettingType };
    action(payload: { experimentalSetting: ExperimentalSettingType }): void;
  };

  SET_CONFIRMED_TIPS: {
    mutation: { confirmedTips: ConfirmedTips };
    action(payload: { confirmedTips: ConfirmedTips }): void;
  };

  SET_CONFIRMED_TIP: {
    action(payload: { confirmedTip: Partial<ConfirmedTips> }): void;
  };

  RESET_CONFIRMED_TIPS: {
    action(): void;
  };

  SET_ENGINE_SETTING: {
    mutation: { engineSetting: EngineSettingType; engineId: EngineId };
    action(payload: {
      engineSetting: EngineSettingType;
      engineId: EngineId;
    }): Promise<void>;
  };

  CHANGE_USE_GPU: {
    action(payload: { useGpu: boolean; engineId: EngineId }): Promise<void>;
  };

  GET_RECENTLY_USED_PROJECTS: {
    action(): Promise<string[]>;
  };

  APPEND_RECENTLY_USED_PROJECT: {
    action(payload: { filePath: string }): Promise<void>;
  };
};

/*
 * Ui Store Types
 */

export type UiStoreState = {
  uiLockCount: number;
  dialogLockCount: number;
  reloadingLock: boolean;
  inheritAudioInfo: boolean;
  activePointScrollMode: ActivePointScrollMode;
  isMaximized: boolean;
  isPinned: boolean;
  isFullscreen: boolean;
  progress: number;
  isVuexReady: boolean;
} & DialogStates;

export type DialogStates = {
  isSettingDialogOpen: boolean;
  isCharacterOrderDialogOpen: boolean;
  isDefaultStyleSelectDialogOpen: boolean;
  isHotkeySettingDialogOpen: boolean;
  isToolbarSettingDialogOpen: boolean;
  isAcceptRetrieveTelemetryDialogOpen: boolean;
  isAcceptTermsDialogOpen: boolean;
  isDictionaryManageDialogOpen: boolean;
  isEngineManageDialogOpen: boolean;
  isUpdateNotificationDialogOpen: boolean;
  isExportSongAudioDialogOpen: boolean;
  isImportSongProjectDialogOpen: boolean;
};

export type UiStoreTypes = {
  UI_LOCKED: {
    getter: boolean;
  };

  MENUBAR_LOCKED: {
    getter: boolean;
  };

  PROGRESS: {
    getter: number;
  };

  ASYNC_UI_LOCK: {
    action(payload: { callback: () => Promise<void> }): void;
  };

  LOCK_UI: {
    mutation: undefined;
    action(): void;
  };

  UNLOCK_UI: {
    mutation: undefined;
    action(): void;
  };

  LOCK_MENUBAR: {
    mutation: undefined;
    action(): void;
  };

  UNLOCK_MENUBAR: {
    mutation: undefined;
    action(): void;
  };

  LOCK_RELOADING: {
    mutation: undefined;
    action(): void;
  };

  SHOULD_SHOW_PANES: {
    getter: boolean;
  };

  SET_DIALOG_OPEN: {
    mutation: Partial<DialogStates>;
    action(payload: Partial<DialogStates>): void;
  };

  SHOW_ALERT_DIALOG: {
    action(payload: MessageDialogOptions): TextDialogResult;
  };

  SHOW_CONFIRM_DIALOG: {
    action(payload: ConfirmDialogOptions): TextDialogResult;
  };

  SHOW_WARNING_DIALOG: {
    action(payload: WarningDialogOptions): TextDialogResult;
  };

  SHOW_NOTIFY_AND_NOT_SHOW_AGAIN_BUTTON: {
    action(payload: NotifyAndNotShowAgainButtonOption): void;
  };

  SHOW_LOADING_SCREEN: {
    action(payload: LoadingScreenOption): void;
  };

  HIDE_ALL_LOADING_SCREEN: {
    action(): void;
  };

  ON_VUEX_READY: {
    mutation: void;
    action(): void;
  };

  WAIT_VUEX_READY: {
    action(palyoad: { timeout: number }): Promise<void>;
  };

  HYDRATE_UI_STORE: {
    action(): void;
  };

  SET_INHERIT_AUDIOINFO: {
    mutation: { inheritAudioInfo: boolean };
    action(payload: { inheritAudioInfo: boolean }): void;
  };

  SET_ACTIVE_POINT_SCROLL_MODE: {
    mutation: { activePointScrollMode: ActivePointScrollMode };
    action(payload: { activePointScrollMode: ActivePointScrollMode }): void;
  };

  SET_AVAILABLE_THEMES: {
    mutation: { themes: ThemeConf[] };
  };

  DETECT_UNMAXIMIZED: {
    mutation: undefined;
    action(): void;
  };

  DETECT_MAXIMIZED: {
    mutation: undefined;
    action(): void;
  };

  DETECT_PINNED: {
    mutation: undefined;
    action(): void;
  };

  DETECT_UNPINNED: {
    mutation: undefined;
    action(): void;
  };

  DETECT_ENTER_FULLSCREEN: {
    mutation: undefined;
    action(): void;
  };

  DETECT_LEAVE_FULLSCREEN: {
    mutation: undefined;
    action(): void;
  };

  IS_FULLSCREEN: {
    getter: boolean;
  };

  ZOOM_IN: {
    action(): void;
  };

  ZOOM_OUT: {
    action(): void;
  };

  ZOOM_RESET: {
    action(): void;
  };

  CHECK_EDITED_AND_NOT_SAVE: {
    action(
      obj:
        | { closeOrReload: "close" }
        | {
            closeOrReload: "reload";
            isMultiEngineOffMode?: boolean;
          },
    ): Promise<void>;
  };

  RELOAD_APP: {
    action(obj: { isMultiEngineOffMode?: boolean }): void;
  };

  START_PROGRESS: {
    action(): void;
  };

  SET_PROGRESS: {
    mutation: { progress: number };
    action(payload: { progress: number }): void;
  };

  SET_PROGRESS_FROM_COUNT: {
    action(payload: { finishedCount: number; totalCount: number }): void;
  };

  RESET_PROGRESS: {
    action(): void;
  };

  SHOW_GENERATE_AND_SAVE_ALL_AUDIO_DIALOG: {
    action(): void;
  };

  SHOW_GENERATE_AND_CONNECT_ALL_AUDIO_DIALOG: {
    action(): void;
  };

  SHOW_GENERATE_AND_SAVE_SELECTED_AUDIO_DIALOG: {
    action(): void;
  };

  SHOW_CONNECT_AND_EXPORT_TEXT_DIALOG: {
    action(): void;
  };
};

/*
  Preset Store Types
*/

export type PresetStoreState = {
  presetKeys: PresetKey[];
  presetItems: Record<PresetKey, Preset>;
  defaultPresetKeys: Record<VoiceId, PresetKey>;
};

export type PresetStoreTypes = {
  DEFAULT_PRESET_KEY_SETS: {
    getter: Set<PresetKey>;
  };
  SET_PRESET_ITEMS: {
    mutation: {
      presetItems: Record<PresetKey, Preset>;
    };
  };
  SET_PRESET_KEYS: {
    mutation: {
      presetKeys: PresetKey[];
    };
  };
  SET_DEFAULT_PRESET_MAP: {
    action(payload: { defaultPresetKeys: Record<VoiceId, PresetKey> }): void;
    mutation: {
      defaultPresetKeys: Record<VoiceId, PresetKey>;
    };
  };
  HYDRATE_PRESET_STORE: {
    action(): void;
  };
  SAVE_PRESET_ORDER: {
    action(payload: { presetKeys: PresetKey[] }): void;
  };
  SAVE_PRESET_CONFIG: {
    action(payload: {
      presetItems: Record<string, Preset>;
      presetKeys: PresetKey[];
    }): void;
  };
  ADD_PRESET: {
    action(payload: { presetData: Preset }): Promise<PresetKey>;
  };
  CREATE_ALL_DEFAULT_PRESET: {
    action(): void;
  };
  UPDATE_PRESET: {
    action(payload: { presetData: Preset; presetKey: PresetKey }): void;
  };
  DELETE_PRESET: {
    action(payload: { presetKey: PresetKey }): void;
  };
};

/*
 * Dictionary Store Types
 */

export type DictionaryStoreState = Record<never, unknown>;

export type DictionaryStoreTypes = {
  LOAD_USER_DICT: {
    action(payload: {
      engineId: EngineId;
    }): Promise<Record<string, UserDictWord>>;
  };
  LOAD_ALL_USER_DICT: {
    action(): Promise<Record<string, UserDictWord>>;
  };
  ADD_WORD: {
    action(payload: {
      surface: string;
      pronunciation: string;
      accentType: number;
      priority: number;
    }): Promise<void>;
  };
  REWRITE_WORD: {
    action(payload: {
      wordUuid: string;
      surface: string;
      pronunciation: string;
      accentType: number;
      priority: number;
    }): Promise<void>;
  };
  DELETE_WORD: {
    action(payload: { wordUuid: string }): Promise<void>;
  };
  SYNC_ALL_USER_DICT: {
    action(): Promise<void>;
  };
};

/*
 * Setting Store Types
 */

export type ProxyStoreState = Record<never, unknown>;

export type IEngineConnectorFactoryActions = ReturnType<
  IEngineConnectorFactory["instance"]
>;

export type IEngineConnectorFactoryActionsMapper = <
  K extends keyof IEngineConnectorFactoryActions,
>(
  action: K,
) => (
  _: Parameters<IEngineConnectorFactoryActions[K]>[0],
) => ReturnType<IEngineConnectorFactoryActions[K]>;

export type ProxyStoreTypes = {
  INSTANTIATE_ENGINE_CONNECTOR: {
    action(payload: {
      engineId: EngineId;
    }): Promise<{ invoke: IEngineConnectorFactoryActionsMapper }>;
  };
};

/*
 * All Store Types
 */

export type State = AudioStoreState &
  AudioPlayerStoreState &
  AudioCommandStoreState &
  CommandStoreState &
  EngineStoreState &
  IndexStoreState &
  ProjectStoreState &
  SettingStoreState &
  UiStoreState &
  PresetStoreState &
  DictionaryStoreState &
  ProxyStoreState &
  SingingStoreState &
  SingingCommandStoreState;

type AllStoreTypes = AudioStoreTypes &
  AudioPlayerStoreTypes &
  AudioCommandStoreTypes &
  CommandStoreTypes &
  EngineStoreTypes &
  IndexStoreTypes &
  ProjectStoreTypes &
  SettingStoreTypes &
  UiStoreTypes &
  PresetStoreTypes &
  DictionaryStoreTypes &
  ProxyStoreTypes &
  SingingStoreTypes &
  SingingCommandStoreTypes;

export type AllGetters = StoreType<AllStoreTypes, "getter">;
export type AllMutations = StoreType<AllStoreTypes, "mutation">;
export type AllActions = StoreType<AllStoreTypes, "action">;

export const commandMutationsCreator = <S, M extends MutationsBase>(
  arg: PayloadRecipeTree<S, M>,
  editor: EditorType,
): MutationTree<S, M> => createCommandMutationTree<S, M>(arg, editor);

export const transformCommandStore = <
  S,
  G extends GettersBase,
  A extends ActionsBase,
  M extends MutationsBase,
>(
  options: StoreOptions<S, G, A, M, AllGetters, AllActions, AllMutations>,
  editor: EditorType,
): StoreOptions<S, G, A, M, AllGetters, AllActions, AllMutations> => {
  if (options.mutations)
    options.mutations = commandMutationsCreator<S, M>(
      options.mutations as PayloadRecipeTree<S, M>,
      editor,
    );
  return options;
};<|MERGE_RESOLUTION|>--- conflicted
+++ resolved
@@ -1142,18 +1142,10 @@
     action(payload: { sequencerPitchTool: PitchEditTool }): void;
   };
 
-<<<<<<< HEAD
-=======
-  SET_IS_DRAG: {
-    mutation: { isDrag: boolean };
-    action(payload: { isDrag: boolean }): void;
-  };
-
   EXPORT_LABEL_FILES: {
     action(payload: { dirPath?: string }): SaveResultObject[];
   };
 
->>>>>>> e0b2f6dc
   EXPORT_AUDIO_FILE: {
     action(payload: {
       filePath?: string;
