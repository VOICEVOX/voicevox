import {
  MutationTree,
  MutationsBase,
  GettersBase,
  ActionsBase,
  StoreOptions,
  PayloadFunction,
} from "./vuex";
import { Patch } from "immer";
import {
  AccentPhrase,
  AudioQuery,
  EngineManifest,
  UserDictWord,
} from "@/openapi";
import { createCommandMutationTree, PayloadRecipeTree } from "./command";
import {
  CharacterInfo,
  DefaultStyleId,
  Encoding as EncodingType,
  AcceptRetrieveTelemetryStatus,
  AcceptTermsStatus,
  HotkeySetting,
  MoraDataType,
  SavingSetting,
  ThemeConf,
  ThemeSetting,
  ExperimentalSetting,
  ToolbarSetting,
  UpdateInfo,
  Preset,
  ActivePointScrollMode,
  EngineInfo,
  SplitTextWhenPasteType,
  SplitterPosition,
  ConfirmedTips,
  EngineDirValidationResult,
} from "@/type/preload";
import { IEngineConnectorFactory } from "@/infrastructures/EngineConnector";
import { QVueGlobals } from "quasar";

// FIXME: SpeakerIdを追加する
export type AudioItem = {
  text: string;
  engineId?: string;
  styleId?: number;
  query?: AudioQuery;
  presetKey?: string;
};

export type AudioState = {
  nowPlaying: boolean;
  nowGenerating: boolean;
};

export type Command = {
  unixMillisec: number;
  undoPatches: Patch[];
  redoPatches: Patch[];
};

export type EngineState = "STARTING" | "FAILED_STARTING" | "ERROR" | "READY";
export type SaveResult =
  | "SUCCESS"
  | "WRITE_ERROR"
  | "ENGINE_ERROR"
  | "CANCELED";
export type SaveResultObject = {
  result: SaveResult;
  path: string | undefined;
  errorMessage?: string;
};
export type WriteErrorTypeForSaveAllResultDialog = {
  path: string;
  message: string;
};

export type StoreType<T, U extends "getter" | "mutation" | "action"> = {
  [P in keyof T as Extract<keyof T[P], U> extends never
    ? never
    : P]: T[P] extends {
    [K in U]: infer R;
  }
    ? U extends "action"
      ? R extends PayloadFunction
        ? R
        : never
      : R
    : never;
};

export type QuasarDialog = QVueGlobals["dialog"];

/*
 * Audio Store Types
 */

export type AudioStoreState = {
  engineStates: Record<string, EngineState>;
  characterInfos: Record<string, CharacterInfo[]>;
  audioKeyInitializingSpeaker?: string;
  audioItems: Record<string, AudioItem>;
  audioKeys: string[];
  audioStates: Record<string, AudioState>;
  _activeAudioKey?: string;
  audioPlayStartPoint?: number;
  nowPlayingContinuously: boolean;
};

export type AudioStoreTypes = {
  ACTIVE_AUDIO_KEY: {
    getter: string | undefined;
  };

  HAVE_AUDIO_QUERY: {
    getter(audioKey: string): boolean;
  };

  IS_ACTIVE: {
    getter(audioKey: string): boolean;
  };

  IS_ALL_ENGINE_READY: {
    getter: boolean;
  };

  IS_ENGINE_READY: {
    getter(engineId: string): boolean;
  };

  ACTIVE_AUDIO_ELEM_CURRENT_TIME: {
    getter: number | undefined;
  };

  START_WAITING_ENGINE_ALL: {
    action(): void;
  };

  START_WAITING_ENGINE: {
    action(payload: { engineId: string }): void;
  };

  // NOTE: 複数のengineIdを受け取ってバルク操作する関数にしてもいいかもしれない？
  // NOTE: 個別にエンジンの状態を確認できるようにする？
  // NOTE: boolean以外でエンジン状態を表現してもいいかもしれない？
  RESTART_ENGINE_ALL: {
    action(): Promise<boolean>;
  };

  RESTART_ENGINE: {
    action(payload: { engineId: string }): Promise<boolean>;
  };

  DETECTED_ENGINE_ERROR: {
    action(payload: { engineId: string }): void;
  };

  OPEN_ENGINE_DIRECTORY: {
    action(payload: { engineId: string }): void;
  };

  OPEN_USER_ENGINE_DIRECTORY: {
    action(): void;
  };

  SET_ENGINE_STATE: {
    mutation: { engineId: string; engineState: EngineState };
  };

  LOAD_CHARACTER_ALL: {
    action(): void;
  };

  LOAD_CHARACTER: {
    action(payload: { engineId: string }): void;
  };

  SET_CHARACTER_INFOS: {
    mutation: { engineId: string; characterInfos: CharacterInfo[] };
  };

  CHARACTER_INFO: {
    getter(engineId: string, styleId: number): CharacterInfo | undefined;
  };

  USER_ORDERED_CHARACTER_INFOS: {
    getter: CharacterInfo[] | undefined;
  };

  GENERATE_AUDIO_KEY: {
    action(): string;
  };

  IS_INITIALIZED_ENGINE_SPEAKER: {
    action(payload: { engineId: string; styleId: number }): Promise<boolean>;
  };

  INITIALIZE_ENGINE_SPEAKER: {
    action(payload: { engineId: string; styleId: number }): void;
  };

  SETUP_SPEAKER: {
    action(payload: {
      audioKey: string;
      engineId: string;
      styleId: number;
    }): void;
  };

  SET_AUDIO_KEY_INITIALIZING_SPEAKER: {
    mutation: { audioKey?: string };
  };

  SET_ACTIVE_AUDIO_KEY: {
    mutation: { audioKey?: string };
    action(payload: { audioKey?: string }): void;
  };

  SET_AUDIO_PLAY_START_POINT: {
    mutation: { startPoint?: number };
    action(payload: { startPoint?: number }): void;
  };

  SET_AUDIO_NOW_PLAYING: {
    mutation: { audioKey: string; nowPlaying: boolean };
  };

  SET_AUDIO_NOW_GENERATING: {
    mutation: { audioKey: string; nowGenerating: boolean };
  };

  SET_NOW_PLAYING_CONTINUOUSLY: {
    mutation: { nowPlaying: boolean };
  };

  GENERATE_AUDIO_ITEM: {
    action(payload: {
      text?: string;
      engineId?: string;
      styleId?: number;
      presetKey?: string;
      baseAudioItem?: AudioItem;
    }): Promise<AudioItem>;
  };

  REGISTER_AUDIO_ITEM: {
    action(payload: {
      audioItem: AudioItem;
      prevAudioKey?: string;
    }): Promise<string>;
  };

  INSERT_AUDIO_ITEM: {
    mutation: {
      audioItem: AudioItem;
      audioKey: string;
      prevAudioKey: string | undefined;
    };
  };

  INSERT_AUDIO_ITEMS: {
    mutation: {
      audioKeyItemPairs: { audioItem: AudioItem; audioKey: string }[];
      prevAudioKey: string | undefined;
    };
  };

  REMOVE_AUDIO_ITEM: {
    mutation: { audioKey: string };
  };

  SET_AUDIO_KEYS: {
    mutation: { audioKeys: string[] };
  };

  REMOVE_ALL_AUDIO_ITEM: {
    action(): void;
  };

  GET_AUDIO_CACHE: {
    action(payload: { audioKey: string }): Promise<Blob | null>;
  };

  GET_AUDIO_CACHE_FROM_AUDIO_ITEM: {
    action(payload: { audioItem: AudioItem }): Promise<Blob | null>;
  };

  SET_AUDIO_TEXT: {
    mutation: { audioKey: string; text: string };
  };

  SET_AUDIO_SPEED_SCALE: {
    mutation: { audioKey: string; speedScale: number };
  };

  SET_AUDIO_PITCH_SCALE: {
    mutation: { audioKey: string; pitchScale: number };
  };

  SET_AUDIO_INTONATION_SCALE: {
    mutation: { audioKey: string; intonationScale: number };
  };

  SET_AUDIO_VOLUME_SCALE: {
    mutation: { audioKey: string; volumeScale: number };
  };

  SET_AUDIO_PRE_PHONEME_LENGTH: {
    mutation: { audioKey: string; prePhonemeLength: number };
  };

  SET_AUDIO_POST_PHONEME_LENGTH: {
    mutation: { audioKey: string; postPhonemeLength: number };
  };

  SET_AUDIO_QUERY: {
    mutation: { audioKey: string; audioQuery: AudioQuery };
    action(payload: { audioKey: string; audioQuery: AudioQuery }): void;
  };

  FETCH_AUDIO_QUERY: {
    action(payload: {
      text: string;
      engineId: string;
      styleId: number;
    }): Promise<AudioQuery>;
  };

  SET_AUDIO_STYLE_ID: {
    mutation: { audioKey: string; engineId: string; styleId: number };
  };

  SET_ACCENT_PHRASES: {
    mutation: { audioKey: string; accentPhrases: AccentPhrase[] };
  };

  FETCH_ACCENT_PHRASES: {
    action(payload: {
      text: string;
      engineId: string;
      styleId: number;
      isKana?: boolean;
    }): Promise<AccentPhrase[]>;
  };

  SET_SINGLE_ACCENT_PHRASE: {
    mutation: {
      audioKey: string;
      accentPhraseIndex: number;
      accentPhrases: AccentPhrase[];
    };
  };

  SET_AUDIO_MORA_DATA: {
    mutation: {
      audioKey: string;
      accentPhraseIndex: number;
      moraIndex: number;
      data: number;
      type: MoraDataType;
    };
  };

  APPLY_AUDIO_PRESET: {
    mutation: { audioKey: string };
  };

  FETCH_MORA_DATA: {
    action(payload: {
      accentPhrases: AccentPhrase[];
      engineId: string;
      styleId: number;
    }): Promise<AccentPhrase[]>;
  };

  FETCH_AND_COPY_MORA_DATA: {
    action(payload: {
      accentPhrases: AccentPhrase[];
      engineId: string;
      styleId: number;
      copyIndexes: number[];
    }): Promise<AccentPhrase[]>;
  };

  GENERATE_LAB: {
    action(payload: { audioKey: string; offset?: number }): string | undefined;
  };

  GET_AUDIO_PLAY_OFFSETS: {
    action(payload: { audioKey: string }): number[];
  };

  GENERATE_AUDIO: {
    action(payload: { audioKey: string }): Promise<Blob | null>;
  };

  GENERATE_AUDIO_FROM_AUDIO_ITEM: {
    action(payload: { audioItem: AudioItem }): Blob | null;
  };

  CONNECT_AUDIO: {
    action(payload: { encodedBlobs: string[] }): Blob | null;
  };

  GENERATE_AND_SAVE_AUDIO: {
    action(payload: {
      audioKey: string;
      filePath?: string;
      encoding?: EncodingType;
    }): SaveResultObject;
  };

  GENERATE_AND_SAVE_ALL_AUDIO: {
    action(payload: {
      dirPath?: string;
      encoding?: EncodingType;
    }): SaveResultObject[] | undefined;
  };

  GENERATE_AND_CONNECT_AND_SAVE_AUDIO: {
    action(payload: {
      filePath?: string;
      encoding?: EncodingType;
    }): SaveResultObject | undefined;
  };

  CONNECT_AND_EXPORT_TEXT: {
    action(payload: {
      filePath?: string;
      encoding?: EncodingType;
    }): SaveResultObject | undefined;
  };

  PLAY_AUDIO: {
    action(payload: { audioKey: string }): boolean;
  };

  PLAY_AUDIO_BLOB: {
    action(payload: {
      audioBlob: Blob;
      audioElem: HTMLAudioElement;
      audioKey?: string;
    }): boolean;
  };

  STOP_AUDIO: {
    action(payload: { audioKey: string }): void;
  };

  SET_AUDIO_PRESET_KEY: {
    mutation: {
      audioKey: string;
      presetKey: string | undefined;
    };
  };

  PLAY_CONTINUOUSLY_AUDIO: {
    action(): void;
  };

  STOP_CONTINUOUSLY_AUDIO: {
    action(): void;
  };

  OPEN_TEXT_EDIT_CONTEXT_MENU: {
    action(): void;
  };

  CHECK_FILE_EXISTS: {
    action(payload: { file: string }): Promise<boolean>;
  };
};

/*
 * Audio Command Store Types
 */

export type AudioCommandStoreState = {
  //
};

export type AudioCommandStoreTypes = {
  COMMAND_REGISTER_AUDIO_ITEM: {
    mutation: {
      audioItem: AudioItem;
      audioKey: string;
      prevAudioKey: string | undefined;
    };
    action(payload: {
      audioItem: AudioItem;
      prevAudioKey: string | undefined;
    }): Promise<string>;
  };

  COMMAND_REMOVE_AUDIO_ITEM: {
    mutation: { audioKey: string };
    action(payload: { audioKey: string }): void;
  };

  COMMAND_SET_AUDIO_KEYS: {
    mutation: { audioKeys: string[] };
    action(payload: { audioKeys: string[] }): void;
  };

  COMMAND_CHANGE_AUDIO_TEXT: {
    mutation: { audioKey: string; text: string } & (
      | { update: "Text" }
      | { update: "AccentPhrases"; accentPhrases: AccentPhrase[] }
      | { update: "AudioQuery"; query: AudioQuery }
    );
    action(payload: { audioKey: string; text: string }): void;
  };

  COMMAND_CHANGE_STYLE_ID: {
    mutation: { engineId: string; styleId: number; audioKey: string } & (
      | { update: "StyleId" }
      | { update: "AccentPhrases"; accentPhrases: AccentPhrase[] }
      | { update: "AudioQuery"; query: AudioQuery }
    );
    action(payload: {
      audioKey: string;
      engineId: string;
      styleId: number;
    }): void;
  };

  COMMAND_CHANGE_ACCENT: {
    mutation: { audioKey: string; accentPhrases: AccentPhrase[] };
    action(payload: {
      audioKey: string;
      accentPhraseIndex: number;
      accent: number;
    }): void;
  };

  COMMAND_CHANGE_ACCENT_PHRASE_SPLIT: {
    mutation: { audioKey: string; accentPhrases: AccentPhrase[] };
    action(
      payload: { audioKey: string; accentPhraseIndex: number } & (
        | { isPause: false; moraIndex: number }
        | { isPause: true }
      )
    ): void;
  };

  COMMAND_CHANGE_SINGLE_ACCENT_PHRASE: {
    mutation: { audioKey: string; accentPhrases: AccentPhrase[] };
    action(payload: {
      audioKey: string;
      newPronunciation: string;
      accentPhraseIndex: number;
      popUntilPause: boolean;
    }): void;
  };

  COMMAND_RESET_MORA_PITCH_AND_LENGTH: {
    action(payload: { audioKey: string }): void;
  };

  COMMAND_RESET_SELECTED_MORA_PITCH_AND_LENGTH: {
    action(payload: { audioKey: string; accentPhraseIndex: number }): void;
  };

  COMMAND_SET_AUDIO_MORA_DATA: {
    mutation: {
      audioKey: string;
      accentPhraseIndex: number;
      moraIndex: number;
      data: number;
      type: MoraDataType;
    };
    action(payload: {
      audioKey: string;
      accentPhraseIndex: number;
      moraIndex: number;
      data: number;
      type: MoraDataType;
    }): void;
  };

  COMMAND_SET_AUDIO_MORA_DATA_ACCENT_PHRASE: {
    mutation: {
      audioKey: string;
      accentPhraseIndex: number;
      moraIndex: number;
      data: number;
      type: MoraDataType;
    };
    action(payload: {
      audioKey: string;
      accentPhraseIndex: number;
      moraIndex: number;
      data: number;
      type: MoraDataType;
    }): void;
  };

  COMMAND_SET_AUDIO_SPEED_SCALE: {
    mutation: { audioKey: string; speedScale: number };
    action(payload: { audioKey: string; speedScale: number }): void;
  };

  COMMAND_SET_AUDIO_PITCH_SCALE: {
    mutation: { audioKey: string; pitchScale: number };
    action(payload: { audioKey: string; pitchScale: number }): void;
  };

  COMMAND_SET_AUDIO_INTONATION_SCALE: {
    mutation: { audioKey: string; intonationScale: number };
    action(payload: { audioKey: string; intonationScale: number }): void;
  };

  COMMAND_SET_AUDIO_VOLUME_SCALE: {
    mutation: { audioKey: string; volumeScale: number };
    action(payload: { audioKey: string; volumeScale: number }): void;
  };

  COMMAND_SET_AUDIO_PRE_PHONEME_LENGTH: {
    mutation: { audioKey: string; prePhonemeLength: number };
    action(payload: { audioKey: string; prePhonemeLength: number }): void;
  };

  COMMAND_SET_AUDIO_POST_PHONEME_LENGTH: {
    mutation: { audioKey: string; postPhonemeLength: number };
    action(payload: { audioKey: string; postPhonemeLength: number }): void;
  };

  COMMAND_SET_AUDIO_PRESET: {
    mutation: {
      audioKey: string;
      presetKey: string | undefined;
    };
    action(payload: { audioKey: string; presetKey: string | undefined }): void;
  };

  COMMAND_APPLY_AUDIO_PRESET: {
    mutation: { audioKey: string };
    action(payload: { audioKey: string }): void;
  };

  COMMAND_FULLY_APPLY_AUDIO_PRESET: {
    mutation: { presetKey: string };
    action(payload: { presetKey: string }): void;
  };

  COMMAND_IMPORT_FROM_FILE: {
    mutation: {
      audioKeyItemPairs: { audioItem: AudioItem; audioKey: string }[];
    };
    action(payload: { filePath?: string }): string[] | void;
  };

  COMMAND_PUT_TEXTS: {
    mutation: {
      audioKeyItemPairs: { audioItem: AudioItem; audioKey: string }[];
      prevAudioKey: string;
    };
    action(payload: {
      prevAudioKey: string;
      texts: string[];
      engineId: string;
      styleId: number;
    }): string[];
  };
};

/*
 * Command Store Types
 */

export type CommandStoreState = {
  undoCommands: Command[];
  redoCommands: Command[];
};

export type CommandStoreTypes = {
  CAN_UNDO: {
    getter: boolean;
  };

  CAN_REDO: {
    getter: boolean;
  };

  UNDO: {
    mutation: undefined;
    action(): void;
  };

  REDO: {
    mutation: undefined;
    action(): void;
  };

  LAST_COMMAND_UNIX_MILLISEC: {
    getter: number | null;
  };

  CLEAR_COMMANDS: {
    mutation: undefined;
  };
};

/*
 * Index Store Types
 */

export type IndexStoreState = {
  defaultStyleIds: DefaultStyleId[];
  userCharacterOrder: string[];
};

export type IndexStoreTypes = {
  GET_ALL_CHARACTER_INFOS: {
    getter: Map<string, CharacterInfo>;
  };

  GET_ORDERED_ALL_CHARACTER_INFOS: {
    getter: CharacterInfo[];
  };

  GET_HOW_TO_USE_TEXT: {
    action(): Promise<string>;
  };

  GET_CONTACT_TEXT: {
    action(): Promise<string>;
  };

  GET_Q_AND_A_TEXT: {
    action(): Promise<string>;
  };

  GET_POLICY_TEXT: {
    action(): Promise<string>;
  };

  GET_OSS_LICENSES: {
    action(): Promise<Record<string, string>[]>;
  };

  GET_UPDATE_INFOS: {
    action(): Promise<UpdateInfo[]>;
  };

  GET_OSS_COMMUNITY_INFOS: {
    action(): Promise<string>;
  };

  GET_PRIVACY_POLICY_TEXT: {
    action(): Promise<string>;
  };

  LOAD_DEFAULT_STYLE_IDS: {
    action(): Promise<void>;
  };

  SET_DEFAULT_STYLE_IDS: {
    mutation: { defaultStyleIds: DefaultStyleId[] };
    action(payload: DefaultStyleId[]): void;
  };

  LOAD_USER_CHARACTER_ORDER: {
    action(): Promise<void>;
  };

  SET_USER_CHARACTER_ORDER: {
    mutation: { userCharacterOrder: string[] };
    action(payload: string[]): void;
  };

  GET_NEW_CHARACTERS: {
    action(): string[];
  };

  LOG_ERROR: {
    action(...payload: unknown[]): void;
  };

  LOG_INFO: {
    action(...payload: unknown[]): void;
  };

  INIT_VUEX: {
    action(): void;
  };
};

/*
 * Project Store Types
 */

export type ProjectStoreState = {
  projectFilePath?: string;
  savedLastCommandUnixMillisec: number | null;
};

export type ProjectStoreTypes = {
  PROJECT_NAME: {
    getter: string | undefined;
  };

  SET_PROJECT_FILEPATH: {
    mutation: { filePath?: string };
  };

  CREATE_NEW_PROJECT: {
    action(payload: { confirm?: boolean }): void;
  };

  LOAD_PROJECT_FILE: {
    action(payload: { filePath?: string; confirm?: boolean }): void;
  };

  SAVE_PROJECT_FILE: {
    action(payload: { overwrite?: boolean }): void;
  };

  IS_EDITED: {
    getter: boolean;
  };

  SET_SAVED_LAST_COMMAND_UNIX_MILLISEC: {
    mutation: number | null;
  };
};

/*
 * Setting Store Types
 */

export type SettingStoreState = {
  savingSetting: SavingSetting;
  hotkeySettings: HotkeySetting[];
  toolbarSetting: ToolbarSetting;
  engineIds: string[];
  engineInfos: Record<string, EngineInfo>;
  engineManifests: Record<string, EngineManifest>;
  themeSetting: ThemeSetting;
  acceptRetrieveTelemetry: AcceptRetrieveTelemetryStatus;
  experimentalSetting: ExperimentalSetting;
  splitTextWhenPaste: SplitTextWhenPasteType;
  splitterPosition: SplitterPosition;
  confirmedTips: ConfirmedTips;
};

export type SettingStoreTypes = {
  HYDRATE_SETTING_STORE: {
    action(): void;
  };

  SET_SAVING_SETTING: {
    mutation: { savingSetting: SavingSetting };
    action(payload: { data: SavingSetting }): void;
  };

  SET_HOTKEY_SETTINGS: {
    mutation: { newHotkey: HotkeySetting };
    action(payload: { data: HotkeySetting }): void;
  };

  SET_TOOLBAR_SETTING: {
    mutation: { toolbarSetting: ToolbarSetting };
    action(payload: { data: ToolbarSetting }): void;
  };

  SET_THEME_SETTING: {
    mutation: { currentTheme: string; themes?: ThemeConf[] };
    action(payload: { currentTheme: string }): void;
  };

  SET_ACCEPT_RETRIEVE_TELEMETRY: {
    mutation: { acceptRetrieveTelemetry: AcceptRetrieveTelemetryStatus };
    action(payload: {
      acceptRetrieveTelemetry: AcceptRetrieveTelemetryStatus;
    }): void;
  };

  SET_ACCEPT_TERMS: {
    mutation: { acceptTerms: AcceptTermsStatus };
    action(payload: { acceptTerms: AcceptTermsStatus }): void;
  };

  SET_EXPERIMENTAL_SETTING: {
    mutation: { experimentalSetting: ExperimentalSetting };
    action(payload: { experimentalSetting: ExperimentalSetting }): void;
  };

  SET_SPLIT_TEXT_WHEN_PASTE: {
    mutation: { splitTextWhenPaste: SplitTextWhenPasteType };
    action(payload: { splitTextWhenPaste: SplitTextWhenPasteType }): void;
  };

  SET_SPLITTER_POSITION: {
    mutation: { splitterPosition: SplitterPosition };
    action(payload: { splitterPosition: SplitterPosition }): void;
  };

  SET_CONFIRMED_TIPS: {
    mutation: { confirmedTips: ConfirmedTips };
    action(payload: { confirmedTips: ConfirmedTips }): void;
  };

  CHANGE_USE_GPU: {
    action(payload: { useGpu: boolean }): void;
  };

  VALIDATE_ENGINE_DIR: {
    action(payload: { engineDir: string }): Promise<EngineDirValidationResult>;
  };

  ADD_ENGINE_DIR: {
    action(payload: { engineDir: string }): Promise<void>;
  };

  REMOVE_ENGINE_DIR: {
    action(payload: { engineDir: string }): Promise<void>;
  };
};

/*
 * Ui Store Types
 */

export type UiStoreState = {
  uiLockCount: number;
  dialogLockCount: number;
  useGpu: boolean;
  inheritAudioInfo: boolean;
  activePointScrollMode: ActivePointScrollMode;
  isHelpDialogOpen: boolean;
  isSettingDialogOpen: boolean;
  isCharacterOrderDialogOpen: boolean;
  isDefaultStyleSelectDialogOpen: boolean;
  isHotkeySettingDialogOpen: boolean;
  isToolbarSettingDialogOpen: boolean;
  isAcceptRetrieveTelemetryDialogOpen: boolean;
  isAcceptTermsDialogOpen: boolean;
  isDictionaryManageDialogOpen: boolean;
  isEngineManageDialogOpen: boolean;
  isMaximized: boolean;
  isPinned: boolean;
  isFullscreen: boolean;
};

export type UiStoreTypes = {
  UI_LOCKED: {
    getter: boolean;
  };

  MENUBAR_LOCKED: {
    getter: boolean;
  };

  ASYNC_UI_LOCK: {
    action(payload: { callback: () => Promise<void> }): void;
  };

  LOCK_UI: {
    mutation: undefined;
    action(): void;
  };

  UNLOCK_UI: {
    mutation: undefined;
    action(): void;
  };

  LOCK_MENUBAR: {
    mutation: undefined;
    action(): void;
  };

  UNLOCK_MENUBAR: {
    mutation: undefined;
    action(): void;
  };

  SHOULD_SHOW_PANES: {
    getter: boolean;
  };

<<<<<<< HEAD
  SET_DIALOG_OPEN: {
    mutation: {
      isDefaultStyleSelectDialogOpen?: boolean;
      isAcceptRetrieveTelemetryDialogOpen?: boolean;
      isAcceptTermsDialogOpen?: boolean;
      isDictionaryManageDialogOpen?: boolean;
      isHelpDialogOpen?: boolean;
      isSettingDialogOpen?: boolean;
      isHotkeySettingDialogOpen?: boolean;
      isToolbarSettingDialogOpen?: boolean;
      isCharacterOrderDialogOpen?: boolean;
    };
    action(payload: {
      isDefaultStyleSelectDialogOpen?: boolean;
      isAcceptRetrieveTelemetryDialogOpen?: boolean;
      isAcceptTermsDialogOpen?: boolean;
      isDictionaryManageDialogOpen?: boolean;
      isHelpDialogOpen?: boolean;
      isSettingDialogOpen?: boolean;
      isHotkeySettingDialogOpen?: boolean;
      isToolbarSettingDialogOpen?: boolean;
      isCharacterOrderDialogOpen?: boolean;
    }): void;
=======
  IS_HELP_DIALOG_OPEN: {
    mutation: { isHelpDialogOpen: boolean };
    action(payload: { isHelpDialogOpen: boolean }): void;
  };

  IS_SETTING_DIALOG_OPEN: {
    mutation: { isSettingDialogOpen: boolean };
    action(payload: { isSettingDialogOpen: boolean }): void;
  };

  IS_HOTKEY_SETTING_DIALOG_OPEN: {
    mutation: { isHotkeySettingDialogOpen: boolean };
    action(payload: { isHotkeySettingDialogOpen: boolean }): void;
  };

  IS_TOOLBAR_SETTING_DIALOG_OPEN: {
    mutation: { isToolbarSettingDialogOpen: boolean };
    action(payload: { isToolbarSettingDialogOpen: boolean }): void;
  };

  IS_ACCEPT_RETRIEVE_TELEMETRY_DIALOG_OPEN: {
    mutation: { isAcceptRetrieveTelemetryDialogOpen: boolean };
    action(payload: { isAcceptRetrieveTelemetryDialogOpen: boolean }): void;
  };

  IS_ACCEPT_TERMS_DIALOG_OPEN: {
    mutation: { isAcceptTermsDialogOpen: boolean };
    action(payload: { isAcceptTermsDialogOpen: boolean }): void;
  };

  IS_ENGINE_MANAGE_DIALOG_OPEN: {
    mutation: { isEngineManageDialogOpen: boolean };
    action(payload: { isEngineManageDialogOpen: boolean }): void;
  };

  IS_DICTIONARY_MANAGE_DIALOG_OPEN: {
    mutation: { isDictionaryManageDialogOpen: boolean };
    action(payload: { isDictionaryManageDialogOpen: boolean }): void;
>>>>>>> 96439685
  };

  ON_VUEX_READY: {
    action(): void;
  };

  HYDRATE_UI_STORE: {
    action(): void;
  };

  SET_USE_GPU: {
    mutation: { useGpu: boolean };
    action(payload: { useGpu: boolean }): void;
  };

  GET_ENGINE_INFOS: {
    action(): void;
  };

  SET_ENGINE_INFOS: {
    mutation: { engineInfos: EngineInfo[] };
  };

  SET_ENGINE_MANIFESTS: {
    mutation: { engineManifests: Record<string, EngineManifest> };
  };

  FETCH_AND_SET_ENGINE_MANIFESTS: {
    action(): void;
  };

  SET_INHERIT_AUDIOINFO: {
    mutation: { inheritAudioInfo: boolean };
    action(payload: { inheritAudioInfo: boolean }): void;
  };

  SET_ACTIVE_POINT_SCROLL_MODE: {
    mutation: { activePointScrollMode: ActivePointScrollMode };
    action(payload: { activePointScrollMode: ActivePointScrollMode }): void;
  };

  DETECT_UNMAXIMIZED: {
    mutation: undefined;
    action(): void;
  };

  DETECT_MAXIMIZED: {
    mutation: undefined;
    action(): void;
  };

  DETECT_PINNED: {
    mutation: undefined;
    action(): void;
  };

  DETECT_UNPINNED: {
    mutation: undefined;
    action(): void;
  };

  DETECT_ENTER_FULLSCREEN: {
    mutation: undefined;
    action(): void;
  };

  DETECT_LEAVE_FULLSCREEN: {
    mutation: undefined;
    action(): void;
  };

  IS_FULLSCREEN: {
    getter: boolean;
  };

  CHECK_EDITED_AND_NOT_SAVE: {
    action(): Promise<void>;
  };

  RESTART_APP: {
    action(): void;
  };
};

/*
  Preset Store Types
*/

export type PresetStoreState = {
  presetKeys: string[];
  presetItems: Record<string, Preset>;
};

export type PresetStoreTypes = {
  SET_PRESET_ITEMS: {
    mutation: {
      presetItems: Record<string, Preset>;
    };
  };
  SET_PRESET_KEYS: {
    mutation: {
      presetKeys: string[];
    };
  };
  HYDRATE_PRESET_STORE: {
    action(): void;
  };
  SAVE_PRESET_ORDER: {
    action(payload: { presetKeys: string[] }): void;
  };
  SAVE_PRESET_CONFIG: {
    action(payload: {
      presetItems: Record<string, Preset>;
      presetKeys: string[];
    }): void;
  };
  ADD_PRESET: {
    action(payload: { presetData: Preset }): Promise<string>;
  };
  UPDATE_PRESET: {
    action(payload: { presetData: Preset; presetKey: string }): void;
  };
  DELETE_PRESET: {
    action(payload: { presetKey: string }): void;
  };
};

/*
 * Dictionary Store Types
 */

export type DictionaryStoreState = Record<string, unknown>;

export type DictionaryStoreTypes = {
  LOAD_USER_DICT: {
    action(payload: {
      engineId: string;
    }): Promise<Record<string, UserDictWord>>;
  };
  LOAD_ALL_USER_DICT: {
    action(): Promise<Record<string, UserDictWord>>;
  };
  ADD_WORD: {
    action(payload: {
      surface: string;
      pronunciation: string;
      accentType: number;
      priority: number;
    }): Promise<void>;
  };
  REWRITE_WORD: {
    action(payload: {
      wordUuid: string;
      surface: string;
      pronunciation: string;
      accentType: number;
      priority: number;
    }): Promise<void>;
  };
  DELETE_WORD: {
    action(payload: { wordUuid: string }): Promise<void>;
  };
  SYNC_ALL_USER_DICT: {
    action(): Promise<void>;
  };
};

/*
 * Setting Store Types
 */

export type ProxyStoreState = Record<string, unknown>;

export type IEngineConnectorFactoryActions = ReturnType<
  IEngineConnectorFactory["instance"]
>;

type IEngineConnectorFactoryActionsMapper = <
  K extends keyof IEngineConnectorFactoryActions
>(
  action: K
) => (
  _: Parameters<IEngineConnectorFactoryActions[K]>[0]
) => ReturnType<IEngineConnectorFactoryActions[K]>;

export type ProxyStoreTypes = {
  INSTANTIATE_ENGINE_CONNECTOR: {
    action(payload: {
      engineId: string;
    }): Promise<{ invoke: IEngineConnectorFactoryActionsMapper }>;
  };
};

/*
 * All Store Types
 */

export type State = AudioStoreState &
  AudioCommandStoreState &
  CommandStoreState &
  IndexStoreState &
  ProjectStoreState &
  SettingStoreState &
  UiStoreState &
  PresetStoreState &
  DictionaryStoreState &
  ProxyStoreState;

type AllStoreTypes = AudioStoreTypes &
  AudioCommandStoreTypes &
  CommandStoreTypes &
  IndexStoreTypes &
  ProjectStoreTypes &
  SettingStoreTypes &
  UiStoreTypes &
  PresetStoreTypes &
  DictionaryStoreTypes &
  ProxyStoreTypes;

export type AllGetters = StoreType<AllStoreTypes, "getter">;
export type AllMutations = StoreType<AllStoreTypes, "mutation">;
export type AllActions = StoreType<AllStoreTypes, "action">;

export const commandMutationsCreator = <S, M extends MutationsBase>(
  arg: PayloadRecipeTree<S, M>
): MutationTree<S, M> => createCommandMutationTree<S, M>(arg);

export const transformCommandStore = <
  S,
  G extends GettersBase,
  A extends ActionsBase,
  M extends MutationsBase
>(
  options: StoreOptions<S, G, A, M, AllGetters, AllActions, AllMutations>
): StoreOptions<S, G, A, M, AllGetters, AllActions, AllMutations> => {
  if (options.mutations)
    options.mutations = commandMutationsCreator<S, M>(
      options.mutations as PayloadRecipeTree<S, M>
    );
  return options;
};<|MERGE_RESOLUTION|>--- conflicted
+++ resolved
@@ -980,7 +980,6 @@
     getter: boolean;
   };
 
-<<<<<<< HEAD
   SET_DIALOG_OPEN: {
     mutation: {
       isDefaultStyleSelectDialogOpen?: boolean;
@@ -992,6 +991,7 @@
       isHotkeySettingDialogOpen?: boolean;
       isToolbarSettingDialogOpen?: boolean;
       isCharacterOrderDialogOpen?: boolean;
+      isEngineManageDialogOpen?: boolean;
     };
     action(payload: {
       isDefaultStyleSelectDialogOpen?: boolean;
@@ -1003,47 +1003,8 @@
       isHotkeySettingDialogOpen?: boolean;
       isToolbarSettingDialogOpen?: boolean;
       isCharacterOrderDialogOpen?: boolean;
+      isEngineManageDialogOpen?: boolean;
     }): void;
-=======
-  IS_HELP_DIALOG_OPEN: {
-    mutation: { isHelpDialogOpen: boolean };
-    action(payload: { isHelpDialogOpen: boolean }): void;
-  };
-
-  IS_SETTING_DIALOG_OPEN: {
-    mutation: { isSettingDialogOpen: boolean };
-    action(payload: { isSettingDialogOpen: boolean }): void;
-  };
-
-  IS_HOTKEY_SETTING_DIALOG_OPEN: {
-    mutation: { isHotkeySettingDialogOpen: boolean };
-    action(payload: { isHotkeySettingDialogOpen: boolean }): void;
-  };
-
-  IS_TOOLBAR_SETTING_DIALOG_OPEN: {
-    mutation: { isToolbarSettingDialogOpen: boolean };
-    action(payload: { isToolbarSettingDialogOpen: boolean }): void;
-  };
-
-  IS_ACCEPT_RETRIEVE_TELEMETRY_DIALOG_OPEN: {
-    mutation: { isAcceptRetrieveTelemetryDialogOpen: boolean };
-    action(payload: { isAcceptRetrieveTelemetryDialogOpen: boolean }): void;
-  };
-
-  IS_ACCEPT_TERMS_DIALOG_OPEN: {
-    mutation: { isAcceptTermsDialogOpen: boolean };
-    action(payload: { isAcceptTermsDialogOpen: boolean }): void;
-  };
-
-  IS_ENGINE_MANAGE_DIALOG_OPEN: {
-    mutation: { isEngineManageDialogOpen: boolean };
-    action(payload: { isEngineManageDialogOpen: boolean }): void;
-  };
-
-  IS_DICTIONARY_MANAGE_DIALOG_OPEN: {
-    mutation: { isDictionaryManageDialogOpen: boolean };
-    action(payload: { isDictionaryManageDialogOpen: boolean }): void;
->>>>>>> 96439685
   };
 
   ON_VUEX_READY: {
