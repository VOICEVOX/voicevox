--- conflicted
+++ resolved
@@ -39,12 +39,9 @@
   ConfirmedTips,
   EngineDirValidationResult,
   EditorFontType,
-<<<<<<< HEAD
   EngineSetting,
   EngineSettingRecord,
-=======
   MorphableTargetInfoTable,
->>>>>>> d053d983
 } from "@/type/preload";
 import { IEngineConnectorFactory } from "@/infrastructures/EngineConnector";
 import { QVueGlobals } from "quasar";
