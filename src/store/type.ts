--- conflicted
+++ resolved
@@ -1951,10 +1951,7 @@
  */
 
 export type UiStoreState = {
-<<<<<<< HEAD
   isEditorReady: boolean;
-=======
->>>>>>> 8990841b
   uiLockCount: number;
   dialogLockCount: number;
   reloadingLock: boolean;
@@ -1985,14 +1982,11 @@
 };
 
 export type UiStoreTypes = {
-<<<<<<< HEAD
   SET_EDITOR_READY: {
     mutation: { isEditorReady: boolean };
     action(palyoad: { isEditorReady: boolean }): void;
   };
 
-=======
->>>>>>> 8990841b
   UI_LOCKED: {
     getter: boolean;
   };
