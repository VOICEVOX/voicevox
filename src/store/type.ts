import { Patch } from "immer";
import { z } from "zod";
import { Project as UfProject } from "@sevenc-nanashi/utaformatix-ts";
import {
  MutationTree,
  MutationsBase,
  GettersBase,
  ActionsBase,
  StoreOptions,
  PayloadFunction,
  Store,
  DotNotationActionContext,
} from "./vuex";
import { createCommandMutationTree, PayloadRecipeTree } from "./command";
import {
  AccentPhrase,
  AudioQuery,
  EngineManifest,
  SupportedDevicesInfo,
  UserDictWord,
  MorphableTargetInfo,
  FrameAudioQuery,
  Note as NoteForRequestToEngine,
} from "@/openapi";
import {
  CharacterInfo,
  DefaultStyleId,
  AcceptRetrieveTelemetryStatus,
  AcceptTermsStatus,
  MoraDataType,
  SavingSetting,
  ThemeConf,
  ExperimentalSettingType,
  ToolbarSettingType,
  UpdateInfo,
  Preset,
  MorphingInfo,
  ActivePointScrollMode,
  EngineInfo,
  ConfirmedTips,
  EngineDirValidationResult,
  EngineSettings,
  MorphableTargetInfoTable,
  EngineSettingType,
  Voice,
  EngineId,
  VoiceId,
  SpeakerId,
  StyleId,
  AudioKey,
  PresetKey,
  RootMiscSettingType,
  EditorType,
  NoteId,
  CommandId,
  TrackId,
} from "@/type/preload";
import { IEngineConnectorFactory } from "@/infrastructures/EngineConnector";
import {
  TextDialogResult,
  NotifyAndNotShowAgainButtonOption,
  MessageDialogOptions,
  ConfirmDialogOptions,
  WarningDialogOptions,
} from "@/components/Dialog/Dialog";
import {
  LatestProjectType,
  noteSchema,
  singerSchema,
  tempoSchema,
  timeSignatureSchema,
  trackSchema,
} from "@/domain/project/schema";
import { HotkeySettingType } from "@/domain/hotkeyAction";
import {
  MultiFileProjectFormat,
  SingleFileProjectFormat,
} from "@/sing/utaformatixProject/utils";

/**
 * エディタ用のAudioQuery
 */
export type EditorAudioQuery = Omit<
  AudioQuery,
  "outputSamplingRate" | "pauseLengthScale"
> & {
  outputSamplingRate: number | "engineDefault";
  pauseLengthScale: number; // エンジンと違って必須
};

export type AudioItem = {
  text: string;
  voice: Voice;
  query?: EditorAudioQuery;
  presetKey?: PresetKey;
  morphingInfo?: MorphingInfo;
};

export type AudioState = {
  nowGenerating: boolean;
};

export type FetchAudioResult = {
  audioQuery: EditorAudioQuery;
  blob: Blob;
};

export type Command = {
  id: CommandId;
  undoPatches: Patch[];
  redoPatches: Patch[];
};

export type EngineState = "STARTING" | "FAILED_STARTING" | "ERROR" | "READY";

// ポートが塞がれていたときの代替ポート情報
export type AltPortInfos = Record<EngineId, string>;

export type SaveResult =
  | "SUCCESS"
  | "WRITE_ERROR"
  | "ENGINE_ERROR"
  | "UNKNOWN_ERROR"
  | "CANCELED";
export type SaveResultObject = {
  result: SaveResult;
  path: string | undefined;
  errorMessage?: string;
};
export type ErrorTypeForSaveAllResultDialog = {
  path: string;
  message: string;
};

export type WatchStoreStatePlugin = (
  store: Store<State, AllGetters, AllActions, AllMutations>,
) => void;

export type StoreType<T, U extends "getter" | "mutation" | "action"> = {
  [P in keyof T as Extract<keyof T[P], U> extends never
    ? never
    : P]: T[P] extends {
    [K in U]: infer R;
  }
    ? U extends "action"
      ? R extends PayloadFunction
        ? R
        : never
      : R
    : never;
};

/*
 * Audio Store Types
 */

export type AudioStoreState = {
  characterInfos: Record<EngineId, CharacterInfo[]>;
  morphableTargetsInfo: Record<EngineId, MorphableTargetInfoTable>;
  audioKeysWithInitializingSpeaker: AudioKey[];
  audioItems: Record<AudioKey, AudioItem>;
  audioKeys: AudioKey[];
  audioStates: Record<AudioKey, AudioState>;
  _activeAudioKey?: AudioKey;
  _selectedAudioKeys?: AudioKey[];
  _audioPlayStartPoint?: number;
  nowPlayingContinuously: boolean;
};

export type AudioStoreTypes = {
  ACTIVE_AUDIO_KEY: {
    getter: AudioKey | undefined;
  };

  SELECTED_AUDIO_KEYS: {
    getter: AudioKey[];
  };

  AUDIO_PLAY_START_POINT: {
    getter: number | undefined;
  };

  LOAD_CHARACTER: {
    action(payload: { engineId: EngineId }): void;
  };

  SET_CHARACTER_INFOS: {
    mutation: { engineId: EngineId; characterInfos: CharacterInfo[] };
  };

  CHARACTER_INFO: {
    getter(engineId: EngineId, styleId: StyleId): CharacterInfo | undefined;
  };

  VOICE_NAME: {
    getter(voice: Voice): string;
  };

  USER_ORDERED_CHARACTER_INFOS: {
    getter(type: "all" | "singerLike" | "talk"): CharacterInfo[] | undefined;
  };

  SETUP_SPEAKER: {
    action(payload: {
      audioKeys: AudioKey[];
      engineId: EngineId;
      styleId: StyleId;
    }): void;
  };

  SET_AUDIO_KEYS_WITH_INITIALIZING_SPEAKER: {
    mutation: { audioKeys: AudioKey[] };
  };

  SET_ACTIVE_AUDIO_KEY: {
    mutation: { audioKey?: AudioKey };
    action(payload: { audioKey?: AudioKey }): void;
  };

  SET_SELECTED_AUDIO_KEYS: {
    mutation: { audioKeys?: AudioKey[] };
    action(payload: { audioKeys?: AudioKey[] }): void;
  };

  SET_AUDIO_PLAY_START_POINT: {
    mutation: { startPoint?: number };
    action(payload: { startPoint?: number }): void;
  };

  SET_AUDIO_NOW_GENERATING: {
    mutation: { audioKey: AudioKey; nowGenerating: boolean };
  };

  SET_NOW_PLAYING_CONTINUOUSLY: {
    mutation: { nowPlaying: boolean };
  };

  GENERATE_AUDIO_ITEM: {
    action(payload: {
      text?: string;
      voice?: Voice;
      presetKey?: PresetKey;
      baseAudioItem?: AudioItem;
    }): Promise<AudioItem>;
  };

  REGISTER_AUDIO_ITEM: {
    action(payload: {
      audioItem: AudioItem;
      prevAudioKey?: AudioKey;
    }): Promise<AudioKey>;
  };

  INSERT_AUDIO_ITEM: {
    mutation: {
      audioItem: AudioItem;
      audioKey: AudioKey;
      prevAudioKey: AudioKey | undefined;
    };
  };

  INSERT_AUDIO_ITEMS: {
    mutation: {
      audioKeyItemPairs: { audioItem: AudioItem; audioKey: AudioKey }[];
      prevAudioKey: AudioKey | undefined;
    };
  };

  REMOVE_AUDIO_ITEM: {
    mutation: { audioKey: AudioKey };
  };

  SET_AUDIO_KEYS: {
    mutation: { audioKeys: AudioKey[] };
  };

  REMOVE_ALL_AUDIO_ITEM: {
    action(): void;
  };

  SET_AUDIO_TEXT: {
    mutation: { audioKey: AudioKey; text: string };
  };

  SET_AUDIO_SPEED_SCALE: {
    mutation: { audioKey: AudioKey; speedScale: number };
  };

  SET_AUDIO_PITCH_SCALE: {
    mutation: { audioKey: AudioKey; pitchScale: number };
  };

  SET_AUDIO_INTONATION_SCALE: {
    mutation: { audioKey: AudioKey; intonationScale: number };
  };

  SET_AUDIO_VOLUME_SCALE: {
    mutation: { audioKey: AudioKey; volumeScale: number };
  };

  SET_AUDIO_PAUSE_LENGTH_SCALE: {
    mutation: { audioKey: AudioKey; pauseLengthScale: number };
  };

  SET_AUDIO_PRE_PHONEME_LENGTH: {
    mutation: { audioKey: AudioKey; prePhonemeLength: number };
  };

  SET_AUDIO_POST_PHONEME_LENGTH: {
    mutation: { audioKey: AudioKey; postPhonemeLength: number };
  };

  LOAD_MORPHABLE_TARGETS: {
    action(payload: { engineId: EngineId; baseStyleId: StyleId }): void;
  };

  SET_MORPHABLE_TARGETS: {
    mutation: {
      engineId: EngineId;
      baseStyleId: StyleId;
      morphableTargets?: Exclude<
        Record<number, MorphableTargetInfo>,
        undefined
      >;
    };
  };

  SET_MORPHING_INFO: {
    mutation: {
      audioKey: AudioKey;
      morphingInfo: MorphingInfo | undefined;
    };
  };

  MORPHING_SUPPORTED_ENGINES: {
    getter: string[];
  };

  VALID_MORPHING_INFO: {
    getter(audioItem: AudioItem): boolean;
  };

  SET_AUDIO_QUERY: {
    mutation: { audioKey: AudioKey; audioQuery: EditorAudioQuery };
    action(payload: { audioKey: AudioKey; audioQuery: EditorAudioQuery }): void;
  };

  FETCH_AUDIO_QUERY: {
    action(payload: {
      text: string;
      engineId: EngineId;
      styleId: StyleId;
    }): Promise<EditorAudioQuery>;
  };

  SET_AUDIO_VOICE: {
    mutation: { audioKey: AudioKey; voice: Voice };
  };

  SET_ACCENT_PHRASES: {
    mutation: { audioKey: AudioKey; accentPhrases: AccentPhrase[] };
  };

  FETCH_ACCENT_PHRASES: {
    action(payload: {
      text: string;
      engineId: EngineId;
      styleId: StyleId;
      isKana?: boolean;
    }): Promise<AccentPhrase[]>;
  };

  SET_SINGLE_ACCENT_PHRASE: {
    mutation: {
      audioKey: AudioKey;
      accentPhraseIndex: number;
      accentPhrases: AccentPhrase[];
    };
  };

  SET_AUDIO_MORA_DATA: {
    mutation: {
      audioKey: AudioKey;
      accentPhraseIndex: number;
      moraIndex: number;
      data: number;
      type: MoraDataType;
    };
  };

  APPLY_AUDIO_PRESET: {
    mutation: { audioKey: AudioKey };
  };

  FETCH_MORA_DATA: {
    action(payload: {
      accentPhrases: AccentPhrase[];
      engineId: EngineId;
      styleId: StyleId;
    }): Promise<AccentPhrase[]>;
  };

  FETCH_AND_COPY_MORA_DATA: {
    action(payload: {
      accentPhrases: AccentPhrase[];
      engineId: EngineId;
      styleId: StyleId;
      copyIndexes: number[];
    }): Promise<AccentPhrase[]>;
  };

  DEFAULT_PROJECT_FILE_BASE_NAME: {
    getter: string;
  };

  DEFAULT_AUDIO_FILE_NAME: {
    getter(audioKey: AudioKey): string;
  };

  GET_AUDIO_PLAY_OFFSETS: {
    action(payload: { audioKey: AudioKey }): number[];
  };

  FETCH_AUDIO: {
    action(payload: { audioKey: AudioKey }): Promise<FetchAudioResult>;
  };

  FETCH_AUDIO_FROM_AUDIO_ITEM: {
    action(payload: { audioItem: AudioItem }): Promise<FetchAudioResult>;
  };

  CONNECT_AUDIO: {
    action(payload: { encodedBlobs: string[] }): Blob | null;
  };

  GENERATE_AND_SAVE_AUDIO: {
    action(payload: {
      audioKey: AudioKey;
      filePath?: string;
    }): SaveResultObject;
  };

  MULTI_GENERATE_AND_SAVE_AUDIO: {
    action(payload: {
      audioKeys: AudioKey[];
      dirPath?: string;
      callback?: (finishedCount: number) => void;
    }): SaveResultObject[] | undefined;
  };

  GENERATE_AND_CONNECT_AND_SAVE_AUDIO: {
    action(payload: {
      filePath?: string;
      callback?: (finishedCount: number, totalCount: number) => void;
    }): SaveResultObject | undefined;
  };

  CONNECT_AND_EXPORT_TEXT: {
    action(payload: { filePath?: string }): SaveResultObject | undefined;
  };

  PLAY_AUDIO: {
    action(payload: { audioKey: AudioKey }): boolean;
  };

  PLAY_AUDIO_BLOB: {
    action(payload: { audioBlob: Blob; audioKey?: AudioKey }): boolean;
  };

  SET_AUDIO_PRESET_KEY: {
    mutation: {
      audioKey: AudioKey;
      presetKey: PresetKey | undefined;
    };
  };

  PLAY_CONTINUOUSLY_AUDIO: {
    action(): void;
  };
};

/*
 * Audio Command Store Types
 */

// eslint-disable-next-line @typescript-eslint/no-empty-object-type
export type AudioCommandStoreState = {
  //
};

export type AudioCommandStoreTypes = {
  COMMAND_REGISTER_AUDIO_ITEM: {
    mutation: {
      audioItem: AudioItem;
      audioKey: AudioKey;
      prevAudioKey: AudioKey | undefined;
    };
    action(payload: {
      audioItem: AudioItem;
      prevAudioKey: AudioKey | undefined;
    }): Promise<AudioKey>;
  };

  COMMAND_MULTI_REMOVE_AUDIO_ITEM: {
    mutation: { audioKeys: AudioKey[] };
    action(payload: { audioKeys: AudioKey[] }): void;
  };

  COMMAND_SET_AUDIO_KEYS: {
    mutation: { audioKeys: AudioKey[] };
    action(payload: { audioKeys: AudioKey[] }): void;
  };

  COMMAND_CHANGE_DISPLAY_TEXT: {
    action(payload: { audioKey: AudioKey; text: string }): void;
  };

  COMMAND_CHANGE_AUDIO_TEXT: {
    mutation: { audioKey: AudioKey; text: string } & (
      | { update: "Text" }
      | { update: "AccentPhrases"; accentPhrases: AccentPhrase[] }
      | { update: "AudioQuery"; query: EditorAudioQuery }
    );
    action(payload: { audioKey: AudioKey; text: string }): void;
  };

  COMMAND_MULTI_CHANGE_VOICE: {
    mutation: {
      voice: Voice;
      changes: Record<
        AudioKey,
        | {
            update: "AccentPhrases";
            accentPhrases: AccentPhrase[];
          }
        | {
            update: "AudioQuery";
            query: EditorAudioQuery;
          }
        | {
            update: "OnlyVoice";
          }
      >;
    };
    action(payload: { audioKeys: AudioKey[]; voice: Voice }): void;
  };

  COMMAND_CHANGE_ACCENT: {
    mutation: { audioKey: AudioKey; accentPhrases: AccentPhrase[] };
    action(payload: {
      audioKey: AudioKey;
      accentPhraseIndex: number;
      accent: number;
    }): void;
  };

  COMMAND_CHANGE_ACCENT_PHRASE_SPLIT: {
    mutation: { audioKey: AudioKey; accentPhrases: AccentPhrase[] };
    action(
      payload: { audioKey: AudioKey; accentPhraseIndex: number } & (
        | { isPause: false; moraIndex: number }
        | { isPause: true }
      ),
    ): void;
  };

  COMMAND_DELETE_ACCENT_PHRASE: {
    action(payload: { audioKey: AudioKey; accentPhraseIndex: number }): void;
  };

  COMMAND_CHANGE_SINGLE_ACCENT_PHRASE: {
    mutation: { audioKey: AudioKey; accentPhrases: AccentPhrase[] };
    action(payload: {
      audioKey: AudioKey;
      newPronunciation: string;
      accentPhraseIndex: number;
      popUntilPause: boolean;
    }): void;
  };

  COMMAND_MULTI_RESET_MORA_PITCH_AND_LENGTH: {
    action(payload: { audioKeys: AudioKey[] }): void;
  };

  COMMAND_RESET_SELECTED_MORA_PITCH_AND_LENGTH: {
    action(payload: { audioKey: AudioKey; accentPhraseIndex: number }): void;
  };

  COMMAND_SET_AUDIO_MORA_DATA: {
    mutation: {
      audioKey: AudioKey;
      accentPhraseIndex: number;
      moraIndex: number;
      data: number;
      type: MoraDataType;
    };
    action(payload: {
      audioKey: AudioKey;
      accentPhraseIndex: number;
      moraIndex: number;
      data: number;
      type: MoraDataType;
    }): void;
  };

  COMMAND_SET_AUDIO_MORA_DATA_ACCENT_PHRASE: {
    mutation: {
      audioKey: AudioKey;
      accentPhraseIndex: number;
      moraIndex: number;
      data: number;
      type: MoraDataType;
    };
    action(payload: {
      audioKey: AudioKey;
      accentPhraseIndex: number;
      moraIndex: number;
      data: number;
      type: MoraDataType;
    }): void;
  };

  COMMAND_MULTI_SET_AUDIO_SPEED_SCALE: {
    mutation: { audioKeys: AudioKey[]; speedScale: number };
    action(payload: { audioKeys: AudioKey[]; speedScale: number }): void;
  };

  COMMAND_MULTI_SET_AUDIO_PITCH_SCALE: {
    mutation: { audioKeys: AudioKey[]; pitchScale: number };
    action(payload: { audioKeys: AudioKey[]; pitchScale: number }): void;
  };

  COMMAND_MULTI_SET_AUDIO_INTONATION_SCALE: {
    mutation: { audioKeys: AudioKey[]; intonationScale: number };
    action(payload: { audioKeys: AudioKey[]; intonationScale: number }): void;
  };

  COMMAND_MULTI_SET_AUDIO_VOLUME_SCALE: {
    mutation: { audioKeys: AudioKey[]; volumeScale: number };
    action(payload: { audioKeys: AudioKey[]; volumeScale: number }): void;
  };

  COMMAND_MULTI_SET_AUDIO_PAUSE_LENGTH_SCALE: {
    mutation: { audioKeys: AudioKey[]; pauseLengthScale: number };
    action(payload: { audioKeys: AudioKey[]; pauseLengthScale: number }): void;
  };

  COMMAND_MULTI_SET_AUDIO_PRE_PHONEME_LENGTH: {
    mutation: { audioKeys: AudioKey[]; prePhonemeLength: number };
    action(payload: { audioKeys: AudioKey[]; prePhonemeLength: number }): void;
  };

  COMMAND_MULTI_SET_AUDIO_POST_PHONEME_LENGTH: {
    mutation: { audioKeys: AudioKey[]; postPhonemeLength: number };
    action(payload: { audioKeys: AudioKey[]; postPhonemeLength: number }): void;
  };

  COMMAND_MULTI_SET_MORPHING_INFO: {
    mutation: {
      audioKeys: AudioKey[];
      morphingInfo: MorphingInfo | undefined;
    };
    action(payload: {
      audioKeys: AudioKey[];
      morphingInfo: MorphingInfo | undefined;
    }): void;
  };

  COMMAND_MULTI_SET_AUDIO_PRESET: {
    mutation: {
      audioKeys: AudioKey[];
      presetKey: PresetKey | undefined;
    };
    action(payload: {
      audioKeys: AudioKey[];
      presetKey: PresetKey | undefined;
    }): void;
  };

  COMMAND_MULTI_APPLY_AUDIO_PRESET: {
    mutation: { audioKeys: AudioKey[] };
    action(payload: { audioKeys: AudioKey[] }): void;
  };

  COMMAND_FULLY_APPLY_AUDIO_PRESET: {
    mutation: { presetKey: PresetKey };
    action(payload: { presetKey: PresetKey }): void;
  };

  COMMAND_IMPORT_FROM_FILE: {
    mutation: {
      audioKeyItemPairs: { audioItem: AudioItem; audioKey: AudioKey }[];
    };
    action(
      payload:
        | { type: "dialog" }
        | { type: "path"; filePath: string }
        | { type: "file"; file: File },
    ): void;
  };

  COMMAND_PUT_TEXTS: {
    mutation: {
      audioKeyItemPairs: { audioItem: AudioItem; audioKey: AudioKey }[];
      prevAudioKey: AudioKey;
    };
    action(payload: {
      prevAudioKey: AudioKey;
      texts: string[];
      voice: Voice;
    }): AudioKey[];
  };
};

/*
 * Audio Player Store Types
 */

export type AudioPlayerStoreState = {
  nowPlayingAudioKey?: AudioKey;
};

export type AudioPlayerStoreTypes = {
  ACTIVE_AUDIO_ELEM_CURRENT_TIME_GETTER: {
    getter: () => number | undefined;
  };

  NOW_PLAYING: {
    getter: boolean;
  };

  SET_AUDIO_NOW_PLAYING: {
    mutation: { audioKey: AudioKey; nowPlaying: boolean };
  };

  SET_AUDIO_SOURCE: {
    mutation: { audioBlob: Blob };
  };

  PLAY_AUDIO_PLAYER: {
    action(payload: { offset?: number; audioKey?: AudioKey }): Promise<boolean>;
  };

  STOP_AUDIO: {
    action(): void;
  };
};

/*
 * Singing Store Types
 */

// schemaはプロジェクトファイル用
export type Tempo = z.infer<typeof tempoSchema>;

export type TimeSignature = z.infer<typeof timeSignatureSchema>;

export type Note = z.infer<typeof noteSchema>;

export type Singer = z.infer<typeof singerSchema>;

export type Track = z.infer<typeof trackSchema>;

export type PhraseState =
  | "SINGER_IS_NOT_SET"
  | "WAITING_TO_BE_RENDERED"
  | "NOW_RENDERING"
  | "COULD_NOT_RENDER"
  | "PLAYABLE";

/**
 * エディタ用のFrameAudioQuery
 */
export type EditorFrameAudioQuery = FrameAudioQuery & { frameRate: number };

/**
 * 歌唱ピッチ
 */
export type SingingPitch = number[];

/**
 * 歌唱ボリューム
 */
export type SingingVolume = number[];

/**
 * 歌声
 */
export type SingingVoice = Blob;

const editorFrameAudioQueryKeySchema = z
  .string()
  .brand<"EditorFrameAudioQueryKey">();
export type EditorFrameAudioQueryKey = z.infer<
  typeof editorFrameAudioQueryKeySchema
>;
export const EditorFrameAudioQueryKey = (
  id: string,
): EditorFrameAudioQueryKey => editorFrameAudioQueryKeySchema.parse(id);

const singingPitchKeySchema = z.string().brand<"SingingPitchKey">();
export type SingingPitchKey = z.infer<typeof singingPitchKeySchema>;
export const SingingPitchKey = (id: string): SingingPitchKey =>
  singingPitchKeySchema.parse(id);

const singingVolumeKeySchema = z.string().brand<"SingingVolumeKey">();
export type SingingVolumeKey = z.infer<typeof singingVolumeKeySchema>;
export const SingingVolumeKey = (id: string): SingingVolumeKey =>
  singingVolumeKeySchema.parse(id);

const singingVoiceKeySchema = z.string().brand<"SingingVoiceKey">();
export type SingingVoiceKey = z.infer<typeof singingVoiceKeySchema>;
export const SingingVoiceKey = (id: string): SingingVoiceKey =>
  singingVoiceKeySchema.parse(id);

const sequenceIdSchema = z.string().brand<"SequenceId">();
export type SequenceId = z.infer<typeof sequenceIdSchema>;
export const SequenceId = (id: string): SequenceId =>
  sequenceIdSchema.parse(id);

/**
 * フレーズ（レンダリング区間）
 */
export type Phrase = {
  firstRestDuration: number;
  notes: Note[];
  startTime: number;
  state: PhraseState;
  queryKey?: EditorFrameAudioQueryKey;
  singingPitchKey?: SingingPitchKey;
  singingVolumeKey?: SingingVolumeKey;
  singingVoiceKey?: SingingVoiceKey;
  sequenceId?: SequenceId;
  trackId: TrackId; // NOTE: state.tracksと同期していないので使用する際は注意
};

/**
 * フレーズの生成に必要なデータ
 */
export type PhraseSource = {
  firstRestDuration: number;
  notes: Note[];
  startTime: number;
  trackId: TrackId;
};

const phraseKeySchema = z.string().brand<"PhraseKey">();
export type PhraseKey = z.infer<typeof phraseKeySchema>;
export const PhraseKey = (id: string): PhraseKey => phraseKeySchema.parse(id);

// 編集対象 ノート or ピッチ
// ボリュームを足すのであれば"VOLUME"を追加する
export type SequencerEditTarget = "NOTE" | "PITCH";

// ノート編集ツール
export type NoteEditTool = "SELECT_FIRST" | "EDIT_FIRST";
// ピッチ編集ツール
export type PitchEditTool = "DRAW" | "ERASE";

// プロジェクトの書き出しに使えるファイル形式
export type ExportSongProjectFileType =
  | SingleFileProjectFormat
  | MultiFileProjectFormat;

export type TrackParameters = {
  gain: boolean;
  pan: boolean;
  soloAndMute: boolean;
};

export type SongExportSetting = {
  isMono: boolean;
  sampleRate: number;
  withLimiter: boolean;
  withTrackParameters: TrackParameters;
};

export type SongExportState =
  | "EXPORTING_AUDIO"
  | "EXPORTING_LABEL"
  | "NOT_EXPORTING";

export type SingingStoreState = {
  tpqn: number; // Ticks Per Quarter Note
  tempos: Tempo[];
  timeSignatures: TimeSignature[];
  tracks: Map<TrackId, Track>;
  trackOrder: TrackId[];
  _selectedTrackId: TrackId;
  editorFrameRate: number;
  phrases: Map<PhraseKey, Phrase>;
  phraseQueries: Map<EditorFrameAudioQueryKey, EditorFrameAudioQuery>;
  phraseSingingPitches: Map<SingingPitchKey, SingingPitch>;
  phraseSingingVolumes: Map<SingingVolumeKey, SingingVolume>;
  sequencerZoomX: number;
  sequencerZoomY: number;
  sequencerSnapType: number;
  sequencerEditTarget: SequencerEditTarget;
  sequencerNoteTool: NoteEditTool;
  sequencerPitchTool: PitchEditTool;
  _selectedNoteIds: Set<NoteId>;
  editingLyricNoteId?: NoteId;
  nowPlaying: boolean;
  volume: number;
  startRenderingRequested: boolean;
  stopRenderingRequested: boolean;
  nowRendering: boolean;
  exportState: SongExportState;
  cancellationOfExportRequested: boolean;
  isSongSidebarOpen: boolean;
};

export type SingingStoreTypes = {
  SELECTED_TRACK_ID: {
    getter: TrackId;
  };

  SELECTED_NOTE_IDS: {
    getter: Set<NoteId>;
  };

  SETUP_SINGER: {
    action(payload: { singer: Singer }): void;
  };

  SET_SINGER: {
    mutation: { singer?: Singer; withRelated?: boolean; trackId: TrackId };
    action(payload: {
      singer?: Singer;
      withRelated?: boolean;
      trackId: TrackId;
    }): void;
  };

  SET_KEY_RANGE_ADJUSTMENT: {
    mutation: { keyRangeAdjustment: number; trackId: TrackId };
    action(payload: { keyRangeAdjustment: number; trackId: TrackId }): void;
  };

  SET_VOLUME_RANGE_ADJUSTMENT: {
    mutation: { volumeRangeAdjustment: number; trackId: TrackId };
    action(payload: { volumeRangeAdjustment: number; trackId: TrackId }): void;
  };

  SET_TPQN: {
    mutation: { tpqn: number };
    action(payload: { tpqn: number }): void;
  };

  SET_TEMPOS: {
    mutation: { tempos: Tempo[] };
    action(payload: { tempos: Tempo[] }): void;
  };

  SET_TEMPO: {
    mutation: { tempo: Tempo };
  };

  REMOVE_TEMPO: {
    mutation: { position: number };
  };

  SET_TIME_SIGNATURES: {
    mutation: { timeSignatures: TimeSignature[] };
    action(payload: { timeSignatures: TimeSignature[] }): void;
  };

  SET_TIME_SIGNATURE: {
    mutation: { timeSignature: TimeSignature };
  };

  REMOVE_TIME_SIGNATURE: {
    mutation: { measureNumber: number };
  };

  ALL_NOTE_IDS: {
    getter: Set<NoteId>;
  };

  OVERLAPPING_NOTE_IDS: {
    getter(trackId: TrackId): Set<NoteId>;
  };

  SET_NOTES: {
    mutation: { notes: Note[]; trackId: TrackId };
    action(payload: { notes: Note[]; trackId: TrackId }): void;
  };

  ADD_NOTES: {
    mutation: { notes: Note[]; trackId: TrackId };
  };

  UPDATE_NOTES: {
    mutation: { notes: Note[]; trackId: TrackId };
  };

  REMOVE_NOTES: {
    mutation: { noteIds: NoteId[]; trackId: TrackId };
  };

  SELECT_NOTES: {
    mutation: { noteIds: NoteId[] };
    action(payload: { noteIds: NoteId[] }): void;
  };

  SELECT_ALL_NOTES_IN_TRACK: {
    action({ trackId }: { trackId: TrackId }): void;
  };

  DESELECT_NOTES: {
    mutation: { noteIds: NoteId[] };
    action(payload: { noteIds: NoteId[] }): void;
  };

  DESELECT_ALL_NOTES: {
    mutation: undefined;
    action(): void;
  };

  SET_EDITING_LYRIC_NOTE_ID: {
    mutation: { noteId?: NoteId };
    action(payload: { noteId?: NoteId }): void;
  };

  SET_PITCH_EDIT_DATA: {
    mutation: { pitchArray: number[]; startFrame: number; trackId: TrackId };
    action(payload: {
      pitchArray: number[];
      startFrame: number;
      trackId: TrackId;
    }): void;
  };

  ERASE_PITCH_EDIT_DATA: {
    mutation: { startFrame: number; frameLength: number; trackId: TrackId };
  };

  CLEAR_PITCH_EDIT_DATA: {
    mutation: { trackId: TrackId };
    action(payload: { trackId: TrackId }): void;
  };

  SET_PHRASES: {
    mutation: { phrases: Map<PhraseKey, Phrase> };
  };

  SET_STATE_TO_PHRASE: {
    mutation: {
      phraseKey: PhraseKey;
      phraseState: PhraseState;
    };
  };

  SET_QUERY_KEY_TO_PHRASE: {
    mutation: {
      phraseKey: PhraseKey;
      queryKey: EditorFrameAudioQueryKey | undefined;
    };
  };

  SET_SINGING_PITCH_KEY_TO_PHRASE: {
    mutation: {
      phraseKey: PhraseKey;
      singingPitchKey: SingingPitchKey | undefined;
    };
  };

  SET_SINGING_VOLUME_KEY_TO_PHRASE: {
    mutation: {
      phraseKey: PhraseKey;
      singingVolumeKey: SingingVolumeKey | undefined;
    };
  };

  SET_SINGING_VOICE_KEY_TO_PHRASE: {
    mutation: {
      phraseKey: PhraseKey;
      singingVoiceKey: SingingVoiceKey | undefined;
    };
  };

  SET_SEQUENCE_ID_TO_PHRASE: {
    mutation: {
      phraseKey: PhraseKey;
      sequenceId: SequenceId | undefined;
    };
  };

  SET_PHRASE_QUERY: {
    mutation: {
      queryKey: EditorFrameAudioQueryKey;
      query: EditorFrameAudioQuery;
    };
  };

  DELETE_PHRASE_QUERY: {
    mutation: { queryKey: EditorFrameAudioQueryKey };
  };

  SET_PHRASE_SINGING_PITCH: {
    mutation: {
      singingPitchKey: SingingPitchKey;
      singingPitch: SingingPitch;
    };
  };

  DELETE_PHRASE_SINGING_PITCH: {
    mutation: { singingPitchKey: SingingPitchKey };
  };

  SET_PHRASE_SINGING_VOLUME: {
    mutation: {
      singingVolumeKey: SingingVolumeKey;
      singingVolume: SingingVolume;
    };
  };

  DELETE_PHRASE_SINGING_VOLUME: {
    mutation: { singingVolumeKey: SingingVolumeKey };
  };

  SELECTED_TRACK: {
    getter: Track;
  };

  SET_SNAP_TYPE: {
    mutation: { snapType: number };
    action(payload: { snapType: number }): void;
  };

  SET_ZOOM_X: {
    mutation: { zoomX: number };
    action(payload: { zoomX: number }): void;
  };

  SET_ZOOM_Y: {
    mutation: { zoomY: number };
    action(payload: { zoomY: number }): void;
  };

  SET_EDIT_TARGET: {
    mutation: { editTarget: SequencerEditTarget };
    action(payload: { editTarget: SequencerEditTarget }): void;
  };

  SET_SEQUENCER_NOTE_TOOL: {
    mutation: { sequencerNoteTool: NoteEditTool };
    action(payload: { sequencerNoteTool: NoteEditTool }): void;
  };

  SET_SEQUENCER_PITCH_TOOL: {
    mutation: { sequencerPitchTool: PitchEditTool };
    action(payload: { sequencerPitchTool: PitchEditTool }): void;
  };

  EXPORT_LABEL_FILES: {
    action(payload: { dirPath?: string }): SaveResultObject[];
  };

  EXPORT_AUDIO_FILE: {
    action(payload: {
      filePath?: string;
      setting: SongExportSetting;
    }): SaveResultObject;
  };

  EXPORT_STEM_AUDIO_FILE: {
    action(payload: {
      dirPath?: string;
      setting: SongExportSetting;
    }): SaveResultObject;
  };

  GENERATE_FILE_PATH_FOR_TRACK_EXPORT: {
    action(payload: {
      trackId: TrackId;
      directoryPath: string;
      extension: string;
    }): Promise<string>;
  };

  EXPORT_FILE: {
    action(payload: {
      filePath: string;
      content: Uint8Array;
    }): Promise<SaveResultObject>;
  };

  CANCEL_EXPORT: {
    action(): void;
  };

  FETCH_SING_FRAME_AUDIO_QUERY: {
    action(payload: {
      notes: NoteForRequestToEngine[];
      engineFrameRate: number;
      engineId: EngineId;
      styleId: StyleId;
    }): Promise<EditorFrameAudioQuery>;
  };

  FETCH_SING_FRAME_F0: {
    action(payload: {
      notes: NoteForRequestToEngine[];
      query: EditorFrameAudioQuery;
      engineId: EngineId;
      styleId: StyleId;
    }): Promise<number[]>;
  };

  FETCH_SING_FRAME_VOLUME: {
    action(payload: {
      notes: NoteForRequestToEngine[];
      query: EditorFrameAudioQuery;
      engineId: EngineId;
      styleId: StyleId;
    }): Promise<number[]>;
  };

  FRAME_SYNTHESIS: {
    action(payload: {
      query: EditorFrameAudioQuery;
      engineId: EngineId;
      styleId: StyleId;
    }): Promise<Blob>;
  };

  TICK_TO_SECOND: {
    getter(position: number): number;
  };

  SECOND_TO_TICK: {
    getter(time: number): number;
  };

  PLAYHEAD_POSITION: {
    getter: number;
  };

  SET_PLAYHEAD_POSITION: {
    action(payload: { position: number }): void;
  };

  SET_PLAYBACK_STATE: {
    mutation: { nowPlaying: boolean };
  };

  SING_PLAY_AUDIO: {
    action(): void;
  };

  SING_STOP_AUDIO: {
    action(): void;
  };

  SET_VOLUME: {
    mutation: { volume: number };
    action(payload: { volume: number }): void;
  };

  PLAY_PREVIEW_SOUND: {
    action(payload: { noteNumber: number; duration?: number }): void;
  };

  STOP_PREVIEW_SOUND: {
    action(payload: { noteNumber: number }): void;
  };

  SET_START_RENDERING_REQUESTED: {
    mutation: { startRenderingRequested: boolean };
  };

  SET_STOP_RENDERING_REQUESTED: {
    mutation: { stopRenderingRequested: boolean };
  };

  SET_NOW_RENDERING: {
    mutation: { nowRendering: boolean };
  };

  SET_EXPORT_STATE: {
    mutation: { exportState: SongExportState };
  };

  SET_CANCELLATION_OF_EXPORT_REQUESTED: {
    mutation: { cancellationOfExportRequested: boolean };
  };

  RENDER: {
    action(): void;
  };

  STOP_RENDERING: {
    action(): void;
  };

  COPY_NOTES_TO_CLIPBOARD: {
    action(): void;
  };

  COMMAND_CUT_NOTES_TO_CLIPBOARD: {
    action(): void;
  };

  COMMAND_PASTE_NOTES_FROM_CLIPBOARD: {
    action(): void;
  };

  COMMAND_QUANTIZE_SELECTED_NOTES: {
    action(): void;
  };

  CREATE_TRACK: {
    action(): { trackId: TrackId; track: Track };
  };

  INSERT_TRACK: {
    mutation: {
      trackId: TrackId;
      track: Track;
      prevTrackId: TrackId | undefined;
    };
    action(payload: {
      trackId: TrackId;
      track: Track;
      prevTrackId: TrackId | undefined;
    }): void;
  };

  DELETE_TRACK: {
    mutation: { trackId: TrackId };
    action(payload: { trackId: TrackId }): void;
  };

  SELECT_TRACK: {
    mutation: { trackId: TrackId };
    action(payload: { trackId: TrackId }): void;
  };

  SET_TRACK: {
    mutation: { trackId: TrackId; track: Track };
    action(payload: { trackId: TrackId; track: Track }): void;
  };

  SET_TRACKS: {
    mutation: { tracks: Map<TrackId, Track> };
    action(payload: { tracks: Map<TrackId, Track> }): Promise<void>;
  };

  SET_SONG_SIDEBAR_OPEN: {
    mutation: { isSongSidebarOpen: boolean };
    action(payload: { isSongSidebarOpen: boolean }): void;
  };

  SET_TRACK_NAME: {
    mutation: { trackId: TrackId; name: string };
    action(payload: { trackId: TrackId; name: string }): void;
  };

  SET_TRACK_MUTE: {
    mutation: { trackId: TrackId; mute: boolean };
    action(payload: { trackId: TrackId; mute: boolean }): void;
  };

  SET_TRACK_SOLO: {
    mutation: { trackId: TrackId; solo: boolean };
    action(payload: { trackId: TrackId; solo: boolean }): void;
  };

  SET_TRACK_GAIN: {
    mutation: { trackId: TrackId; gain: number };
    action(payload: { trackId: TrackId; gain: number }): void;
  };

  SET_TRACK_PAN: {
    mutation: { trackId: TrackId; pan: number };
    action(payload: { trackId: TrackId; pan: number }): void;
  };

  SET_SELECTED_TRACK: {
    mutation: { trackId: TrackId };
    action(payload: { trackId: TrackId }): void;
  };

  REORDER_TRACKS: {
    mutation: { trackOrder: TrackId[] };
    action(payload: { trackOrder: TrackId[] }): void;
  };

  UNSOLO_ALL_TRACKS: {
    mutation: undefined;
    action(): void;
  };

  CALC_RENDER_DURATION: {
    getter: number;
  };

  SYNC_TRACKS_AND_TRACK_CHANNEL_STRIPS: {
    action(): void;
  };

  APPLY_DEVICE_ID_TO_AUDIO_CONTEXT: {
    action(payload: { device: string }): void;
  };

  EXPORT_SONG_PROJECT: {
    action(payload: {
      fileType: ExportSongProjectFileType;
      fileTypeLabel: string;
    }): Promise<SaveResultObject>;
  };

  GET_PHRASE_SINGING_VOICE: {
    action(payload: { key: SingingVoiceKey }): SingingVoice | undefined;
  };
};

// eslint-disable-next-line @typescript-eslint/no-empty-object-type
export type SingingCommandStoreState = {
  //
};

export type SingingCommandStoreTypes = {
  COMMAND_SET_SINGER: {
    mutation: { singer: Singer; withRelated?: boolean; trackId: TrackId };
    action(payload: {
      singer: Singer;
      withRelated?: boolean;
      trackId: TrackId;
    }): void;
  };

  COMMAND_SET_KEY_RANGE_ADJUSTMENT: {
    mutation: { keyRangeAdjustment: number; trackId: TrackId };
    action(payload: { keyRangeAdjustment: number; trackId: TrackId }): void;
  };

  COMMAND_SET_VOLUME_RANGE_ADJUSTMENT: {
    mutation: { volumeRangeAdjustment: number; trackId: TrackId };
    action(payload: { volumeRangeAdjustment: number; trackId: TrackId }): void;
  };

  COMMAND_SET_TEMPO: {
    mutation: { tempo: Tempo };
    action(payload: { tempo: Tempo }): void;
  };

  COMMAND_REMOVE_TEMPO: {
    mutation: { position: number };
    action(payload: { position: number }): void;
  };

  COMMAND_SET_TIME_SIGNATURE: {
    mutation: { timeSignature: TimeSignature };
    action(payload: { timeSignature: TimeSignature }): void;
  };

  COMMAND_REMOVE_TIME_SIGNATURE: {
    mutation: { measureNumber: number };
    action(payload: { measureNumber: number }): void;
  };

  COMMAND_ADD_NOTES: {
    mutation: { notes: Note[]; trackId: TrackId };
    action(payload: { notes: Note[]; trackId: TrackId }): void;
  };

  COMMAND_UPDATE_NOTES: {
    mutation: { notes: Note[]; trackId: TrackId };
    action(payload: { notes: Note[]; trackId: TrackId }): void;
  };

  COMMAND_REMOVE_NOTES: {
    mutation: { noteIds: NoteId[]; trackId: TrackId };
    action(payload: { noteIds: NoteId[]; trackId: TrackId }): void;
  };

  COMMAND_REMOVE_SELECTED_NOTES: {
    action(): void;
  };

  COMMAND_SET_PITCH_EDIT_DATA: {
    mutation: { pitchArray: number[]; startFrame: number; trackId: TrackId };
    action(payload: {
      pitchArray: number[];
      startFrame: number;
      trackId: TrackId;
    }): void;
  };

  COMMAND_ERASE_PITCH_EDIT_DATA: {
    mutation: { startFrame: number; frameLength: number; trackId: TrackId };
    action(payload: {
      startFrame: number;
      frameLength: number;
      trackId: TrackId;
    }): void;
  };

  COMMAND_INSERT_EMPTY_TRACK: {
    mutation: {
      trackId: TrackId;
      track: Track;
      prevTrackId: TrackId;
    };
    action(payload: { prevTrackId: TrackId }): void;
  };

  COMMAND_DELETE_TRACK: {
    mutation: { trackId: TrackId };
    action(payload: { trackId: TrackId }): void;
  };

  COMMAND_SET_TRACK_NAME: {
    mutation: { trackId: TrackId; name: string };
    action(payload: { trackId: TrackId; name: string }): void;
  };

  COMMAND_SET_TRACK_MUTE: {
    mutation: { trackId: TrackId; mute: boolean };
    action(payload: { trackId: TrackId; mute: boolean }): void;
  };

  COMMAND_SET_TRACK_SOLO: {
    mutation: { trackId: TrackId; solo: boolean };
    action(payload: { trackId: TrackId; solo: boolean }): void;
  };

  COMMAND_SET_TRACK_GAIN: {
    mutation: { trackId: TrackId; gain: number };
    action(payload: { trackId: TrackId; gain: number }): void;
  };

  COMMAND_SET_TRACK_PAN: {
    mutation: { trackId: TrackId; pan: number };
    action(payload: { trackId: TrackId; pan: number }): void;
  };

  COMMAND_REORDER_TRACKS: {
    mutation: { trackOrder: TrackId[] };
    action(payload: { trackOrder: TrackId[] }): void;
  };

  COMMAND_UNSOLO_ALL_TRACKS: {
    mutation: undefined;
    action(): void;
  };

  COMMAND_IMPORT_TRACKS: {
    mutation: {
      tpqn: number;
      tempos: Tempo[];
      timeSignatures: TimeSignature[];
      tracks: ({ track: Track; trackId: TrackId } & (
        | { overwrite: true; prevTrackId?: undefined }
        | { overwrite?: false; prevTrackId: TrackId }
      ))[];
    };
    action(payload: {
      tpqn: number;
      tempos: Tempo[];
      timeSignatures: TimeSignature[];
      tracks: Track[];
    }): void;
  };

  COMMAND_IMPORT_UTAFORMATIX_PROJECT: {
    action(payload: { project: UfProject; trackIndexes: number[] }): void;
  };

  COMMAND_IMPORT_VOICEVOX_PROJECT: {
    action(payload: {
      project: LatestProjectType;
      trackIndexes: number[];
    }): void;
  };
};

/*
 * Command Store Types
 */

export type CommandStoreState = {
  undoCommands: Record<EditorType, Command[]>;
  redoCommands: Record<EditorType, Command[]>;
};

export type CommandStoreTypes = {
  CAN_UNDO: {
    getter(editor: EditorType): boolean;
  };

  CAN_REDO: {
    getter(editor: EditorType): boolean;
  };

  UNDO: {
    mutation: { editor: EditorType };
    action(payload: { editor: EditorType }): void;
  };

  REDO: {
    mutation: { editor: EditorType };
    action(payload: { editor: EditorType }): void;
  };

  LAST_COMMAND_IDS: {
    getter: Record<EditorType, CommandId | null>;
  };

  CLEAR_COMMANDS: {
    mutation: undefined;
  };
};

/*
 * Engine Store Types
 */

export type EngineStoreState = {
  engineStates: Record<EngineId, EngineState>;
  engineSupportedDevices: Record<EngineId, SupportedDevicesInfo>;
  altPortInfos: AltPortInfos;
};

export type EngineStoreTypes = {
  PULL_AND_INIT_ENGINE_INFOS: {
    action(): void;
  };

  SET_ENGINE_INFO: {
    mutation: { engineId: EngineId; engineInfo: EngineInfo };
  };

  PULL_ENGINE_INFOS: {
    action: (payload: { engineIds: EngineId[] }) => Promise<void>;
  };

  GET_SORTED_ENGINE_INFOS: {
    getter: EngineInfo[];
  };

  PULL_ALT_PORT_INFOS: {
    action(): Promise<AltPortInfos>;
  };

  SET_ALT_PORT_INFOS: {
    mutation: { altPortInfos: AltPortInfos };
  };

  SET_ENGINE_MANIFESTS: {
    mutation: { engineManifests: Record<EngineId, EngineManifest> };
  };

  FETCH_AND_SET_ENGINE_MANIFESTS: {
    action(): void;
  };

  IS_ALL_ENGINE_READY: {
    getter: boolean;
  };

  IS_ENGINE_READY: {
    getter(engineId: EngineId): boolean;
  };

  START_WAITING_ENGINE: {
    action(payload: { engineId: EngineId }): void;
  };

  RESTART_ENGINES: {
    action(payload: { engineIds: EngineId[] }): Promise<{
      success: boolean;
      anyNewCharacters: boolean;
    }>;
  };

  POST_ENGINE_START: {
    action(payload: { engineIds: EngineId[] }): Promise<{
      success: boolean;
      anyNewCharacters: boolean;
    }>;
  };

  DETECTED_ENGINE_ERROR: {
    action(payload: { engineId: EngineId }): void;
  };

  OPEN_ENGINE_DIRECTORY: {
    action(payload: { engineId: EngineId }): void;
  };

  SET_ENGINE_STATE: {
    mutation: { engineId: EngineId; engineState: EngineState };
  };

  IS_INITIALIZED_ENGINE_SPEAKER: {
    action(payload: { engineId: EngineId; styleId: StyleId }): Promise<boolean>;
  };

  INITIALIZE_ENGINE_CHARACTER: {
    action(payload: {
      engineId: EngineId;
      styleId: StyleId;
      uiLock: boolean;
    }): void;
  };

  VALIDATE_ENGINE_DIR: {
    action(payload: { engineDir: string }): Promise<EngineDirValidationResult>;
  };

  ADD_ENGINE_DIR: {
    action(payload: { engineDir: string }): Promise<void>;
  };

  REMOVE_ENGINE_DIR: {
    action(payload: { engineDir: string }): Promise<void>;
  };

  INSTALL_VVPP_ENGINE: {
    action: (path: string) => Promise<boolean>;
  };

  UNINSTALL_VVPP_ENGINE: {
    action: (engineId: EngineId) => Promise<boolean>;
  };

  SET_ENGINE_INFOS: {
    mutation: { engineIds: EngineId[]; engineInfos: EngineInfo[] };
  };

  SET_ENGINE_MANIFEST: {
    mutation: { engineId: EngineId; engineManifest: EngineManifest };
  };

  FETCH_AND_SET_ENGINE_MANIFEST: {
    action(payload: { engineId: EngineId }): void;
  };

  SET_ENGINE_SUPPORTED_DEVICES: {
    mutation: { engineId: EngineId; supportedDevices: SupportedDevicesInfo };
  };

  FETCH_AND_SET_ENGINE_SUPPORTED_DEVICES: {
    action(payload: { engineId: EngineId }): void;
  };

  ENGINE_CAN_USE_GPU: {
    getter: (engineId: EngineId) => boolean;
  };
};

/*
 * Index Store Types
 */

export type IndexStoreState = {
  defaultStyleIds: DefaultStyleId[];
  userCharacterOrder: SpeakerId[];
  isMultiEngineOffMode: boolean;
};

export type IndexStoreTypes = {
  GET_ALL_CHARACTER_INFOS: {
    getter: Map<SpeakerId, CharacterInfo>;
  };

  GET_ORDERED_ALL_CHARACTER_INFOS: {
    getter: CharacterInfo[];
  };

  GET_ALL_VOICES: {
    getter(styleType: "all" | "singerLike" | "talk"): Voice[];
  };

  GET_HOW_TO_USE_TEXT: {
    action(): Promise<string>;
  };

  GET_CONTACT_TEXT: {
    action(): Promise<string>;
  };

  GET_Q_AND_A_TEXT: {
    action(): Promise<string>;
  };

  GET_POLICY_TEXT: {
    action(): Promise<string>;
  };

  GET_OSS_LICENSES: {
    action(): Promise<Record<string, string>[]>;
  };

  GET_UPDATE_INFOS: {
    action(): Promise<UpdateInfo[]>;
  };

  GET_OSS_COMMUNITY_INFOS: {
    action(): Promise<string>;
  };

  GET_PRIVACY_POLICY_TEXT: {
    action(): Promise<string>;
  };

  LOAD_DEFAULT_STYLE_IDS: {
    action(): Promise<void>;
  };

  SET_DEFAULT_STYLE_IDS: {
    mutation: { defaultStyleIds: DefaultStyleId[] };
    action(payload: DefaultStyleId[]): void;
  };

  LOAD_USER_CHARACTER_ORDER: {
    action(): Promise<void>;
  };

  SET_USER_CHARACTER_ORDER: {
    mutation: { userCharacterOrder: SpeakerId[] };
    action(payload: SpeakerId[]): void;
  };

  GET_NEW_CHARACTERS: {
    action(): SpeakerId[];
  };

  INIT_VUEX: {
    action(): void;
  };

  SET_IS_MULTI_ENGINE_OFF_MODE: {
    mutation: { isMultiEngineOffMode: boolean };
    action(payload: boolean): void;
  };
};

/*
 * Project Store Types
 */

export type ProjectStoreState = {
  projectFilePath?: string;
  savedLastCommandIds: Record<EditorType, CommandId | null>;
};

export type ProjectStoreTypes = {
  PROJECT_NAME_WITH_EXT: {
    getter: string | undefined;
  };

  PROJECT_NAME: {
    getter: string | undefined;
  };

  SET_PROJECT_FILEPATH: {
    mutation: { filePath?: string };
  };

  CREATE_NEW_PROJECT: {
    action(payload: { confirm?: boolean }): void;
  };

  PARSE_PROJECT_FILE: {
    action(payload: { projectJson: string }): Promise<LatestProjectType>;
  };

  LOAD_PROJECT_FILE: {
    action(
      payload:
        | { type: "dialog" }
        | { type: "path"; filePath: string }
        | { type: "file"; file: File },
    ): boolean;
  };

  SAVE_PROJECT_FILE_OVERWRITE: {
    action(): Promise<boolean>;
  };

  SAVE_PROJECT_FILE_AS: {
    action(): Promise<boolean>;
  };

  SAVE_PROJECT_FILE_AS_COPY: {
    action(): Promise<boolean>;
  };

  SAVE_OR_DISCARD_PROJECT_FILE: {
    action(payload: {
      additionalMessage?: string;
    }): "saved" | "discarded" | "canceled";
  };

  GET_INITIAL_PROJECT_FILE_PATH: {
    action(): Promise<string | undefined>;
  };

  IS_EDITED: {
    getter: boolean;
  };

  SET_SAVED_LAST_COMMAND_IDS: {
    mutation: Record<EditorType, CommandId | null>;
  };

  RESET_SAVED_LAST_COMMAND_IDS: {
    mutation: void;
  };

  CLEAR_UNDO_HISTORY: {
    action(): void;
  };
};

/*
 * Setting Store Types
 */

export type SettingStoreState = {
  savingSetting: SavingSetting;
  hotkeySettings: HotkeySettingType[];
  toolbarSetting: ToolbarSettingType;
  engineIds: EngineId[];
  engineInfos: Record<EngineId, EngineInfo>;
  engineManifests: Record<EngineId, EngineManifest>;
  currentTheme: string;
  availableThemes: ThemeConf[];
  acceptTerms: AcceptTermsStatus;
  acceptRetrieveTelemetry: AcceptRetrieveTelemetryStatus;
  experimentalSetting: ExperimentalSettingType;
  confirmedTips: ConfirmedTips;
  engineSettings: EngineSettings;
} & Omit<RootMiscSettingType, "openedEditor"> & {
    openedEditor: EditorType | undefined; // undefinedのときはどのエディタを開くか定まっていない
  };

// keyとvalueの型を連動するようにしたPayloadを作る
type KeyValuePayload<R, K extends keyof R = keyof R> = K extends keyof R
  ? {
      key: K;
      value: R[K];
    }
  : never;

export type SettingStoreTypes = {
  HYDRATE_SETTING_STORE: {
    action(): void;
  };

  SET_SAVING_SETTING: {
    mutation: { savingSetting: SavingSetting };
    action(payload: { data: SavingSetting }): void;
  };

  SET_HOTKEY_SETTINGS: {
    mutation: { newHotkey: HotkeySettingType };
    action(payload: { data: HotkeySettingType }): void;
  };

  SET_TOOLBAR_SETTING: {
    mutation: { toolbarSetting: ToolbarSettingType };
    action(payload: { data: ToolbarSettingType }): void;
  };

  SET_ROOT_MISC_SETTING: {
    mutation: KeyValuePayload<RootMiscSettingType>;
    action(payload: KeyValuePayload<RootMiscSettingType>): void;
  };

  SET_CURRENT_THEME_SETTING: {
    mutation: { currentTheme: string };
    action(payload: { currentTheme: string }): void;
  };

  SET_ACCEPT_RETRIEVE_TELEMETRY: {
    mutation: { acceptRetrieveTelemetry: AcceptRetrieveTelemetryStatus };
    action(payload: {
      acceptRetrieveTelemetry: AcceptRetrieveTelemetryStatus;
    }): void;
  };

  SET_ACCEPT_TERMS: {
    mutation: { acceptTerms: AcceptTermsStatus };
    action(payload: { acceptTerms: AcceptTermsStatus }): void;
  };

  SET_EXPERIMENTAL_SETTING: {
    mutation: { experimentalSetting: ExperimentalSettingType };
    action(payload: { experimentalSetting: ExperimentalSettingType }): void;
  };

  SET_CONFIRMED_TIPS: {
    mutation: { confirmedTips: ConfirmedTips };
    action(payload: { confirmedTips: ConfirmedTips }): void;
  };

  SET_CONFIRMED_TIP: {
    action(payload: { confirmedTip: Partial<ConfirmedTips> }): void;
  };

  RESET_CONFIRMED_TIPS: {
    action(): void;
  };

  SET_ENGINE_SETTING: {
    mutation: { engineSetting: EngineSettingType; engineId: EngineId };
    action(payload: {
      engineSetting: EngineSettingType;
      engineId: EngineId;
    }): Promise<void>;
  };

  CHANGE_USE_GPU: {
    action(payload: { useGpu: boolean; engineId: EngineId }): Promise<void>;
  };

  GET_RECENTLY_USED_PROJECTS: {
    action(): Promise<string[]>;
  };

  APPEND_RECENTLY_USED_PROJECT: {
    action(payload: { filePath: string }): Promise<void>;
  };
};

/*
 * Ui Store Types
 */

export type UiStoreState = {
  uiLockCount: number;
  dialogLockCount: number;
  reloadingLock: boolean;
  inheritAudioInfo: boolean;
  activePointScrollMode: ActivePointScrollMode;
  isMaximized: boolean;
  isPinned: boolean;
  isFullscreen: boolean;
  progress: number;
  isVuexReady: boolean;
} & DialogStates;

export type DialogStates = {
  isSettingDialogOpen: boolean;
  isCharacterOrderDialogOpen: boolean;
  isDefaultStyleSelectDialogOpen: boolean;
  isHotkeySettingDialogOpen: boolean;
  isToolbarSettingDialogOpen: boolean;
  isAcceptRetrieveTelemetryDialogOpen: boolean;
  isAcceptTermsDialogOpen: boolean;
  isDictionaryManageDialogOpen: boolean;
  isEngineManageDialogOpen: boolean;
  isUpdateNotificationDialogOpen: boolean;
  isExportSongAudioDialogOpen: boolean;
  isImportSongProjectDialogOpen: boolean;
<<<<<<< HEAD
  isVstRoutingDialogOpen: boolean;
=======
  isPresetManageDialogOpen: boolean;
  isHelpDialogOpen: boolean;
>>>>>>> b2488460
};

export type UiStoreTypes = {
  UI_LOCKED: {
    getter: boolean;
  };

  MENUBAR_LOCKED: {
    getter: boolean;
  };

  PROGRESS: {
    getter: number;
  };

  ASYNC_UI_LOCK: {
    action(payload: { callback: () => Promise<void> }): void;
  };

  LOCK_UI: {
    mutation: undefined;
    action(): void;
  };

  UNLOCK_UI: {
    mutation: undefined;
    action(): void;
  };

  LOCK_MENUBAR: {
    mutation: undefined;
    action(): void;
  };

  UNLOCK_MENUBAR: {
    mutation: undefined;
    action(): void;
  };

  LOCK_RELOADING: {
    mutation: undefined;
    action(): void;
  };

  SHOULD_SHOW_PANES: {
    getter: boolean;
  };

  SET_DIALOG_OPEN: {
    mutation: Partial<DialogStates>;
    action(payload: Partial<DialogStates>): void;
  };

  SHOW_ALERT_DIALOG: {
    action(payload: MessageDialogOptions): TextDialogResult;
  };

  SHOW_CONFIRM_DIALOG: {
    action(payload: ConfirmDialogOptions): TextDialogResult;
  };

  SHOW_WARNING_DIALOG: {
    action(payload: WarningDialogOptions): TextDialogResult;
  };

  SHOW_NOTIFY_AND_NOT_SHOW_AGAIN_BUTTON: {
    action(payload: NotifyAndNotShowAgainButtonOption): void;
  };

  ON_VUEX_READY: {
    mutation: void;
    action(): void;
  };

  WAIT_VUEX_READY: {
    action(palyoad: { timeout: number }): Promise<void>;
  };

  HYDRATE_UI_STORE: {
    action(): void;
  };

  SET_INHERIT_AUDIOINFO: {
    mutation: { inheritAudioInfo: boolean };
    action(payload: { inheritAudioInfo: boolean }): void;
  };

  SET_ACTIVE_POINT_SCROLL_MODE: {
    mutation: { activePointScrollMode: ActivePointScrollMode };
    action(payload: { activePointScrollMode: ActivePointScrollMode }): void;
  };

  SET_AVAILABLE_THEMES: {
    mutation: { themes: ThemeConf[] };
  };

  DETECT_UNMAXIMIZED: {
    mutation: undefined;
    action(): void;
  };

  DETECT_MAXIMIZED: {
    mutation: undefined;
    action(): void;
  };

  DETECT_PINNED: {
    mutation: undefined;
    action(): void;
  };

  DETECT_UNPINNED: {
    mutation: undefined;
    action(): void;
  };

  DETECT_ENTER_FULLSCREEN: {
    mutation: undefined;
    action(): void;
  };

  DETECT_LEAVE_FULLSCREEN: {
    mutation: undefined;
    action(): void;
  };

  IS_FULLSCREEN: {
    getter: boolean;
  };

  ZOOM_IN: {
    action(): void;
  };

  ZOOM_OUT: {
    action(): void;
  };

  ZOOM_RESET: {
    action(): void;
  };

  CHECK_EDITED_AND_NOT_SAVE: {
    action(
      obj:
        | { closeOrReload: "close" }
        | {
            closeOrReload: "reload";
            isMultiEngineOffMode?: boolean;
          },
    ): Promise<void>;
  };

  RELOAD_APP: {
    action(obj: { isMultiEngineOffMode?: boolean }): void;
  };

  START_PROGRESS: {
    action(): void;
  };

  SET_PROGRESS: {
    mutation: { progress: number };
    action(payload: { progress: number }): void;
  };

  SET_PROGRESS_FROM_COUNT: {
    action(payload: { finishedCount: number; totalCount: number }): void;
  };

  RESET_PROGRESS: {
    action(): void;
  };

  SHOW_GENERATE_AND_SAVE_ALL_AUDIO_DIALOG: {
    action(): void;
  };

  SHOW_GENERATE_AND_CONNECT_ALL_AUDIO_DIALOG: {
    action(): void;
  };

  SHOW_GENERATE_AND_SAVE_SELECTED_AUDIO_DIALOG: {
    action(): void;
  };

  SHOW_CONNECT_AND_EXPORT_TEXT_DIALOG: {
    action(): void;
  };
};

/*
  Preset Store Types
*/

export type PresetStoreState = {
  presetKeys: PresetKey[];
  presetItems: Record<PresetKey, Preset>;
  defaultPresetKeys: Record<VoiceId, PresetKey>;
};

export type PresetStoreTypes = {
  DEFAULT_PRESET_KEY_SETS: {
    getter: Set<PresetKey>;
  };
  SET_PRESET_ITEMS: {
    mutation: {
      presetItems: Record<PresetKey, Preset>;
    };
  };
  SET_PRESET_KEYS: {
    mutation: {
      presetKeys: PresetKey[];
    };
  };
  SET_DEFAULT_PRESET_MAP: {
    action(payload: { defaultPresetKeys: Record<VoiceId, PresetKey> }): void;
    mutation: {
      defaultPresetKeys: Record<VoiceId, PresetKey>;
    };
  };
  HYDRATE_PRESET_STORE: {
    action(): void;
  };
  SAVE_PRESET_ORDER: {
    action(payload: { presetKeys: PresetKey[] }): void;
  };
  SAVE_PRESET_CONFIG: {
    action(payload: {
      presetItems: Record<string, Preset>;
      presetKeys: PresetKey[];
    }): void;
  };
  ADD_PRESET: {
    action(payload: { presetData: Preset }): Promise<PresetKey>;
  };
  CREATE_ALL_DEFAULT_PRESET: {
    action(): void;
  };
  UPDATE_PRESET: {
    action(payload: { presetData: Preset; presetKey: PresetKey }): void;
  };
  DELETE_PRESET: {
    action(payload: { presetKey: PresetKey }): void;
  };
};

/*
 * Dictionary Store Types
 */

export type DictionaryStoreState = Record<never, unknown>;

export type DictionaryStoreTypes = {
  LOAD_USER_DICT: {
    action(payload: {
      engineId: EngineId;
    }): Promise<Record<string, UserDictWord>>;
  };
  LOAD_ALL_USER_DICT: {
    action(): Promise<Record<string, UserDictWord>>;
  };
  ADD_WORD: {
    action(payload: {
      surface: string;
      pronunciation: string;
      accentType: number;
      priority: number;
    }): Promise<void>;
  };
  REWRITE_WORD: {
    action(payload: {
      wordUuid: string;
      surface: string;
      pronunciation: string;
      accentType: number;
      priority: number;
    }): Promise<void>;
  };
  DELETE_WORD: {
    action(payload: { wordUuid: string }): Promise<void>;
  };
  SYNC_ALL_USER_DICT: {
    action(): Promise<void>;
  };
};

/*
 * Setting Store Types
 */

export type ProxyStoreState = Record<never, unknown>;

export type IEngineConnectorFactoryActions = ReturnType<
  IEngineConnectorFactory["instance"]
>;

export type IEngineConnectorFactoryActionsMapper = <
  K extends keyof IEngineConnectorFactoryActions,
>(
  action: K,
) => (
  _: Parameters<IEngineConnectorFactoryActions[K]>[0],
) => ReturnType<IEngineConnectorFactoryActions[K]>;

export type ProxyStoreTypes = {
  INSTANTIATE_ENGINE_CONNECTOR: {
    action(payload: {
      engineId: EngineId;
    }): Promise<{ invoke: IEngineConnectorFactoryActionsMapper }>;
  };
};

/*
 * All Store Types
 */

export type State = AudioStoreState &
  AudioPlayerStoreState &
  AudioCommandStoreState &
  CommandStoreState &
  EngineStoreState &
  IndexStoreState &
  ProjectStoreState &
  SettingStoreState &
  UiStoreState &
  PresetStoreState &
  DictionaryStoreState &
  ProxyStoreState &
  SingingStoreState &
  SingingCommandStoreState;

type AllStoreTypes = AudioStoreTypes &
  AudioPlayerStoreTypes &
  AudioCommandStoreTypes &
  CommandStoreTypes &
  EngineStoreTypes &
  IndexStoreTypes &
  ProjectStoreTypes &
  SettingStoreTypes &
  UiStoreTypes &
  PresetStoreTypes &
  DictionaryStoreTypes &
  ProxyStoreTypes &
  SingingStoreTypes &
  SingingCommandStoreTypes;

export type AllGetters = StoreType<AllStoreTypes, "getter">;
export type AllMutations = StoreType<AllStoreTypes, "mutation">;
export type AllActions = StoreType<AllStoreTypes, "action">;

export type ActionContext = DotNotationActionContext<
  State,
  State,
  AllGetters,
  AllActions,
  AllMutations
>;

export const commandMutationsCreator = <S, M extends MutationsBase>(
  arg: PayloadRecipeTree<S, M>,
  editor: EditorType,
): MutationTree<S, M> => createCommandMutationTree<S, M>(arg, editor);

export const transformCommandStore = <
  S,
  G extends GettersBase,
  A extends ActionsBase,
  M extends MutationsBase,
>(
  options: StoreOptions<S, G, A, M, AllGetters, AllActions, AllMutations>,
  editor: EditorType,
): StoreOptions<S, G, A, M, AllGetters, AllActions, AllMutations> => {
  if (options.mutations)
    options.mutations = commandMutationsCreator<S, M>(
      options.mutations as PayloadRecipeTree<S, M>,
      editor,
    );
  return options;
};<|MERGE_RESOLUTION|>--- conflicted
+++ resolved
@@ -2058,12 +2058,9 @@
   isUpdateNotificationDialogOpen: boolean;
   isExportSongAudioDialogOpen: boolean;
   isImportSongProjectDialogOpen: boolean;
-<<<<<<< HEAD
-  isVstRoutingDialogOpen: boolean;
-=======
   isPresetManageDialogOpen: boolean;
   isHelpDialogOpen: boolean;
->>>>>>> b2488460
+  isVstRoutingDialogOpen: boolean;
 };
 
 export type UiStoreTypes = {
