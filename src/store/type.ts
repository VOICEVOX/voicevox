--- conflicted
+++ resolved
@@ -49,6 +49,7 @@
   PresetKey,
   RootMiscSettingType,
   EditorType,
+  TrackId,
 } from "@/type/preload";
 import { IEngineConnectorFactory } from "@/infrastructures/EngineConnector";
 import {
@@ -732,24 +733,6 @@
 
 export type Singer = z.infer<typeof singerSchema>;
 
-<<<<<<< HEAD
-export const trackIdSchema = z.string().brand("TrackId");
-export type TrackId = z.infer<typeof trackIdSchema>;
-export const TrackId = (trackId: string) => trackIdSchema.parse(trackId);
-
-export const trackSchema = z.object({
-  id: trackIdSchema,
-  singer: singerSchema.optional(),
-  keyRangeAdjustment: z.number(), // 音域調整量
-  volumeRangeAdjustment: z.number(), // 声量調整量
-  notes: z.array(noteSchema),
-  pan: z.number(),
-  volume: z.number(),
-  mute: z.boolean(),
-  solo: z.boolean(),
-});
-=======
->>>>>>> 4fbae89f
 export type Track = z.infer<typeof trackSchema>;
 
 export type PhraseState =
