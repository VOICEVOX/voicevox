import {
  MutationTree,
  MutationsBase,
  GettersBase,
  ActionsBase,
  StoreOptions,
  PayloadFunction,
} from "./vuex";
import { Patch } from "immer";
import {
  AccentPhrase,
  AudioQuery,
  EngineManifest,
  SupportedDevicesInfo,
  UserDictWord,
  MorphableTargetInfo,
} from "@/openapi";
import { createCommandMutationTree, PayloadRecipeTree } from "./command";
import {
  CharacterInfo,
  DefaultStyleId,
  Encoding as EncodingType,
  AcceptRetrieveTelemetryStatus,
  AcceptTermsStatus,
  HotkeySetting,
  MoraDataType,
  SavingSetting,
  ThemeConf,
  ThemeSetting,
  ExperimentalSetting,
  ToolbarSetting,
  UpdateInfo,
  Preset,
  MorphingInfo,
  ActivePointScrollMode,
  EngineInfo,
  SplitTextWhenPasteType,
  SplitterPosition,
  ConfirmedTips,
  EngineDirValidationResult,
  EditorFontType,
  EngineSettings,
  MorphableTargetInfoTable,
  EngineSetting,
  Voice,
  EngineId,
  SpeakerId,
<<<<<<< HEAD
  StyleId,
=======
  AudioKey,
>>>>>>> 1447a244
} from "@/type/preload";
import { IEngineConnectorFactory } from "@/infrastructures/EngineConnector";
import { QVueGlobals } from "quasar";

/**
 * エディタ用のAudioQuery
 */
export type EditorAudioQuery = Omit<AudioQuery, "outputSamplingRate"> & {
  outputSamplingRate: number | "engineDefault";
};

export type AudioItem = {
  text: string;
  voice: Voice;
  query?: EditorAudioQuery;
  presetKey?: string;
  morphingInfo?: MorphingInfo;
};

export type AudioState = {
  nowPlaying: boolean;
  nowGenerating: boolean;
};

export type Command = {
  unixMillisec: number;
  undoPatches: Patch[];
  redoPatches: Patch[];
};

export type EngineState = "STARTING" | "FAILED_STARTING" | "ERROR" | "READY";
export type SaveResult =
  | "SUCCESS"
  | "WRITE_ERROR"
  | "ENGINE_ERROR"
  | "CANCELED";
export type SaveResultObject = {
  result: SaveResult;
  path: string | undefined;
  errorMessage?: string;
};
export type ErrorTypeForSaveAllResultDialog = {
  path: string;
  message: string;
};

export type StoreType<T, U extends "getter" | "mutation" | "action"> = {
  [P in keyof T as Extract<keyof T[P], U> extends never
    ? never
    : P]: T[P] extends {
    [K in U]: infer R;
  }
    ? U extends "action"
      ? R extends PayloadFunction
        ? R
        : never
      : R
    : never;
};

export type QuasarDialog = QVueGlobals["dialog"];

/*
 * Audio Store Types
 */

export type AudioStoreState = {
  characterInfos: Record<EngineId, CharacterInfo[]>;
  morphableTargetsInfo: Record<EngineId, MorphableTargetInfoTable>;
  audioKeyInitializingSpeaker?: string;
  audioItems: Record<AudioKey, AudioItem>;
  audioKeys: AudioKey[];
  audioStates: Record<AudioKey, AudioState>;
  _activeAudioKey?: AudioKey;
  audioPlayStartPoint?: number;
  nowPlayingContinuously: boolean;
};

export type AudioStoreTypes = {
  ACTIVE_AUDIO_KEY: {
    getter: AudioKey | undefined;
  };

  HAVE_AUDIO_QUERY: {
    getter(audioKey: AudioKey): boolean;
  };

  IS_ACTIVE: {
    getter(audioKey: AudioKey): boolean;
  };

  ACTIVE_AUDIO_ELEM_CURRENT_TIME: {
    getter: number | undefined;
  };

  LOAD_CHARACTER: {
    action(payload: { engineId: EngineId }): void;
  };

  SET_CHARACTER_INFOS: {
    mutation: { engineId: EngineId; characterInfos: CharacterInfo[] };
  };

  CHARACTER_INFO: {
    getter(engineId: EngineId, styleId: StyleId): CharacterInfo | undefined;
  };

  USER_ORDERED_CHARACTER_INFOS: {
    getter: CharacterInfo[] | undefined;
  };

  GENERATE_AUDIO_KEY: {
    action(): AudioKey;
  };

  SETUP_SPEAKER: {
    action(payload: {
      audioKey: AudioKey;
      engineId: EngineId;
      styleId: StyleId;
    }): void;
  };

  SET_AUDIO_KEY_INITIALIZING_SPEAKER: {
    mutation: { audioKey?: AudioKey };
  };

  SET_ACTIVE_AUDIO_KEY: {
    mutation: { audioKey?: AudioKey };
    action(payload: { audioKey?: AudioKey }): void;
  };

  SET_AUDIO_PLAY_START_POINT: {
    mutation: { startPoint?: number };
    action(payload: { startPoint?: number }): void;
  };

  SET_AUDIO_NOW_PLAYING: {
    mutation: { audioKey: AudioKey; nowPlaying: boolean };
  };

  SET_AUDIO_NOW_GENERATING: {
    mutation: { audioKey: AudioKey; nowGenerating: boolean };
  };

  SET_NOW_PLAYING_CONTINUOUSLY: {
    mutation: { nowPlaying: boolean };
  };

  GENERATE_AUDIO_ITEM: {
    action(payload: {
      text?: string;
      voice?: Voice;
      presetKey?: string;
      baseAudioItem?: AudioItem;
    }): Promise<AudioItem>;
  };

  REGISTER_AUDIO_ITEM: {
    action(payload: {
      audioItem: AudioItem;
      prevAudioKey?: AudioKey;
    }): Promise<AudioKey>;
  };

  INSERT_AUDIO_ITEM: {
    mutation: {
      audioItem: AudioItem;
      audioKey: AudioKey;
      prevAudioKey: AudioKey | undefined;
    };
  };

  INSERT_AUDIO_ITEMS: {
    mutation: {
      audioKeyItemPairs: { audioItem: AudioItem; audioKey: AudioKey }[];
      prevAudioKey: AudioKey | undefined;
    };
  };

  REMOVE_AUDIO_ITEM: {
    mutation: { audioKey: AudioKey };
  };

  SET_AUDIO_KEYS: {
    mutation: { audioKeys: AudioKey[] };
  };

  REMOVE_ALL_AUDIO_ITEM: {
    action(): void;
  };

  GET_AUDIO_CACHE: {
    action(payload: { audioKey: AudioKey }): Promise<Blob | null>;
  };

  GET_AUDIO_CACHE_FROM_AUDIO_ITEM: {
    action(payload: { audioItem: AudioItem }): Promise<Blob | null>;
  };

  SET_AUDIO_TEXT: {
    mutation: { audioKey: AudioKey; text: string };
  };

  SET_AUDIO_SPEED_SCALE: {
    mutation: { audioKey: AudioKey; speedScale: number };
  };

  SET_AUDIO_PITCH_SCALE: {
    mutation: { audioKey: AudioKey; pitchScale: number };
  };

  SET_AUDIO_INTONATION_SCALE: {
    mutation: { audioKey: AudioKey; intonationScale: number };
  };

  SET_AUDIO_VOLUME_SCALE: {
    mutation: { audioKey: AudioKey; volumeScale: number };
  };

  SET_AUDIO_PRE_PHONEME_LENGTH: {
    mutation: { audioKey: AudioKey; prePhonemeLength: number };
  };

  SET_AUDIO_POST_PHONEME_LENGTH: {
    mutation: { audioKey: AudioKey; postPhonemeLength: number };
  };

  LOAD_MORPHABLE_TARGETS: {
    action(payload: { engineId: EngineId; baseStyleId: StyleId }): void;
  };

  SET_MORPHABLE_TARGETS: {
    mutation: {
      engineId: EngineId;
      baseStyleId: StyleId;
      morphableTargets?: Exclude<
        { [key: number]: MorphableTargetInfo },
        undefined
      >;
    };
  };

  SET_MORPHING_INFO: {
    mutation: {
      audioKey: AudioKey;
      morphingInfo: MorphingInfo | undefined;
    };
  };

  MORPHING_SUPPORTED_ENGINES: {
    getter: string[];
  };

  VALID_MORPHING_INFO: {
    getter(audioItem: AudioItem): boolean;
  };

  SET_AUDIO_QUERY: {
    mutation: { audioKey: AudioKey; audioQuery: AudioQuery };
    action(payload: { audioKey: AudioKey; audioQuery: AudioQuery }): void;
  };

  FETCH_AUDIO_QUERY: {
    action(payload: {
      text: string;
      engineId: EngineId;
      styleId: StyleId;
    }): Promise<AudioQuery>;
  };

  SET_AUDIO_VOICE: {
    mutation: { audioKey: AudioKey; voice: Voice };
  };

  SET_ACCENT_PHRASES: {
    mutation: { audioKey: AudioKey; accentPhrases: AccentPhrase[] };
  };

  FETCH_ACCENT_PHRASES: {
    action(payload: {
      text: string;
      engineId: EngineId;
      styleId: StyleId;
      isKana?: boolean;
    }): Promise<AccentPhrase[]>;
  };

  SET_SINGLE_ACCENT_PHRASE: {
    mutation: {
      audioKey: AudioKey;
      accentPhraseIndex: number;
      accentPhrases: AccentPhrase[];
    };
  };

  SET_AUDIO_MORA_DATA: {
    mutation: {
      audioKey: AudioKey;
      accentPhraseIndex: number;
      moraIndex: number;
      data: number;
      type: MoraDataType;
    };
  };

  APPLY_AUDIO_PRESET: {
    mutation: { audioKey: AudioKey };
  };

  FETCH_MORA_DATA: {
    action(payload: {
      accentPhrases: AccentPhrase[];
      engineId: EngineId;
      styleId: StyleId;
    }): Promise<AccentPhrase[]>;
  };

  FETCH_AND_COPY_MORA_DATA: {
    action(payload: {
      accentPhrases: AccentPhrase[];
      engineId: EngineId;
      styleId: StyleId;
      copyIndexes: number[];
    }): Promise<AccentPhrase[]>;
  };

  GENERATE_LAB: {
    action(payload: {
      audioKey: AudioKey;
      offset?: number;
    }): string | undefined;
  };

  GET_AUDIO_PLAY_OFFSETS: {
    action(payload: { audioKey: AudioKey }): number[];
  };

  GENERATE_AUDIO: {
    action(payload: { audioKey: AudioKey }): Promise<Blob>;
  };

  GENERATE_AUDIO_FROM_AUDIO_ITEM: {
    action(payload: { audioItem: AudioItem }): Blob;
  };

  CONNECT_AUDIO: {
    action(payload: { encodedBlobs: string[] }): Blob | null;
  };

  GENERATE_AND_SAVE_AUDIO: {
    action(payload: {
      audioKey: AudioKey;
      filePath?: string;
      encoding?: EncodingType;
    }): SaveResultObject;
  };

  GENERATE_AND_SAVE_ALL_AUDIO: {
    action(payload: {
      dirPath?: string;
      encoding?: EncodingType;
      callback?: (finishedCount: number, totalCount: number) => void;
    }): SaveResultObject[] | undefined;
  };

  GENERATE_AND_CONNECT_AND_SAVE_AUDIO: {
    action(payload: {
      filePath?: string;
      encoding?: EncodingType;
      callback?: (finishedCount: number, totalCount: number) => void;
    }): SaveResultObject | undefined;
  };

  CONNECT_AND_EXPORT_TEXT: {
    action(payload: {
      filePath?: string;
      encoding?: EncodingType;
    }): SaveResultObject | undefined;
  };

  PLAY_AUDIO: {
    action(payload: { audioKey: AudioKey }): boolean;
  };

  PLAY_AUDIO_BLOB: {
    action(payload: {
      audioBlob: Blob;
      audioElem: HTMLAudioElement;
      audioKey?: AudioKey;
    }): boolean;
  };

  STOP_AUDIO: {
    action(payload: { audioKey: AudioKey }): void;
  };

  SET_AUDIO_PRESET_KEY: {
    mutation: {
      audioKey: AudioKey;
      presetKey: string | undefined;
    };
  };

  PLAY_CONTINUOUSLY_AUDIO: {
    action(): void;
  };

  STOP_CONTINUOUSLY_AUDIO: {
    action(): void;
  };

  OPEN_TEXT_EDIT_CONTEXT_MENU: {
    action(): void;
  };

  CHECK_FILE_EXISTS: {
    action(payload: { file: string }): Promise<boolean>;
  };
};

/*
 * Audio Command Store Types
 */

export type AudioCommandStoreState = {
  //
};

export type AudioCommandStoreTypes = {
  COMMAND_REGISTER_AUDIO_ITEM: {
    mutation: {
      audioItem: AudioItem;
      audioKey: AudioKey;
      prevAudioKey: AudioKey | undefined;
      applyPreset: boolean;
    };
    action(payload: {
      audioItem: AudioItem;
      prevAudioKey: AudioKey | undefined;
      applyPreset: boolean;
    }): Promise<AudioKey>;
  };

  COMMAND_REMOVE_AUDIO_ITEM: {
    mutation: { audioKey: AudioKey };
    action(payload: { audioKey: AudioKey }): void;
  };

  COMMAND_SET_AUDIO_KEYS: {
    mutation: { audioKeys: AudioKey[] };
    action(payload: { audioKeys: AudioKey[] }): void;
  };

  COMMAND_CHANGE_AUDIO_TEXT: {
    mutation: { audioKey: AudioKey; text: string } & (
      | { update: "Text" }
      | { update: "AccentPhrases"; accentPhrases: AccentPhrase[] }
      | { update: "AudioQuery"; query: AudioQuery }
    );
    action(payload: { audioKey: AudioKey; text: string }): void;
  };

  COMMAND_CHANGE_VOICE: {
    mutation: { audioKey: AudioKey; voice: Voice } & (
      | { update: "StyleId" }
      | { update: "AccentPhrases"; accentPhrases: AccentPhrase[] }
      | { update: "AudioQuery"; query: AudioQuery }
    );
    action(payload: { audioKey: AudioKey; voice: Voice }): void;
  };

  COMMAND_CHANGE_ACCENT: {
    mutation: { audioKey: AudioKey; accentPhrases: AccentPhrase[] };
    action(payload: {
      audioKey: AudioKey;
      accentPhraseIndex: number;
      accent: number;
    }): void;
  };

  COMMAND_CHANGE_ACCENT_PHRASE_SPLIT: {
    mutation: { audioKey: AudioKey; accentPhrases: AccentPhrase[] };
    action(
      payload: { audioKey: AudioKey; accentPhraseIndex: number } & (
        | { isPause: false; moraIndex: number }
        | { isPause: true }
      )
    ): void;
  };

  COMMAND_CHANGE_SINGLE_ACCENT_PHRASE: {
    mutation: { audioKey: AudioKey; accentPhrases: AccentPhrase[] };
    action(payload: {
      audioKey: AudioKey;
      newPronunciation: string;
      accentPhraseIndex: number;
      popUntilPause: boolean;
    }): void;
  };

  COMMAND_RESET_MORA_PITCH_AND_LENGTH: {
    action(payload: { audioKey: AudioKey }): void;
  };

  COMMAND_RESET_SELECTED_MORA_PITCH_AND_LENGTH: {
    action(payload: { audioKey: AudioKey; accentPhraseIndex: number }): void;
  };

  COMMAND_SET_AUDIO_MORA_DATA: {
    mutation: {
      audioKey: AudioKey;
      accentPhraseIndex: number;
      moraIndex: number;
      data: number;
      type: MoraDataType;
    };
    action(payload: {
      audioKey: AudioKey;
      accentPhraseIndex: number;
      moraIndex: number;
      data: number;
      type: MoraDataType;
    }): void;
  };

  COMMAND_SET_AUDIO_MORA_DATA_ACCENT_PHRASE: {
    mutation: {
      audioKey: AudioKey;
      accentPhraseIndex: number;
      moraIndex: number;
      data: number;
      type: MoraDataType;
    };
    action(payload: {
      audioKey: AudioKey;
      accentPhraseIndex: number;
      moraIndex: number;
      data: number;
      type: MoraDataType;
    }): void;
  };

  COMMAND_SET_AUDIO_SPEED_SCALE: {
    mutation: { audioKey: AudioKey; speedScale: number };
    action(payload: { audioKey: AudioKey; speedScale: number }): void;
  };

  COMMAND_SET_AUDIO_PITCH_SCALE: {
    mutation: { audioKey: AudioKey; pitchScale: number };
    action(payload: { audioKey: AudioKey; pitchScale: number }): void;
  };

  COMMAND_SET_AUDIO_INTONATION_SCALE: {
    mutation: { audioKey: AudioKey; intonationScale: number };
    action(payload: { audioKey: AudioKey; intonationScale: number }): void;
  };

  COMMAND_SET_AUDIO_VOLUME_SCALE: {
    mutation: { audioKey: AudioKey; volumeScale: number };
    action(payload: { audioKey: AudioKey; volumeScale: number }): void;
  };

  COMMAND_SET_AUDIO_PRE_PHONEME_LENGTH: {
    mutation: { audioKey: AudioKey; prePhonemeLength: number };
    action(payload: { audioKey: AudioKey; prePhonemeLength: number }): void;
  };

  COMMAND_SET_AUDIO_POST_PHONEME_LENGTH: {
    mutation: { audioKey: AudioKey; postPhonemeLength: number };
    action(payload: { audioKey: AudioKey; postPhonemeLength: number }): void;
  };

  COMMAND_SET_MORPHING_INFO: {
    mutation: {
      audioKey: AudioKey;
      morphingInfo: MorphingInfo | undefined;
    };
    action(payload: {
      audioKey: AudioKey;
      morphingInfo: MorphingInfo | undefined;
    }): void;
  };

  COMMAND_SET_AUDIO_PRESET: {
    mutation: {
      audioKey: AudioKey;
      presetKey: string | undefined;
    };
    action(payload: {
      audioKey: AudioKey;
      presetKey: string | undefined;
    }): void;
  };

  COMMAND_APPLY_AUDIO_PRESET: {
    mutation: { audioKey: AudioKey };
    action(payload: { audioKey: AudioKey }): void;
  };

  COMMAND_FULLY_APPLY_AUDIO_PRESET: {
    mutation: { presetKey: string };
    action(payload: { presetKey: string }): void;
  };

  COMMAND_IMPORT_FROM_FILE: {
    mutation: {
      audioKeyItemPairs: { audioItem: AudioItem; audioKey: AudioKey }[];
    };
    action(payload: { filePath?: string }): string[] | void;
  };

  COMMAND_PUT_TEXTS: {
    mutation: {
      audioKeyItemPairs: { audioItem: AudioItem; audioKey: AudioKey }[];
      prevAudioKey: AudioKey;
    };
    action(payload: {
      prevAudioKey: AudioKey;
      texts: string[];
      voice: Voice;
    }): AudioKey[];
  };
};

/*
 * Command Store Types
 */

export type CommandStoreState = {
  undoCommands: Command[];
  redoCommands: Command[];
};

export type CommandStoreTypes = {
  CAN_UNDO: {
    getter: boolean;
  };

  CAN_REDO: {
    getter: boolean;
  };

  UNDO: {
    mutation: undefined;
    action(): void;
  };

  REDO: {
    mutation: undefined;
    action(): void;
  };

  LAST_COMMAND_UNIX_MILLISEC: {
    getter: number | null;
  };

  CLEAR_COMMANDS: {
    mutation: undefined;
  };
};

/*
 * Engine Store Types
 */

export type EngineStoreState = {
  engineStates: Record<EngineId, EngineState>;
  engineSupportedDevices: Record<EngineId, SupportedDevicesInfo>;
};

export type EngineStoreTypes = {
  GET_ENGINE_INFOS: {
    action(): void;
  };

  GET_SORTED_ENGINE_INFOS: {
    getter: EngineInfo[];
  };

  SET_ENGINE_MANIFESTS: {
    mutation: { engineManifests: Record<EngineId, EngineManifest> };
  };

  FETCH_AND_SET_ENGINE_MANIFESTS: {
    action(): void;
  };

  IS_ALL_ENGINE_READY: {
    getter: boolean;
  };

  IS_ENGINE_READY: {
    getter(engineId: EngineId): boolean;
  };

  START_WAITING_ENGINE: {
    action(payload: { engineId: EngineId }): void;
  };

  RESTART_ENGINES: {
    action(payload: { engineIds: EngineId[] }): Promise<{
      success: boolean;
      anyNewCharacters: boolean;
    }>;
  };

  POST_ENGINE_START: {
    action(payload: { engineIds: EngineId[] }): Promise<{
      success: boolean;
      anyNewCharacters: boolean;
    }>;
  };

  DETECTED_ENGINE_ERROR: {
    action(payload: { engineId: EngineId }): void;
  };

  OPEN_ENGINE_DIRECTORY: {
    action(payload: { engineId: EngineId }): void;
  };

  SET_ENGINE_STATE: {
    mutation: { engineId: EngineId; engineState: EngineState };
  };

  IS_INITIALIZED_ENGINE_SPEAKER: {
    action(payload: { engineId: EngineId; styleId: StyleId }): Promise<boolean>;
  };

  INITIALIZE_ENGINE_SPEAKER: {
    action(payload: { engineId: EngineId; styleId: StyleId }): void;
  };

  VALIDATE_ENGINE_DIR: {
    action(payload: { engineDir: string }): Promise<EngineDirValidationResult>;
  };

  ADD_ENGINE_DIR: {
    action(payload: { engineDir: string }): Promise<void>;
  };

  REMOVE_ENGINE_DIR: {
    action(payload: { engineDir: string }): Promise<void>;
  };

  INSTALL_VVPP_ENGINE: {
    action: (path: string) => Promise<boolean>;
  };

  UNINSTALL_VVPP_ENGINE: {
    action: (engineId: EngineId) => Promise<boolean>;
  };

  SET_ENGINE_INFOS: {
    mutation: { engineIds: EngineId[]; engineInfos: EngineInfo[] };
  };

  SET_ENGINE_MANIFEST: {
    mutation: { engineId: EngineId; engineManifest: EngineManifest };
  };

  FETCH_AND_SET_ENGINE_MANIFEST: {
    action(payload: { engineId: EngineId }): void;
  };

  SET_ENGINE_SUPPORTED_DEVICES: {
    mutation: { engineId: EngineId; supportedDevices: SupportedDevicesInfo };
  };

  FETCH_AND_SET_ENGINE_SUPPORTED_DEVICES: {
    action(payload: { engineId: EngineId }): void;
  };

  ENGINE_CAN_USE_GPU: {
    getter: (engineId: EngineId) => boolean;
  };
};

/*
 * Index Store Types
 */

export type IndexStoreState = {
  defaultStyleIds: DefaultStyleId[];
  userCharacterOrder: SpeakerId[];
  isMultiEngineOffMode: boolean;
};

export type IndexStoreTypes = {
  GET_ALL_CHARACTER_INFOS: {
    getter: Map<SpeakerId, CharacterInfo>;
  };

  GET_ORDERED_ALL_CHARACTER_INFOS: {
    getter: CharacterInfo[];
  };

  GET_HOW_TO_USE_TEXT: {
    action(): Promise<string>;
  };

  GET_CONTACT_TEXT: {
    action(): Promise<string>;
  };

  GET_Q_AND_A_TEXT: {
    action(): Promise<string>;
  };

  GET_POLICY_TEXT: {
    action(): Promise<string>;
  };

  GET_OSS_LICENSES: {
    action(): Promise<Record<string, string>[]>;
  };

  GET_UPDATE_INFOS: {
    action(): Promise<UpdateInfo[]>;
  };

  GET_OSS_COMMUNITY_INFOS: {
    action(): Promise<string>;
  };

  GET_PRIVACY_POLICY_TEXT: {
    action(): Promise<string>;
  };

  LOAD_DEFAULT_STYLE_IDS: {
    action(): Promise<void>;
  };

  SET_DEFAULT_STYLE_IDS: {
    mutation: { defaultStyleIds: DefaultStyleId[] };
    action(payload: DefaultStyleId[]): void;
  };

  LOAD_USER_CHARACTER_ORDER: {
    action(): Promise<void>;
  };

  SET_USER_CHARACTER_ORDER: {
    mutation: { userCharacterOrder: SpeakerId[] };
    action(payload: SpeakerId[]): void;
  };

  GET_NEW_CHARACTERS: {
    action(): SpeakerId[];
  };

  LOG_ERROR: {
    action(...payload: unknown[]): void;
  };

  LOG_WARN: {
    action(...payload: unknown[]): void;
  };

  LOG_INFO: {
    action(...payload: unknown[]): void;
  };

  INIT_VUEX: {
    action(): void;
  };

  SET_IS_MULTI_ENGINE_OFF_MODE: {
    mutation: { isMultiEngineOffMode: boolean };
    action(payload: boolean): void;
  };
};

/*
 * Project Store Types
 */

export type ProjectStoreState = {
  projectFilePath?: string;
  savedLastCommandUnixMillisec: number | null;
};

export type ProjectStoreTypes = {
  PROJECT_NAME: {
    getter: string | undefined;
  };

  SET_PROJECT_FILEPATH: {
    mutation: { filePath?: string };
  };

  CREATE_NEW_PROJECT: {
    action(payload: { confirm?: boolean }): void;
  };

  LOAD_PROJECT_FILE: {
    action(payload: { filePath?: string; confirm?: boolean }): boolean;
  };

  SAVE_PROJECT_FILE: {
    action(payload: { overwrite?: boolean }): void;
  };

  IS_EDITED: {
    getter: boolean;
  };

  SET_SAVED_LAST_COMMAND_UNIX_MILLISEC: {
    mutation: number | null;
  };
};

/*
 * Setting Store Types
 */

export type SettingStoreState = {
  savingSetting: SavingSetting;
  hotkeySettings: HotkeySetting[];
  toolbarSetting: ToolbarSetting;
  engineIds: EngineId[];
  engineInfos: Record<EngineId, EngineInfo>;
  engineManifests: Record<EngineId, EngineManifest>;
  themeSetting: ThemeSetting;
  editorFont: EditorFontType;
  acceptRetrieveTelemetry: AcceptRetrieveTelemetryStatus;
  experimentalSetting: ExperimentalSetting;
  splitTextWhenPaste: SplitTextWhenPasteType;
  splitterPosition: SplitterPosition;
  confirmedTips: ConfirmedTips;
  engineSettings: EngineSettings;
};

export type SettingStoreTypes = {
  HYDRATE_SETTING_STORE: {
    action(): void;
  };

  SET_SAVING_SETTING: {
    mutation: { savingSetting: SavingSetting };
    action(payload: { data: SavingSetting }): void;
  };

  SET_HOTKEY_SETTINGS: {
    mutation: { newHotkey: HotkeySetting };
    action(payload: { data: HotkeySetting }): void;
  };

  SET_TOOLBAR_SETTING: {
    mutation: { toolbarSetting: ToolbarSetting };
    action(payload: { data: ToolbarSetting }): void;
  };

  SET_THEME_SETTING: {
    mutation: { currentTheme: string; themes?: ThemeConf[] };
    action(payload: { currentTheme: string }): void;
  };

  SET_EDITOR_FONT: {
    mutation: { editorFont: EditorFontType };
    action(payload: { editorFont: EditorFontType }): void;
  };

  SET_ACCEPT_RETRIEVE_TELEMETRY: {
    mutation: { acceptRetrieveTelemetry: AcceptRetrieveTelemetryStatus };
    action(payload: {
      acceptRetrieveTelemetry: AcceptRetrieveTelemetryStatus;
    }): void;
  };

  SET_ACCEPT_TERMS: {
    mutation: { acceptTerms: AcceptTermsStatus };
    action(payload: { acceptTerms: AcceptTermsStatus }): void;
  };

  SET_EXPERIMENTAL_SETTING: {
    mutation: { experimentalSetting: ExperimentalSetting };
    action(payload: { experimentalSetting: ExperimentalSetting }): void;
  };

  SET_SPLIT_TEXT_WHEN_PASTE: {
    mutation: { splitTextWhenPaste: SplitTextWhenPasteType };
    action(payload: { splitTextWhenPaste: SplitTextWhenPasteType }): void;
  };

  SET_SPLITTER_POSITION: {
    mutation: { splitterPosition: SplitterPosition };
    action(payload: { splitterPosition: SplitterPosition }): void;
  };

  SET_CONFIRMED_TIPS: {
    mutation: { confirmedTips: ConfirmedTips };
    action(payload: { confirmedTips: ConfirmedTips }): void;
  };

  SET_ENGINE_SETTING: {
    mutation: { engineSetting: EngineSetting; engineId: EngineId };
    action(payload: {
      engineSetting: EngineSetting;
      engineId: EngineId;
    }): Promise<void>;
  };

  CHANGE_USE_GPU: {
    action(payload: { useGpu: boolean; engineId: EngineId }): Promise<void>;
  };
};

/*
 * Ui Store Types
 */

export type UiStoreState = {
  uiLockCount: number;
  dialogLockCount: number;
  inheritAudioInfo: boolean;
  activePointScrollMode: ActivePointScrollMode;
  isHelpDialogOpen: boolean;
  isSettingDialogOpen: boolean;
  isCharacterOrderDialogOpen: boolean;
  isDefaultStyleSelectDialogOpen: boolean;
  isHotkeySettingDialogOpen: boolean;
  isToolbarSettingDialogOpen: boolean;
  isAcceptRetrieveTelemetryDialogOpen: boolean;
  isAcceptTermsDialogOpen: boolean;
  isDictionaryManageDialogOpen: boolean;
  isEngineManageDialogOpen: boolean;
  isMaximized: boolean;
  isPinned: boolean;
  isFullscreen: boolean;
  progress: number;
};

export type UiStoreTypes = {
  UI_LOCKED: {
    getter: boolean;
  };

  MENUBAR_LOCKED: {
    getter: boolean;
  };

  PROGRESS: {
    getter: number;
  };

  ASYNC_UI_LOCK: {
    action(payload: { callback: () => Promise<void> }): void;
  };

  LOCK_UI: {
    mutation: undefined;
    action(): void;
  };

  UNLOCK_UI: {
    mutation: undefined;
    action(): void;
  };

  LOCK_MENUBAR: {
    mutation: undefined;
    action(): void;
  };

  UNLOCK_MENUBAR: {
    mutation: undefined;
    action(): void;
  };

  SHOULD_SHOW_PANES: {
    getter: boolean;
  };

  SET_DIALOG_OPEN: {
    mutation: {
      isDefaultStyleSelectDialogOpen?: boolean;
      isAcceptRetrieveTelemetryDialogOpen?: boolean;
      isAcceptTermsDialogOpen?: boolean;
      isDictionaryManageDialogOpen?: boolean;
      isHelpDialogOpen?: boolean;
      isSettingDialogOpen?: boolean;
      isHotkeySettingDialogOpen?: boolean;
      isToolbarSettingDialogOpen?: boolean;
      isCharacterOrderDialogOpen?: boolean;
      isEngineManageDialogOpen?: boolean;
    };
    action(payload: {
      isDefaultStyleSelectDialogOpen?: boolean;
      isAcceptRetrieveTelemetryDialogOpen?: boolean;
      isAcceptTermsDialogOpen?: boolean;
      isDictionaryManageDialogOpen?: boolean;
      isHelpDialogOpen?: boolean;
      isSettingDialogOpen?: boolean;
      isHotkeySettingDialogOpen?: boolean;
      isToolbarSettingDialogOpen?: boolean;
      isCharacterOrderDialogOpen?: boolean;
      isEngineManageDialogOpen?: boolean;
    }): void;
  };

  ON_VUEX_READY: {
    action(): void;
  };

  HYDRATE_UI_STORE: {
    action(): void;
  };

  SET_INHERIT_AUDIOINFO: {
    mutation: { inheritAudioInfo: boolean };
    action(payload: { inheritAudioInfo: boolean }): void;
  };

  SET_ACTIVE_POINT_SCROLL_MODE: {
    mutation: { activePointScrollMode: ActivePointScrollMode };
    action(payload: { activePointScrollMode: ActivePointScrollMode }): void;
  };

  DETECT_UNMAXIMIZED: {
    mutation: undefined;
    action(): void;
  };

  DETECT_MAXIMIZED: {
    mutation: undefined;
    action(): void;
  };

  DETECT_PINNED: {
    mutation: undefined;
    action(): void;
  };

  DETECT_UNPINNED: {
    mutation: undefined;
    action(): void;
  };

  DETECT_ENTER_FULLSCREEN: {
    mutation: undefined;
    action(): void;
  };

  DETECT_LEAVE_FULLSCREEN: {
    mutation: undefined;
    action(): void;
  };

  IS_FULLSCREEN: {
    getter: boolean;
  };

  CHECK_EDITED_AND_NOT_SAVE: {
    action(): Promise<void>;
  };

  RESTART_APP: {
    action(obj: { isMultiEngineOffMode?: boolean }): void;
  };

  START_PROGRESS: {
    action(): void;
  };

  SET_PROGRESS: {
    mutation: { progress: number };
    action(payload: { progress: number }): void;
  };

  SET_PROGRESS_FROM_COUNT: {
    action(payload: { finishedCount: number; totalCount: number }): void;
  };

  RESET_PROGRESS: {
    action(): void;
  };
};

/*
  Preset Store Types
*/

export type PresetStoreState = {
  presetKeys: string[];
  presetItems: Record<string, Preset>;
};

export type PresetStoreTypes = {
  SET_PRESET_ITEMS: {
    mutation: {
      presetItems: Record<string, Preset>;
    };
  };
  SET_PRESET_KEYS: {
    mutation: {
      presetKeys: string[];
    };
  };
  HYDRATE_PRESET_STORE: {
    action(): void;
  };
  SAVE_PRESET_ORDER: {
    action(payload: { presetKeys: string[] }): void;
  };
  SAVE_PRESET_CONFIG: {
    action(payload: {
      presetItems: Record<string, Preset>;
      presetKeys: string[];
    }): void;
  };
  ADD_PRESET: {
    action(payload: { presetData: Preset }): Promise<string>;
  };
  UPDATE_PRESET: {
    action(payload: { presetData: Preset; presetKey: string }): void;
  };
  DELETE_PRESET: {
    action(payload: { presetKey: string }): void;
  };
};

/*
 * Dictionary Store Types
 */

export type DictionaryStoreState = Record<string, unknown>;

export type DictionaryStoreTypes = {
  LOAD_USER_DICT: {
    action(payload: {
      engineId: EngineId;
    }): Promise<Record<string, UserDictWord>>;
  };
  LOAD_ALL_USER_DICT: {
    action(): Promise<Record<string, UserDictWord>>;
  };
  ADD_WORD: {
    action(payload: {
      surface: string;
      pronunciation: string;
      accentType: number;
      priority: number;
    }): Promise<void>;
  };
  REWRITE_WORD: {
    action(payload: {
      wordUuid: string;
      surface: string;
      pronunciation: string;
      accentType: number;
      priority: number;
    }): Promise<void>;
  };
  DELETE_WORD: {
    action(payload: { wordUuid: string }): Promise<void>;
  };
  SYNC_ALL_USER_DICT: {
    action(): Promise<void>;
  };
};

/*
 * Setting Store Types
 */

export type ProxyStoreState = Record<string, unknown>;

export type IEngineConnectorFactoryActions = ReturnType<
  IEngineConnectorFactory["instance"]
>;

type IEngineConnectorFactoryActionsMapper = <
  K extends keyof IEngineConnectorFactoryActions
>(
  action: K
) => (
  _: Parameters<IEngineConnectorFactoryActions[K]>[0]
) => ReturnType<IEngineConnectorFactoryActions[K]>;

export type ProxyStoreTypes = {
  INSTANTIATE_ENGINE_CONNECTOR: {
    action(payload: {
      engineId: EngineId;
    }): Promise<{ invoke: IEngineConnectorFactoryActionsMapper }>;
  };
};

/*
 * All Store Types
 */

export type State = AudioStoreState &
  AudioCommandStoreState &
  CommandStoreState &
  EngineStoreState &
  IndexStoreState &
  ProjectStoreState &
  SettingStoreState &
  UiStoreState &
  PresetStoreState &
  DictionaryStoreState &
  ProxyStoreState;

type AllStoreTypes = AudioStoreTypes &
  AudioCommandStoreTypes &
  CommandStoreTypes &
  EngineStoreTypes &
  IndexStoreTypes &
  ProjectStoreTypes &
  SettingStoreTypes &
  UiStoreTypes &
  PresetStoreTypes &
  DictionaryStoreTypes &
  ProxyStoreTypes;

export type AllGetters = StoreType<AllStoreTypes, "getter">;
export type AllMutations = StoreType<AllStoreTypes, "mutation">;
export type AllActions = StoreType<AllStoreTypes, "action">;

export const commandMutationsCreator = <S, M extends MutationsBase>(
  arg: PayloadRecipeTree<S, M>
): MutationTree<S, M> => createCommandMutationTree<S, M>(arg);

export const transformCommandStore = <
  S,
  G extends GettersBase,
  A extends ActionsBase,
  M extends MutationsBase
>(
  options: StoreOptions<S, G, A, M, AllGetters, AllActions, AllMutations>
): StoreOptions<S, G, A, M, AllGetters, AllActions, AllMutations> => {
  if (options.mutations)
    options.mutations = commandMutationsCreator<S, M>(
      options.mutations as PayloadRecipeTree<S, M>
    );
  return options;
};<|MERGE_RESOLUTION|>--- conflicted
+++ resolved
@@ -45,11 +45,8 @@
   Voice,
   EngineId,
   SpeakerId,
-<<<<<<< HEAD
   StyleId,
-=======
   AudioKey,
->>>>>>> 1447a244
 } from "@/type/preload";
 import { IEngineConnectorFactory } from "@/infrastructures/EngineConnector";
 import { QVueGlobals } from "quasar";
