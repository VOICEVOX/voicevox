import {
  MutationTree,
  MutationsBase,
  GettersBase,
  ActionsBase,
  StoreOptions,
} from "./vuex";
import { Patch } from "immer";
import { AccentPhrase, AudioQuery, UserDictWord } from "@/openapi";
import { createCommandMutationTree, PayloadRecipeTree } from "./command";
import {
  CharacterInfo,
  DefaultStyleId,
  Encoding as EncodingType,
  AcceptRetrieveTelemetryStatus,
  AcceptTermsStatus,
  HotkeySetting,
  MoraDataType,
  SavingSetting,
  ThemeConf,
  ThemeSetting,
  ExperimentalSetting,
  ToolbarSetting,
  UpdateInfo,
  Preset,
  ActivePointScrollMode,
  EngineInfo,
  SplitTextWhenPasteType,
  SplitterPosition,
  ConfirmedTips,
} from "@/type/preload";
import { IEngineConnectorFactory } from "@/infrastructures/EngineConnector";
import { QVueGlobals } from "quasar";

export type AudioItem = {
  text: string;
  engineId?: string;
  styleId?: number;
  query?: AudioQuery;
  presetKey?: string;
};

export type AudioState = {
  nowPlaying: boolean;
  nowGenerating: boolean;
};

export type Command = {
  unixMillisec: number;
  undoPatches: Patch[];
  redoPatches: Patch[];
};

export type EngineState = "STARTING" | "FAILED_STARTING" | "ERROR" | "READY";
export type SaveResult =
  | "SUCCESS"
  | "WRITE_ERROR"
  | "ENGINE_ERROR"
  | "CANCELED";
export type SaveResultObject = {
  result: SaveResult;
  path: string | undefined;
  errorMessage?: string;
};
export type WriteErrorTypeForSaveAllResultDialog = {
  path: string;
  message: string;
};

type StoreType<T, U extends "getter" | "mutation" | "action"> = {
  [P in keyof T as Extract<keyof T[P], U> extends never
    ? never
    : P]: T[P] extends {
    [K in U]: infer R;
  }
    ? R
    : never;
};

export type QuasarDialog = QVueGlobals["dialog"];

/*
 * Audio Store Types
 */

export type AudioStoreState = {
  engineStates: Record<string, EngineState>;
<<<<<<< HEAD
  characterInfos: Record<string, CharacterInfo[]>;
=======
  characterInfos?: CharacterInfo[];
  audioKeyInitializingSpeaker?: string;
>>>>>>> d8b80790
  audioItems: Record<string, AudioItem>;
  audioKeys: string[];
  audioStates: Record<string, AudioState>;
  _activeAudioKey?: string;
  audioPlayStartPoint?: number;
  nowPlayingContinuously: boolean;
};

type AudioStoreTypes = {
  ACTIVE_AUDIO_KEY: {
    getter: string | undefined;
  };

  HAVE_AUDIO_QUERY: {
    getter(audioKey: string): boolean;
  };

  IS_ACTIVE: {
    getter(audioKey: string): boolean;
  };

  IS_ALL_ENGINE_READY: {
    getter: boolean;
  };

  IS_ENGINE_READY: {
    getter(engineId: string): boolean;
  };

  ACTIVE_AUDIO_ELEM_CURRENT_TIME: {
    getter: number | undefined;
  };

  START_WAITING_ENGINE_ALL: {
    action(): void;
  };

  START_WAITING_ENGINE: {
    action(payload: { engineId: string }): void;
  };

  // NOTE: 複数のengineIdを受け取ってバルク操作する関数にしてもいいかもしれない？
  // NOTE: 個別にエンジンの状態を確認できるようにする？
  // NOTE: boolean以外でエンジン状態を表現してもいいかもしれない？
  RESTART_ENGINE_ALL: {
    action(): Promise<boolean>;
  };

  RESTART_ENGINE: {
    action(payload: { engineId: string }): Promise<boolean>;
  };

  DETECTED_ENGINE_ERROR: {
    action(payload: { engineId: string }): void;
  };

  SET_ENGINE_STATE: {
    mutation: { engineId: string; engineState: EngineState };
  };

  LOAD_CHARACTER_ALL: {
    action(): void;
  };

  LOAD_CHARACTER: {
    action(payload: { engineId: string }): void;
  };

  SET_CHARACTER_INFOS: {
    mutation: { engineId: string; characterInfos: CharacterInfo[] };
  };

  CHARACTER_INFO: {
    getter(engineId: string, styleId: number): CharacterInfo | undefined;
  };

  USER_ORDERED_CHARACTER_INFOS: {
    getter: CharacterInfo[] | undefined;
  };

  GENERATE_AUDIO_KEY: {
    action(): string;
  };

<<<<<<< HEAD
  SETUP_ENGINE_SPEAKER: {
    action(payload: { engineId: string; styleId: number }): void;
=======
  IS_INITIALIZED_ENGINE_SPEAKER: {
    action(payload: { styleId: number }): Promise<boolean>;
  };

  INITIALIZE_ENGINE_SPEAKER: {
    action(payload: { styleId: number }): void;
>>>>>>> d8b80790
  };

  SETUP_SPEAKER: {
    action(payload: { audioKey: string; styleId: number }): void;
  };

  SET_AUDIO_KEY_INITIALIZING_SPEAKER: {
    mutation: { audioKey?: string };
  };

  SET_ACTIVE_AUDIO_KEY: {
    mutation: { audioKey?: string };
    action(payload: { audioKey?: string }): void;
  };

  SET_AUDIO_PLAY_START_POINT: {
    mutation: { startPoint?: number };
    action(payload: { startPoint?: number }): void;
  };

  SET_AUDIO_NOW_PLAYING: {
    mutation: { audioKey: string; nowPlaying: boolean };
  };

  SET_AUDIO_NOW_GENERATING: {
    mutation: { audioKey: string; nowGenerating: boolean };
  };

  SET_NOW_PLAYING_CONTINUOUSLY: {
    mutation: { nowPlaying: boolean };
  };

  GENERATE_AUDIO_ITEM: {
    action(payload: {
      text?: string;
      engineId?: string;
      styleId?: number;
      presetKey?: string;
      baseAudioItem?: AudioItem;
    }): Promise<AudioItem>;
  };

  REGISTER_AUDIO_ITEM: {
    action(payload: {
      audioItem: AudioItem;
      prevAudioKey?: string;
    }): Promise<string>;
  };

  INSERT_AUDIO_ITEM: {
    mutation: {
      audioItem: AudioItem;
      audioKey: string;
      prevAudioKey: string | undefined;
    };
  };

  INSERT_AUDIO_ITEMS: {
    mutation: {
      audioKeyItemPairs: { audioItem: AudioItem; audioKey: string }[];
      prevAudioKey: string | undefined;
    };
  };

  REMOVE_AUDIO_ITEM: {
    mutation: { audioKey: string };
  };

  SET_AUDIO_KEYS: {
    mutation: { audioKeys: string[] };
  };

  REMOVE_ALL_AUDIO_ITEM: {
    action(): void;
  };

  GET_AUDIO_CACHE: {
    action(payload: { audioKey: string }): Promise<Blob | null>;
  };

  GET_AUDIO_CACHE_FROM_AUDIO_ITEM: {
    action(payload: { audioItem: AudioItem }): Promise<Blob | null>;
  };

  SET_AUDIO_TEXT: {
    mutation: { audioKey: string; text: string };
  };

  SET_AUDIO_SPEED_SCALE: {
    mutation: { audioKey: string; speedScale: number };
  };

  SET_AUDIO_PITCH_SCALE: {
    mutation: { audioKey: string; pitchScale: number };
  };

  SET_AUDIO_INTONATION_SCALE: {
    mutation: { audioKey: string; intonationScale: number };
  };

  SET_AUDIO_VOLUME_SCALE: {
    mutation: { audioKey: string; volumeScale: number };
  };

  SET_AUDIO_PRE_PHONEME_LENGTH: {
    mutation: { audioKey: string; prePhonemeLength: number };
  };

  SET_AUDIO_POST_PHONEME_LENGTH: {
    mutation: { audioKey: string; postPhonemeLength: number };
  };

  SET_AUDIO_QUERY: {
    mutation: { audioKey: string; audioQuery: AudioQuery };
    action(payload: { audioKey: string; audioQuery: AudioQuery }): void;
  };

  FETCH_AUDIO_QUERY: {
    action(payload: {
      text: string;
      engineId: string;
      styleId: number;
    }): Promise<AudioQuery>;
  };

  SET_AUDIO_STYLE_ID: {
    mutation: { audioKey: string; engineId: string; styleId: number };
  };

  SET_ACCENT_PHRASES: {
    mutation: { audioKey: string; accentPhrases: AccentPhrase[] };
  };

  FETCH_ACCENT_PHRASES: {
    action(payload: {
      text: string;
      engineId: string;
      styleId: number;
      isKana?: boolean;
    }): Promise<AccentPhrase[]>;
  };

  SET_SINGLE_ACCENT_PHRASE: {
    mutation: {
      audioKey: string;
      accentPhraseIndex: number;
      accentPhrases: AccentPhrase[];
    };
  };

  SET_AUDIO_MORA_DATA: {
    mutation: {
      audioKey: string;
      accentPhraseIndex: number;
      moraIndex: number;
      data: number;
      type: MoraDataType;
    };
  };

  APPLY_AUDIO_PRESET: {
    mutation: { audioKey: string };
  };

  FETCH_MORA_DATA: {
    action(payload: {
      accentPhrases: AccentPhrase[];
      engineId: string;
      styleId: number;
    }): Promise<AccentPhrase[]>;
  };

  FETCH_AND_COPY_MORA_DATA: {
    action(payload: {
      accentPhrases: AccentPhrase[];
      engineId: string;
      styleId: number;
      copyIndexes: number[];
    }): Promise<AccentPhrase[]>;
  };

  GENERATE_LAB: {
    action(payload: { audioKey: string; offset?: number }): string | undefined;
  };

  GET_AUDIO_PLAY_OFFSETS: {
    action(payload: { audioKey: string }): number[];
  };

  GENERATE_AUDIO: {
    action(payload: { audioKey: string }): Promise<Blob | null>;
  };

  GENERATE_AUDIO_FROM_AUDIO_ITEM: {
    action(payload: { audioItem: AudioItem }): Blob | null;
  };

  CONNECT_AUDIO: {
    action(payload: { encodedBlobs: string[] }): Blob | null;
  };

  GENERATE_AND_SAVE_AUDIO: {
    action(payload: {
      audioKey: string;
      filePath?: string;
      encoding?: EncodingType;
    }): SaveResultObject;
  };

  GENERATE_AND_SAVE_ALL_AUDIO: {
    action(payload: {
      dirPath?: string;
      encoding?: EncodingType;
    }): SaveResultObject[] | undefined;
  };

  GENERATE_AND_CONNECT_AND_SAVE_AUDIO: {
    action(payload: {
      filePath?: string;
      encoding?: EncodingType;
    }): SaveResultObject | undefined;
  };

  CONNECT_AND_EXPORT_TEXT: {
    action(payload: {
      filePath?: string;
      encoding?: EncodingType;
    }): SaveResultObject | undefined;
  };

  PLAY_AUDIO: {
    action(payload: { audioKey: string }): boolean;
  };

  PLAY_AUDIO_BLOB: {
    action(payload: {
      audioBlob: Blob;
      audioElem: HTMLAudioElement;
      audioKey?: string;
    }): boolean;
  };

  STOP_AUDIO: {
    action(payload: { audioKey: string }): void;
  };

  SET_AUDIO_PRESET_KEY: {
    mutation: {
      audioKey: string;
      presetKey: string | undefined;
    };
  };

  PLAY_CONTINUOUSLY_AUDIO: {
    action(): void;
  };

  STOP_CONTINUOUSLY_AUDIO: {
    action(): void;
  };

  OPEN_TEXT_EDIT_CONTEXT_MENU: {
    action(): void;
  };

  CHECK_FILE_EXISTS: {
    action(payload: { file: string }): Promise<boolean>;
  };
};

export type AudioGetters = StoreType<AudioStoreTypes, "getter">;
export type AudioMutations = StoreType<AudioStoreTypes, "mutation">;
export type AudioActions = StoreType<AudioStoreTypes, "action">;

/*
 * Audio Command Store Types
 */

export type AudioCommandStoreState = {
  //
};

type AudioCommandStoreTypes = {
  COMMAND_REGISTER_AUDIO_ITEM: {
    mutation: {
      audioItem: AudioItem;
      audioKey: string;
      prevAudioKey: string | undefined;
    };
    action(payload: {
      audioItem: AudioItem;
      prevAudioKey: string | undefined;
    }): Promise<string>;
  };

  COMMAND_REMOVE_AUDIO_ITEM: {
    mutation: { audioKey: string };
    action(payload: { audioKey: string }): void;
  };

  COMMAND_SET_AUDIO_KEYS: {
    mutation: { audioKeys: string[] };
    action(payload: { audioKeys: string[] }): void;
  };

  COMMAND_CHANGE_AUDIO_TEXT: {
    mutation: { audioKey: string; text: string } & (
      | { update: "Text" }
      | { update: "AccentPhrases"; accentPhrases: AccentPhrase[] }
      | { update: "AudioQuery"; query: AudioQuery }
    );
    action(payload: { audioKey: string; text: string }): void;
  };

  COMMAND_CHANGE_STYLE_ID: {
    mutation: { engineId: string; styleId: number; audioKey: string } & (
      | { update: "StyleId" }
      | { update: "AccentPhrases"; accentPhrases: AccentPhrase[] }
      | { update: "AudioQuery"; query: AudioQuery }
    );
    action(payload: {
      audioKey: string;
      engineId: string;
      styleId: number;
    }): void;
  };

  COMMAND_CHANGE_ACCENT: {
    mutation: { audioKey: string; accentPhrases: AccentPhrase[] };
    action(payload: {
      audioKey: string;
      accentPhraseIndex: number;
      accent: number;
    }): void;
  };

  COMMAND_CHANGE_ACCENT_PHRASE_SPLIT: {
    mutation: { audioKey: string; accentPhrases: AccentPhrase[] };
    action(
      payload: { audioKey: string; accentPhraseIndex: number } & (
        | { isPause: false; moraIndex: number }
        | { isPause: true }
      )
    ): void;
  };

  COMMAND_CHANGE_SINGLE_ACCENT_PHRASE: {
    mutation: { audioKey: string; accentPhrases: AccentPhrase[] };
    action(payload: {
      audioKey: string;
      newPronunciation: string;
      accentPhraseIndex: number;
      popUntilPause: boolean;
    }): void;
  };

  COMMAND_RESET_MORA_PITCH_AND_LENGTH: {
    action(payload: { audioKey: string }): void;
  };

  COMMAND_RESET_SELECTED_MORA_PITCH_AND_LENGTH: {
    action(payload: { audioKey: string; accentPhraseIndex: number }): void;
  };

  COMMAND_SET_AUDIO_MORA_DATA: {
    mutation: {
      audioKey: string;
      accentPhraseIndex: number;
      moraIndex: number;
      data: number;
      type: MoraDataType;
    };
    action(payload: {
      audioKey: string;
      accentPhraseIndex: number;
      moraIndex: number;
      data: number;
      type: MoraDataType;
    }): void;
  };

  COMMAND_SET_AUDIO_MORA_DATA_ACCENT_PHRASE: {
    mutation: {
      audioKey: string;
      accentPhraseIndex: number;
      moraIndex: number;
      data: number;
      type: MoraDataType;
    };
    action(payload: {
      audioKey: string;
      accentPhraseIndex: number;
      moraIndex: number;
      data: number;
      type: MoraDataType;
    }): void;
  };

  COMMAND_SET_AUDIO_SPEED_SCALE: {
    mutation: { audioKey: string; speedScale: number };
    action(payload: { audioKey: string; speedScale: number }): void;
  };

  COMMAND_SET_AUDIO_PITCH_SCALE: {
    mutation: { audioKey: string; pitchScale: number };
    action(payload: { audioKey: string; pitchScale: number }): void;
  };

  COMMAND_SET_AUDIO_INTONATION_SCALE: {
    mutation: { audioKey: string; intonationScale: number };
    action(payload: { audioKey: string; intonationScale: number }): void;
  };

  COMMAND_SET_AUDIO_VOLUME_SCALE: {
    mutation: { audioKey: string; volumeScale: number };
    action(payload: { audioKey: string; volumeScale: number }): void;
  };

  COMMAND_SET_AUDIO_PRE_PHONEME_LENGTH: {
    mutation: { audioKey: string; prePhonemeLength: number };
    action(payload: { audioKey: string; prePhonemeLength: number }): void;
  };

  COMMAND_SET_AUDIO_POST_PHONEME_LENGTH: {
    mutation: { audioKey: string; postPhonemeLength: number };
    action(payload: { audioKey: string; postPhonemeLength: number }): void;
  };

  COMMAND_SET_AUDIO_PRESET: {
    mutation: {
      audioKey: string;
      presetKey: string | undefined;
    };
    action(payload: { audioKey: string; presetKey: string | undefined }): void;
  };

  COMMAND_APPLY_AUDIO_PRESET: {
    mutation: { audioKey: string };
    action(payload: { audioKey: string }): void;
  };

  COMMAND_FULLY_APPLY_AUDIO_PRESET: {
    mutation: { presetKey: string };
    action(payload: { presetKey: string }): void;
  };

  COMMAND_IMPORT_FROM_FILE: {
    mutation: {
      audioKeyItemPairs: { audioItem: AudioItem; audioKey: string }[];
    };
    action(payload: { filePath?: string }): string[] | void;
  };

  COMMAND_PUT_TEXTS: {
    mutation: {
      audioKeyItemPairs: { audioItem: AudioItem; audioKey: string }[];
      prevAudioKey: string;
    };
    action(payload: {
      prevAudioKey: string;
      texts: string[];
      engineId: string;
      styleId: number;
    }): string[];
  };
};

export type AudioCommandGetters = StoreType<AudioCommandStoreTypes, "getter">;
export type AudioCommandMutations = StoreType<
  AudioCommandStoreTypes,
  "mutation"
>;
export type AudioCommandActions = StoreType<AudioCommandStoreTypes, "action">;

/*
 * Command Store Types
 */

export type CommandStoreState = {
  undoCommands: Command[];
  redoCommands: Command[];
};

type CommandStoreTypes = {
  CAN_UNDO: {
    getter: boolean;
  };

  CAN_REDO: {
    getter: boolean;
  };

  UNDO: {
    mutation: undefined;
    action(): void;
  };

  REDO: {
    mutation: undefined;
    action(): void;
  };

  LAST_COMMAND_UNIX_MILLISEC: {
    getter: number | null;
  };

  CLEAR_COMMANDS: {
    mutation: undefined;
  };
};

export type CommandGetters = StoreType<CommandStoreTypes, "getter">;
export type CommandMutations = StoreType<CommandStoreTypes, "mutation">;
export type CommandActions = StoreType<CommandStoreTypes, "action">;

/*
 * Index Store Types
 */

export type IndexStoreState = {
  defaultStyleIds: DefaultStyleId[];
  userCharacterOrder: string[];
};

type IndexStoreTypes = {
  GET_FLATTEN_CHARACTER_INFOS: {
    getter: CharacterInfo[];
  };

  GET_HOW_TO_USE_TEXT: {
    action(): Promise<string>;
  };

  GET_CONTACT_TEXT: {
    action(): Promise<string>;
  };

  GET_Q_AND_A_TEXT: {
    action(): Promise<string>;
  };

  GET_POLICY_TEXT: {
    action(): Promise<string>;
  };

  GET_OSS_LICENSES: {
    action(): Promise<Record<string, string>[]>;
  };

  GET_UPDATE_INFOS: {
    action(): Promise<UpdateInfo[]>;
  };

  GET_OSS_COMMUNITY_INFOS: {
    action(): Promise<string>;
  };

  GET_PRIVACY_POLICY_TEXT: {
    action(): Promise<string>;
  };

  IS_UNSET_DEFAULT_STYLE_ID: {
    action(payload: { speakerUuid: string }): Promise<boolean>;
  };

  LOAD_DEFAULT_STYLE_IDS: {
    action(): Promise<void>;
  };

  SET_DEFAULT_STYLE_IDS: {
    mutation: { defaultStyleIds: DefaultStyleId[] };
    action(payload: DefaultStyleId[]): void;
  };

  LOAD_USER_CHARACTER_ORDER: {
    action(): Promise<void>;
  };

  SET_USER_CHARACTER_ORDER: {
    mutation: { userCharacterOrder: string[] };
    action(payload: string[]): void;
  };

  GET_NEW_CHARACTERS: {
    action(): string[];
  };

  LOG_ERROR: {
    action(...payload: unknown[]): void;
  };

  LOG_INFO: {
    action(...payload: unknown[]): void;
  };

  INIT_VUEX: {
    action(): void;
  };
};

export type IndexGetters = StoreType<IndexStoreTypes, "getter">;
export type IndexMutations = StoreType<IndexStoreTypes, "mutation">;
export type IndexActions = StoreType<IndexStoreTypes, "action">;

/*
 * Project Store Types
 */

export type ProjectStoreState = {
  projectFilePath?: string;
  savedLastCommandUnixMillisec: number | null;
};

type ProjectStoreTypes = {
  PROJECT_NAME: {
    getter: string | undefined;
  };

  SET_PROJECT_FILEPATH: {
    mutation: { filePath?: string };
  };

  CREATE_NEW_PROJECT: {
    action(payload: { confirm?: boolean }): void;
  };

  LOAD_PROJECT_FILE: {
    action(payload: { filePath?: string; confirm?: boolean }): void;
  };

  SAVE_PROJECT_FILE: {
    action(payload: { overwrite?: boolean }): void;
  };

  IS_EDITED: {
    getter: boolean;
  };

  SET_SAVED_LAST_COMMAND_UNIX_MILLISEC: {
    mutation: number | null;
  };
};

export type ProjectGetters = StoreType<ProjectStoreTypes, "getter">;
export type ProjectMutations = StoreType<ProjectStoreTypes, "mutation">;
export type ProjectActions = StoreType<ProjectStoreTypes, "action">;

/*
 * Setting Store Types
 */

export type SettingStoreState = {
  savingSetting: SavingSetting;
  hotkeySettings: HotkeySetting[];
  toolbarSetting: ToolbarSetting;
  engineIds: string[];
  engineInfos: Record<string, EngineInfo>;
  themeSetting: ThemeSetting;
  acceptRetrieveTelemetry: AcceptRetrieveTelemetryStatus;
  experimentalSetting: ExperimentalSetting;
  splitTextWhenPaste: SplitTextWhenPasteType;
  splitterPosition: SplitterPosition;
  confirmedTips: ConfirmedTips;
};

type SettingStoreTypes = {
  HYDRATE_SETTING_STORE: {
    action(): void;
  };

  SET_SAVING_SETTING: {
    mutation: { savingSetting: SavingSetting };
    action(payload: { data: SavingSetting }): void;
  };

  SET_HOTKEY_SETTINGS: {
    mutation: { newHotkey: HotkeySetting };
    action(payload: { data: HotkeySetting }): void;
  };

  SET_TOOLBAR_SETTING: {
    mutation: { toolbarSetting: ToolbarSetting };
    action(payload: { data: ToolbarSetting }): void;
  };

  SET_THEME_SETTING: {
    mutation: { currentTheme: string; themes?: ThemeConf[] };
    action(payload: { currentTheme: string }): void;
  };

  SET_ACCEPT_RETRIEVE_TELEMETRY: {
    mutation: { acceptRetrieveTelemetry: AcceptRetrieveTelemetryStatus };
    action(payload: {
      acceptRetrieveTelemetry: AcceptRetrieveTelemetryStatus;
    }): void;
  };

  SET_ACCEPT_TERMS: {
    mutation: { acceptTerms: AcceptTermsStatus };
    action(payload: { acceptTerms: AcceptTermsStatus }): void;
  };

  SET_EXPERIMENTAL_SETTING: {
    mutation: { experimentalSetting: ExperimentalSetting };
    action(payload: { experimentalSetting: ExperimentalSetting }): void;
  };

  SET_SPLIT_TEXT_WHEN_PASTE: {
    mutation: { splitTextWhenPaste: SplitTextWhenPasteType };
    action(payload: { splitTextWhenPaste: SplitTextWhenPasteType }): void;
  };

  SET_SPLITTER_POSITION: {
    mutation: { splitterPosition: SplitterPosition };
    action(payload: { splitterPosition: SplitterPosition }): void;
  };

  SET_CONFIRMED_TIPS: {
    mutation: { confirmedTips: ConfirmedTips };
    action(payload: { confirmedTips: ConfirmedTips }): void;
  };

  CHANGE_USE_GPU: {
    action(payload: { useGpu: boolean }): void;
  };
};

export type SettingGetters = StoreType<SettingStoreTypes, "getter">;
export type SettingMutations = StoreType<SettingStoreTypes, "mutation">;
export type SettingActions = StoreType<SettingStoreTypes, "action">;

/*
 * Ui Store Types
 */

export type UiStoreState = {
  uiLockCount: number;
  dialogLockCount: number;
  useGpu: boolean;
  inheritAudioInfo: boolean;
  activePointScrollMode: ActivePointScrollMode;
  isHelpDialogOpen: boolean;
  isSettingDialogOpen: boolean;
  isCharacterOrderDialogOpen: boolean;
  isDefaultStyleSelectDialogOpen: boolean;
  isHotkeySettingDialogOpen: boolean;
  isToolbarSettingDialogOpen: boolean;
  isAcceptRetrieveTelemetryDialogOpen: boolean;
  isAcceptTermsDialogOpen: boolean;
  isDictionaryManageDialogOpen: boolean;
  isMaximized: boolean;
  isPinned: boolean;
  isFullscreen: boolean;
};

type UiStoreTypes = {
  UI_LOCKED: {
    getter: boolean;
  };

  MENUBAR_LOCKED: {
    getter: boolean;
  };

  ASYNC_UI_LOCK: {
    action(payload: { callback: () => Promise<void> }): void;
  };

  LOCK_UI: {
    mutation: undefined;
    action(): void;
  };

  UNLOCK_UI: {
    mutation: undefined;
    action(): void;
  };

  LOCK_MENUBAR: {
    mutation: undefined;
    action(): void;
  };

  UNLOCK_MENUBAR: {
    mutation: undefined;
    action(): void;
  };

  SHOULD_SHOW_PANES: {
    getter: boolean;
  };

  IS_HELP_DIALOG_OPEN: {
    mutation: { isHelpDialogOpen: boolean };
    action(payload: { isHelpDialogOpen: boolean }): void;
  };

  IS_SETTING_DIALOG_OPEN: {
    mutation: { isSettingDialogOpen: boolean };
    action(payload: { isSettingDialogOpen: boolean }): void;
  };

  IS_HOTKEY_SETTING_DIALOG_OPEN: {
    mutation: { isHotkeySettingDialogOpen: boolean };
    action(payload: { isHotkeySettingDialogOpen: boolean }): void;
  };

  IS_TOOLBAR_SETTING_DIALOG_OPEN: {
    mutation: { isToolbarSettingDialogOpen: boolean };
    action(payload: { isToolbarSettingDialogOpen: boolean }): void;
  };

  IS_ACCEPT_RETRIEVE_TELEMETRY_DIALOG_OPEN: {
    mutation: { isAcceptRetrieveTelemetryDialogOpen: boolean };
    action(payload: { isAcceptRetrieveTelemetryDialogOpen: boolean }): void;
  };

  IS_ACCEPT_TERMS_DIALOG_OPEN: {
    mutation: { isAcceptTermsDialogOpen: boolean };
    action(payload: { isAcceptTermsDialogOpen: boolean }): void;
  };

  IS_DICTIONARY_MANAGE_DIALOG_OPEN: {
    mutation: { isDictionaryManageDialogOpen: boolean };
    action(payload: { isDictionaryManageDialogOpen: boolean }): void;
  };

  ON_VUEX_READY: {
    action(): void;
  };

  IS_CHARACTER_ORDER_DIALOG_OPEN: {
    mutation: { isCharacterOrderDialogOpen: boolean };
    action(payload: { isCharacterOrderDialogOpen: boolean }): void;
  };

  IS_DEFAULT_STYLE_SELECT_DIALOG_OPEN: {
    mutation: { isDefaultStyleSelectDialogOpen: boolean };
    action(payload: { isDefaultStyleSelectDialogOpen: boolean }): void;
  };

  HYDRATE_UI_STORE: {
    action(): void;
  };

  SET_USE_GPU: {
    mutation: { useGpu: boolean };
    action(payload: { useGpu: boolean }): void;
  };

  GET_ENGINE_INFOS: {
    action(): void;
  };

  SET_ENGINE_INFOS: { mutation: { engineInfos: EngineInfo[] } };

  SET_INHERIT_AUDIOINFO: {
    mutation: { inheritAudioInfo: boolean };
    action(payload: { inheritAudioInfo: boolean }): void;
  };

  SET_ACTIVE_POINT_SCROLL_MODE: {
    mutation: { activePointScrollMode: ActivePointScrollMode };
    action(payload: { activePointScrollMode: ActivePointScrollMode }): void;
  };

  DETECT_UNMAXIMIZED: {
    mutation: undefined;
    action(): void;
  };

  DETECT_MAXIMIZED: {
    mutation: undefined;
    action(): void;
  };

  DETECT_PINNED: {
    mutation: undefined;
    action(): void;
  };

  DETECT_UNPINNED: {
    mutation: undefined;
    action(): void;
  };

  DETECT_ENTER_FULLSCREEN: {
    mutation: undefined;
    action(): void;
  };

  DETECT_LEAVE_FULLSCREEN: {
    mutation: undefined;
    action(): void;
  };

  IS_FULLSCREEN: {
    getter: boolean;
  };

  CHECK_EDITED_AND_NOT_SAVE: {
    action(): Promise<void>;
  };
};

export type UiGetters = StoreType<UiStoreTypes, "getter">;
export type UiMutations = StoreType<UiStoreTypes, "mutation">;
export type UiActions = StoreType<UiStoreTypes, "action">;

/*
  Preset Store Types
*/

export type PresetStoreState = {
  presetKeys: string[];
  presetItems: Record<string, Preset>;
};

type PresetStoreTypes = {
  SET_PRESET_ITEMS: {
    mutation: {
      presetItems: Record<string, Preset>;
    };
  };
  SET_PRESET_KEYS: {
    mutation: {
      presetKeys: string[];
    };
  };
  HYDRATE_PRESET_STORE: {
    action(): void;
  };
  SAVE_PRESET_ORDER: {
    action(payload: { presetKeys: string[] }): void;
  };
  SAVE_PRESET_CONFIG: {
    action(payload: {
      presetItems: Record<string, Preset>;
      presetKeys: string[];
    }): void;
  };
  ADD_PRESET: {
    action(payload: { presetData: Preset }): Promise<string>;
  };
  UPDATE_PRESET: {
    action(payload: { presetData: Preset; presetKey: string }): void;
  };
  DELETE_PRESET: {
    action(payload: { presetKey: string }): void;
  };
};

export type PresetGetters = StoreType<PresetStoreTypes, "getter">;
export type PresetMutations = StoreType<PresetStoreTypes, "mutation">;
export type PresetActions = StoreType<PresetStoreTypes, "action">;

/*
 * Dictionary Store Types
 */

export type DictionaryStoreState = Record<string, unknown>;

type DictionaryStoreTypes = {
  LOAD_USER_DICT: {
    action(payload: {
      engineId: string;
    }): Promise<Record<string, UserDictWord>>;
  };
  ADD_WORD: {
    action(payload: {
      surface: string;
      pronunciation: string;
      accentType: number;
      priority: number;
    }): Promise<void>;
  };
  REWRITE_WORD: {
    action(payload: {
      wordUuid: string;
      surface: string;
      pronunciation: string;
      accentType: number;
      priority: number;
    }): Promise<void>;
  };
  DELETE_WORD: {
    action(payload: { wordUuid: string }): Promise<void>;
  };
};

export type DictionaryGetters = StoreType<DictionaryStoreTypes, "getter">;
export type DictionaryMutations = StoreType<DictionaryStoreTypes, "mutation">;
export type DictionaryActions = StoreType<DictionaryStoreTypes, "action">;

/*
 * Setting Store Types
 */

export type ProxyStoreState = Record<string, unknown>;

export type IEngineConnectorFactoryActions = ReturnType<
  IEngineConnectorFactory["instance"]
>;

type IEngineConnectorFactoryActionsMapper = <
  K extends keyof IEngineConnectorFactoryActions
>(
  action: K
) => (
  _: Parameters<IEngineConnectorFactoryActions[K]>[0]
) => ReturnType<IEngineConnectorFactoryActions[K]>;

type ProxyStoreTypes = {
  INSTANTIATE_ENGINE_CONNECTOR: {
    action(payload: {
      engineId: string;
    }): Promise<{ invoke: IEngineConnectorFactoryActionsMapper }>;
  };
};

export type ProxyGetters = StoreType<ProxyStoreTypes, "getter">;
export type ProxyMutations = StoreType<ProxyStoreTypes, "mutation">;
export type ProxyActions = StoreType<ProxyStoreTypes, "action">;

/*
 * All Store Types
 */

export type State = AudioStoreState &
  AudioCommandStoreState &
  CommandStoreState &
  IndexStoreState &
  ProjectStoreState &
  SettingStoreState &
  UiStoreState &
  PresetStoreState &
  DictionaryStoreState &
  ProxyStoreState;

type AllStoreTypes = AudioStoreTypes &
  AudioCommandStoreTypes &
  CommandStoreTypes &
  IndexStoreTypes &
  ProjectStoreTypes &
  SettingStoreTypes &
  UiStoreTypes &
  PresetStoreTypes &
  DictionaryStoreTypes &
  ProxyStoreTypes;

export type AllGetters = StoreType<AllStoreTypes, "getter">;
export type AllMutations = StoreType<AllStoreTypes, "mutation">;
export type AllActions = StoreType<AllStoreTypes, "action">;

export type VoiceVoxStoreOptions<
  G extends GettersBase,
  A extends ActionsBase,
  M extends MutationsBase
> = StoreOptions<State, G, A, M, AllGetters, AllActions, AllMutations>;

export const commandMutationsCreator = <M extends MutationsBase>(
  arg: PayloadRecipeTree<State, M>
): MutationTree<State, M> => createCommandMutationTree<State, M>(arg);<|MERGE_RESOLUTION|>--- conflicted
+++ resolved
@@ -85,12 +85,8 @@
 
 export type AudioStoreState = {
   engineStates: Record<string, EngineState>;
-<<<<<<< HEAD
   characterInfos: Record<string, CharacterInfo[]>;
-=======
-  characterInfos?: CharacterInfo[];
   audioKeyInitializingSpeaker?: string;
->>>>>>> d8b80790
   audioItems: Record<string, AudioItem>;
   audioKeys: string[];
   audioStates: Record<string, AudioState>;
@@ -175,25 +171,12 @@
     action(): string;
   };
 
-<<<<<<< HEAD
-  SETUP_ENGINE_SPEAKER: {
+  IS_INITIALIZED_ENGINE_SPEAKER: {
+    action(payload: { engineId: string; styleId: number }): Promise<boolean>;
+  };
+
+  INITIALIZE_ENGINE_SPEAKER: {
     action(payload: { engineId: string; styleId: number }): void;
-=======
-  IS_INITIALIZED_ENGINE_SPEAKER: {
-    action(payload: { styleId: number }): Promise<boolean>;
-  };
-
-  INITIALIZE_ENGINE_SPEAKER: {
-    action(payload: { styleId: number }): void;
->>>>>>> d8b80790
-  };
-
-  SETUP_SPEAKER: {
-    action(payload: { audioKey: string; styleId: number }): void;
-  };
-
-  SET_AUDIO_KEY_INITIALIZING_SPEAKER: {
-    mutation: { audioKey?: string };
   };
 
   SET_ACTIVE_AUDIO_KEY: {
