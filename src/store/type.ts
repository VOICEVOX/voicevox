--- conflicted
+++ resolved
@@ -42,11 +42,7 @@
   EngineSettings,
   MorphableTargetInfoTable,
   EngineSetting,
-<<<<<<< HEAD
-  EngineId,
-=======
   Voice,
->>>>>>> a22046c7
 } from "@/type/preload";
 import { IEngineConnectorFactory } from "@/infrastructures/EngineConnector";
 import { QVueGlobals } from "quasar";
@@ -60,12 +56,7 @@
 
 export type AudioItem = {
   text: string;
-<<<<<<< HEAD
-  engineId?: EngineId;
-  styleId?: number;
-=======
   voice: Voice;
->>>>>>> a22046c7
   query?: EditorAudioQuery;
   presetKey?: string;
   morphingInfo?: MorphingInfo;
@@ -204,12 +195,7 @@
   GENERATE_AUDIO_ITEM: {
     action(payload: {
       text?: string;
-<<<<<<< HEAD
-      engineId?: EngineId;
-      styleId?: number;
-=======
       voice?: Voice;
->>>>>>> a22046c7
       presetKey?: string;
       baseAudioItem?: AudioItem;
     }): Promise<AudioItem>;
@@ -328,13 +314,8 @@
     }): Promise<AudioQuery>;
   };
 
-<<<<<<< HEAD
-  SET_AUDIO_STYLE_ID: {
-    mutation: { audioKey: string; engineId: EngineId; styleId: number };
-=======
   SET_AUDIO_VOICE: {
     mutation: { audioKey: string; voice: Voice };
->>>>>>> a22046c7
   };
 
   SET_ACCENT_PHRASES: {
@@ -522,26 +503,13 @@
     action(payload: { audioKey: string; text: string }): void;
   };
 
-<<<<<<< HEAD
-  COMMAND_CHANGE_STYLE_ID: {
-    mutation: { engineId: EngineId; styleId: number; audioKey: string } & (
-=======
   COMMAND_CHANGE_VOICE: {
     mutation: { audioKey: string; voice: Voice } & (
->>>>>>> a22046c7
       | { update: "StyleId" }
       | { update: "AccentPhrases"; accentPhrases: AccentPhrase[] }
       | { update: "AudioQuery"; query: AudioQuery }
     );
-<<<<<<< HEAD
-    action(payload: {
-      audioKey: string;
-      engineId: EngineId;
-      styleId: number;
-    }): void;
-=======
     action(payload: { audioKey: string; voice: Voice }): void;
->>>>>>> a22046c7
   };
 
   COMMAND_CHANGE_ACCENT: {
@@ -689,12 +657,7 @@
     action(payload: {
       prevAudioKey: string;
       texts: string[];
-<<<<<<< HEAD
-      engineId: EngineId;
-      styleId: number;
-=======
       voice: Voice;
->>>>>>> a22046c7
     }): string[];
   };
 };
