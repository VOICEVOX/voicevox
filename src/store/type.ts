--- conflicted
+++ resolved
@@ -84,11 +84,7 @@
 
 export type AudioStoreState = {
   engineStates: Record<string, EngineState>;
-<<<<<<< HEAD
   characterInfos: Record<string, CharacterInfo[]>;
-=======
-  characterInfos?: CharacterInfo[];
->>>>>>> 1f199dfd
   audioItems: Record<string, AudioItem>;
   audioKeys: string[];
   audioStates: Record<string, AudioState>;
@@ -123,17 +119,6 @@
   };
 
   START_WAITING_ENGINE_ALL: {
-<<<<<<< HEAD
-    action(): void;
-  };
-
-  START_WAITING_ENGINE: {
-    action(payload: { engineKey: string }): void;
-  };
-
-  RESTART_ENGINE_ALL: {
-=======
->>>>>>> 1f199dfd
     action(): void;
   };
 
@@ -149,11 +134,7 @@
   };
 
   RESTART_ENGINE: {
-<<<<<<< HEAD
-    action(payload: { engineKey: string }): void;
-=======
     action(payload: { engineKey: string }): Promise<boolean>;
->>>>>>> 1f199dfd
   };
 
   DETECTED_ENGINE_ERROR: {
