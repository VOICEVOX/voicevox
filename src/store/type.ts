import {
  MutationTree,
  MutationsBase,
  GettersBase,
  ActionsBase,
  StoreOptions,
  PayloadFunction,
} from "./vuex";
import { Patch } from "immer";
import {
  AccentPhrase,
  AudioQuery,
  EngineManifest,
  SupportedDevicesInfo,
  UserDictWord,
  MorphableTargetInfo,
} from "@/openapi";
import { createCommandMutationTree, PayloadRecipeTree } from "./command";
import {
  CharacterInfo,
  DefaultStyleId,
  Encoding as EncodingType,
  AcceptRetrieveTelemetryStatus,
  AcceptTermsStatus,
  HotkeySetting,
  MoraDataType,
  SavingSetting,
  ThemeConf,
  ThemeSetting,
  ExperimentalSetting,
  ToolbarSetting,
  UpdateInfo,
  Preset,
  MorphingInfo,
  ActivePointScrollMode,
  EngineInfo,
  SplitTextWhenPasteType,
  SplitterPosition,
  ConfirmedTips,
  EngineDirValidationResult,
  EditorFontType,
  EngineSettings,
  MorphableTargetInfoTable,
  EngineSetting,
  Voice,
  EngineId,
<<<<<<< HEAD
  VoiceId,
=======
  SpeakerId,
  AudioKey,
>>>>>>> e17daec1
} from "@/type/preload";
import { IEngineConnectorFactory } from "@/infrastructures/EngineConnector";
import { QVueGlobals } from "quasar";

/**
 * エディタ用のAudioQuery
 */
export type EditorAudioQuery = Omit<AudioQuery, "outputSamplingRate"> & {
  outputSamplingRate: number | "engineDefault";
};

export type AudioItem = {
  text: string;
  voice: Voice;
  query?: EditorAudioQuery;
  presetKey?: string;
  morphingInfo?: MorphingInfo;
};

export type AudioState = {
  nowPlaying: boolean;
  nowGenerating: boolean;
};

export type Command = {
  unixMillisec: number;
  undoPatches: Patch[];
  redoPatches: Patch[];
};

export type EngineState = "STARTING" | "FAILED_STARTING" | "ERROR" | "READY";
export type SaveResult =
  | "SUCCESS"
  | "WRITE_ERROR"
  | "ENGINE_ERROR"
  | "CANCELED";
export type SaveResultObject = {
  result: SaveResult;
  path: string | undefined;
  errorMessage?: string;
};
export type ErrorTypeForSaveAllResultDialog = {
  path: string;
  message: string;
};

export type DefaultPreset = Voice & {
  defaultPresetKey: string;
};

export type StoreType<T, U extends "getter" | "mutation" | "action"> = {
  [P in keyof T as Extract<keyof T[P], U> extends never
    ? never
    : P]: T[P] extends {
    [K in U]: infer R;
  }
    ? U extends "action"
      ? R extends PayloadFunction
        ? R
        : never
      : R
    : never;
};

export type QuasarDialog = QVueGlobals["dialog"];

/*
 * Audio Store Types
 */

export type AudioStoreState = {
  characterInfos: Record<EngineId, CharacterInfo[]>;
  morphableTargetsInfo: Record<EngineId, MorphableTargetInfoTable>;
  audioKeyInitializingSpeaker?: string;
  audioItems: Record<AudioKey, AudioItem>;
  audioKeys: AudioKey[];
  audioStates: Record<AudioKey, AudioState>;
  _activeAudioKey?: AudioKey;
  audioPlayStartPoint?: number;
  nowPlayingContinuously: boolean;
};

export type AudioStoreTypes = {
  ACTIVE_AUDIO_KEY: {
    getter: AudioKey | undefined;
  };

  HAVE_AUDIO_QUERY: {
    getter(audioKey: AudioKey): boolean;
  };

  IS_ACTIVE: {
    getter(audioKey: AudioKey): boolean;
  };

  ACTIVE_AUDIO_ELEM_CURRENT_TIME: {
    getter: number | undefined;
  };

  LOAD_CHARACTER: {
    action(payload: { engineId: EngineId }): void;
  };

  SET_CHARACTER_INFOS: {
    mutation: { engineId: EngineId; characterInfos: CharacterInfo[] };
  };

  CHARACTER_INFO: {
    getter(engineId: EngineId, styleId: number): CharacterInfo | undefined;
  };

  USER_ORDERED_CHARACTER_INFOS: {
    getter: CharacterInfo[] | undefined;
  };

  GENERATE_AUDIO_KEY: {
    action(): AudioKey;
  };

  SETUP_SPEAKER: {
    action(payload: {
      audioKey: AudioKey;
      engineId: EngineId;
      styleId: number;
    }): void;
  };

  SET_AUDIO_KEY_INITIALIZING_SPEAKER: {
    mutation: { audioKey?: AudioKey };
  };

  SET_ACTIVE_AUDIO_KEY: {
    mutation: { audioKey?: AudioKey };
    action(payload: { audioKey?: AudioKey }): void;
  };

  SET_AUDIO_PLAY_START_POINT: {
    mutation: { startPoint?: number };
    action(payload: { startPoint?: number }): void;
  };

  SET_AUDIO_NOW_PLAYING: {
    mutation: { audioKey: AudioKey; nowPlaying: boolean };
  };

  SET_AUDIO_NOW_GENERATING: {
    mutation: { audioKey: AudioKey; nowGenerating: boolean };
  };

  SET_NOW_PLAYING_CONTINUOUSLY: {
    mutation: { nowPlaying: boolean };
  };

  GENERATE_AUDIO_ITEM: {
    action(payload: {
      text?: string;
      voice?: Voice;
      presetKey?: string;
      baseAudioItem?: AudioItem;
    }): Promise<AudioItem>;
  };

  REGISTER_AUDIO_ITEM: {
    action(payload: {
      audioItem: AudioItem;
      prevAudioKey?: AudioKey;
    }): Promise<AudioKey>;
  };

  INSERT_AUDIO_ITEM: {
    mutation: {
      audioItem: AudioItem;
      audioKey: AudioKey;
      prevAudioKey: AudioKey | undefined;
    };
  };

  INSERT_AUDIO_ITEMS: {
    mutation: {
      audioKeyItemPairs: { audioItem: AudioItem; audioKey: AudioKey }[];
      prevAudioKey: AudioKey | undefined;
    };
  };

  REMOVE_AUDIO_ITEM: {
    mutation: { audioKey: AudioKey };
  };

  SET_AUDIO_KEYS: {
    mutation: { audioKeys: AudioKey[] };
  };

  REMOVE_ALL_AUDIO_ITEM: {
    action(): void;
  };

  GET_AUDIO_CACHE: {
    action(payload: { audioKey: AudioKey }): Promise<Blob | null>;
  };

  GET_AUDIO_CACHE_FROM_AUDIO_ITEM: {
    action(payload: { audioItem: AudioItem }): Promise<Blob | null>;
  };

  SET_AUDIO_TEXT: {
    mutation: { audioKey: AudioKey; text: string };
  };

  SET_AUDIO_SPEED_SCALE: {
    mutation: { audioKey: AudioKey; speedScale: number };
  };

  SET_AUDIO_PITCH_SCALE: {
    mutation: { audioKey: AudioKey; pitchScale: number };
  };

  SET_AUDIO_INTONATION_SCALE: {
    mutation: { audioKey: AudioKey; intonationScale: number };
  };

  SET_AUDIO_VOLUME_SCALE: {
    mutation: { audioKey: AudioKey; volumeScale: number };
  };

  SET_AUDIO_PRE_PHONEME_LENGTH: {
    mutation: { audioKey: AudioKey; prePhonemeLength: number };
  };

  SET_AUDIO_POST_PHONEME_LENGTH: {
    mutation: { audioKey: AudioKey; postPhonemeLength: number };
  };

  LOAD_MORPHABLE_TARGETS: {
    action(payload: { engineId: EngineId; baseStyleId: number }): void;
  };

  SET_MORPHABLE_TARGETS: {
    mutation: {
      engineId: EngineId;
      baseStyleId: number;
      morphableTargets?: Exclude<
        { [key: number]: MorphableTargetInfo },
        undefined
      >;
    };
  };

  SET_MORPHING_INFO: {
    mutation: {
      audioKey: AudioKey;
      morphingInfo: MorphingInfo | undefined;
    };
  };

  MORPHING_SUPPORTED_ENGINES: {
    getter: string[];
  };

  VALID_MORPHING_INFO: {
    getter(audioItem: AudioItem): boolean;
  };

  SET_AUDIO_QUERY: {
    mutation: { audioKey: AudioKey; audioQuery: AudioQuery };
    action(payload: { audioKey: AudioKey; audioQuery: AudioQuery }): void;
  };

  FETCH_AUDIO_QUERY: {
    action(payload: {
      text: string;
      engineId: EngineId;
      styleId: number;
    }): Promise<AudioQuery>;
  };

  SET_AUDIO_VOICE: {
    mutation: { audioKey: AudioKey; voice: Voice };
  };

  SET_ACCENT_PHRASES: {
    mutation: { audioKey: AudioKey; accentPhrases: AccentPhrase[] };
  };

  FETCH_ACCENT_PHRASES: {
    action(payload: {
      text: string;
      engineId: EngineId;
      styleId: number;
      isKana?: boolean;
    }): Promise<AccentPhrase[]>;
  };

  SET_SINGLE_ACCENT_PHRASE: {
    mutation: {
      audioKey: AudioKey;
      accentPhraseIndex: number;
      accentPhrases: AccentPhrase[];
    };
  };

  SET_AUDIO_MORA_DATA: {
    mutation: {
      audioKey: AudioKey;
      accentPhraseIndex: number;
      moraIndex: number;
      data: number;
      type: MoraDataType;
    };
  };

  SET_DEFAULT_PRESET: {
    mutation: { audioKey: string };
  };

  APPLY_AUDIO_PRESET: {
    mutation: { audioKey: AudioKey };
  };

  FETCH_MORA_DATA: {
    action(payload: {
      accentPhrases: AccentPhrase[];
      engineId: EngineId;
      styleId: number;
    }): Promise<AccentPhrase[]>;
  };

  FETCH_AND_COPY_MORA_DATA: {
    action(payload: {
      accentPhrases: AccentPhrase[];
      engineId: EngineId;
      styleId: number;
      copyIndexes: number[];
    }): Promise<AccentPhrase[]>;
  };

  GENERATE_LAB: {
    action(payload: {
      audioKey: AudioKey;
      offset?: number;
    }): string | undefined;
  };

  GET_AUDIO_PLAY_OFFSETS: {
    action(payload: { audioKey: AudioKey }): number[];
  };

  GENERATE_AUDIO: {
    action(payload: { audioKey: AudioKey }): Promise<Blob>;
  };

  GENERATE_AUDIO_FROM_AUDIO_ITEM: {
    action(payload: { audioItem: AudioItem }): Blob;
  };

  CONNECT_AUDIO: {
    action(payload: { encodedBlobs: string[] }): Blob | null;
  };

  GENERATE_AND_SAVE_AUDIO: {
    action(payload: {
      audioKey: AudioKey;
      filePath?: string;
      encoding?: EncodingType;
    }): SaveResultObject;
  };

  GENERATE_AND_SAVE_ALL_AUDIO: {
    action(payload: {
      dirPath?: string;
      encoding?: EncodingType;
      callback?: (finishedCount: number, totalCount: number) => void;
    }): SaveResultObject[] | undefined;
  };

  GENERATE_AND_CONNECT_AND_SAVE_AUDIO: {
    action(payload: {
      filePath?: string;
      encoding?: EncodingType;
      callback?: (finishedCount: number, totalCount: number) => void;
    }): SaveResultObject | undefined;
  };

  CONNECT_AND_EXPORT_TEXT: {
    action(payload: {
      filePath?: string;
      encoding?: EncodingType;
    }): SaveResultObject | undefined;
  };

  PLAY_AUDIO: {
    action(payload: { audioKey: AudioKey }): boolean;
  };

  PLAY_AUDIO_BLOB: {
    action(payload: {
      audioBlob: Blob;
      audioElem: HTMLAudioElement;
      audioKey?: AudioKey;
    }): boolean;
  };

  STOP_AUDIO: {
    action(payload: { audioKey: AudioKey }): void;
  };

  SET_AUDIO_PRESET_KEY: {
    mutation: {
      audioKey: AudioKey;
      presetKey: string | undefined;
    };
  };

  PLAY_CONTINUOUSLY_AUDIO: {
    action(): void;
  };

  STOP_CONTINUOUSLY_AUDIO: {
    action(): void;
  };

  OPEN_TEXT_EDIT_CONTEXT_MENU: {
    action(): void;
  };

  CHECK_FILE_EXISTS: {
    action(payload: { file: string }): Promise<boolean>;
  };
};

/*
 * Audio Command Store Types
 */

export type AudioCommandStoreState = {
  //
};

export type AudioCommandStoreTypes = {
  COMMAND_REGISTER_AUDIO_ITEM: {
    mutation: {
      audioItem: AudioItem;
      audioKey: AudioKey;
      prevAudioKey: AudioKey | undefined;
      applyPreset: boolean;
    };
    action(payload: {
      audioItem: AudioItem;
      prevAudioKey: AudioKey | undefined;
      applyPreset: boolean;
    }): Promise<AudioKey>;
  };

  COMMAND_REMOVE_AUDIO_ITEM: {
    mutation: { audioKey: AudioKey };
    action(payload: { audioKey: AudioKey }): void;
  };

  COMMAND_SET_AUDIO_KEYS: {
    mutation: { audioKeys: AudioKey[] };
    action(payload: { audioKeys: AudioKey[] }): void;
  };

  COMMAND_CHANGE_AUDIO_TEXT: {
    mutation: { audioKey: AudioKey; text: string } & (
      | { update: "Text" }
      | { update: "AccentPhrases"; accentPhrases: AccentPhrase[] }
      | { update: "AudioQuery"; query: AudioQuery }
    );
    action(payload: { audioKey: AudioKey; text: string }): void;
  };

  COMMAND_CHANGE_VOICE: {
    mutation: { audioKey: AudioKey; voice: Voice } & (
      | { update: "StyleId" }
      | { update: "AccentPhrases"; accentPhrases: AccentPhrase[] }
      | { update: "AudioQuery"; query: AudioQuery }
    );
    action(payload: { audioKey: AudioKey; voice: Voice }): void;
  };

  COMMAND_CHANGE_ACCENT: {
    mutation: { audioKey: AudioKey; accentPhrases: AccentPhrase[] };
    action(payload: {
      audioKey: AudioKey;
      accentPhraseIndex: number;
      accent: number;
    }): void;
  };

  COMMAND_CHANGE_ACCENT_PHRASE_SPLIT: {
    mutation: { audioKey: AudioKey; accentPhrases: AccentPhrase[] };
    action(
      payload: { audioKey: AudioKey; accentPhraseIndex: number } & (
        | { isPause: false; moraIndex: number }
        | { isPause: true }
      )
    ): void;
  };

  COMMAND_CHANGE_SINGLE_ACCENT_PHRASE: {
    mutation: { audioKey: AudioKey; accentPhrases: AccentPhrase[] };
    action(payload: {
      audioKey: AudioKey;
      newPronunciation: string;
      accentPhraseIndex: number;
      popUntilPause: boolean;
    }): void;
  };

  COMMAND_RESET_MORA_PITCH_AND_LENGTH: {
    action(payload: { audioKey: AudioKey }): void;
  };

  COMMAND_RESET_SELECTED_MORA_PITCH_AND_LENGTH: {
    action(payload: { audioKey: AudioKey; accentPhraseIndex: number }): void;
  };

  COMMAND_SET_AUDIO_MORA_DATA: {
    mutation: {
      audioKey: AudioKey;
      accentPhraseIndex: number;
      moraIndex: number;
      data: number;
      type: MoraDataType;
    };
    action(payload: {
      audioKey: AudioKey;
      accentPhraseIndex: number;
      moraIndex: number;
      data: number;
      type: MoraDataType;
    }): void;
  };

  COMMAND_SET_AUDIO_MORA_DATA_ACCENT_PHRASE: {
    mutation: {
      audioKey: AudioKey;
      accentPhraseIndex: number;
      moraIndex: number;
      data: number;
      type: MoraDataType;
    };
    action(payload: {
      audioKey: AudioKey;
      accentPhraseIndex: number;
      moraIndex: number;
      data: number;
      type: MoraDataType;
    }): void;
  };

  COMMAND_SET_AUDIO_SPEED_SCALE: {
    mutation: { audioKey: AudioKey; speedScale: number };
    action(payload: { audioKey: AudioKey; speedScale: number }): void;
  };

  COMMAND_SET_AUDIO_PITCH_SCALE: {
    mutation: { audioKey: AudioKey; pitchScale: number };
    action(payload: { audioKey: AudioKey; pitchScale: number }): void;
  };

  COMMAND_SET_AUDIO_INTONATION_SCALE: {
    mutation: { audioKey: AudioKey; intonationScale: number };
    action(payload: { audioKey: AudioKey; intonationScale: number }): void;
  };

  COMMAND_SET_AUDIO_VOLUME_SCALE: {
    mutation: { audioKey: AudioKey; volumeScale: number };
    action(payload: { audioKey: AudioKey; volumeScale: number }): void;
  };

  COMMAND_SET_AUDIO_PRE_PHONEME_LENGTH: {
    mutation: { audioKey: AudioKey; prePhonemeLength: number };
    action(payload: { audioKey: AudioKey; prePhonemeLength: number }): void;
  };

  COMMAND_SET_AUDIO_POST_PHONEME_LENGTH: {
    mutation: { audioKey: AudioKey; postPhonemeLength: number };
    action(payload: { audioKey: AudioKey; postPhonemeLength: number }): void;
  };

  COMMAND_SET_MORPHING_INFO: {
    mutation: {
      audioKey: AudioKey;
      morphingInfo: MorphingInfo | undefined;
    };
    action(payload: {
      audioKey: AudioKey;
      morphingInfo: MorphingInfo | undefined;
    }): void;
  };

  COMMAND_SET_AUDIO_PRESET: {
    mutation: {
      audioKey: AudioKey;
      presetKey: string | undefined;
    };
    action(payload: {
      audioKey: AudioKey;
      presetKey: string | undefined;
    }): void;
  };

  COMMAND_APPLY_AUDIO_PRESET: {
    mutation: { audioKey: AudioKey };
    action(payload: { audioKey: AudioKey }): void;
  };

  COMMAND_FULLY_APPLY_AUDIO_PRESET: {
    mutation: { presetKey: string };
    action(payload: { presetKey: string }): void;
  };

  COMMAND_IMPORT_FROM_FILE: {
    mutation: {
      audioKeyItemPairs: { audioItem: AudioItem; audioKey: AudioKey }[];
    };
    action(payload: { filePath?: string }): string[] | void;
  };

  COMMAND_PUT_TEXTS: {
    mutation: {
      audioKeyItemPairs: { audioItem: AudioItem; audioKey: AudioKey }[];
      prevAudioKey: AudioKey;
    };
    action(payload: {
      prevAudioKey: AudioKey;
      texts: string[];
      voice: Voice;
    }): AudioKey[];
  };
};

/*
 * Command Store Types
 */

export type CommandStoreState = {
  undoCommands: Command[];
  redoCommands: Command[];
};

export type CommandStoreTypes = {
  CAN_UNDO: {
    getter: boolean;
  };

  CAN_REDO: {
    getter: boolean;
  };

  UNDO: {
    mutation: undefined;
    action(): void;
  };

  REDO: {
    mutation: undefined;
    action(): void;
  };

  LAST_COMMAND_UNIX_MILLISEC: {
    getter: number | null;
  };

  CLEAR_COMMANDS: {
    mutation: undefined;
  };
};

/*
 * Engine Store Types
 */

export type EngineStoreState = {
  engineStates: Record<EngineId, EngineState>;
  engineSupportedDevices: Record<EngineId, SupportedDevicesInfo>;
};

export type EngineStoreTypes = {
  GET_ENGINE_INFOS: {
    action(): void;
  };

  GET_SORTED_ENGINE_INFOS: {
    getter: EngineInfo[];
  };

  SET_ENGINE_MANIFESTS: {
    mutation: { engineManifests: Record<EngineId, EngineManifest> };
  };

  FETCH_AND_SET_ENGINE_MANIFESTS: {
    action(): void;
  };

  IS_ALL_ENGINE_READY: {
    getter: boolean;
  };

  IS_ENGINE_READY: {
    getter(engineId: EngineId): boolean;
  };

  START_WAITING_ENGINE: {
    action(payload: { engineId: EngineId }): void;
  };

  RESTART_ENGINES: {
    action(payload: { engineIds: EngineId[] }): Promise<{
      success: boolean;
      anyNewCharacters: boolean;
    }>;
  };

  POST_ENGINE_START: {
    action(payload: { engineIds: EngineId[] }): Promise<{
      success: boolean;
      anyNewCharacters: boolean;
    }>;
  };

  DETECTED_ENGINE_ERROR: {
    action(payload: { engineId: EngineId }): void;
  };

  OPEN_ENGINE_DIRECTORY: {
    action(payload: { engineId: EngineId }): void;
  };

  SET_ENGINE_STATE: {
    mutation: { engineId: EngineId; engineState: EngineState };
  };

  IS_INITIALIZED_ENGINE_SPEAKER: {
    action(payload: { engineId: EngineId; styleId: number }): Promise<boolean>;
  };

  INITIALIZE_ENGINE_SPEAKER: {
    action(payload: { engineId: EngineId; styleId: number }): void;
  };

  VALIDATE_ENGINE_DIR: {
    action(payload: { engineDir: string }): Promise<EngineDirValidationResult>;
  };

  ADD_ENGINE_DIR: {
    action(payload: { engineDir: string }): Promise<void>;
  };

  REMOVE_ENGINE_DIR: {
    action(payload: { engineDir: string }): Promise<void>;
  };

  INSTALL_VVPP_ENGINE: {
    action: (path: string) => Promise<boolean>;
  };

  UNINSTALL_VVPP_ENGINE: {
    action: (engineId: EngineId) => Promise<boolean>;
  };

  SET_ENGINE_INFOS: {
    mutation: { engineIds: EngineId[]; engineInfos: EngineInfo[] };
  };

  SET_ENGINE_MANIFEST: {
    mutation: { engineId: EngineId; engineManifest: EngineManifest };
  };

  FETCH_AND_SET_ENGINE_MANIFEST: {
    action(payload: { engineId: EngineId }): void;
  };

  SET_ENGINE_SUPPORTED_DEVICES: {
    mutation: { engineId: EngineId; supportedDevices: SupportedDevicesInfo };
  };

  FETCH_AND_SET_ENGINE_SUPPORTED_DEVICES: {
    action(payload: { engineId: EngineId }): void;
  };

  ENGINE_CAN_USE_GPU: {
    getter: (engineId: EngineId) => boolean;
  };
};

/*
 * Index Store Types
 */

export type IndexStoreState = {
  defaultStyleIds: DefaultStyleId[];
  userCharacterOrder: SpeakerId[];
  isMultiEngineOffMode: boolean;
};

export type IndexStoreTypes = {
  GET_ALL_CHARACTER_INFOS: {
    getter: Map<SpeakerId, CharacterInfo>;
  };

  GET_ORDERED_ALL_CHARACTER_INFOS: {
    getter: CharacterInfo[];
  };

  GET_HOW_TO_USE_TEXT: {
    action(): Promise<string>;
  };

  GET_CONTACT_TEXT: {
    action(): Promise<string>;
  };

  GET_Q_AND_A_TEXT: {
    action(): Promise<string>;
  };

  GET_POLICY_TEXT: {
    action(): Promise<string>;
  };

  GET_OSS_LICENSES: {
    action(): Promise<Record<string, string>[]>;
  };

  GET_UPDATE_INFOS: {
    action(): Promise<UpdateInfo[]>;
  };

  GET_OSS_COMMUNITY_INFOS: {
    action(): Promise<string>;
  };

  GET_PRIVACY_POLICY_TEXT: {
    action(): Promise<string>;
  };

  LOAD_DEFAULT_STYLE_IDS: {
    action(): Promise<void>;
  };

  SET_DEFAULT_STYLE_IDS: {
    mutation: { defaultStyleIds: DefaultStyleId[] };
    action(payload: DefaultStyleId[]): void;
  };

  LOAD_USER_CHARACTER_ORDER: {
    action(): Promise<void>;
  };

  SET_USER_CHARACTER_ORDER: {
    mutation: { userCharacterOrder: SpeakerId[] };
    action(payload: SpeakerId[]): void;
  };

  GET_NEW_CHARACTERS: {
    action(): SpeakerId[];
  };

  LOG_ERROR: {
    action(...payload: unknown[]): void;
  };

  LOG_WARN: {
    action(...payload: unknown[]): void;
  };

  LOG_INFO: {
    action(...payload: unknown[]): void;
  };

  INIT_VUEX: {
    action(): void;
  };

  SET_IS_MULTI_ENGINE_OFF_MODE: {
    mutation: { isMultiEngineOffMode: boolean };
    action(payload: boolean): void;
  };
};

/*
 * Project Store Types
 */

export type ProjectStoreState = {
  projectFilePath?: string;
  savedLastCommandUnixMillisec: number | null;
};

export type ProjectStoreTypes = {
  PROJECT_NAME: {
    getter: string | undefined;
  };

  SET_PROJECT_FILEPATH: {
    mutation: { filePath?: string };
  };

  CREATE_NEW_PROJECT: {
    action(payload: { confirm?: boolean }): void;
  };

  LOAD_PROJECT_FILE: {
    action(payload: { filePath?: string; confirm?: boolean }): boolean;
  };

  SAVE_PROJECT_FILE: {
    action(payload: { overwrite?: boolean }): void;
  };

  IS_EDITED: {
    getter: boolean;
  };

  SET_SAVED_LAST_COMMAND_UNIX_MILLISEC: {
    mutation: number | null;
  };
};

/*
 * Setting Store Types
 */

export type SettingStoreState = {
  savingSetting: SavingSetting;
  hotkeySettings: HotkeySetting[];
  toolbarSetting: ToolbarSetting;
  engineIds: EngineId[];
  engineInfos: Record<EngineId, EngineInfo>;
  engineManifests: Record<EngineId, EngineManifest>;
  themeSetting: ThemeSetting;
  editorFont: EditorFontType;
  acceptRetrieveTelemetry: AcceptRetrieveTelemetryStatus;
  experimentalSetting: ExperimentalSetting;
  splitTextWhenPaste: SplitTextWhenPasteType;
  splitterPosition: SplitterPosition;
  confirmedTips: ConfirmedTips;
  engineSettings: EngineSettings;
};

export type SettingStoreTypes = {
  HYDRATE_SETTING_STORE: {
    action(): void;
  };

  SET_SAVING_SETTING: {
    mutation: { savingSetting: SavingSetting };
    action(payload: { data: SavingSetting }): void;
  };

  SET_HOTKEY_SETTINGS: {
    mutation: { newHotkey: HotkeySetting };
    action(payload: { data: HotkeySetting }): void;
  };

  SET_TOOLBAR_SETTING: {
    mutation: { toolbarSetting: ToolbarSetting };
    action(payload: { data: ToolbarSetting }): void;
  };

  SET_THEME_SETTING: {
    mutation: { currentTheme: string; themes?: ThemeConf[] };
    action(payload: { currentTheme: string }): void;
  };

  SET_EDITOR_FONT: {
    mutation: { editorFont: EditorFontType };
    action(payload: { editorFont: EditorFontType }): void;
  };

  SET_ACCEPT_RETRIEVE_TELEMETRY: {
    mutation: { acceptRetrieveTelemetry: AcceptRetrieveTelemetryStatus };
    action(payload: {
      acceptRetrieveTelemetry: AcceptRetrieveTelemetryStatus;
    }): void;
  };

  SET_ACCEPT_TERMS: {
    mutation: { acceptTerms: AcceptTermsStatus };
    action(payload: { acceptTerms: AcceptTermsStatus }): void;
  };

  SET_EXPERIMENTAL_SETTING: {
    mutation: { experimentalSetting: ExperimentalSetting };
    action(payload: { experimentalSetting: ExperimentalSetting }): void;
  };

  SET_SPLIT_TEXT_WHEN_PASTE: {
    mutation: { splitTextWhenPaste: SplitTextWhenPasteType };
    action(payload: { splitTextWhenPaste: SplitTextWhenPasteType }): void;
  };

  SET_SPLITTER_POSITION: {
    mutation: { splitterPosition: SplitterPosition };
    action(payload: { splitterPosition: SplitterPosition }): void;
  };

  SET_CONFIRMED_TIPS: {
    mutation: { confirmedTips: ConfirmedTips };
    action(payload: { confirmedTips: ConfirmedTips }): void;
  };

  SET_ENGINE_SETTING: {
    mutation: { engineSetting: EngineSetting; engineId: EngineId };
    action(payload: {
      engineSetting: EngineSetting;
      engineId: EngineId;
    }): Promise<void>;
  };

  CHANGE_USE_GPU: {
    action(payload: { useGpu: boolean; engineId: EngineId }): Promise<void>;
  };
};

/*
 * Ui Store Types
 */

export type UiStoreState = {
  uiLockCount: number;
  dialogLockCount: number;
  inheritAudioInfo: boolean;
  activePointScrollMode: ActivePointScrollMode;
  isHelpDialogOpen: boolean;
  isSettingDialogOpen: boolean;
  isCharacterOrderDialogOpen: boolean;
  isDefaultStyleSelectDialogOpen: boolean;
  isHotkeySettingDialogOpen: boolean;
  isToolbarSettingDialogOpen: boolean;
  isAcceptRetrieveTelemetryDialogOpen: boolean;
  isAcceptTermsDialogOpen: boolean;
  isDictionaryManageDialogOpen: boolean;
  isEngineManageDialogOpen: boolean;
  isMaximized: boolean;
  isPinned: boolean;
  isFullscreen: boolean;
  progress: number;
};

export type UiStoreTypes = {
  UI_LOCKED: {
    getter: boolean;
  };

  MENUBAR_LOCKED: {
    getter: boolean;
  };

  PROGRESS: {
    getter: number;
  };

  ASYNC_UI_LOCK: {
    action(payload: { callback: () => Promise<void> }): void;
  };

  LOCK_UI: {
    mutation: undefined;
    action(): void;
  };

  UNLOCK_UI: {
    mutation: undefined;
    action(): void;
  };

  LOCK_MENUBAR: {
    mutation: undefined;
    action(): void;
  };

  UNLOCK_MENUBAR: {
    mutation: undefined;
    action(): void;
  };

  SHOULD_SHOW_PANES: {
    getter: boolean;
  };

  SET_DIALOG_OPEN: {
    mutation: {
      isDefaultStyleSelectDialogOpen?: boolean;
      isAcceptRetrieveTelemetryDialogOpen?: boolean;
      isAcceptTermsDialogOpen?: boolean;
      isDictionaryManageDialogOpen?: boolean;
      isHelpDialogOpen?: boolean;
      isSettingDialogOpen?: boolean;
      isHotkeySettingDialogOpen?: boolean;
      isToolbarSettingDialogOpen?: boolean;
      isCharacterOrderDialogOpen?: boolean;
      isEngineManageDialogOpen?: boolean;
    };
    action(payload: {
      isDefaultStyleSelectDialogOpen?: boolean;
      isAcceptRetrieveTelemetryDialogOpen?: boolean;
      isAcceptTermsDialogOpen?: boolean;
      isDictionaryManageDialogOpen?: boolean;
      isHelpDialogOpen?: boolean;
      isSettingDialogOpen?: boolean;
      isHotkeySettingDialogOpen?: boolean;
      isToolbarSettingDialogOpen?: boolean;
      isCharacterOrderDialogOpen?: boolean;
      isEngineManageDialogOpen?: boolean;
    }): void;
  };

  ON_VUEX_READY: {
    action(): void;
  };

  HYDRATE_UI_STORE: {
    action(): void;
  };

  SET_INHERIT_AUDIOINFO: {
    mutation: { inheritAudioInfo: boolean };
    action(payload: { inheritAudioInfo: boolean }): void;
  };

  SET_ACTIVE_POINT_SCROLL_MODE: {
    mutation: { activePointScrollMode: ActivePointScrollMode };
    action(payload: { activePointScrollMode: ActivePointScrollMode }): void;
  };

  DETECT_UNMAXIMIZED: {
    mutation: undefined;
    action(): void;
  };

  DETECT_MAXIMIZED: {
    mutation: undefined;
    action(): void;
  };

  DETECT_PINNED: {
    mutation: undefined;
    action(): void;
  };

  DETECT_UNPINNED: {
    mutation: undefined;
    action(): void;
  };

  DETECT_ENTER_FULLSCREEN: {
    mutation: undefined;
    action(): void;
  };

  DETECT_LEAVE_FULLSCREEN: {
    mutation: undefined;
    action(): void;
  };

  IS_FULLSCREEN: {
    getter: boolean;
  };

  CHECK_EDITED_AND_NOT_SAVE: {
    action(): Promise<void>;
  };

  RESTART_APP: {
    action(obj: { isMultiEngineOffMode?: boolean }): void;
  };

  START_PROGRESS: {
    action(): void;
  };

  SET_PROGRESS: {
    mutation: { progress: number };
    action(payload: { progress: number }): void;
  };

  SET_PROGRESS_FROM_COUNT: {
    action(payload: { finishedCount: number; totalCount: number }): void;
  };

  RESET_PROGRESS: {
    action(): void;
  };
};

/*
  Preset Store Types
*/

export type PresetStoreState = {
  presetKeys: string[];
  presetItems: Record<string, Preset>;
  defaultPresetKeyMap: Record<VoiceId, string>;
};

export type PresetStoreTypes = {
  SET_PRESET_ITEMS: {
    mutation: {
      presetItems: Record<string, Preset>;
    };
  };
  SET_PRESET_KEYS: {
    mutation: {
      presetKeys: string[];
    };
  };
  SET_DEFAULT_PRESET_MAP: {
    action(payload: { defaultPresetKeyMap: Record<VoiceId, string> }): void;
    mutation: {
      defaultPresetKeyMap: Record<VoiceId, string>;
    };
  };
  HYDRATE_PRESET_STORE: {
    action(): void;
  };
  SAVE_PRESET_ORDER: {
    action(payload: { presetKeys: string[] }): void;
  };
  SAVE_PRESET_CONFIG: {
    action(payload: {
      presetItems: Record<string, Preset>;
      presetKeys: string[];
    }): void;
  };
  ADD_PRESET: {
    action(payload: {
      presetData: Preset;
      presetKey?: string;
    }): Promise<string>;
  };
  CREATE_DEFAULT_PRESET_IF_NEEDED: {
    action(payload: { voice: Voice }): void;
  };
  UPDATE_PRESET: {
    action(payload: { presetData: Preset; presetKey: string }): void;
  };
  DELETE_PRESET: {
    action(payload: { presetKey: string }): void;
  };
};

/*
 * Dictionary Store Types
 */

export type DictionaryStoreState = Record<string, unknown>;

export type DictionaryStoreTypes = {
  LOAD_USER_DICT: {
    action(payload: {
      engineId: EngineId;
    }): Promise<Record<string, UserDictWord>>;
  };
  LOAD_ALL_USER_DICT: {
    action(): Promise<Record<string, UserDictWord>>;
  };
  ADD_WORD: {
    action(payload: {
      surface: string;
      pronunciation: string;
      accentType: number;
      priority: number;
    }): Promise<void>;
  };
  REWRITE_WORD: {
    action(payload: {
      wordUuid: string;
      surface: string;
      pronunciation: string;
      accentType: number;
      priority: number;
    }): Promise<void>;
  };
  DELETE_WORD: {
    action(payload: { wordUuid: string }): Promise<void>;
  };
  SYNC_ALL_USER_DICT: {
    action(): Promise<void>;
  };
};

/*
 * Setting Store Types
 */

export type ProxyStoreState = Record<string, unknown>;

export type IEngineConnectorFactoryActions = ReturnType<
  IEngineConnectorFactory["instance"]
>;

type IEngineConnectorFactoryActionsMapper = <
  K extends keyof IEngineConnectorFactoryActions
>(
  action: K
) => (
  _: Parameters<IEngineConnectorFactoryActions[K]>[0]
) => ReturnType<IEngineConnectorFactoryActions[K]>;

export type ProxyStoreTypes = {
  INSTANTIATE_ENGINE_CONNECTOR: {
    action(payload: {
      engineId: EngineId;
    }): Promise<{ invoke: IEngineConnectorFactoryActionsMapper }>;
  };
};

/*
 * All Store Types
 */

export type State = AudioStoreState &
  AudioCommandStoreState &
  CommandStoreState &
  EngineStoreState &
  IndexStoreState &
  ProjectStoreState &
  SettingStoreState &
  UiStoreState &
  PresetStoreState &
  DictionaryStoreState &
  ProxyStoreState;

type AllStoreTypes = AudioStoreTypes &
  AudioCommandStoreTypes &
  CommandStoreTypes &
  EngineStoreTypes &
  IndexStoreTypes &
  ProjectStoreTypes &
  SettingStoreTypes &
  UiStoreTypes &
  PresetStoreTypes &
  DictionaryStoreTypes &
  ProxyStoreTypes;

export type AllGetters = StoreType<AllStoreTypes, "getter">;
export type AllMutations = StoreType<AllStoreTypes, "mutation">;
export type AllActions = StoreType<AllStoreTypes, "action">;

export const commandMutationsCreator = <S, M extends MutationsBase>(
  arg: PayloadRecipeTree<S, M>
): MutationTree<S, M> => createCommandMutationTree<S, M>(arg);

export const transformCommandStore = <
  S,
  G extends GettersBase,
  A extends ActionsBase,
  M extends MutationsBase
>(
  options: StoreOptions<S, G, A, M, AllGetters, AllActions, AllMutations>
): StoreOptions<S, G, A, M, AllGetters, AllActions, AllMutations> => {
  if (options.mutations)
    options.mutations = commandMutationsCreator<S, M>(
      options.mutations as PayloadRecipeTree<S, M>
    );
  return options;
};<|MERGE_RESOLUTION|>--- conflicted
+++ resolved
@@ -44,12 +44,9 @@
   EngineSetting,
   Voice,
   EngineId,
-<<<<<<< HEAD
   VoiceId,
-=======
   SpeakerId,
   AudioKey,
->>>>>>> e17daec1
 } from "@/type/preload";
 import { IEngineConnectorFactory } from "@/infrastructures/EngineConnector";
 import { QVueGlobals } from "quasar";
