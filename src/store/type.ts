import {
  MutationTree,
  MutationsBase,
  GettersBase,
  ActionsBase,
  StoreOptions,
} from "./vuex";
import { Patch } from "immer";
import { AccentPhrase, AudioQuery } from "@/openapi";
import { createCommandMutationTree, PayloadRecipeTree } from "./command";
import {
  CharacterInfo,
  DefaultStyleId,
  Encoding as EncodingType,
  AcceptRetrieveTelemetryStatus,
  HotkeySetting,
  MoraDataType,
  SavingSetting,
  ThemeConf,
  ThemeSetting,
  UpdateInfo,
  Preset,
} from "@/type/preload";
import { IEngineConnectorFactory } from "@/infrastructures/EngineConnector";
import { QVueGlobals } from "quasar";

export type AudioItem = {
  text: string;
  styleId?: number;
  query?: AudioQuery;
  presetKey?: string;
};

export type AudioState = {
  nowPlaying: boolean;
  nowGenerating: boolean;
};

export type Command = {
  unixMillisec: number;
  undoPatches: Patch[];
  redoPatches: Patch[];
};

export type EngineState = "STARTING" | "FAILED_STARTING" | "ERROR" | "READY";
export type SaveResult =
  | "SUCCESS"
  | "WRITE_ERROR"
  | "ENGINE_ERROR"
  | "CANCELED";
export type SaveResultObject = { result: SaveResult; path: string | undefined };

type StoreType<T, U extends "getter" | "mutation" | "action"> = {
  [P in keyof T as Extract<keyof T[P], U> extends never
    ? never
    : P]: T[P] extends {
    [K in U]: infer R;
  }
    ? R
    : never;
};

export type QuasarDialog = QVueGlobals["dialog"];

/*
 * Audio Store Types
 */

export type AudioStoreState = {
  engineState: EngineState;
  characterInfos?: CharacterInfo[];
  audioItems: Record<string, AudioItem>;
  audioKeys: string[];
  audioStates: Record<string, AudioState>;
  _activeAudioKey?: string;
  nowPlayingContinuously: boolean;
};

type AudioStoreTypes = {
  ACTIVE_AUDIO_KEY: {
    getter: string | undefined;
  };

  HAVE_AUDIO_QUERY: {
    getter(audioKey: string): boolean;
  };

  IS_ACTIVE: {
    getter(audioKey: string): boolean;
  };

  IS_ENGINE_READY: {
    getter: boolean;
  };

  START_WAITING_ENGINE: {
    action(): void;
  };

  RESTART_ENGINE: {
    action(): void;
  };

  DETECTED_ENGINE_ERROR: {
    action(): void;
  };

  SET_ENGINE_STATE: {
    mutation: { engineState: EngineState };
  };

  LOAD_CHARACTER: {
    action(): void;
  };

  SET_CHARACTER_INFOS: {
    mutation: { characterInfos: CharacterInfo[] };
  };

  GENERATE_AUDIO_KEY: {
    action(): string;
  };

  SET_ACTIVE_AUDIO_KEY: {
    mutation: { audioKey?: string };
    action(payload: { audioKey?: string }): void;
  };

  SET_AUDIO_NOW_PLAYING: {
    mutation: { audioKey: string; nowPlaying: boolean };
  };

  SET_AUDIO_NOW_GENERATING: {
    mutation: { audioKey: string; nowGenerating: boolean };
  };

  SET_NOW_PLAYING_CONTINUOUSLY: {
    mutation: { nowPlaying: boolean };
  };

  GENERATE_AUDIO_ITEM: {
    action(payload: {
      text?: string;
      styleId?: number;
      presetKey?: string;
      baseAudioItem?: AudioItem;
    }): Promise<AudioItem>;
  };

  REGISTER_AUDIO_ITEM: {
    action(payload: {
      audioItem: AudioItem;
      prevAudioKey?: string;
    }): Promise<string>;
  };

  INSERT_AUDIO_ITEM: {
    mutation: {
      audioItem: AudioItem;
      audioKey: string;
      prevAudioKey: string | undefined;
    };
  };

  INSERT_AUDIO_ITEMS: {
    mutation: {
      audioKeyItemPairs: { audioItem: AudioItem; audioKey: string }[];
      prevAudioKey: string | undefined;
    };
  };

  REMOVE_AUDIO_ITEM: {
    mutation: { audioKey: string };
  };

  SET_AUDIO_KEYS: {
    mutation: { audioKeys: string[] };
  };

  REMOVE_ALL_AUDIO_ITEM: {
    action(): void;
  };

  GET_AUDIO_CACHE: {
    action(payload: { audioKey: string }): Promise<Blob | null>;
  };

  SET_AUDIO_TEXT: {
    mutation: { audioKey: string; text: string };
  };

  SET_AUDIO_SPEED_SCALE: {
    mutation: { audioKey: string; speedScale: number };
  };

  SET_AUDIO_PITCH_SCALE: {
    mutation: { audioKey: string; pitchScale: number };
  };

  SET_AUDIO_INTONATION_SCALE: {
    mutation: { audioKey: string; intonationScale: number };
  };

  SET_AUDIO_VOLUME_SCALE: {
    mutation: { audioKey: string; volumeScale: number };
  };

  SET_AUDIO_PRE_PHONEME_LENGTH: {
    mutation: { audioKey: string; prePhonemeLength: number };
  };

  SET_AUDIO_POST_PHONEME_LENGTH: {
    mutation: { audioKey: string; postPhonemeLength: number };
  };

  SET_AUDIO_QUERY: {
    mutation: { audioKey: string; audioQuery: AudioQuery };
    action(payload: { audioKey: string; audioQuery: AudioQuery }): void;
  };

  FETCH_AUDIO_QUERY: {
    action(payload: { text: string; styleId: number }): Promise<AudioQuery>;
  };

  SET_AUDIO_STYLE_ID: {
    mutation: { audioKey: string; styleId: number };
  };

  SET_ACCENT_PHRASES: {
    mutation: { audioKey: string; accentPhrases: AccentPhrase[] };
  };

  FETCH_ACCENT_PHRASES: {
    action(payload: {
      text: string;
      styleId: number;
      isKana?: boolean;
    }): Promise<AccentPhrase[]>;
  };

  SET_SINGLE_ACCENT_PHRASE: {
    mutation: {
      audioKey: string;
      accentPhraseIndex: number;
      accentPhrases: AccentPhrase[];
    };
  };

  SET_AUDIO_MORA_DATA: {
    mutation: {
      audioKey: string;
      accentPhraseIndex: number;
      moraIndex: number;
      data: number;
      type: MoraDataType;
    };
  };

  APPLY_AUDIO_PRESET: {
    mutation: { audioKey: string };
  };

  FETCH_MORA_DATA: {
    action(payload: {
      accentPhrases: AccentPhrase[];
      styleId: number;
    }): Promise<AccentPhrase[]>;
  };

  FETCH_AND_COPY_MORA_DATA: {
    action(payload: {
      accentPhrases: AccentPhrase[];
      styleId: number;
      copyIndexes: number[];
    }): Promise<AccentPhrase[]>;
  };

  GENERATE_LAB: {
    action(payload: { audioKey: string; offset?: number }): string | undefined;
  };

  GENERATE_AUDIO: {
    action(payload: { audioKey: string }): Blob | null;
  };

  CONNECT_AUDIO: {
    action(payload: { encodedBlobs: string[] }): Blob | null;
  };

  GENERATE_AND_SAVE_AUDIO: {
    action(payload: {
      audioKey: string;
      filePath?: string;
      encoding?: EncodingType;
    }): SaveResultObject;
  };

  GENERATE_AND_SAVE_AUDIO_WITH_DIALOG: {
    action(
      ...payload: Parameters<AudioActions["GENERATE_AND_SAVE_AUDIO"]>
    ): Promise<void>;
  };

  GENERATE_AND_SAVE_ALL_AUDIO: {
    action(payload: {
      dirPath?: string;
      encoding?: EncodingType;
    }): SaveResultObject[] | undefined;
  };

<<<<<<< HEAD
  GENERATE_AND_SAVE_ALL_AUDIO_WITH_DIALOG: {
    action(
      ...payload: Parameters<AudioActions["GENERATE_AND_SAVE_ALL_AUDIO"]>
    ): Promise<void>;
=======
  GENERATE_AND_CONNECT_AND_SAVE_AUDIO: {
    action(payload: {
      filePath?: string;
      encoding?: EncodingType;
    }): SaveResultObject | undefined;
>>>>>>> 9c73c8a5
  };

  PLAY_AUDIO: {
    action(payload: { audioKey: string }): boolean;
  };

  STOP_AUDIO: {
    action(payload: { audioKey: string }): void;
  };

  SET_AUDIO_PRESET: {
    mutation: {
      audioKey: string;
      presetKey: string | undefined;
    };
  };

  PLAY_CONTINUOUSLY_AUDIO: {
    action(): void;
  };

  STOP_CONTINUOUSLY_AUDIO: {
    action(): void;
  };

  OPEN_TEXT_EDIT_CONTEXT_MENU: {
    action(): void;
  };

  CHECK_FILE_EXISTS: {
    action(payload: { file: string }): Promise<boolean>;
  };
};

export type AudioGetters = StoreType<AudioStoreTypes, "getter">;
export type AudioMutations = StoreType<AudioStoreTypes, "mutation">;
export type AudioActions = StoreType<AudioStoreTypes, "action">;

/*
 * Audio Command Store Types
 */

export type AudioCommandStoreState = {
  //
};

type AudioCommandStoreTypes = {
  COMMAND_REGISTER_AUDIO_ITEM: {
    mutation: {
      audioItem: AudioItem;
      audioKey: string;
      prevAudioKey: string | undefined;
    };
    action(payload: {
      audioItem: AudioItem;
      prevAudioKey: string | undefined;
    }): Promise<string>;
  };

  COMMAND_REMOVE_AUDIO_ITEM: {
    mutation: { audioKey: string };
    action(payload: { audioKey: string }): void;
  };

  COMMAND_SET_AUDIO_KEYS: {
    mutation: { audioKeys: string[] };
    action(payload: { audioKeys: string[] }): void;
  };

  COMMAND_CHANGE_AUDIO_TEXT: {
    mutation: { audioKey: string; text: string } & (
      | { update: "Text" }
      | { update: "AccentPhrases"; accentPhrases: AccentPhrase[] }
      | { update: "AudioQuery"; query: AudioQuery }
    );
    action(payload: { audioKey: string; text: string }): void;
  };

  COMMAND_CHANGE_STYLE_ID: {
    mutation: { styleId: number; audioKey: string } & (
      | { update: "StyleId" }
      | { update: "AccentPhrases"; accentPhrases: AccentPhrase[] }
      | { update: "AudioQuery"; query: AudioQuery }
    );
    action(payload: { audioKey: string; styleId: number }): void;
  };

  COMMAND_CHANGE_ACCENT: {
    mutation: { audioKey: string; accentPhrases: AccentPhrase[] };
    action(payload: {
      audioKey: string;
      accentPhraseIndex: number;
      accent: number;
    }): void;
  };

  COMMAND_CHANGE_ACCENT_PHRASE_SPLIT: {
    mutation: { audioKey: string; accentPhrases: AccentPhrase[] };
    action(
      payload: { audioKey: string; accentPhraseIndex: number } & (
        | { isPause: false; moraIndex: number }
        | { isPause: true }
      )
    ): void;
  };

  COMMAND_CHANGE_SINGLE_ACCENT_PHRASE: {
    mutation: { audioKey: string; accentPhrases: AccentPhrase[] };
    action(payload: {
      audioKey: string;
      newPronunciation: string;
      accentPhraseIndex: number;
      popUntilPause: boolean;
    }): void;
  };

  COMMAND_SET_AUDIO_MORA_DATA: {
    mutation: {
      audioKey: string;
      accentPhraseIndex: number;
      moraIndex: number;
      data: number;
      type: MoraDataType;
    };
    action(payload: {
      audioKey: string;
      accentPhraseIndex: number;
      moraIndex: number;
      data: number;
      type: MoraDataType;
    }): void;
  };

  COMMAND_SET_AUDIO_SPEED_SCALE: {
    mutation: { audioKey: string; speedScale: number };
    action(payload: { audioKey: string; speedScale: number }): void;
  };

  COMMAND_SET_AUDIO_PITCH_SCALE: {
    mutation: { audioKey: string; pitchScale: number };
    action(payload: { audioKey: string; pitchScale: number }): void;
  };

  COMMAND_SET_AUDIO_INTONATION_SCALE: {
    mutation: { audioKey: string; intonationScale: number };
    action(payload: { audioKey: string; intonationScale: number }): void;
  };

  COMMAND_SET_AUDIO_VOLUME_SCALE: {
    mutation: { audioKey: string; volumeScale: number };
    action(payload: { audioKey: string; volumeScale: number }): void;
  };

  COMMAND_SET_AUDIO_PRE_PHONEME_LENGTH: {
    mutation: { audioKey: string; prePhonemeLength: number };
    action(payload: { audioKey: string; prePhonemeLength: number }): void;
  };

  COMMAND_SET_AUDIO_POST_PHONEME_LENGTH: {
    mutation: { audioKey: string; postPhonemeLength: number };
    action(payload: { audioKey: string; postPhonemeLength: number }): void;
  };

  COMMAND_SET_AUDIO_PRESET: {
    mutation: {
      audioKey: string;
      presetKey: string | undefined;
    };
    action(payload: { audioKey: string; presetKey: string | undefined }): void;
  };

  COMMAND_APPLY_AUDIO_PRESET: {
    mutation: { audioKey: string };
    action(payload: { audioKey: string }): void;
  };

  COMMAND_FULLY_APPLY_AUDIO_PRESET: {
    mutation: { presetKey: string };
    action(payload: { presetKey: string }): void;
  };

  COMMAND_IMPORT_FROM_FILE: {
    mutation: {
      audioKeyItemPairs: { audioItem: AudioItem; audioKey: string }[];
    };
    action(payload: { filePath?: string }): string[] | void;
  };

  COMMAND_PUT_TEXTS: {
    mutation: {
      audioKeyItemPairs: { audioItem: AudioItem; audioKey: string }[];
      prevAudioKey: string;
    };
    action(payload: {
      prevAudioKey: string;
      texts: string[];
      styleId: number;
    }): string[];
  };
};

export type AudioCommandGetters = StoreType<AudioCommandStoreTypes, "getter">;
export type AudioCommandMutations = StoreType<
  AudioCommandStoreTypes,
  "mutation"
>;
export type AudioCommandActions = StoreType<AudioCommandStoreTypes, "action">;

/*
 * Command Store Types
 */

export type CommandStoreState = {
  undoCommands: Command[];
  redoCommands: Command[];
};

type CommandStoreTypes = {
  CAN_UNDO: {
    getter: boolean;
  };

  CAN_REDO: {
    getter: boolean;
  };

  UNDO: {
    mutation: undefined;
    action(): void;
  };

  REDO: {
    mutation: undefined;
    action(): void;
  };

  LAST_COMMAND_UNIX_MILLISEC: {
    getter: number | null;
  };

  CLEAR_COMMANDS: {
    mutation: undefined;
  };
};

export type CommandGetters = StoreType<CommandStoreTypes, "getter">;
export type CommandMutations = StoreType<CommandStoreTypes, "mutation">;
export type CommandActions = StoreType<CommandStoreTypes, "action">;

/*
 * Index Store Types
 */

export type IndexStoreState = {
  defaultStyleIds: DefaultStyleId[];
};

type IndexStoreTypes = {
  GET_HOW_TO_USE_TEXT: {
    action(): Promise<string>;
  };

  GET_POLICY_TEXT: {
    action(): Promise<string>;
  };

  GET_OSS_LICENSES: {
    action(): Promise<Record<string, string>[]>;
  };

  GET_UPDATE_INFOS: {
    action(): Promise<UpdateInfo[]>;
  };

  GET_OSS_COMMUNITY_INFOS: {
    action(): Promise<string>;
  };

  GET_PRIVACY_POLICY_TEXT: {
    action(): Promise<string>;
  };

  IS_UNSET_DEFAULT_STYLE_ID: {
    action(payload: { speakerUuid: string }): Promise<boolean>;
  };

  LOAD_DEFAULT_STYLE_IDS: {
    action(): Promise<void>;
  };

  SET_DEFAULT_STYLE_IDS: {
    mutation: { defaultStyleIds: DefaultStyleId[] };
    action(payload: DefaultStyleId[]): void;
  };

  LOG_ERROR: {
    action(...payload: unknown[]): void;
  };

  LOG_INFO: {
    action(...payload: unknown[]): void;
  };

  INIT_VUEX: {
    action(): void;
  };
};

export type IndexGetters = StoreType<IndexStoreTypes, "getter">;
export type IndexMutations = StoreType<IndexStoreTypes, "mutation">;
export type IndexActions = StoreType<IndexStoreTypes, "action">;

/*
 * Project Store Types
 */

export type ProjectStoreState = {
  projectFilePath?: string;
  savedLastCommandUnixMillisec: number | null;
};

type ProjectStoreTypes = {
  PROJECT_NAME: {
    getter: string | undefined;
  };

  SET_PROJECT_FILEPATH: {
    mutation: { filePath?: string };
  };

  CREATE_NEW_PROJECT: {
    action(payload: { confirm?: boolean }): void;
  };

  LOAD_PROJECT_FILE: {
    action(payload: { filePath?: string; confirm?: boolean }): void;
  };

  SAVE_PROJECT_FILE: {
    action(payload: { overwrite?: boolean }): void;
  };

  IS_EDITED: {
    getter: boolean;
  };

  SET_SAVED_LAST_COMMAND_UNIX_MILLISEC: {
    mutation: number | null;
  };
};

export type ProjectGetters = StoreType<ProjectStoreTypes, "getter">;
export type ProjectMutations = StoreType<ProjectStoreTypes, "mutation">;
export type ProjectActions = StoreType<ProjectStoreTypes, "action">;

/*
 * Setting Store Types
 */

export type SettingStoreState = {
  savingSetting: SavingSetting;
  hotkeySettings: HotkeySetting[];
  engineHost: string;
  themeSetting: ThemeSetting;
  acceptRetrieveTelemetry: AcceptRetrieveTelemetryStatus;
};

type SettingStoreTypes = {
  GET_SAVING_SETTING: {
    getter: SavingSetting;
    action(): void;
  };

  SET_SAVING_SETTING: {
    mutation: { savingSetting: SavingSetting };
    action(payload: { data: SavingSetting }): void;
  };

  GET_HOTKEY_SETTINGS: {
    action(): void;
  };

  SET_HOTKEY_SETTINGS: {
    mutation: { newHotkey: HotkeySetting };
    action(payload: { data: HotkeySetting }): void;
  };

  GET_THEME_SETTING: {
    action(): void;
  };

  SET_THEME_SETTING: {
    mutation: { currentTheme: string; themes?: ThemeConf[] };
    action(payload: { currentTheme: string }): void;
  };

  GET_ACCEPT_RETRIEVE_TELEMETRY: {
    action(): void;
  };

  SET_ACCEPT_RETRIEVE_TELEMETRY: {
    mutation: { acceptRetrieveTelemetry: AcceptRetrieveTelemetryStatus };
    action(payload: {
      acceptRetrieveTelemetry: AcceptRetrieveTelemetryStatus;
    }): void;
  };
};

export type SettingGetters = StoreType<SettingStoreTypes, "getter">;
export type SettingMutations = StoreType<SettingStoreTypes, "mutation">;
export type SettingActions = StoreType<SettingStoreTypes, "action">;

/*
 * Ui Store Types
 */

export type UiStoreState = {
  uiLockCount: number;
  dialogLockCount: number;
  useGpu: boolean;
  inheritAudioInfo: boolean;
  isMaximized: boolean;
  isPinned: boolean;
};

type UiStoreTypes = {
  UI_LOCKED: {
    getter: boolean;
  };

  MENUBAR_LOCKED: {
    getter: boolean;
  };

  ASYNC_UI_LOCK: {
    action(payload: { callback: () => Promise<void> }): void;
  };

  LOCK_UI: {
    mutation: undefined;
    action(): void;
  };

  UNLOCK_UI: {
    mutation: undefined;
    action(): void;
  };

  LOCK_MENUBAR: {
    mutation: undefined;
    action(): void;
  };

  UNLOCK_MENUBAR: {
    mutation: undefined;
    action(): void;
  };

  SHOULD_SHOW_PANES: {
    getter: boolean;
  };

  ON_VUEX_READY: {
    action(): void;
  };

  GET_USE_GPU: {
    action(): void;
  };

  SET_USE_GPU: {
    mutation: { useGpu: boolean };
    action(payload: { useGpu: boolean }): void;
  };

  GET_INHERIT_AUDIOINFO: {
    action(): void;
  };

  SET_INHERIT_AUDIOINFO: {
    mutation: { inheritAudioInfo: boolean };
    action(payload: { inheritAudioInfo: boolean }): void;
  };

  DETECT_UNMAXIMIZED: {
    mutation: undefined;
    action(): void;
  };

  DETECT_MAXIMIZED: {
    mutation: undefined;
    action(): void;
  };

  DETECT_PINNED: {
    mutation: undefined;
    action(): void;
  };

  DETECT_UNPINNED: {
    mutation: undefined;
    action(): void;
  };

  CHECK_EDITED_AND_NOT_SAVE: {
    action(): Promise<void>;
  };
};

export type UiGetters = StoreType<UiStoreTypes, "getter">;
export type UiMutations = StoreType<UiStoreTypes, "mutation">;
export type UiActions = StoreType<UiStoreTypes, "action">;

/*
 * Dialog Store Types
 */

export type DialogType = {
  COMMON: {
    context: {
      title: string;
      message: string;
      persistent?: boolean;
      cancelable?: boolean;
      okButtonText?: string;
      cancelButtonText?: string;
    };
    result: {
      result: "ok" | "cancel";
    };
  };

  HOTKEY_SETTING: {
    context: undefined;
    result: void;
  };

  DEFAULT_STYLE_SELECT: {
    context: { characterInfos: CharacterInfo[] };
    result: void;
  };

  SETTING: {
    context: undefined;
    result: void;
  };

  HELP: {
    context: undefined;
    result: void;
  };

  SAVE_ALL_RESULT: {
    context: {
      successArray: (string | undefined)[];
      writeErrorArray: (string | undefined)[];
      engineErrorArray: (string | undefined)[];
    };
    result: void;
  };

  ACCEPT_RETRIEVE_TELEMETRY: {
    context: undefined;
    result: void;
  };
};

export type DialogName = keyof DialogType;

export type DialogContext<T extends DialogName = DialogName> = T extends infer N
  ? N extends DialogName
    ? {
        dialog: N;
        multiple: boolean;
        result: (result?: DialogResult) => Promise<void>;
        props: DialogType[N]["context"];
      } extends infer C
      ? { [K in keyof C]: C[K] }
      : never
    : never
  : never;
export type DialogResult<T extends DialogName = DialogName> = T extends infer N
  ? N extends DialogName
    ? DialogType[N]["result"] extends infer C
      ? { [K in keyof C]: C[K] }
      : never
    : never
  : never;

type DialogActionType<T extends DialogName> =
  DialogType[T]["context"] extends undefined
    ? () => DialogResult<T>
    : (
        context: DialogType[T]["context"]
      ) => DialogResult<T> extends void ? void : DialogResult<T> | undefined;

export type DialogStoreState = {
  dialogContexts: DialogContext[];
};

type DialogStoreTypes = {
  ADD_DIALOG_CONTEXT: {
    mutation: DialogContext;
  };

  REMOVE_DIALOG_CONTEXT: {
    mutation: DialogContext;
  };

  CLOSE_ALL_DIALOG: {
    action(): void;
  };

  OPEN_COMMON_DIALOG: {
    action: DialogActionType<"COMMON">;
  };

  OPEN_HOTKEY_SETTING_DIALOG: {
    action: DialogActionType<"HOTKEY_SETTING">;
  };

  OPEN_DEFAULT_STYLE_SELECT_DIALOG: {
    action: DialogActionType<"DEFAULT_STYLE_SELECT">;
  };

  OPEN_SETTING_DIALOG: {
    action: DialogActionType<"SETTING">;
  };

  OPEN_HELP_DIALOG: {
    action: DialogActionType<"HELP">;
  };

  OPEN_SAVE_ALL_RESULT_DIALOG: {
    action: DialogActionType<"SAVE_ALL_RESULT">;
  };

  OPEN_ACCEPT_RETRIEVE_TELEMETRY_DIALOG: {
    action: DialogActionType<"ACCEPT_RETRIEVE_TELEMETRY">;
  };
};

export type DialogGetters = StoreType<DialogStoreTypes, "getter">;
export type DialogMutations = StoreType<DialogStoreTypes, "mutation">;
export type DialogActions = StoreType<DialogStoreTypes, "action">;

/*
 * Preset Store Types
 */

export type PresetStoreState = {
  presetKeys: string[];
  presetItems: Record<string, Preset>;
};

type PresetStoreTypes = {
  SET_PRESET_ITEMS: {
    mutation: {
      presetItems: Record<string, Preset>;
    };
  };
  SET_PRESET_KEYS: {
    mutation: {
      presetKeys: string[];
    };
  };
  GET_PRESET_CONFIG: {
    action(): void;
  };
  SAVE_PRESET_CONFIG: {
    action(payload: {
      presetItems: Record<string, Preset>;
      presetKeys: string[];
    }): void;
  };
  ADD_PRESET: {
    action(payload: { presetData: Preset }): Promise<string>;
  };
  UPDATE_PRESET: {
    action(payload: { presetData: Preset; presetKey: string }): void;
  };
  DELETE_PRESET: {
    action(payload: { presetKey: string }): void;
  };
};

export type PresetGetters = StoreType<PresetStoreTypes, "getter">;
export type PresetMutations = StoreType<PresetStoreTypes, "mutation">;
export type PresetActions = StoreType<PresetStoreTypes, "action">;

/*
 * Setting Store Types
 */

export type ProxyStoreState = Record<string, unknown>;

export type IEngineConnectorFactoryActions = ReturnType<
  IEngineConnectorFactory["instance"]
>;

type IEngineConnectorFactoryActionsMapper<K> =
  K extends keyof IEngineConnectorFactoryActions
    ? (payload: {
        action: K;
        payload: Parameters<IEngineConnectorFactoryActions[K]>;
      }) => ReturnType<IEngineConnectorFactoryActions[K]>
    : never;

type ProxyStoreTypes = {
  INVOKE_ENGINE_CONNECTOR: {
    // FIXME: actionに対してIEngineConnectorFactoryActionsのUnion型を与えているため、actionとpayloadが与えられるとReturnValueの型が得られる
    // しかしVuexの型を通すとReturnValueの型付けが行われなくなりPromise<any>に落ちてしまうため、明示的な型付けを行う必要がある
    action: IEngineConnectorFactoryActionsMapper<
      keyof IEngineConnectorFactoryActions
    >;
  };
};

export type ProxyGetters = StoreType<ProxyStoreTypes, "getter">;
export type ProxyMutations = StoreType<ProxyStoreTypes, "mutation">;
export type ProxyActions = StoreType<ProxyStoreTypes, "action">;

/*
 * All Store Types
 */

export type State = AudioStoreState &
  AudioCommandStoreState &
  CommandStoreState &
  IndexStoreState &
  ProjectStoreState &
  SettingStoreState &
  UiStoreState &
  DialogStoreState &
  PresetStoreState &
  ProxyStoreState;

type AllStoreTypes = AudioStoreTypes &
  AudioCommandStoreTypes &
  CommandStoreTypes &
  IndexStoreTypes &
  ProjectStoreTypes &
  SettingStoreTypes &
  UiStoreTypes &
  DialogStoreTypes &
  PresetStoreTypes &
  ProxyStoreTypes;

export type AllGetters = StoreType<AllStoreTypes, "getter">;
export type AllMutations = StoreType<AllStoreTypes, "mutation">;
export type AllActions = StoreType<AllStoreTypes, "action">;

export type VoiceVoxStoreOptions<
  G extends GettersBase,
  A extends ActionsBase,
  M extends MutationsBase
> = StoreOptions<State, G, A, M, AllGetters, AllActions, AllMutations>;

export const commandMutationsCreator = <M extends MutationsBase>(
  arg: PayloadRecipeTree<State, M>
): MutationTree<State, M> => createCommandMutationTree<State, M>(arg);<|MERGE_RESOLUTION|>--- conflicted
+++ resolved
@@ -308,18 +308,25 @@
     }): SaveResultObject[] | undefined;
   };
 
-<<<<<<< HEAD
   GENERATE_AND_SAVE_ALL_AUDIO_WITH_DIALOG: {
     action(
       ...payload: Parameters<AudioActions["GENERATE_AND_SAVE_ALL_AUDIO"]>
     ): Promise<void>;
-=======
+  };
+
   GENERATE_AND_CONNECT_AND_SAVE_AUDIO: {
     action(payload: {
       filePath?: string;
       encoding?: EncodingType;
     }): SaveResultObject | undefined;
->>>>>>> 9c73c8a5
+  };
+
+  GENERATE_AND_CONNECT_AND_SAVE_AUDIO_WITH_DIALOG: {
+    action(
+      ...payload: Parameters<
+        AudioActions["GENERATE_AND_CONNECT_AND_SAVE_AUDIO"]
+      >
+    ): Promise<void>;
   };
 
   PLAY_AUDIO: {
