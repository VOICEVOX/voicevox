--- conflicted
+++ resolved
@@ -1049,23 +1049,10 @@
     action(): void;
   };
 
-<<<<<<< HEAD
   ON_CLOSE_SPLASH: {
     action(): void;
   };
 
-  IS_CHARACTER_ORDER_DIALOG_OPEN: {
-    mutation: { isCharacterOrderDialogOpen: boolean };
-    action(payload: { isCharacterOrderDialogOpen: boolean }): void;
-  };
-
-  IS_DEFAULT_STYLE_SELECT_DIALOG_OPEN: {
-    mutation: { isDefaultStyleSelectDialogOpen: boolean };
-    action(payload: { isDefaultStyleSelectDialogOpen: boolean }): void;
-  };
-
-=======
->>>>>>> 91a443e6
   HYDRATE_UI_STORE: {
     action(): void;
   };
