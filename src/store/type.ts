--- conflicted
+++ resolved
@@ -45,11 +45,8 @@
   StyleId,
   AudioKey,
   PresetKey,
-<<<<<<< HEAD
   WorkspaceType,
-=======
   RootMiscSettingType,
->>>>>>> 80a3eb0f
 } from "@/type/preload";
 import { IEngineConnectorFactory } from "@/infrastructures/EngineConnector";
 import {
