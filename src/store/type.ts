--- conflicted
+++ resolved
@@ -143,21 +143,6 @@
     getter: AudioKey[];
   };
 
-<<<<<<< HEAD
-=======
-  HAVE_AUDIO_QUERY: {
-    getter(audioKey: AudioKey): boolean;
-  };
-
-  IS_ACTIVE: {
-    getter(audioKey: AudioKey): boolean;
-  };
-
-  AUDIO_PLAY_START_POINT: {
-    getter: number | undefined;
-  };
-
->>>>>>> a76bfa80
   LOAD_CHARACTER: {
     action(payload: { engineId: EngineId }): void;
   };
