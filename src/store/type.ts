--- conflicted
+++ resolved
@@ -408,17 +408,6 @@
 };
 
 export type SettingMutations = {
-<<<<<<< HEAD
-  SET_SAVING_SETTING_DATA: { savingSetting: SavingSetting };
-  SET_DARK_MODE: { darkMode: boolean };
-};
-
-export type SettingActions = {
-  GET_SAVING_SETTING_DATA(): void;
-  SET_SAVING_SETTING_DATA(payload: { data: SavingSetting }): void;
-  GET_DARK_MODE(): void;
-  SET_DARK_MODE(payload: { darkMode: boolean }): void;
-=======
   SET_SAVING_SETTING: { savingSetting: SavingSetting };
   SET_HOTKEY_SETTINGS: { hotkeySettings: HotkeySetting[] };
 };
@@ -430,7 +419,8 @@
   SET_HOTKEY_SETTINGS(payload: {
     data: HotkeySetting;
   }): Promise<HotkeySetting[]>;
->>>>>>> 9c163e55
+  GET_DARK_MODE(): void;
+  SET_DARK_MODE(payload: { darkMode: boolean }): void;
 };
 
 /*
