--- conflicted
+++ resolved
@@ -706,15 +706,11 @@
   sequencerScrollX: number;
   sequencerScrollY: number;
   sequencerSnapSize: number;
-<<<<<<< HEAD
-  isDrag: boolean;
   selectedNotes: number[];
-=======
   nowPlaying: boolean;
   volume: number;
   leftLocatorPosition: number;
   rightLocatorPosition: number;
->>>>>>> 32dbae75
 };
 
 export type SingingStoreTypes = {
@@ -757,6 +753,26 @@
     action(payload: { position: number }): void;
   };
 
+  ADD_NOTE: {
+    mutation: { note: Note };
+    action(payload: { note: Note }): void;
+  };
+
+  UPDATE_NOTE: {
+    mutation: { index: number; note: Note };
+    action(payload: { index: number; note: Note }): void;
+  };
+
+  REMOVE_NOTE: {
+    mutation: { index: number };
+    action(payload: { index: number }): void;
+  };
+
+  SET_NOTES: {
+    mutation: { notes: Note[] };
+    action(payload: { notes: Note[] }): void;
+  };
+
   SET_SELECTED_NOTES: {
     mutation: { noteIndices: number[] };
     action(payload: { noteIndices: number[] }): void;
@@ -765,26 +781,6 @@
   CLEAR_SELECTED_NOTES: {
     mutation: void;
     action(): void;
-  };
-
-  ADD_NOTE: {
-    mutation: { note: Note };
-    action(payload: { note: Note }): void;
-  };
-
-  UPDATE_NOTE: {
-    mutation: { index: number; note: Note };
-    action(payload: { index: number; note: Note }): void;
-  };
-
-  SET_ALL_NOTES: {
-    mutation: { notes: Note[] };
-    action(payload: { notes: Note[] }): void;
-  };
-
-  REMOVE_NOTES: {
-    mutation: { noteIndices: number[] };
-    action(payload: { noteIndices: number[] }): void;
   };
 
   SET_ZOOM_X: {
