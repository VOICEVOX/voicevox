--- conflicted
+++ resolved
@@ -17,36 +17,6 @@
   UpdateInfo,
 } from "@/type/preload";
 
-<<<<<<< HEAD
-=======
-export type State = {
-  engineState: EngineState;
-  characterInfos?: CharacterInfo[];
-  defaultStyleIds: DefaultStyleId[];
-  audioItems: Record<string, AudioItem>;
-  audioKeys: string[];
-  audioStates: Record<string, AudioState>;
-  _activeAudioKey?: string;
-  uiLockCount: number;
-  audioDetailPaneOffset?: number;
-  audioInfoPaneOffset?: number;
-  nowPlayingContinuously: boolean;
-  undoCommands: Command[];
-  redoCommands: Command[];
-  useUndoRedo: boolean;
-  useGpu: boolean;
-  isHelpDialogOpen: boolean;
-  isSettingDialogOpen: boolean;
-  isDefaultStyleSelectDialogOpen: boolean;
-  isMaximized: boolean;
-  projectFilePath?: string;
-  savedLastCommandUnixMillisec: number | null;
-  savingSetting: SavingSetting;
-  hotkeySettings: HotkeySetting[];
-  isPinned: boolean;
-};
-
->>>>>>> 5af8cf25
 export type AudioItem = {
   text: string;
   styleId?: number;
@@ -524,9 +494,8 @@
  * Index Store Types
  */
 
-<<<<<<< HEAD
 export type IndexStoreState = {
-  //
+  defaultStyleIds: DefaultStyleId[];
 };
 
 type IndexStoreTypes = {
@@ -550,6 +519,19 @@
     action(): Promise<string>;
   };
 
+  IS_UNSET_DEFAULT_STYLE_IDS: {
+    action(): Promise<boolean>;
+  };
+
+  LOAD_DEFAULT_STYLE_IDS: {
+    action(): Promise<void>;
+  };
+
+  SET_DEFAULT_STYLE_IDS: {
+    mutation: { defaultStyleIds: DefaultStyleId[] };
+    action(payload: DefaultStyleId[]): void;
+  };
+
   SHOW_WARNING_DIALOG: {
     action(payload: {
       title: string;
@@ -564,30 +546,6 @@
   LOG_INFO: {
     action(...payload: unknown[]): void;
   };
-=======
-// eslint-disable-next-line @typescript-eslint/ban-types
-export type IndexGetters = {};
-
-export type IndexMutations = {
-  SET_DEFAULT_STYLE_IDS: { defaultStyleIds: DefaultStyleId[] };
-};
-
-export type IndexActions = {
-  GET_HOW_TO_USE_TEXT(): Promise<string>;
-  GET_POLICY_TEXT(): Promise<string>;
-  GET_OSS_LICENSES(): Promise<Record<string, string>[]>;
-  GET_UPDATE_INFOS(): Promise<UpdateInfo[]>;
-  GET_OSS_COMMUNITY_INFOS(): Promise<string>;
-  SHOW_WARNING_DIALOG(payload: {
-    title: string;
-    message: string;
-  }): Promise<Electron.MessageBoxReturnValue>;
-  LOG_ERROR(...payload: unknown[]): void;
-  LOG_INFO(...payload: unknown[]): void;
-  IS_UNSET_DEFAULT_STYLE_IDS(): Promise<boolean>;
-  LOAD_DEFAULT_STYLE_IDS(): Promise<void>;
-  SET_DEFAULT_STYLE_IDS(payload: DefaultStyleId[]): void;
->>>>>>> 5af8cf25
 };
 
 export type IndexGetters = StoreType<IndexStoreTypes, "getter">;
@@ -680,11 +638,11 @@
   useGpu: boolean;
   isHelpDialogOpen: boolean;
   isSettingDialogOpen: boolean;
+  isDefaultStyleSelectDialogOpen: boolean;
   isMaximized: boolean;
   isPinned: boolean;
 };
 
-<<<<<<< HEAD
 type UiStoreTypes = {
   UI_LOCKED: {
     getter: boolean;
@@ -718,6 +676,11 @@
     action(payload: { isSettingDialogOpen: boolean }): void;
   };
 
+  IS_DEFAULT_STYLE_SELECT_DIALOG_OPEN: {
+    mutation: { isDefaultStyleSelectDialogOpen: boolean };
+    action(payload: { isDefaultStyleSelectDialogOpen: boolean }): void;
+  };
+
   GET_USE_GPU: {
     action(): void;
   };
@@ -746,38 +709,6 @@
     mutation: undefined;
     action(): void;
   };
-=======
-export type UiMutations = {
-  LOCK_UI: undefined;
-  UNLOCK_UI: undefined;
-  IS_HELP_DIALOG_OPEN: { isHelpDialogOpen: boolean };
-  IS_SETTING_DIALOG_OPEN: { isSettingDialogOpen: boolean };
-  IS_DEFAULT_STYLE_SELECT_DIALOG_OPEN: {
-    isDefaultStyleSelectDialogOpen: boolean;
-  };
-  SET_USE_GPU: { useGpu: boolean };
-  DETECT_UNMAXIMIZED: undefined;
-  DETECT_MAXIMIZED: undefined;
-  DETECT_PINNED: undefined;
-  DETECT_UNPINNED: undefined;
-};
-
-export type UiActions = {
-  LOCK_UI(): void;
-  UNLOCK_UI(): void;
-  ASYNC_UI_LOCK(payload: { callback: () => Promise<void> }): void;
-  IS_HELP_DIALOG_OPEN(payload: { isHelpDialogOpen: boolean }): void;
-  IS_SETTING_DIALOG_OPEN(payload: { isSettingDialogOpen: boolean }): void;
-  IS_DEFAULT_STYLE_SELECT_DIALOG_OPEN(payload: {
-    isDefaultStyleSelectDialogOpen: boolean;
-  }): void;
-  GET_USE_GPU(): void;
-  SET_USE_GPU(payload: { useGpu: boolean }): void;
-  DETECT_UNMAXIMIZED(): void;
-  DETECT_MAXIMIZED(): void;
-  DETECT_PINNED(): void;
-  DETECT_UNPINNED(): void;
->>>>>>> 5af8cf25
 };
 
 export type UiGetters = StoreType<UiStoreTypes, "getter">;
