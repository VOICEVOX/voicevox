import { Patch } from "immer";
import { z } from "zod";
import {
  MutationTree,
  MutationsBase,
  GettersBase,
  ActionsBase,
  StoreOptions,
  PayloadFunction,
} from "./vuex";
import { createCommandMutationTree, PayloadRecipeTree } from "./command";
import {
  AccentPhrase,
  AudioQuery,
  EngineManifest,
  SupportedDevicesInfo,
  UserDictWord,
  MorphableTargetInfo,
  FrameAudioQuery,
  Note as NoteForRequestToEngine,
} from "@/openapi";
import {
  CharacterInfo,
  DefaultStyleId,
  AcceptRetrieveTelemetryStatus,
  AcceptTermsStatus,
  HotkeySettingType,
  MoraDataType,
  SavingSetting,
  ThemeConf,
  ThemeSetting,
  ExperimentalSettingType,
  ToolbarSettingType,
  UpdateInfo,
  Preset,
  MorphingInfo,
  ActivePointScrollMode,
  EngineInfo,
  ConfirmedTips,
  EngineDirValidationResult,
  EngineSettings,
  MorphableTargetInfoTable,
  EngineSettingType,
  Voice,
  EngineId,
  VoiceId,
  SpeakerId,
  StyleId,
  AudioKey,
  PresetKey,
  RootMiscSettingType,
  EditorType,
} from "@/type/preload";
import { IEngineConnectorFactory } from "@/infrastructures/EngineConnector";
import {
  CommonDialogOptions,
  CommonDialogResult,
  NotifyAndNotShowAgainButtonOption,
  LoadingScreenOption,
} from "@/components/Dialog/Dialog";
import { OverlappingNoteInfos } from "@/sing/storeHelper";
import {
  noteSchema,
  singerSchema,
  tempoSchema,
  timeSignatureSchema,
  trackSchema,
} from "@/domain/project/schema";

/**
 * エディタ用のAudioQuery
 */
export type EditorAudioQuery = Omit<AudioQuery, "outputSamplingRate"> & {
  outputSamplingRate: number | "engineDefault";
};

export type AudioItem = {
  text: string;
  voice: Voice;
  query?: EditorAudioQuery;
  presetKey?: PresetKey;
  morphingInfo?: MorphingInfo;
};

export type AudioState = {
  nowGenerating: boolean;
};

export type FetchAudioResult = {
  audioQuery: EditorAudioQuery;
  blob: Blob;
};

export type Command = {
  unixMillisec: number;
  undoPatches: Patch[];
  redoPatches: Patch[];
};

export type EngineState = "STARTING" | "FAILED_STARTING" | "ERROR" | "READY";

// ポートが塞がれていたときの代替ポート情報
export type AltPortInfos = Record<EngineId, { from: number; to: number }>;

export type SaveResult =
  | "SUCCESS"
  | "WRITE_ERROR"
  | "ENGINE_ERROR"
  | "UNKNOWN_ERROR"
  | "CANCELED";
export type SaveResultObject = {
  result: SaveResult;
  path: string | undefined;
  errorMessage?: string;
};
export type ErrorTypeForSaveAllResultDialog = {
  path: string;
  message: string;
};

export type StoreType<T, U extends "getter" | "mutation" | "action"> = {
  [P in keyof T as Extract<keyof T[P], U> extends never
    ? never
    : P]: T[P] extends {
    [K in U]: infer R;
  }
    ? U extends "action"
      ? R extends PayloadFunction
        ? R
        : never
      : R
    : never;
};

/*
 * Audio Store Types
 */

export type AudioStoreState = {
  characterInfos: Record<EngineId, CharacterInfo[]>;
  morphableTargetsInfo: Record<EngineId, MorphableTargetInfoTable>;
  audioKeysWithInitializingSpeaker: AudioKey[];
  audioItems: Record<AudioKey, AudioItem>;
  audioKeys: AudioKey[];
  audioStates: Record<AudioKey, AudioState>;
  _activeAudioKey?: AudioKey;
  _selectedAudioKeys?: AudioKey[];
  _audioPlayStartPoint?: number;
  nowPlayingContinuously: boolean;
};

export type AudioStoreTypes = {
  ACTIVE_AUDIO_KEY: {
    getter: AudioKey | undefined;
  };

  SELECTED_AUDIO_KEYS: {
    getter: AudioKey[];
  };

  AUDIO_PLAY_START_POINT: {
    getter: number | undefined;
  };

  LOAD_CHARACTER: {
    action(payload: { engineId: EngineId }): void;
  };

  SET_CHARACTER_INFOS: {
    mutation: { engineId: EngineId; characterInfos: CharacterInfo[] };
  };

  CHARACTER_INFO: {
    getter(engineId: EngineId, styleId: StyleId): CharacterInfo | undefined;
  };

  VOICE_NAME: {
    getter(voice: Voice): string;
  };

  USER_ORDERED_CHARACTER_INFOS: {
    getter(type: "all" | "singerLike" | "talk"): CharacterInfo[] | undefined;
  };

  SETUP_SPEAKER: {
    action(payload: {
      audioKeys: AudioKey[];
      engineId: EngineId;
      styleId: StyleId;
    }): void;
  };

  SET_AUDIO_KEYS_WITH_INITIALIZING_SPEAKER: {
    mutation: { audioKeys: AudioKey[] };
  };

  SET_ACTIVE_AUDIO_KEY: {
    mutation: { audioKey?: AudioKey };
    action(payload: { audioKey?: AudioKey }): void;
  };

  SET_SELECTED_AUDIO_KEYS: {
    mutation: { audioKeys?: AudioKey[] };
    action(payload: { audioKeys?: AudioKey[] }): void;
  };

  SET_AUDIO_PLAY_START_POINT: {
    mutation: { startPoint?: number };
    action(payload: { startPoint?: number }): void;
  };

  SET_AUDIO_NOW_GENERATING: {
    mutation: { audioKey: AudioKey; nowGenerating: boolean };
  };

  SET_NOW_PLAYING_CONTINUOUSLY: {
    mutation: { nowPlaying: boolean };
  };

  GENERATE_AUDIO_ITEM: {
    action(payload: {
      text?: string;
      voice?: Voice;
      presetKey?: PresetKey;
      baseAudioItem?: AudioItem;
    }): Promise<AudioItem>;
  };

  REGISTER_AUDIO_ITEM: {
    action(payload: {
      audioItem: AudioItem;
      prevAudioKey?: AudioKey;
    }): Promise<AudioKey>;
  };

  INSERT_AUDIO_ITEM: {
    mutation: {
      audioItem: AudioItem;
      audioKey: AudioKey;
      prevAudioKey: AudioKey | undefined;
    };
  };

  INSERT_AUDIO_ITEMS: {
    mutation: {
      audioKeyItemPairs: { audioItem: AudioItem; audioKey: AudioKey }[];
      prevAudioKey: AudioKey | undefined;
    };
  };

  REMOVE_AUDIO_ITEM: {
    mutation: { audioKey: AudioKey };
  };

  SET_AUDIO_KEYS: {
    mutation: { audioKeys: AudioKey[] };
  };

  REMOVE_ALL_AUDIO_ITEM: {
    action(): void;
  };

  SET_AUDIO_TEXT: {
    mutation: { audioKey: AudioKey; text: string };
  };

  SET_AUDIO_SPEED_SCALE: {
    mutation: { audioKey: AudioKey; speedScale: number };
  };

  SET_AUDIO_PITCH_SCALE: {
    mutation: { audioKey: AudioKey; pitchScale: number };
  };

  SET_AUDIO_INTONATION_SCALE: {
    mutation: { audioKey: AudioKey; intonationScale: number };
  };

  SET_AUDIO_VOLUME_SCALE: {
    mutation: { audioKey: AudioKey; volumeScale: number };
  };

  SET_AUDIO_PRE_PHONEME_LENGTH: {
    mutation: { audioKey: AudioKey; prePhonemeLength: number };
  };

  SET_AUDIO_POST_PHONEME_LENGTH: {
    mutation: { audioKey: AudioKey; postPhonemeLength: number };
  };

  LOAD_MORPHABLE_TARGETS: {
    action(payload: { engineId: EngineId; baseStyleId: StyleId }): void;
  };

  SET_MORPHABLE_TARGETS: {
    mutation: {
      engineId: EngineId;
      baseStyleId: StyleId;
      morphableTargets?: Exclude<
        { [key: number]: MorphableTargetInfo },
        undefined
      >;
    };
  };

  SET_MORPHING_INFO: {
    mutation: {
      audioKey: AudioKey;
      morphingInfo: MorphingInfo | undefined;
    };
  };

  MORPHING_SUPPORTED_ENGINES: {
    getter: string[];
  };

  VALID_MORPHING_INFO: {
    getter(audioItem: AudioItem): boolean;
  };

  SET_AUDIO_QUERY: {
    mutation: { audioKey: AudioKey; audioQuery: AudioQuery };
    action(payload: { audioKey: AudioKey; audioQuery: AudioQuery }): void;
  };

  FETCH_AUDIO_QUERY: {
    action(payload: {
      text: string;
      engineId: EngineId;
      styleId: StyleId;
    }): Promise<AudioQuery>;
  };

  SET_AUDIO_VOICE: {
    mutation: { audioKey: AudioKey; voice: Voice };
  };

  SET_ACCENT_PHRASES: {
    mutation: { audioKey: AudioKey; accentPhrases: AccentPhrase[] };
  };

  FETCH_ACCENT_PHRASES: {
    action(payload: {
      text: string;
      engineId: EngineId;
      styleId: StyleId;
      isKana?: boolean;
    }): Promise<AccentPhrase[]>;
  };

  SET_SINGLE_ACCENT_PHRASE: {
    mutation: {
      audioKey: AudioKey;
      accentPhraseIndex: number;
      accentPhrases: AccentPhrase[];
    };
  };

  SET_AUDIO_MORA_DATA: {
    mutation: {
      audioKey: AudioKey;
      accentPhraseIndex: number;
      moraIndex: number;
      data: number;
      type: MoraDataType;
    };
  };

  APPLY_AUDIO_PRESET: {
    mutation: { audioKey: AudioKey };
  };

  FETCH_MORA_DATA: {
    action(payload: {
      accentPhrases: AccentPhrase[];
      engineId: EngineId;
      styleId: StyleId;
    }): Promise<AccentPhrase[]>;
  };

  FETCH_AND_COPY_MORA_DATA: {
    action(payload: {
      accentPhrases: AccentPhrase[];
      engineId: EngineId;
      styleId: StyleId;
      copyIndexes: number[];
    }): Promise<AccentPhrase[]>;
  };

  DEFAULT_PROJECT_FILE_BASE_NAME: {
    getter: string;
  };

  DEFAULT_AUDIO_FILE_NAME: {
    getter(audioKey: AudioKey): string;
  };

  GET_AUDIO_PLAY_OFFSETS: {
    action(payload: { audioKey: AudioKey }): number[];
  };

  FETCH_AUDIO: {
    action(payload: { audioKey: AudioKey }): Promise<FetchAudioResult>;
  };

  FETCH_AUDIO_FROM_AUDIO_ITEM: {
    action(payload: { audioItem: AudioItem }): Promise<FetchAudioResult>;
  };

  CONNECT_AUDIO: {
    action(payload: { encodedBlobs: string[] }): Blob | null;
  };

  GENERATE_AND_SAVE_AUDIO: {
    action(payload: {
      audioKey: AudioKey;
      filePath?: string;
    }): SaveResultObject;
  };

  MULTI_GENERATE_AND_SAVE_AUDIO: {
    action(payload: {
      audioKeys: AudioKey[];
      dirPath?: string;
      callback?: (finishedCount: number) => void;
    }): SaveResultObject[] | undefined;
  };

  GENERATE_AND_CONNECT_AND_SAVE_AUDIO: {
    action(payload: {
      filePath?: string;
      callback?: (finishedCount: number, totalCount: number) => void;
    }): SaveResultObject | undefined;
  };

  CONNECT_AND_EXPORT_TEXT: {
    action(payload: { filePath?: string }): SaveResultObject | undefined;
  };

  PLAY_AUDIO: {
    action(payload: { audioKey: AudioKey }): boolean;
  };

  PLAY_AUDIO_BLOB: {
    action(payload: { audioBlob: Blob; audioKey?: AudioKey }): boolean;
  };

  SET_AUDIO_PRESET_KEY: {
    mutation: {
      audioKey: AudioKey;
      presetKey: PresetKey | undefined;
    };
  };

  PLAY_CONTINUOUSLY_AUDIO: {
    action(): void;
  };
};

/*
 * Audio Command Store Types
 */

export type AudioCommandStoreState = {
  //
};

export type AudioCommandStoreTypes = {
  COMMAND_REGISTER_AUDIO_ITEM: {
    mutation: {
      audioItem: AudioItem;
      audioKey: AudioKey;
      prevAudioKey: AudioKey | undefined;
    };
    action(payload: {
      audioItem: AudioItem;
      prevAudioKey: AudioKey | undefined;
    }): Promise<AudioKey>;
  };

  COMMAND_MULTI_REMOVE_AUDIO_ITEM: {
    mutation: { audioKeys: AudioKey[] };
    action(payload: { audioKeys: AudioKey[] }): void;
  };

  COMMAND_SET_AUDIO_KEYS: {
    mutation: { audioKeys: AudioKey[] };
    action(payload: { audioKeys: AudioKey[] }): void;
  };

  COMMAND_CHANGE_DISPLAY_TEXT: {
    action(payload: { audioKey: AudioKey; text: string }): void;
  };

  COMMAND_CHANGE_AUDIO_TEXT: {
    mutation: { audioKey: AudioKey; text: string } & (
      | { update: "Text" }
      | { update: "AccentPhrases"; accentPhrases: AccentPhrase[] }
      | { update: "AudioQuery"; query: AudioQuery }
    );
    action(payload: { audioKey: AudioKey; text: string }): void;
  };

  COMMAND_MULTI_CHANGE_VOICE: {
    mutation: {
      voice: Voice;
      changes: Record<
        AudioKey,
        | {
            update: "AccentPhrases";
            accentPhrases: AccentPhrase[];
          }
        | {
            update: "AudioQuery";
            query: AudioQuery;
          }
        | {
            update: "OnlyVoice";
          }
      >;
    };
    action(payload: { audioKeys: AudioKey[]; voice: Voice }): void;
  };

  COMMAND_CHANGE_ACCENT: {
    mutation: { audioKey: AudioKey; accentPhrases: AccentPhrase[] };
    action(payload: {
      audioKey: AudioKey;
      accentPhraseIndex: number;
      accent: number;
    }): void;
  };

  COMMAND_CHANGE_ACCENT_PHRASE_SPLIT: {
    mutation: { audioKey: AudioKey; accentPhrases: AccentPhrase[] };
    action(
      payload: { audioKey: AudioKey; accentPhraseIndex: number } & (
        | { isPause: false; moraIndex: number }
        | { isPause: true }
      ),
    ): void;
  };

  COMMAND_DELETE_ACCENT_PHRASE: {
    action(payload: { audioKey: AudioKey; accentPhraseIndex: number }): void;
  };

  COMMAND_CHANGE_SINGLE_ACCENT_PHRASE: {
    mutation: { audioKey: AudioKey; accentPhrases: AccentPhrase[] };
    action(payload: {
      audioKey: AudioKey;
      newPronunciation: string;
      accentPhraseIndex: number;
      popUntilPause: boolean;
    }): void;
  };

  COMMAND_MULTI_RESET_MORA_PITCH_AND_LENGTH: {
    action(payload: { audioKeys: AudioKey[] }): void;
  };

  COMMAND_RESET_SELECTED_MORA_PITCH_AND_LENGTH: {
    action(payload: { audioKey: AudioKey; accentPhraseIndex: number }): void;
  };

  COMMAND_SET_AUDIO_MORA_DATA: {
    mutation: {
      audioKey: AudioKey;
      accentPhraseIndex: number;
      moraIndex: number;
      data: number;
      type: MoraDataType;
    };
    action(payload: {
      audioKey: AudioKey;
      accentPhraseIndex: number;
      moraIndex: number;
      data: number;
      type: MoraDataType;
    }): void;
  };

  COMMAND_SET_AUDIO_MORA_DATA_ACCENT_PHRASE: {
    mutation: {
      audioKey: AudioKey;
      accentPhraseIndex: number;
      moraIndex: number;
      data: number;
      type: MoraDataType;
    };
    action(payload: {
      audioKey: AudioKey;
      accentPhraseIndex: number;
      moraIndex: number;
      data: number;
      type: MoraDataType;
    }): void;
  };

  COMMAND_MULTI_SET_AUDIO_SPEED_SCALE: {
    mutation: { audioKeys: AudioKey[]; speedScale: number };
    action(payload: { audioKeys: AudioKey[]; speedScale: number }): void;
  };

  COMMAND_MULTI_SET_AUDIO_PITCH_SCALE: {
    mutation: { audioKeys: AudioKey[]; pitchScale: number };
    action(payload: { audioKeys: AudioKey[]; pitchScale: number }): void;
  };

  COMMAND_MULTI_SET_AUDIO_INTONATION_SCALE: {
    mutation: { audioKeys: AudioKey[]; intonationScale: number };
    action(payload: { audioKeys: AudioKey[]; intonationScale: number }): void;
  };

  COMMAND_MULTI_SET_AUDIO_VOLUME_SCALE: {
    mutation: { audioKeys: AudioKey[]; volumeScale: number };
    action(payload: { audioKeys: AudioKey[]; volumeScale: number }): void;
  };

  COMMAND_MULTI_SET_AUDIO_PRE_PHONEME_LENGTH: {
    mutation: { audioKeys: AudioKey[]; prePhonemeLength: number };
    action(payload: { audioKeys: AudioKey[]; prePhonemeLength: number }): void;
  };

  COMMAND_MULTI_SET_AUDIO_POST_PHONEME_LENGTH: {
    mutation: { audioKeys: AudioKey[]; postPhonemeLength: number };
    action(payload: { audioKeys: AudioKey[]; postPhonemeLength: number }): void;
  };

  COMMAND_MULTI_SET_MORPHING_INFO: {
    mutation: {
      audioKeys: AudioKey[];
      morphingInfo: MorphingInfo | undefined;
    };
    action(payload: {
      audioKeys: AudioKey[];
      morphingInfo: MorphingInfo | undefined;
    }): void;
  };

  COMMAND_MULTI_SET_AUDIO_PRESET: {
    mutation: {
      audioKeys: AudioKey[];
      presetKey: PresetKey | undefined;
    };
    action(payload: {
      audioKeys: AudioKey[];
      presetKey: PresetKey | undefined;
    }): void;
  };

  COMMAND_MULTI_APPLY_AUDIO_PRESET: {
    mutation: { audioKeys: AudioKey[] };
    action(payload: { audioKeys: AudioKey[] }): void;
  };

  COMMAND_FULLY_APPLY_AUDIO_PRESET: {
    mutation: { presetKey: PresetKey };
    action(payload: { presetKey: PresetKey }): void;
  };

  COMMAND_IMPORT_FROM_FILE: {
    mutation: {
      audioKeyItemPairs: { audioItem: AudioItem; audioKey: AudioKey }[];
    };
    action(payload: { filePath?: string }): void;
  };

  COMMAND_PUT_TEXTS: {
    mutation: {
      audioKeyItemPairs: { audioItem: AudioItem; audioKey: AudioKey }[];
      prevAudioKey: AudioKey;
    };
    action(payload: {
      prevAudioKey: AudioKey;
      texts: string[];
      voice: Voice;
    }): AudioKey[];
  };
};

/*
 * Audio Player Store Types
 */

export type AudioPlayerStoreState = {
  nowPlayingAudioKey?: AudioKey;
};

export type AudioPlayerStoreTypes = {
  ACTIVE_AUDIO_ELEM_CURRENT_TIME: {
    getter: number | undefined;
  };

  NOW_PLAYING: {
    getter: boolean;
  };

  SET_AUDIO_NOW_PLAYING: {
    mutation: { audioKey: AudioKey; nowPlaying: boolean };
  };

  SET_AUDIO_SOURCE: {
    mutation: { audioBlob: Blob };
  };

  PLAY_AUDIO_PLAYER: {
    action(payload: { offset?: number; audioKey?: AudioKey }): Promise<boolean>;
  };

  STOP_AUDIO: {
    action(): void;
  };
};

/*
 * Singing Store Types
 */

// schemaはプロジェクトファイル用
export type Tempo = z.infer<typeof tempoSchema>;

export type TimeSignature = z.infer<typeof timeSignatureSchema>;

export type Note = z.infer<typeof noteSchema>;

export type Score = {
  tpqn: number;
  tempos: Tempo[];
  timeSignatures: TimeSignature[];
  notes: Note[];
};

export type Singer = z.infer<typeof singerSchema>;

<<<<<<< HEAD
export const trackSchema = z.object({
  singer: singerSchema.optional(),
  keyRangeAdjustment: z.number(), // 音域調整量
  volumeRangeAdjustment: z.number(), // 声量調整量
  notes: z.array(noteSchema),
});
=======
>>>>>>> 19c27ec2
export type Track = z.infer<typeof trackSchema>;

export type PhraseState =
  | "WAITING_TO_BE_RENDERED"
  | "NOW_RENDERING"
  | "COULD_NOT_RENDER"
  | "PLAYABLE";

/**
 * 歌い方
 */
export type SingingGuide = {
  query: FrameAudioQuery;
  frameRate: number;
  startTime: number;
};

/**
 * 歌い方のソース（歌い方を生成するために必要なデータ）
 */
export type SingingGuideSource = {
  engineId: EngineId;
  tpqn: number;
  tempos: Tempo[];
  notes: Note[];
  keyRangeAdjustment: number;
  volumeRangeAdjustment: number;
  frameRate: number;
  restDurationSeconds: number;
};

/**
 * 歌声
 */
export type SingingVoice = {
  blob: Blob;
};

/**
 * 歌声のソース（歌声を合成するために必要なデータ）
 */
export type SingingVoiceSource = {
  singer: Singer;
  frameAudioQuery: FrameAudioQuery;
};

export const singingGuideSourceHashSchema = z
  .string()
  .brand<"SingingGuideSourceHash">();
export type SingingGuideSourceHash = z.infer<
  typeof singingGuideSourceHashSchema
>;

export const singingVoiceSourceHashSchema = z
  .string()
  .brand<"SingingVoiceSourceHash">();
export type SingingVoiceSourceHash = z.infer<
  typeof singingVoiceSourceHashSchema
>;

export type Phrase = {
  notes: Note[];
  state: PhraseState;
  singingGuideKey?: SingingGuideSourceHash;
  singingVoiceKey?: SingingVoiceSourceHash;
};

export type SequencerEditTarget = "NOTE" | "PITCH";

export type SingingStoreState = {
  tpqn: number;
  tempos: Tempo[];
  timeSignatures: TimeSignature[];
  tracks: Track[];
  editFrameRate: number;
  phrases: Map<string, Phrase>;
  singingGuides: Map<SingingGuideSourceHash, SingingGuide>;
  // NOTE: UIの状態などは分割・統合した方がよさそうだが、ボイス側と混在させないためいったん局所化する
  isShowSinger: boolean;
  sequencerZoomX: number;
  sequencerZoomY: number;
  sequencerSnapType: number;
  sequencerEditTarget: SequencerEditTarget;
  selectedNoteIds: Set<string>;
  overlappingNoteIds: Set<string>;
  overlappingNoteInfos: OverlappingNoteInfos;
  editingLyricNoteId?: string;
  nowPlaying: boolean;
  volume: number;
  startRenderingRequested: boolean;
  stopRenderingRequested: boolean;
  nowRendering: boolean;
  nowAudioExporting: boolean;
  cancellationOfAudioExportRequested: boolean;
};

export type SingingStoreTypes = {
  SET_SHOW_SINGER: {
    mutation: { isShowSinger: boolean };
    action(payload: { isShowSinger: boolean }): void;
  };

  SETUP_SINGER: {
    action(payload: { singer: Singer }): void;
  };

  SET_SINGER: {
    mutation: { singer?: Singer };
    action(payload: { singer?: Singer }): void;
  };

  SET_KEY_RANGE_ADJUSTMENT: {
    mutation: { keyRangeAdjustment: number };
    action(payload: { keyRangeAdjustment: number }): void;
  };

  SET_VOLUME_RANGE_ADJUSTMENT: {
    mutation: { volumeRangeAdjustment: number };
    action(payload: { volumeRangeAdjustment: number }): void;
  };

  SET_SCORE: {
    mutation: { score: Score };
    action(payload: { score: Score }): void;
  };

  SET_TEMPO: {
    mutation: { tempo: Tempo };
  };

  REMOVE_TEMPO: {
    mutation: { position: number };
  };

  SET_TIME_SIGNATURE: {
    mutation: { timeSignature: TimeSignature };
  };

  REMOVE_TIME_SIGNATURE: {
    mutation: { measureNumber: number };
  };

  NOTE_IDS: {
    getter: Set<string>;
  };

  ADD_NOTES: {
    mutation: { notes: Note[] };
  };

  UPDATE_NOTES: {
    mutation: { notes: Note[] };
  };

  REMOVE_NOTES: {
    mutation: { noteIds: string[] };
  };

  SELECT_NOTES: {
    mutation: { noteIds: string[] };
    action(payload: { noteIds: string[] }): void;
  };

  SELECT_ALL_NOTES: {
    mutation: undefined;
    action(): void;
  };

  DESELECT_ALL_NOTES: {
    mutation: undefined;
    action(): void;
  };

  SET_EDITING_LYRIC_NOTE_ID: {
    mutation: { noteId?: string };
    action(payload: { noteId?: string }): void;
  };

  SET_PITCH_EDIT_DATA: {
    mutation: { data: number[]; startFrame: number };
  };

  ERASE_PITCH_EDIT_DATA: {
    mutation: { startFrame: number; frameLength: number };
  };

  SET_PHRASES: {
    mutation: { phrases: Map<string, Phrase> };
  };

  SET_STATE_TO_PHRASE: {
    mutation: { phraseKey: string; phraseState: PhraseState };
  };

  SET_SINGING_GUIDE_KEY_TO_PHRASE: {
    mutation: {
      phraseKey: string;
      singingGuideKey: SingingGuideSourceHash | undefined;
    };
  };

  SET_SINGING_VOICE_KEY_TO_PHRASE: {
    mutation: {
      phraseKey: string;
      singingVoiceKey: SingingVoiceSourceHash | undefined;
    };
  };

  SET_SINGING_GUIDE: {
    mutation: {
      singingGuideKey: SingingGuideSourceHash;
      singingGuide: SingingGuide;
    };
  };

  DELETE_SINGING_GUIDE: {
    mutation: { singingGuideKey: SingingGuideSourceHash };
  };

  SELECTED_TRACK: {
    getter: Track;
  };

  SET_SNAP_TYPE: {
    mutation: { snapType: number };
    action(payload: { snapType: number }): void;
  };

  SET_ZOOM_X: {
    mutation: { zoomX: number };
    action(payload: { zoomX: number }): void;
  };

  SET_ZOOM_Y: {
    mutation: { zoomY: number };
    action(payload: { zoomY: number }): void;
  };

  SET_EDIT_TARGET: {
    mutation: { editTarget: SequencerEditTarget };
    action(payload: { editTarget: SequencerEditTarget }): void;
  };

  SET_IS_DRAG: {
    mutation: { isDrag: boolean };
    action(payload: { isDrag: boolean }): void;
  };

  IMPORT_MIDI_FILE: {
    action(payload: { filePath: string; trackIndex: number }): void;
  };

  IMPORT_MUSICXML_FILE: {
    action(payload: { filePath?: string }): void;
  };

  IMPORT_UST_FILE: {
    action(payload: { filePath?: string }): void;
  };

  EXPORT_WAVE_FILE: {
    action(payload: { filePath?: string }): SaveResultObject;
  };

  CANCEL_AUDIO_EXPORT: {
    action(): void;
  };

  FETCH_SING_FRAME_VOLUME: {
    action(palyoad: {
      notes: NoteForRequestToEngine[];
      frameAudioQuery: FrameAudioQuery;
      engineId: EngineId;
      styleId: StyleId;
    }): Promise<number[]>;
  };

  TICK_TO_SECOND: {
    getter(position: number): number;
  };

  SECOND_TO_TICK: {
    getter(time: number): number;
  };

  GET_PLAYHEAD_POSITION: {
    getter(): number;
  };

  SET_PLAYHEAD_POSITION: {
    action(payload: { position: number }): void;
  };

  ADD_PLAYHEAD_POSITION_CHANGE_LISTENER: {
    action(payload: { listener: (position: number) => void }): void;
  };

  REMOVE_PLAYHEAD_POSITION_CHANGE_LISTENER: {
    action(payload: { listener: (position: number) => void }): void;
  };

  SET_PLAYBACK_STATE: {
    mutation: { nowPlaying: boolean };
  };

  SING_PLAY_AUDIO: {
    action(): void;
  };

  SING_STOP_AUDIO: {
    action(): void;
  };

  SET_VOLUME: {
    mutation: { volume: number };
    action(payload: { volume: number }): void;
  };

  PLAY_PREVIEW_SOUND: {
    action(payload: { noteNumber: number; duration?: number }): void;
  };

  STOP_PREVIEW_SOUND: {
    action(payload: { noteNumber: number }): void;
  };

  SET_START_RENDERING_REQUESTED: {
    mutation: { startRenderingRequested: boolean };
  };

  SET_STOP_RENDERING_REQUESTED: {
    mutation: { stopRenderingRequested: boolean };
  };

  SET_NOW_RENDERING: {
    mutation: { nowRendering: boolean };
  };

  SET_NOW_AUDIO_EXPORTING: {
    mutation: { nowAudioExporting: boolean };
  };

  SET_CANCELLATION_OF_AUDIO_EXPORT_REQUESTED: {
    mutation: { cancellationOfAudioExportRequested: boolean };
  };

  RENDER: {
    action(): void;
  };

  STOP_RENDERING: {
    action(): void;
  };

  COPY_NOTES_TO_CLIPBOARD: {
    action(): void;
  };

  COMMAND_CUT_NOTES_TO_CLIPBOARD: {
    action(): void;
  };

  COMMAND_PASTE_NOTES_FROM_CLIPBOARD: {
    action(): void;
  };

  COMMAND_QUANTIZE_SELECTED_NOTES: {
    action(): void;
  };
};

export type SingingCommandStoreState = {
  //
};

export type SingingCommandStoreTypes = {
  COMMAND_SET_SINGER: {
    mutation: { singer: Singer };
    action(payload: { singer: Singer }): void;
  };

  COMMAND_SET_KEY_RANGE_ADJUSTMENT: {
    mutation: { keyRangeAdjustment: number };
    action(payload: { keyRangeAdjustment: number }): void;
  };

  COMMAND_SET_VOLUME_RANGE_ADJUSTMENT: {
    mutation: { volumeRangeAdjustment: number };
    action(payload: { volumeRangeAdjustment: number }): void;
  };

  COMMAND_SET_TEMPO: {
    mutation: { tempo: Tempo };
    action(payload: { tempo: Tempo }): void;
  };

  COMMAND_REMOVE_TEMPO: {
    mutation: { position: number };
    action(payload: { position: number }): void;
  };

  COMMAND_SET_TIME_SIGNATURE: {
    mutation: { timeSignature: TimeSignature };
    action(payload: { timeSignature: TimeSignature }): void;
  };

  COMMAND_REMOVE_TIME_SIGNATURE: {
    mutation: { measureNumber: number };
    action(payload: { measureNumber: number }): void;
  };

  COMMAND_ADD_NOTES: {
    mutation: { notes: Note[] };
    action(payload: { notes: Note[] }): void;
  };

  COMMAND_UPDATE_NOTES: {
    mutation: { notes: Note[] };
    action(payload: { notes: Note[] }): void;
  };

  COMMAND_REMOVE_NOTES: {
    mutation: { noteIds: string[] };
    action(payload: { noteIds: string[] }): void;
  };

  COMMAND_REMOVE_SELECTED_NOTES: {
    action(): void;
  };

  COMMAND_SET_PITCH_EDIT_DATA: {
    mutation: { data: number[]; startFrame: number };
    action(payload: { data: number[]; startFrame: number }): void;
  };

  COMMAND_ERASE_PITCH_EDIT_DATA: {
    mutation: { startFrame: number; frameLength: number };
    action(payload: { startFrame: number; frameLength: number }): void;
  };
};

/*
 * Command Store Types
 */

export type CommandStoreState = {
  undoCommands: Record<EditorType, Command[]>;
  redoCommands: Record<EditorType, Command[]>;
};

export type CommandStoreTypes = {
  CAN_UNDO: {
    getter(editor: EditorType): boolean;
  };

  CAN_REDO: {
    getter(editor: EditorType): boolean;
  };

  UNDO: {
    mutation: { editor: EditorType };
    action(payload: { editor: EditorType }): void;
  };

  REDO: {
    mutation: { editor: EditorType };
    action(payload: { editor: EditorType }): void;
  };

  LAST_COMMAND_UNIX_MILLISEC: {
    getter: number | null;
  };

  CLEAR_COMMANDS: {
    mutation: undefined;
  };
};

/*
 * Engine Store Types
 */

export type EngineStoreState = {
  engineStates: Record<EngineId, EngineState>;
  engineSupportedDevices: Record<EngineId, SupportedDevicesInfo>;
  altPortInfos: AltPortInfos;
};

export type EngineStoreTypes = {
  GET_ENGINE_INFOS: {
    action(): void;
  };

  SET_ENGINE_INFO: {
    mutation: { engineId: EngineId; engineInfo: EngineInfo };
  };

  GET_ONLY_ENGINE_INFOS: {
    action: (payload: { engineIds: EngineId[] }) => Promise<void>;
  };

  GET_SORTED_ENGINE_INFOS: {
    getter: EngineInfo[];
  };

  GET_ALT_PORT_INFOS: {
    action(): Promise<AltPortInfos>;
  };

  SET_ALT_PORT_INFOS: {
    mutation: { altPortInfos: AltPortInfos };
  };

  SET_ENGINE_MANIFESTS: {
    mutation: { engineManifests: Record<EngineId, EngineManifest> };
  };

  FETCH_AND_SET_ENGINE_MANIFESTS: {
    action(): void;
  };

  IS_ALL_ENGINE_READY: {
    getter: boolean;
  };

  IS_ENGINE_READY: {
    getter(engineId: EngineId): boolean;
  };

  START_WAITING_ENGINE: {
    action(payload: { engineId: EngineId }): void;
  };

  RESTART_ENGINES: {
    action(payload: { engineIds: EngineId[] }): Promise<{
      success: boolean;
      anyNewCharacters: boolean;
    }>;
  };

  POST_ENGINE_START: {
    action(payload: { engineIds: EngineId[] }): Promise<{
      success: boolean;
      anyNewCharacters: boolean;
    }>;
  };

  DETECTED_ENGINE_ERROR: {
    action(payload: { engineId: EngineId }): void;
  };

  OPEN_ENGINE_DIRECTORY: {
    action(payload: { engineId: EngineId }): void;
  };

  SET_ENGINE_STATE: {
    mutation: { engineId: EngineId; engineState: EngineState };
  };

  IS_INITIALIZED_ENGINE_SPEAKER: {
    action(payload: { engineId: EngineId; styleId: StyleId }): Promise<boolean>;
  };

  INITIALIZE_ENGINE_SPEAKER: {
    action(payload: { engineId: EngineId; styleId: StyleId }): void;
  };

  VALIDATE_ENGINE_DIR: {
    action(payload: { engineDir: string }): Promise<EngineDirValidationResult>;
  };

  ADD_ENGINE_DIR: {
    action(payload: { engineDir: string }): Promise<void>;
  };

  REMOVE_ENGINE_DIR: {
    action(payload: { engineDir: string }): Promise<void>;
  };

  INSTALL_VVPP_ENGINE: {
    action: (path: string) => Promise<boolean>;
  };

  UNINSTALL_VVPP_ENGINE: {
    action: (engineId: EngineId) => Promise<boolean>;
  };

  SET_ENGINE_INFOS: {
    mutation: { engineIds: EngineId[]; engineInfos: EngineInfo[] };
  };

  SET_ENGINE_MANIFEST: {
    mutation: { engineId: EngineId; engineManifest: EngineManifest };
  };

  FETCH_AND_SET_ENGINE_MANIFEST: {
    action(payload: { engineId: EngineId }): void;
  };

  SET_ENGINE_SUPPORTED_DEVICES: {
    mutation: { engineId: EngineId; supportedDevices: SupportedDevicesInfo };
  };

  FETCH_AND_SET_ENGINE_SUPPORTED_DEVICES: {
    action(payload: { engineId: EngineId }): void;
  };

  ENGINE_CAN_USE_GPU: {
    getter: (engineId: EngineId) => boolean;
  };
};

/*
 * Index Store Types
 */

export type IndexStoreState = {
  defaultStyleIds: DefaultStyleId[];
  userCharacterOrder: SpeakerId[];
  isMultiEngineOffMode: boolean;
};

export type IndexStoreTypes = {
  GET_ALL_CHARACTER_INFOS: {
    getter: Map<SpeakerId, CharacterInfo>;
  };

  GET_ORDERED_ALL_CHARACTER_INFOS: {
    getter: CharacterInfo[];
  };

  GET_ALL_VOICES: {
    getter: Voice[];
  };

  GET_HOW_TO_USE_TEXT: {
    action(): Promise<string>;
  };

  GET_CONTACT_TEXT: {
    action(): Promise<string>;
  };

  GET_Q_AND_A_TEXT: {
    action(): Promise<string>;
  };

  GET_POLICY_TEXT: {
    action(): Promise<string>;
  };

  GET_OSS_LICENSES: {
    action(): Promise<Record<string, string>[]>;
  };

  GET_UPDATE_INFOS: {
    action(): Promise<UpdateInfo[]>;
  };

  GET_OSS_COMMUNITY_INFOS: {
    action(): Promise<string>;
  };

  GET_PRIVACY_POLICY_TEXT: {
    action(): Promise<string>;
  };

  LOAD_DEFAULT_STYLE_IDS: {
    action(): Promise<void>;
  };

  SET_DEFAULT_STYLE_IDS: {
    mutation: { defaultStyleIds: DefaultStyleId[] };
    action(payload: DefaultStyleId[]): void;
  };

  LOAD_USER_CHARACTER_ORDER: {
    action(): Promise<void>;
  };

  SET_USER_CHARACTER_ORDER: {
    mutation: { userCharacterOrder: SpeakerId[] };
    action(payload: SpeakerId[]): void;
  };

  GET_NEW_CHARACTERS: {
    action(): SpeakerId[];
  };

  INIT_VUEX: {
    action(): void;
  };

  SET_IS_MULTI_ENGINE_OFF_MODE: {
    mutation: { isMultiEngineOffMode: boolean };
    action(payload: boolean): void;
  };
};

/*
 * Project Store Types
 */

export type ProjectStoreState = {
  projectFilePath?: string;
  savedLastCommandUnixMillisec: number | null;
};

export type ProjectStoreTypes = {
  PROJECT_NAME: {
    getter: string | undefined;
  };

  SET_PROJECT_FILEPATH: {
    mutation: { filePath?: string };
  };

  CREATE_NEW_PROJECT: {
    action(payload: { confirm?: boolean }): void;
  };

  LOAD_PROJECT_FILE: {
    action(payload: { filePath?: string; confirm?: boolean }): boolean;
  };

  SAVE_PROJECT_FILE: {
    action(payload: { overwrite?: boolean }): boolean;
  };

  SAVE_OR_DISCARD_PROJECT_FILE: {
    action(palyoad: {
      additionalMessage?: string;
    }): "saved" | "discarded" | "canceled";
  };

  IS_EDITED: {
    getter: boolean;
  };

  SET_SAVED_LAST_COMMAND_UNIX_MILLISEC: {
    mutation: number | null;
  };
};

/*
 * Setting Store Types
 */

export type SettingStoreState = {
  savingSetting: SavingSetting;
  hotkeySettings: HotkeySettingType[];
  toolbarSetting: ToolbarSettingType;
  engineIds: EngineId[];
  engineInfos: Record<EngineId, EngineInfo>;
  engineManifests: Record<EngineId, EngineManifest>;
  themeSetting: ThemeSetting;
  acceptTerms: AcceptTermsStatus;
  acceptRetrieveTelemetry: AcceptRetrieveTelemetryStatus;
  experimentalSetting: ExperimentalSettingType;
  confirmedTips: ConfirmedTips;
  engineSettings: EngineSettings;
} & RootMiscSettingType;

// keyとvalueの型を連動するようにしたPayloadを作る
type KeyValuePayload<R, K extends keyof R = keyof R> = K extends keyof R
  ? {
      key: K;
      value: R[K];
    }
  : never;

export type SettingStoreTypes = {
  HYDRATE_SETTING_STORE: {
    action(): void;
  };

  SET_SAVING_SETTING: {
    mutation: { savingSetting: SavingSetting };
    action(payload: { data: SavingSetting }): void;
  };

  SET_HOTKEY_SETTINGS: {
    mutation: { newHotkey: HotkeySettingType };
    action(payload: { data: HotkeySettingType }): void;
  };

  SET_TOOLBAR_SETTING: {
    mutation: { toolbarSetting: ToolbarSettingType };
    action(payload: { data: ToolbarSettingType }): void;
  };

  SET_ROOT_MISC_SETTING: {
    mutation: KeyValuePayload<RootMiscSettingType>;
    action(payload: KeyValuePayload<RootMiscSettingType>): void;
  };

  SET_THEME_SETTING: {
    mutation: { currentTheme: string; themes?: ThemeConf[] };
    action(payload: { currentTheme: string }): void;
  };

  SET_ACCEPT_RETRIEVE_TELEMETRY: {
    mutation: { acceptRetrieveTelemetry: AcceptRetrieveTelemetryStatus };
    action(payload: {
      acceptRetrieveTelemetry: AcceptRetrieveTelemetryStatus;
    }): void;
  };

  SET_ACCEPT_TERMS: {
    mutation: { acceptTerms: AcceptTermsStatus };
    action(payload: { acceptTerms: AcceptTermsStatus }): void;
  };

  SET_EXPERIMENTAL_SETTING: {
    mutation: { experimentalSetting: ExperimentalSettingType };
    action(payload: { experimentalSetting: ExperimentalSettingType }): void;
  };

  SET_CONFIRMED_TIPS: {
    mutation: { confirmedTips: ConfirmedTips };
    action(payload: { confirmedTips: ConfirmedTips }): void;
  };

  SET_CONFIRMED_TIP: {
    action(payload: { confirmedTip: Partial<ConfirmedTips> }): void;
  };

  RESET_CONFIRMED_TIPS: {
    action(): void;
  };

  SET_ENGINE_SETTING: {
    mutation: { engineSetting: EngineSettingType; engineId: EngineId };
    action(payload: {
      engineSetting: EngineSettingType;
      engineId: EngineId;
    }): Promise<void>;
  };

  CHANGE_USE_GPU: {
    action(payload: { useGpu: boolean; engineId: EngineId }): Promise<void>;
  };

  GET_RECENTLY_USED_PROJECTS: {
    action(): Promise<string[]>;
  };

  APPEND_RECENTLY_USED_PROJECT: {
    action(payload: { filePath: string }): Promise<void>;
  };
};

/*
 * Ui Store Types
 */

export type UiStoreState = {
  openedEditor: EditorType | undefined; // undefinedのときはどのエディタを開くか定まっていない
  uiLockCount: number;
  dialogLockCount: number;
  reloadingLock: boolean;
  inheritAudioInfo: boolean;
  activePointScrollMode: ActivePointScrollMode;
  isHelpDialogOpen: boolean;
  isSettingDialogOpen: boolean;
  isCharacterOrderDialogOpen: boolean;
  isDefaultStyleSelectDialogOpen: boolean;
  isHotkeySettingDialogOpen: boolean;
  isToolbarSettingDialogOpen: boolean;
  isAcceptRetrieveTelemetryDialogOpen: boolean;
  isAcceptTermsDialogOpen: boolean;
  isDictionaryManageDialogOpen: boolean;
  isEngineManageDialogOpen: boolean;
  isUpdateNotificationDialogOpen: boolean;
  isImportMidiDialogOpen: boolean;
  isMaximized: boolean;
  isPinned: boolean;
  isFullscreen: boolean;
  progress: number;
  isVuexReady: boolean;
};

export type UiStoreTypes = {
  SET_OPENED_EDITOR: {
    mutation: { editor: EditorType };
    action(palyoad: { editor: EditorType }): void;
  };

  UI_LOCKED: {
    getter: boolean;
  };

  MENUBAR_LOCKED: {
    getter: boolean;
  };

  PROGRESS: {
    getter: number;
  };

  ASYNC_UI_LOCK: {
    action(payload: { callback: () => Promise<void> }): void;
  };

  LOCK_UI: {
    mutation: undefined;
    action(): void;
  };

  UNLOCK_UI: {
    mutation: undefined;
    action(): void;
  };

  LOCK_MENUBAR: {
    mutation: undefined;
    action(): void;
  };

  UNLOCK_MENUBAR: {
    mutation: undefined;
    action(): void;
  };

  LOCK_RELOADING: {
    mutation: undefined;
    action(): void;
  };

  SHOULD_SHOW_PANES: {
    getter: boolean;
  };

  SET_DIALOG_OPEN: {
    mutation: {
      isDefaultStyleSelectDialogOpen?: boolean;
      isAcceptRetrieveTelemetryDialogOpen?: boolean;
      isAcceptTermsDialogOpen?: boolean;
      isDictionaryManageDialogOpen?: boolean;
      isHelpDialogOpen?: boolean;
      isSettingDialogOpen?: boolean;
      isHotkeySettingDialogOpen?: boolean;
      isToolbarSettingDialogOpen?: boolean;
      isCharacterOrderDialogOpen?: boolean;
      isEngineManageDialogOpen?: boolean;
      isUpdateNotificationDialogOpen?: boolean;
      isImportMidiDialogOpen?: boolean;
    };
    action(payload: {
      isDefaultStyleSelectDialogOpen?: boolean;
      isAcceptRetrieveTelemetryDialogOpen?: boolean;
      isAcceptTermsDialogOpen?: boolean;
      isDictionaryManageDialogOpen?: boolean;
      isHelpDialogOpen?: boolean;
      isSettingDialogOpen?: boolean;
      isHotkeySettingDialogOpen?: boolean;
      isToolbarSettingDialogOpen?: boolean;
      isCharacterOrderDialogOpen?: boolean;
      isEngineManageDialogOpen?: boolean;
      isUpdateNotificationDialogOpen?: boolean;
      isImportMidiDialogOpen?: boolean;
    }): void;
  };

  SHOW_ALERT_DIALOG: {
    action(payload: CommonDialogOptions["alert"]): CommonDialogResult;
  };

  SHOW_CONFIRM_DIALOG: {
    action(payload: CommonDialogOptions["confirm"]): CommonDialogResult;
  };

  SHOW_WARNING_DIALOG: {
    action(payload: CommonDialogOptions["warning"]): CommonDialogResult;
  };

  SHOW_NOTIFY_AND_NOT_SHOW_AGAIN_BUTTON: {
    action(payload: NotifyAndNotShowAgainButtonOption): void;
  };

  SHOW_LOADING_SCREEN: {
    action(payload: LoadingScreenOption): void;
  };

  HIDE_ALL_LOADING_SCREEN: {
    action(): void;
  };

  ON_VUEX_READY: {
    mutation: void;
    action(): void;
  };

  WAIT_VUEX_READY: {
    action(palyoad: { timeout: number }): Promise<void>;
  };

  HYDRATE_UI_STORE: {
    action(): void;
  };

  SET_INHERIT_AUDIOINFO: {
    mutation: { inheritAudioInfo: boolean };
    action(payload: { inheritAudioInfo: boolean }): void;
  };

  SET_ACTIVE_POINT_SCROLL_MODE: {
    mutation: { activePointScrollMode: ActivePointScrollMode };
    action(payload: { activePointScrollMode: ActivePointScrollMode }): void;
  };

  DETECT_UNMAXIMIZED: {
    mutation: undefined;
    action(): void;
  };

  DETECT_MAXIMIZED: {
    mutation: undefined;
    action(): void;
  };

  DETECT_PINNED: {
    mutation: undefined;
    action(): void;
  };

  DETECT_UNPINNED: {
    mutation: undefined;
    action(): void;
  };

  DETECT_ENTER_FULLSCREEN: {
    mutation: undefined;
    action(): void;
  };

  DETECT_LEAVE_FULLSCREEN: {
    mutation: undefined;
    action(): void;
  };

  IS_FULLSCREEN: {
    getter: boolean;
  };

  CHECK_EDITED_AND_NOT_SAVE: {
    action(
      obj:
        | { closeOrReload: "close" }
        | {
            closeOrReload: "reload";
            isMultiEngineOffMode?: boolean;
          },
    ): Promise<void>;
  };

  RELOAD_APP: {
    action(obj: { isMultiEngineOffMode?: boolean }): void;
  };

  START_PROGRESS: {
    action(): void;
  };

  SET_PROGRESS: {
    mutation: { progress: number };
    action(payload: { progress: number }): void;
  };

  SET_PROGRESS_FROM_COUNT: {
    action(payload: { finishedCount: number; totalCount: number }): void;
  };

  RESET_PROGRESS: {
    action(): void;
  };

  SHOW_GENERATE_AND_SAVE_ALL_AUDIO_DIALOG: {
    action(): void;
  };

  SHOW_GENERATE_AND_CONNECT_ALL_AUDIO_DIALOG: {
    action(): void;
  };

  SHOW_GENERATE_AND_SAVE_SELECTED_AUDIO_DIALOG: {
    action(): void;
  };

  SHOW_CONNECT_AND_EXPORT_TEXT_DIALOG: {
    action(): void;
  };
};

/*
  Preset Store Types
*/

export type PresetStoreState = {
  presetKeys: PresetKey[];
  presetItems: Record<PresetKey, Preset>;
  defaultPresetKeys: Record<VoiceId, PresetKey>;
};

export type PresetStoreTypes = {
  DEFAULT_PRESET_KEY_SETS: {
    getter: Set<PresetKey>;
  };
  SET_PRESET_ITEMS: {
    mutation: {
      presetItems: Record<PresetKey, Preset>;
    };
  };
  SET_PRESET_KEYS: {
    mutation: {
      presetKeys: PresetKey[];
    };
  };
  SET_DEFAULT_PRESET_MAP: {
    action(payload: { defaultPresetKeys: Record<VoiceId, PresetKey> }): void;
    mutation: {
      defaultPresetKeys: Record<VoiceId, PresetKey>;
    };
  };
  HYDRATE_PRESET_STORE: {
    action(): void;
  };
  SAVE_PRESET_ORDER: {
    action(payload: { presetKeys: PresetKey[] }): void;
  };
  SAVE_PRESET_CONFIG: {
    action(payload: {
      presetItems: Record<string, Preset>;
      presetKeys: PresetKey[];
    }): void;
  };
  ADD_PRESET: {
    action(payload: { presetData: Preset }): Promise<PresetKey>;
  };
  CREATE_ALL_DEFAULT_PRESET: {
    action(): void;
  };
  UPDATE_PRESET: {
    action(payload: { presetData: Preset; presetKey: PresetKey }): void;
  };
  DELETE_PRESET: {
    action(payload: { presetKey: PresetKey }): void;
  };
};

/*
 * Dictionary Store Types
 */

export type DictionaryStoreState = Record<string, unknown>;

export type DictionaryStoreTypes = {
  LOAD_USER_DICT: {
    action(payload: {
      engineId: EngineId;
    }): Promise<Record<string, UserDictWord>>;
  };
  LOAD_ALL_USER_DICT: {
    action(): Promise<Record<string, UserDictWord>>;
  };
  ADD_WORD: {
    action(payload: {
      surface: string;
      pronunciation: string;
      accentType: number;
      priority: number;
    }): Promise<void>;
  };
  REWRITE_WORD: {
    action(payload: {
      wordUuid: string;
      surface: string;
      pronunciation: string;
      accentType: number;
      priority: number;
    }): Promise<void>;
  };
  DELETE_WORD: {
    action(payload: { wordUuid: string }): Promise<void>;
  };
  SYNC_ALL_USER_DICT: {
    action(): Promise<void>;
  };
};

/*
 * Setting Store Types
 */

export type ProxyStoreState = Record<string, unknown>;

export type IEngineConnectorFactoryActions = ReturnType<
  IEngineConnectorFactory["instance"]
>;

export type IEngineConnectorFactoryActionsMapper = <
  K extends keyof IEngineConnectorFactoryActions,
>(
  action: K,
) => (
  _: Parameters<IEngineConnectorFactoryActions[K]>[0],
) => ReturnType<IEngineConnectorFactoryActions[K]>;

export type ProxyStoreTypes = {
  INSTANTIATE_ENGINE_CONNECTOR: {
    action(payload: {
      engineId: EngineId;
    }): Promise<{ invoke: IEngineConnectorFactoryActionsMapper }>;
  };
};

/*
 * All Store Types
 */

export type State = AudioStoreState &
  AudioPlayerStoreState &
  AudioCommandStoreState &
  SingingStoreState &
  CommandStoreState &
  EngineStoreState &
  IndexStoreState &
  ProjectStoreState &
  SettingStoreState &
  UiStoreState &
  PresetStoreState &
  DictionaryStoreState &
  ProxyStoreState &
  SingingStoreState &
  SingingCommandStoreState;

type AllStoreTypes = AudioStoreTypes &
  AudioPlayerStoreTypes &
  AudioCommandStoreTypes &
  CommandStoreTypes &
  EngineStoreTypes &
  IndexStoreTypes &
  ProjectStoreTypes &
  SettingStoreTypes &
  UiStoreTypes &
  PresetStoreTypes &
  DictionaryStoreTypes &
  ProxyStoreTypes &
  SingingStoreTypes &
  SingingCommandStoreTypes;

export type AllGetters = StoreType<AllStoreTypes, "getter">;
export type AllMutations = StoreType<AllStoreTypes, "mutation">;
export type AllActions = StoreType<AllStoreTypes, "action">;

export const commandMutationsCreator = <S, M extends MutationsBase>(
  arg: PayloadRecipeTree<S, M>,
  editor: EditorType,
): MutationTree<S, M> => createCommandMutationTree<S, M>(arg, editor);

export const transformCommandStore = <
  S,
  G extends GettersBase,
  A extends ActionsBase,
  M extends MutationsBase,
>(
  options: StoreOptions<S, G, A, M, AllGetters, AllActions, AllMutations>,
  editor: EditorType,
): StoreOptions<S, G, A, M, AllGetters, AllActions, AllMutations> => {
  if (options.mutations)
    options.mutations = commandMutationsCreator<S, M>(
      options.mutations as PayloadRecipeTree<S, M>,
      editor,
    );
  return options;
};<|MERGE_RESOLUTION|>--- conflicted
+++ resolved
@@ -733,15 +733,6 @@
 
 export type Singer = z.infer<typeof singerSchema>;
 
-<<<<<<< HEAD
-export const trackSchema = z.object({
-  singer: singerSchema.optional(),
-  keyRangeAdjustment: z.number(), // 音域調整量
-  volumeRangeAdjustment: z.number(), // 声量調整量
-  notes: z.array(noteSchema),
-});
-=======
->>>>>>> 19c27ec2
 export type Track = z.infer<typeof trackSchema>;
 
 export type PhraseState =
