import {
  MutationTree,
  MutationsBase,
  GettersBase,
  ActionsBase,
  StoreOptions,
} from "./vuex";
import { Patch } from "immer";
import { AccentPhrase, AudioQuery } from "@/openapi";
import { createCommandMutationTree, PayloadRecipeTree } from "./command";
import {
  CharacterInfo,
  DefaultStyleId,
  Encoding as EncodingType,
  HotkeySetting,
  MoraDataType,
  SavingSetting,
  ThemeConf,
  ThemeSetting,
  ToolbarSetting,
  UpdateInfo,
} from "@/type/preload";
<<<<<<< HEAD
import { QVueGlobals } from "quasar";
=======
import { IEngineConnectorFactory } from "@/infrastructures/EngineConnector";
>>>>>>> 2dee52e4

export type AudioItem = {
  text: string;
  styleId?: number;
  query?: AudioQuery;
};

export type AudioState = {
  nowPlaying: boolean;
  nowGenerating: boolean;
};

export type Command = {
  unixMillisec: number;
  undoPatches: Patch[];
  redoPatches: Patch[];
};

export type EngineState = "STARTING" | "FAILED_STARTING" | "ERROR" | "READY";
export type SaveResult =
  | "SUCCESS"
  | "WRITE_ERROR"
  | "ENGINE_ERROR"
  | "CANCELED";
export type SaveResultObject = { result: SaveResult; path: string | undefined };

type StoreType<T, U extends "getter" | "mutation" | "action"> = {
  [P in keyof T as Extract<keyof T[P], U> extends never
    ? never
    : P]: T[P] extends {
    [K in U]: infer R;
  }
    ? R
    : never;
};

/*
 * Audio Store Types
 */

export type AudioStoreState = {
  engineState: EngineState;
  characterInfos?: CharacterInfo[];
  audioItems: Record<string, AudioItem>;
  audioKeys: string[];
  audioStates: Record<string, AudioState>;
  _activeAudioKey?: string;
  nowPlayingContinuously: boolean;
};

type AudioStoreTypes = {
  ACTIVE_AUDIO_KEY: {
    getter: string | undefined;
  };

  HAVE_AUDIO_QUERY: {
    getter(audioKey: string): boolean;
  };

  IS_ACTIVE: {
    getter(audioKey: string): boolean;
  };

  IS_ENGINE_READY: {
    getter: boolean;
  };

  START_WAITING_ENGINE: {
    action(): void;
  };

  RESTART_ENGINE: {
    action(): void;
  };

  DETECTED_ENGINE_ERROR: {
    action(): void;
  };

  SET_ENGINE_STATE: {
    mutation: { engineState: EngineState };
  };

  LOAD_CHARACTER: {
    action(): void;
  };

  SET_CHARACTER_INFOS: {
    mutation: { characterInfos: CharacterInfo[] };
  };

  GENERATE_AUDIO_KEY: {
    action(): string;
  };

  SET_ACTIVE_AUDIO_KEY: {
    mutation: { audioKey?: string };
    action(payload: { audioKey?: string }): void;
  };

  SET_AUDIO_NOW_PLAYING: {
    mutation: { audioKey: string; nowPlaying: boolean };
  };

  SET_AUDIO_NOW_GENERATING: {
    mutation: { audioKey: string; nowGenerating: boolean };
  };

  SET_NOW_PLAYING_CONTINUOUSLY: {
    mutation: { nowPlaying: boolean };
  };

  GENERATE_AUDIO_ITEM: {
    action(payload: {
      text?: string;
      styleId?: number;
      baseAudioItem?: AudioItem;
    }): Promise<AudioItem>;
  };

  REGISTER_AUDIO_ITEM: {
    action(payload: {
      audioItem: AudioItem;
      prevAudioKey?: string;
    }): Promise<string>;
  };

  INSERT_AUDIO_ITEM: {
    mutation: {
      audioItem: AudioItem;
      audioKey: string;
      prevAudioKey: string | undefined;
    };
  };

  INSERT_AUDIO_ITEMS: {
    mutation: {
      audioKeyItemPairs: { audioItem: AudioItem; audioKey: string }[];
      prevAudioKey: string | undefined;
    };
  };

  REMOVE_AUDIO_ITEM: {
    mutation: { audioKey: string };
  };

  REMOVE_ALL_AUDIO_ITEM: {
    action(): void;
  };

  GET_AUDIO_CACHE: {
    action(payload: { audioKey: string }): Promise<Blob | null>;
  };

  SET_AUDIO_TEXT: {
    mutation: { audioKey: string; text: string };
  };

  SET_AUDIO_SPEED_SCALE: {
    mutation: { audioKey: string; speedScale: number };
  };

  SET_AUDIO_PITCH_SCALE: {
    mutation: { audioKey: string; pitchScale: number };
  };

  SET_AUDIO_INTONATION_SCALE: {
    mutation: { audioKey: string; intonationScale: number };
  };

  SET_AUDIO_VOLUME_SCALE: {
    mutation: { audioKey: string; volumeScale: number };
  };

  SET_AUDIO_PRE_PHONEME_LENGTH: {
    mutation: { audioKey: string; prePhonemeLength: number };
  };

  SET_AUDIO_POST_PHONEME_LENGTH: {
    mutation: { audioKey: string; postPhonemeLength: number };
  };

  SET_AUDIO_QUERY: {
    mutation: { audioKey: string; audioQuery: AudioQuery };
    action(payload: { audioKey: string; audioQuery: AudioQuery }): void;
  };

  FETCH_AUDIO_QUERY: {
    action(payload: { text: string; styleId: number }): Promise<AudioQuery>;
  };

  SET_AUDIO_STYLE_ID: {
    mutation: { audioKey: string; styleId: number };
  };

  SET_ACCENT_PHRASES: {
    mutation: { audioKey: string; accentPhrases: AccentPhrase[] };
  };

  FETCH_ACCENT_PHRASES: {
    action(payload: {
      text: string;
      styleId: number;
      isKana?: boolean;
    }): Promise<AccentPhrase[]>;
  };

  SET_SINGLE_ACCENT_PHRASE: {
    mutation: {
      audioKey: string;
      accentPhraseIndex: number;
      accentPhrases: AccentPhrase[];
    };
  };

  SET_AUDIO_MORA_DATA: {
    mutation: {
      audioKey: string;
      accentPhraseIndex: number;
      moraIndex: number;
      data: number;
      type: MoraDataType;
    };
  };

  FETCH_MORA_DATA: {
    action(payload: {
      accentPhrases: AccentPhrase[];
      styleId: number;
    }): Promise<AccentPhrase[]>;
  };

  FETCH_AND_COPY_MORA_DATA: {
    action(payload: {
      accentPhrases: AccentPhrase[];
      styleId: number;
      copyIndexes: number[];
    }): Promise<AccentPhrase[]>;
  };

  GENERATE_AUDIO: {
    action(payload: { audioKey: string }): Blob | null;
  };

  GENERATE_AND_SAVE_AUDIO: {
    action(payload: {
      audioKey: string;
      filePath?: string;
      encoding?: EncodingType;
    }): SaveResultObject;
  };

  GENERATE_AND_SAVE_AUDIO_WITH_DIALOG: {
    action(payload: {
      audioKey: string;
      $q: QVueGlobals;
      filePath?: string;
      encoding?: EncodingType;
    }): void;
  };

  GENERATE_AND_SAVE_ALL_AUDIO: {
    action(payload: {
      dirPath?: string;
      encoding?: EncodingType;
    }): SaveResultObject[] | undefined;
  };

  GENERATE_AND_SAVE_ALL_AUDIO_WITH_DIALOG: {
    action(payload: {
      $q: QVueGlobals;
      dirPath?: string;
      encoding?: EncodingType;
    }): void;
  };

  PLAY_AUDIO: {
    action(payload: { audioKey: string }): boolean;
  };

  STOP_AUDIO: {
    action(payload: { audioKey: string }): void;
  };

  PLAY_CONTINUOUSLY_AUDIO: {
    action(): void;
  };

  STOP_CONTINUOUSLY_AUDIO: {
    action(): void;
  };

  OPEN_TEXT_EDIT_CONTEXT_MENU: {
    action(): void;
  };

  CHECK_FILE_EXISTS: {
    action(payload: { file: string }): Promise<boolean>;
  };
};

export type AudioGetters = StoreType<AudioStoreTypes, "getter">;
export type AudioMutations = StoreType<AudioStoreTypes, "mutation">;
export type AudioActions = StoreType<AudioStoreTypes, "action">;

/*
 * Audio Command Store Types
 */

export type AudioCommandStoreState = {
  //
};

type AudioCommandStoreTypes = {
  COMMAND_REGISTER_AUDIO_ITEM: {
    mutation: {
      audioItem: AudioItem;
      audioKey: string;
      prevAudioKey: string | undefined;
    };
    action(payload: {
      audioItem: AudioItem;
      prevAudioKey: string | undefined;
    }): Promise<string>;
  };

  COMMAND_REMOVE_AUDIO_ITEM: {
    mutation: { audioKey: string };
    action(payload: { audioKey: string }): void;
  };

  COMMAND_CHANGE_AUDIO_TEXT: {
    mutation: { audioKey: string; text: string } & (
      | { update: "Text" }
      | { update: "AccentPhrases"; accentPhrases: AccentPhrase[] }
      | { update: "AudioQuery"; query: AudioQuery }
    );
    action(payload: { audioKey: string; text: string }): void;
  };

  COMMAND_CHANGE_STYLE_ID: {
    mutation: { styleId: number; audioKey: string } & (
      | { update: "StyleId" }
      | { update: "AccentPhrases"; accentPhrases: AccentPhrase[] }
      | { update: "AudioQuery"; query: AudioQuery }
    );
    action(payload: { audioKey: string; styleId: number }): void;
  };

  COMMAND_CHANGE_ACCENT: {
    mutation: { audioKey: string; accentPhrases: AccentPhrase[] };
    action(payload: {
      audioKey: string;
      accentPhraseIndex: number;
      accent: number;
    }): void;
  };

  COMMAND_CHANGE_ACCENT_PHRASE_SPLIT: {
    mutation: { audioKey: string; accentPhrases: AccentPhrase[] };
    action(
      payload: { audioKey: string; accentPhraseIndex: number } & (
        | { isPause: false; moraIndex: number }
        | { isPause: true }
      )
    ): void;
  };

  COMMAND_CHANGE_SINGLE_ACCENT_PHRASE: {
    mutation: { audioKey: string; accentPhrases: AccentPhrase[] };
    action(payload: {
      audioKey: string;
      newPronunciation: string;
      accentPhraseIndex: number;
      popUntilPause: boolean;
    }): void;
  };

  COMMAND_SET_AUDIO_MORA_DATA: {
    mutation: {
      audioKey: string;
      accentPhraseIndex: number;
      moraIndex: number;
      data: number;
      type: MoraDataType;
    };
    action(payload: {
      audioKey: string;
      accentPhraseIndex: number;
      moraIndex: number;
      data: number;
      type: MoraDataType;
    }): void;
  };

  COMMAND_SET_AUDIO_SPEED_SCALE: {
    mutation: { audioKey: string; speedScale: number };
    action(payload: { audioKey: string; speedScale: number }): void;
  };

  COMMAND_SET_AUDIO_PITCH_SCALE: {
    mutation: { audioKey: string; pitchScale: number };
    action(payload: { audioKey: string; pitchScale: number }): void;
  };

  COMMAND_SET_AUDIO_INTONATION_SCALE: {
    mutation: { audioKey: string; intonationScale: number };
    action(payload: { audioKey: string; intonationScale: number }): void;
  };

  COMMAND_SET_AUDIO_VOLUME_SCALE: {
    mutation: { audioKey: string; volumeScale: number };
    action(payload: { audioKey: string; volumeScale: number }): void;
  };

  COMMAND_SET_AUDIO_PRE_PHONEME_LENGTH: {
    mutation: { audioKey: string; prePhonemeLength: number };
    action(payload: { audioKey: string; prePhonemeLength: number }): void;
  };

  COMMAND_SET_AUDIO_POST_PHONEME_LENGTH: {
    mutation: { audioKey: string; postPhonemeLength: number };
    action(payload: { audioKey: string; postPhonemeLength: number }): void;
  };

  COMMAND_IMPORT_FROM_FILE: {
    mutation: {
      audioKeyItemPairs: { audioItem: AudioItem; audioKey: string }[];
    };
    action(payload: { filePath?: string }): string[] | void;
  };

  COMMAND_PUT_TEXTS: {
    mutation: {
      audioKeyItemPairs: { audioItem: AudioItem; audioKey: string }[];
      prevAudioKey: string;
    };
    action(payload: {
      prevAudioKey: string;
      texts: string[];
      styleId: number;
    }): string[];
  };
};

export type AudioCommandGetters = StoreType<AudioCommandStoreTypes, "getter">;
export type AudioCommandMutations = StoreType<
  AudioCommandStoreTypes,
  "mutation"
>;
export type AudioCommandActions = StoreType<AudioCommandStoreTypes, "action">;

/*
 * Command Store Types
 */

export type CommandStoreState = {
  undoCommands: Command[];
  redoCommands: Command[];
};

type CommandStoreTypes = {
  CAN_UNDO: {
    getter: boolean;
  };

  CAN_REDO: {
    getter: boolean;
  };

  UNDO: {
    mutation: undefined;
    action(): void;
  };

  REDO: {
    mutation: undefined;
    action(): void;
  };

  LAST_COMMAND_UNIX_MILLISEC: {
    getter: number | null;
  };

  CLEAR_COMMANDS: {
    mutation: undefined;
  };
};

export type CommandGetters = StoreType<CommandStoreTypes, "getter">;
export type CommandMutations = StoreType<CommandStoreTypes, "mutation">;
export type CommandActions = StoreType<CommandStoreTypes, "action">;

/*
 * Index Store Types
 */

export type IndexStoreState = {
  defaultStyleIds: DefaultStyleId[];
};

type IndexStoreTypes = {
  GET_HOW_TO_USE_TEXT: {
    action(): Promise<string>;
  };

  GET_POLICY_TEXT: {
    action(): Promise<string>;
  };

  GET_OSS_LICENSES: {
    action(): Promise<Record<string, string>[]>;
  };

  GET_UPDATE_INFOS: {
    action(): Promise<UpdateInfo[]>;
  };

  GET_OSS_COMMUNITY_INFOS: {
    action(): Promise<string>;
  };

  IS_UNSET_DEFAULT_STYLE_IDS: {
    action(): Promise<boolean>;
  };

  LOAD_DEFAULT_STYLE_IDS: {
    action(): Promise<void>;
  };

  SET_DEFAULT_STYLE_IDS: {
    mutation: { defaultStyleIds: DefaultStyleId[] };
    action(payload: DefaultStyleId[]): void;
  };

  SHOW_WARNING_DIALOG: {
    action(payload: {
      title: string;
      message: string;
    }): Promise<Electron.MessageBoxReturnValue>;
  };

  LOG_ERROR: {
    action(...payload: unknown[]): void;
  };

  LOG_INFO: {
    action(...payload: unknown[]): void;
  };

  INIT_VUEX: {
    action(): void;
  };
};

export type IndexGetters = StoreType<IndexStoreTypes, "getter">;
export type IndexMutations = StoreType<IndexStoreTypes, "mutation">;
export type IndexActions = StoreType<IndexStoreTypes, "action">;

/*
 * Project Store Types
 */

export type ProjectStoreState = {
  projectFilePath?: string;
  savedLastCommandUnixMillisec: number | null;
};

type ProjectStoreTypes = {
  PROJECT_NAME: {
    getter: string | undefined;
  };

  SET_PROJECT_FILEPATH: {
    mutation: { filePath?: string };
  };

  CREATE_NEW_PROJECT: {
    action(payload: { confirm?: boolean }): void;
  };

  LOAD_PROJECT_FILE: {
    action(payload: { filePath?: string; confirm?: boolean }): void;
  };

  SAVE_PROJECT_FILE: {
    action(payload: { overwrite?: boolean }): void;
  };

  IS_EDITED: {
    getter: boolean;
  };

  SET_SAVED_LAST_COMMAND_UNIX_MILLISEC: {
    mutation: number | null;
  };
};

export type ProjectGetters = StoreType<ProjectStoreTypes, "getter">;
export type ProjectMutations = StoreType<ProjectStoreTypes, "mutation">;
export type ProjectActions = StoreType<ProjectStoreTypes, "action">;

/*
 * Setting Store Types
 */

export type SettingStoreState = {
  savingSetting: SavingSetting;
  hotkeySettings: HotkeySetting[];
  toolbarSetting: ToolbarSetting;
  engineHost: string;
  themeSetting: ThemeSetting;
};

type SettingStoreTypes = {
  GET_SAVING_SETTING: {
    getter: SavingSetting;
    action(): void;
  };

  SET_SAVING_SETTING: {
    mutation: { savingSetting: SavingSetting };
    action(payload: { data: SavingSetting }): void;
  };

  GET_HOTKEY_SETTINGS: {
    action(): void;
  };

  SET_HOTKEY_SETTINGS: {
    mutation: { newHotkey: HotkeySetting };
    action(payload: { data: HotkeySetting }): void;
  };

  GET_TOOLBAR_SETTING: {
    action(): void;
  };

  SET_TOOLBAR_SETTING: {
    mutation: { toolbarSetting: ToolbarSetting };
    action(payload: { data: ToolbarSetting }): void;
  };

  GET_THEME_SETTING: {
    action(): void;
  };

  SET_THEME_SETTING: {
    mutation: { currentTheme: string; themes?: ThemeConf[] };
    action(payload: { currentTheme: string }): void;
  };
};

export type SettingGetters = StoreType<SettingStoreTypes, "getter">;
export type SettingMutations = StoreType<SettingStoreTypes, "mutation">;
export type SettingActions = StoreType<SettingStoreTypes, "action">;

/*
 * Ui Store Types
 */

export type UiStoreState = {
  uiLockCount: number;
  useGpu: boolean;
  inheritAudioInfo: boolean;
  isHelpDialogOpen: boolean;
  isSettingDialogOpen: boolean;
  isDefaultStyleSelectDialogOpen: boolean;
  isHotkeySettingDialogOpen: boolean;
  isToolbarSettingDialogOpen: boolean;
  isMaximized: boolean;
  isPinned: boolean;
};

type UiStoreTypes = {
  UI_LOCKED: {
    getter: boolean;
  };

  ASYNC_UI_LOCK: {
    action(payload: { callback: () => Promise<void> }): void;
  };

  LOCK_UI: {
    mutation: undefined;
    action(): void;
  };

  UNLOCK_UI: {
    mutation: undefined;
    action(): void;
  };

  SHOULD_SHOW_PANES: {
    getter: boolean;
  };

  IS_HELP_DIALOG_OPEN: {
    mutation: { isHelpDialogOpen: boolean };
    action(payload: { isHelpDialogOpen: boolean }): void;
  };

  IS_SETTING_DIALOG_OPEN: {
    mutation: { isSettingDialogOpen: boolean };
    action(payload: { isSettingDialogOpen: boolean }): void;
  };

  IS_HOTKEY_SETTING_DIALOG_OPEN: {
    mutation: { isHotkeySettingDialogOpen: boolean };
    action(payload: { isHotkeySettingDialogOpen: boolean }): void;
  };

  IS_TOOLBAR_SETTING_DIALOG_OPEN: {
    mutation: { isToolbarSettingDialogOpen: boolean };
    action(payload: { isToolbarSettingDialogOpen: boolean }): void;
  };

  ON_VUEX_READY: {
    action(): void;
  };

  IS_DEFAULT_STYLE_SELECT_DIALOG_OPEN: {
    mutation: { isDefaultStyleSelectDialogOpen: boolean };
    action(payload: { isDefaultStyleSelectDialogOpen: boolean }): void;
  };

  GET_USE_GPU: {
    action(): void;
  };

  SET_USE_GPU: {
    mutation: { useGpu: boolean };
    action(payload: { useGpu: boolean }): void;
  };

  GET_INHERIT_AUDIOINFO: {
    action(): void;
  };

  SET_INHERIT_AUDIOINFO: {
    mutation: { inheritAudioInfo: boolean };
    action(payload: { inheritAudioInfo: boolean }): void;
  };

  DETECT_UNMAXIMIZED: {
    mutation: undefined;
    action(): void;
  };

  DETECT_MAXIMIZED: {
    mutation: undefined;
    action(): void;
  };

  DETECT_PINNED: {
    mutation: undefined;
    action(): void;
  };

  DETECT_UNPINNED: {
    mutation: undefined;
    action(): void;
  };

  CHECK_EDITED_AND_NOT_SAVE: {
    action(): Promise<void>;
  };
};

export type UiGetters = StoreType<UiStoreTypes, "getter">;
export type UiMutations = StoreType<UiStoreTypes, "mutation">;
export type UiActions = StoreType<UiStoreTypes, "action">;

/*
 * Setting Store Types
 */

export type ProxyStoreState = Record<string, unknown>;

export type IEngineConnectorFactoryActions = ReturnType<
  IEngineConnectorFactory["instance"]
>;

type IEngineConnectorFactoryActionsMapper<K> =
  K extends keyof IEngineConnectorFactoryActions
    ? (payload: {
        action: K;
        payload: Parameters<IEngineConnectorFactoryActions[K]>;
      }) => ReturnType<IEngineConnectorFactoryActions[K]>
    : never;

type ProxyStoreTypes = {
  INVOKE_ENGINE_CONNECTOR: {
    // FIXME: actionに対してIEngineConnectorFactoryActionsのUnion型を与えているため、actionとpayloadが与えられるとReturnValueの型が得られる
    // しかしVuexの型を通すとReturnValueの型付けが行われなくなりPromise<any>に落ちてしまうため、明示的な型付けを行う必要がある
    action: IEngineConnectorFactoryActionsMapper<
      keyof IEngineConnectorFactoryActions
    >;
  };
};

export type ProxyGetters = StoreType<ProxyStoreTypes, "getter">;
export type ProxyMutations = StoreType<ProxyStoreTypes, "mutation">;
export type ProxyActions = StoreType<ProxyStoreTypes, "action">;

/*
 * All Store Types
 */

export type State = AudioStoreState &
  AudioCommandStoreState &
  CommandStoreState &
  IndexStoreState &
  ProjectStoreState &
  SettingStoreState &
  UiStoreState &
  ProxyStoreState;

type AllStoreTypes = AudioStoreTypes &
  AudioCommandStoreTypes &
  CommandStoreTypes &
  IndexStoreTypes &
  ProjectStoreTypes &
  SettingStoreTypes &
  UiStoreTypes &
  ProxyStoreTypes;

export type AllGetters = StoreType<AllStoreTypes, "getter">;
export type AllMutations = StoreType<AllStoreTypes, "mutation">;
export type AllActions = StoreType<AllStoreTypes, "action">;

export type VoiceVoxStoreOptions<
  G extends GettersBase,
  A extends ActionsBase,
  M extends MutationsBase
> = StoreOptions<State, G, A, M, AllGetters, AllActions, AllMutations>;

export const commandMutationsCreator = <M extends MutationsBase>(
  arg: PayloadRecipeTree<State, M>
): MutationTree<State, M> => createCommandMutationTree<State, M>(arg);<|MERGE_RESOLUTION|>--- conflicted
+++ resolved
@@ -20,11 +20,8 @@
   ToolbarSetting,
   UpdateInfo,
 } from "@/type/preload";
-<<<<<<< HEAD
+import { IEngineConnectorFactory } from "@/infrastructures/EngineConnector";
 import { QVueGlobals } from "quasar";
-=======
-import { IEngineConnectorFactory } from "@/infrastructures/EngineConnector";
->>>>>>> 2dee52e4
 
 export type AudioItem = {
   text: string;
