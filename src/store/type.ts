import {
  MutationTree,
  MutationsBase,
  GettersBase,
  ActionsBase,
  StoreOptions,
} from "./vuex";
import { Patch } from "immer";
import { AccentPhrase, AudioQuery } from "@/openapi";
import { createCommandMutationTree, PayloadRecipeTree } from "./command";
import {
  CharacterInfo,
  DefaultStyleId,
  Encoding as EncodingType,
  AcceptRetrieveTelemetryStatus,
  HotkeySetting,
  MoraDataType,
  SavingSetting,
  ThemeConf,
  ThemeSetting,
  ExperimentalSetting,
  ToolbarSetting,
  UpdateInfo,
  Preset,
<<<<<<< HEAD
  EngineInfo,
=======
  ActivePointScrollMode,
>>>>>>> 09f60bc7
} from "@/type/preload";
import { IEngineConnectorFactory } from "@/infrastructures/EngineConnector";
import { QVueGlobals } from "quasar";

export type AudioItem = {
  text: string;
  styleId?: number;
  query?: AudioQuery;
  presetKey?: string;
};

export type AudioState = {
  nowPlaying: boolean;
  nowGenerating: boolean;
};

export type Command = {
  unixMillisec: number;
  undoPatches: Patch[];
  redoPatches: Patch[];
};

export type EngineState = "STARTING" | "FAILED_STARTING" | "ERROR" | "READY";
export type SaveResult =
  | "SUCCESS"
  | "WRITE_ERROR"
  | "ENGINE_ERROR"
  | "CANCELED";
export type SaveResultObject = { result: SaveResult; path: string | undefined };

type StoreType<T, U extends "getter" | "mutation" | "action"> = {
  [P in keyof T as Extract<keyof T[P], U> extends never
    ? never
    : P]: T[P] extends {
    [K in U]: infer R;
  }
    ? R
    : never;
};

export type QuasarDialog = QVueGlobals["dialog"];

/*
 * Audio Store Types
 */

export type AudioStoreState = {
  engineState: EngineState;
  characterInfos?: CharacterInfo[];
  audioItems: Record<string, AudioItem>;
  audioKeys: string[];
  audioStates: Record<string, AudioState>;
  _activeAudioKey?: string;
  audioPlayStartPoint?: number;
  nowPlayingContinuously: boolean;
};

type AudioStoreTypes = {
  ACTIVE_AUDIO_KEY: {
    getter: string | undefined;
  };

  HAVE_AUDIO_QUERY: {
    getter(audioKey: string): boolean;
  };

  IS_ACTIVE: {
    getter(audioKey: string): boolean;
  };

  IS_ENGINE_READY: {
    getter: boolean;
  };

  ACTIVE_AUDIO_ELEM_CURRENT_TIME: {
    getter: number | undefined;
  };

  START_WAITING_ENGINE: {
    action(): void;
  };

  RESTART_ENGINE: {
    action(): void;
  };

  DETECTED_ENGINE_ERROR: {
    action(): void;
  };

  SET_ENGINE_STATE: {
    mutation: { engineState: EngineState };
  };

  LOAD_CHARACTER: {
    action(): void;
  };

  SET_CHARACTER_INFOS: {
    mutation: { characterInfos: CharacterInfo[] };
  };

  GENERATE_AUDIO_KEY: {
    action(): string;
  };

  SET_ACTIVE_AUDIO_KEY: {
    mutation: { audioKey?: string };
    action(payload: { audioKey?: string }): void;
  };

  SET_AUDIO_PLAY_START_POINT: {
    mutation: { startPoint?: number };
    action(payload: { startPoint?: number }): void;
  };

  SET_AUDIO_NOW_PLAYING: {
    mutation: { audioKey: string; nowPlaying: boolean };
  };

  SET_AUDIO_NOW_GENERATING: {
    mutation: { audioKey: string; nowGenerating: boolean };
  };

  SET_NOW_PLAYING_CONTINUOUSLY: {
    mutation: { nowPlaying: boolean };
  };

  GENERATE_AUDIO_ITEM: {
    action(payload: {
      text?: string;
      styleId?: number;
      presetKey?: string;
      baseAudioItem?: AudioItem;
    }): Promise<AudioItem>;
  };

  REGISTER_AUDIO_ITEM: {
    action(payload: {
      audioItem: AudioItem;
      prevAudioKey?: string;
    }): Promise<string>;
  };

  INSERT_AUDIO_ITEM: {
    mutation: {
      audioItem: AudioItem;
      audioKey: string;
      prevAudioKey: string | undefined;
    };
  };

  INSERT_AUDIO_ITEMS: {
    mutation: {
      audioKeyItemPairs: { audioItem: AudioItem; audioKey: string }[];
      prevAudioKey: string | undefined;
    };
  };

  REMOVE_AUDIO_ITEM: {
    mutation: { audioKey: string };
  };

  SET_AUDIO_KEYS: {
    mutation: { audioKeys: string[] };
  };

  REMOVE_ALL_AUDIO_ITEM: {
    action(): void;
  };

  GET_AUDIO_CACHE: {
    action(payload: { audioKey: string }): Promise<Blob | null>;
  };

  SET_AUDIO_TEXT: {
    mutation: { audioKey: string; text: string };
  };

  SET_AUDIO_SPEED_SCALE: {
    mutation: { audioKey: string; speedScale: number };
  };

  SET_AUDIO_PITCH_SCALE: {
    mutation: { audioKey: string; pitchScale: number };
  };

  SET_AUDIO_INTONATION_SCALE: {
    mutation: { audioKey: string; intonationScale: number };
  };

  SET_AUDIO_VOLUME_SCALE: {
    mutation: { audioKey: string; volumeScale: number };
  };

  SET_AUDIO_PRE_PHONEME_LENGTH: {
    mutation: { audioKey: string; prePhonemeLength: number };
  };

  SET_AUDIO_POST_PHONEME_LENGTH: {
    mutation: { audioKey: string; postPhonemeLength: number };
  };

  SET_AUDIO_QUERY: {
    mutation: { audioKey: string; audioQuery: AudioQuery };
    action(payload: { audioKey: string; audioQuery: AudioQuery }): void;
  };

  FETCH_AUDIO_QUERY: {
    action(payload: { text: string; styleId: number }): Promise<AudioQuery>;
  };

  SET_AUDIO_STYLE_ID: {
    mutation: { audioKey: string; styleId: number };
  };

  SET_ACCENT_PHRASES: {
    mutation: { audioKey: string; accentPhrases: AccentPhrase[] };
  };

  FETCH_ACCENT_PHRASES: {
    action(payload: {
      text: string;
      styleId: number;
      isKana?: boolean;
    }): Promise<AccentPhrase[]>;
  };

  SET_SINGLE_ACCENT_PHRASE: {
    mutation: {
      audioKey: string;
      accentPhraseIndex: number;
      accentPhrases: AccentPhrase[];
    };
  };

  SET_AUDIO_MORA_DATA: {
    mutation: {
      audioKey: string;
      accentPhraseIndex: number;
      moraIndex: number;
      data: number;
      type: MoraDataType;
    };
  };

  APPLY_AUDIO_PRESET: {
    mutation: { audioKey: string };
  };

  FETCH_MORA_DATA: {
    action(payload: {
      accentPhrases: AccentPhrase[];
      styleId: number;
    }): Promise<AccentPhrase[]>;
  };

  FETCH_AND_COPY_MORA_DATA: {
    action(payload: {
      accentPhrases: AccentPhrase[];
      styleId: number;
      copyIndexes: number[];
    }): Promise<AccentPhrase[]>;
  };

  GENERATE_LAB: {
    action(payload: { audioKey: string; offset?: number }): string | undefined;
  };

  GET_AUDIO_PLAY_OFFSETS: {
    action(payload: { audioKey: string }): number[];
  };

  GENERATE_AUDIO: {
    action(payload: { audioKey: string }): Blob | null;
  };

  CONNECT_AUDIO: {
    action(payload: { encodedBlobs: string[] }): Blob | null;
  };

  GENERATE_AND_SAVE_AUDIO: {
    action(payload: {
      audioKey: string;
      filePath?: string;
      encoding?: EncodingType;
    }): SaveResultObject;
  };

  GENERATE_AND_SAVE_ALL_AUDIO: {
    action(payload: {
      dirPath?: string;
      encoding?: EncodingType;
    }): SaveResultObject[] | undefined;
  };

  GENERATE_AND_CONNECT_AND_SAVE_AUDIO: {
    action(payload: {
      filePath?: string;
      encoding?: EncodingType;
    }): SaveResultObject | undefined;
  };

  PLAY_AUDIO: {
    action(payload: { audioKey: string }): boolean;
  };

  STOP_AUDIO: {
    action(payload: { audioKey: string }): void;
  };

  SET_AUDIO_PRESET: {
    mutation: {
      audioKey: string;
      presetKey: string | undefined;
    };
  };

  PLAY_CONTINUOUSLY_AUDIO: {
    action(): void;
  };

  STOP_CONTINUOUSLY_AUDIO: {
    action(): void;
  };

  OPEN_TEXT_EDIT_CONTEXT_MENU: {
    action(): void;
  };

  CHECK_FILE_EXISTS: {
    action(payload: { file: string }): Promise<boolean>;
  };
};

export type AudioGetters = StoreType<AudioStoreTypes, "getter">;
export type AudioMutations = StoreType<AudioStoreTypes, "mutation">;
export type AudioActions = StoreType<AudioStoreTypes, "action">;

/*
 * Audio Command Store Types
 */

export type AudioCommandStoreState = {
  //
};

type AudioCommandStoreTypes = {
  COMMAND_REGISTER_AUDIO_ITEM: {
    mutation: {
      audioItem: AudioItem;
      audioKey: string;
      prevAudioKey: string | undefined;
    };
    action(payload: {
      audioItem: AudioItem;
      prevAudioKey: string | undefined;
    }): Promise<string>;
  };

  COMMAND_REMOVE_AUDIO_ITEM: {
    mutation: { audioKey: string };
    action(payload: { audioKey: string }): void;
  };

  COMMAND_SET_AUDIO_KEYS: {
    mutation: { audioKeys: string[] };
    action(payload: { audioKeys: string[] }): void;
  };

  COMMAND_CHANGE_AUDIO_TEXT: {
    mutation: { audioKey: string; text: string } & (
      | { update: "Text" }
      | { update: "AccentPhrases"; accentPhrases: AccentPhrase[] }
      | { update: "AudioQuery"; query: AudioQuery }
    );
    action(payload: { audioKey: string; text: string }): void;
  };

  COMMAND_CHANGE_STYLE_ID: {
    mutation: { styleId: number; audioKey: string } & (
      | { update: "StyleId" }
      | { update: "AccentPhrases"; accentPhrases: AccentPhrase[] }
      | { update: "AudioQuery"; query: AudioQuery }
    );
    action(payload: { audioKey: string; styleId: number }): void;
  };

  COMMAND_CHANGE_ACCENT: {
    mutation: { audioKey: string; accentPhrases: AccentPhrase[] };
    action(payload: {
      audioKey: string;
      accentPhraseIndex: number;
      accent: number;
    }): void;
  };

  COMMAND_CHANGE_ACCENT_PHRASE_SPLIT: {
    mutation: { audioKey: string; accentPhrases: AccentPhrase[] };
    action(
      payload: { audioKey: string; accentPhraseIndex: number } & (
        | { isPause: false; moraIndex: number }
        | { isPause: true }
      )
    ): void;
  };

  COMMAND_CHANGE_SINGLE_ACCENT_PHRASE: {
    mutation: { audioKey: string; accentPhrases: AccentPhrase[] };
    action(payload: {
      audioKey: string;
      newPronunciation: string;
      accentPhraseIndex: number;
      popUntilPause: boolean;
    }): void;
  };

  COMMAND_SET_AUDIO_MORA_DATA: {
    mutation: {
      audioKey: string;
      accentPhraseIndex: number;
      moraIndex: number;
      data: number;
      type: MoraDataType;
    };
    action(payload: {
      audioKey: string;
      accentPhraseIndex: number;
      moraIndex: number;
      data: number;
      type: MoraDataType;
    }): void;
  };

  COMMAND_SET_AUDIO_MORA_DATA_ACCENT_PHRASE: {
    mutation: {
      audioKey: string;
      accentPhraseIndex: number;
      moraIndex: number;
      data: number;
      type: MoraDataType;
    };
    action(payload: {
      audioKey: string;
      accentPhraseIndex: number;
      moraIndex: number;
      data: number;
      type: MoraDataType;
    }): void;
  };

  COMMAND_SET_AUDIO_SPEED_SCALE: {
    mutation: { audioKey: string; speedScale: number };
    action(payload: { audioKey: string; speedScale: number }): void;
  };

  COMMAND_SET_AUDIO_PITCH_SCALE: {
    mutation: { audioKey: string; pitchScale: number };
    action(payload: { audioKey: string; pitchScale: number }): void;
  };

  COMMAND_SET_AUDIO_INTONATION_SCALE: {
    mutation: { audioKey: string; intonationScale: number };
    action(payload: { audioKey: string; intonationScale: number }): void;
  };

  COMMAND_SET_AUDIO_VOLUME_SCALE: {
    mutation: { audioKey: string; volumeScale: number };
    action(payload: { audioKey: string; volumeScale: number }): void;
  };

  COMMAND_SET_AUDIO_PRE_PHONEME_LENGTH: {
    mutation: { audioKey: string; prePhonemeLength: number };
    action(payload: { audioKey: string; prePhonemeLength: number }): void;
  };

  COMMAND_SET_AUDIO_POST_PHONEME_LENGTH: {
    mutation: { audioKey: string; postPhonemeLength: number };
    action(payload: { audioKey: string; postPhonemeLength: number }): void;
  };

  COMMAND_SET_AUDIO_PRESET: {
    mutation: {
      audioKey: string;
      presetKey: string | undefined;
    };
    action(payload: { audioKey: string; presetKey: string | undefined }): void;
  };

  COMMAND_APPLY_AUDIO_PRESET: {
    mutation: { audioKey: string };
    action(payload: { audioKey: string }): void;
  };

  COMMAND_FULLY_APPLY_AUDIO_PRESET: {
    mutation: { presetKey: string };
    action(payload: { presetKey: string }): void;
  };

  COMMAND_IMPORT_FROM_FILE: {
    mutation: {
      audioKeyItemPairs: { audioItem: AudioItem; audioKey: string }[];
    };
    action(payload: { filePath?: string }): string[] | void;
  };

  COMMAND_PUT_TEXTS: {
    mutation: {
      audioKeyItemPairs: { audioItem: AudioItem; audioKey: string }[];
      prevAudioKey: string;
    };
    action(payload: {
      prevAudioKey: string;
      texts: string[];
      styleId: number;
    }): string[];
  };
};

export type AudioCommandGetters = StoreType<AudioCommandStoreTypes, "getter">;
export type AudioCommandMutations = StoreType<
  AudioCommandStoreTypes,
  "mutation"
>;
export type AudioCommandActions = StoreType<AudioCommandStoreTypes, "action">;

/*
 * Command Store Types
 */

export type CommandStoreState = {
  undoCommands: Command[];
  redoCommands: Command[];
};

type CommandStoreTypes = {
  CAN_UNDO: {
    getter: boolean;
  };

  CAN_REDO: {
    getter: boolean;
  };

  UNDO: {
    mutation: undefined;
    action(): void;
  };

  REDO: {
    mutation: undefined;
    action(): void;
  };

  LAST_COMMAND_UNIX_MILLISEC: {
    getter: number | null;
  };

  CLEAR_COMMANDS: {
    mutation: undefined;
  };
};

export type CommandGetters = StoreType<CommandStoreTypes, "getter">;
export type CommandMutations = StoreType<CommandStoreTypes, "mutation">;
export type CommandActions = StoreType<CommandStoreTypes, "action">;

/*
 * Index Store Types
 */

export type IndexStoreState = {
  defaultStyleIds: DefaultStyleId[];
};

type IndexStoreTypes = {
  GET_HOW_TO_USE_TEXT: {
    action(): Promise<string>;
  };

  GET_POLICY_TEXT: {
    action(): Promise<string>;
  };

  GET_OSS_LICENSES: {
    action(): Promise<Record<string, string>[]>;
  };

  GET_UPDATE_INFOS: {
    action(): Promise<UpdateInfo[]>;
  };

  GET_OSS_COMMUNITY_INFOS: {
    action(): Promise<string>;
  };

  GET_PRIVACY_POLICY_TEXT: {
    action(): Promise<string>;
  };

  IS_UNSET_DEFAULT_STYLE_ID: {
    action(payload: { speakerUuid: string }): Promise<boolean>;
  };

  LOAD_DEFAULT_STYLE_IDS: {
    action(): Promise<void>;
  };

  SET_DEFAULT_STYLE_IDS: {
    mutation: { defaultStyleIds: DefaultStyleId[] };
    action(payload: DefaultStyleId[]): void;
  };

  SHOW_WARNING_DIALOG: {
    action(payload: {
      title: string;
      message: string;
    }): Promise<Electron.MessageBoxReturnValue>;
  };

  LOG_ERROR: {
    action(...payload: unknown[]): void;
  };

  LOG_INFO: {
    action(...payload: unknown[]): void;
  };

  INIT_VUEX: {
    action(): void;
  };
};

export type IndexGetters = StoreType<IndexStoreTypes, "getter">;
export type IndexMutations = StoreType<IndexStoreTypes, "mutation">;
export type IndexActions = StoreType<IndexStoreTypes, "action">;

/*
 * Project Store Types
 */

export type ProjectStoreState = {
  projectFilePath?: string;
  savedLastCommandUnixMillisec: number | null;
};

type ProjectStoreTypes = {
  PROJECT_NAME: {
    getter: string | undefined;
  };

  SET_PROJECT_FILEPATH: {
    mutation: { filePath?: string };
  };

  CREATE_NEW_PROJECT: {
    action(payload: { confirm?: boolean }): void;
  };

  LOAD_PROJECT_FILE: {
    action(payload: { filePath?: string; confirm?: boolean }): void;
  };

  SAVE_PROJECT_FILE: {
    action(payload: { overwrite?: boolean }): void;
  };

  IS_EDITED: {
    getter: boolean;
  };

  SET_SAVED_LAST_COMMAND_UNIX_MILLISEC: {
    mutation: number | null;
  };
};

export type ProjectGetters = StoreType<ProjectStoreTypes, "getter">;
export type ProjectMutations = StoreType<ProjectStoreTypes, "mutation">;
export type ProjectActions = StoreType<ProjectStoreTypes, "action">;

/*
 * Setting Store Types
 */

export type SettingStoreState = {
  savingSetting: SavingSetting;
  hotkeySettings: HotkeySetting[];
  toolbarSetting: ToolbarSetting;
  engines: EngineInfo[];
  themeSetting: ThemeSetting;
  acceptRetrieveTelemetry: AcceptRetrieveTelemetryStatus;
  experimentalSetting: ExperimentalSetting;
};

type SettingStoreTypes = {
  GET_SAVING_SETTING: {
    getter: SavingSetting;
    action(): void;
  };

  SET_SAVING_SETTING: {
    mutation: { savingSetting: SavingSetting };
    action(payload: { data: SavingSetting }): void;
  };

  GET_HOTKEY_SETTINGS: {
    action(): void;
  };

  SET_HOTKEY_SETTINGS: {
    mutation: { newHotkey: HotkeySetting };
    action(payload: { data: HotkeySetting }): void;
  };

  GET_TOOLBAR_SETTING: {
    action(): void;
  };

  SET_TOOLBAR_SETTING: {
    mutation: { toolbarSetting: ToolbarSetting };
    action(payload: { data: ToolbarSetting }): void;
  };

  GET_THEME_SETTING: {
    action(): void;
  };

  SET_THEME_SETTING: {
    mutation: { currentTheme: string; themes?: ThemeConf[] };
    action(payload: { currentTheme: string }): void;
  };

  GET_ACCEPT_RETRIEVE_TELEMETRY: {
    action(): void;
  };

  SET_ACCEPT_RETRIEVE_TELEMETRY: {
    mutation: { acceptRetrieveTelemetry: AcceptRetrieveTelemetryStatus };
    action(payload: {
      acceptRetrieveTelemetry: AcceptRetrieveTelemetryStatus;
    }): void;
  };

  GET_EXPERIMENTAL_SETTING: {
    action(): void;
  };

  SET_EXPERIMENTAL_SETTING: {
    mutation: { experimentalSetting: ExperimentalSetting };
    action(payload: { experimentalSetting: ExperimentalSetting }): void;
  };
};

export type SettingGetters = StoreType<SettingStoreTypes, "getter">;
export type SettingMutations = StoreType<SettingStoreTypes, "mutation">;
export type SettingActions = StoreType<SettingStoreTypes, "action">;

/*
 * Ui Store Types
 */

export type UiStoreState = {
  uiLockCount: number;
  dialogLockCount: number;
  useGpu: boolean;
  inheritAudioInfo: boolean;
  activePointScrollMode: ActivePointScrollMode;
  isHelpDialogOpen: boolean;
  isSettingDialogOpen: boolean;
  isDefaultStyleSelectDialogOpen: boolean;
  isHotkeySettingDialogOpen: boolean;
  isToolbarSettingDialogOpen: boolean;
  isAcceptRetrieveTelemetryDialogOpen: boolean;
  isMaximized: boolean;
  isPinned: boolean;
  isFullscreen: boolean;
};

type UiStoreTypes = {
  UI_LOCKED: {
    getter: boolean;
  };

  MENUBAR_LOCKED: {
    getter: boolean;
  };

  ASYNC_UI_LOCK: {
    action(payload: { callback: () => Promise<void> }): void;
  };

  LOCK_UI: {
    mutation: undefined;
    action(): void;
  };

  UNLOCK_UI: {
    mutation: undefined;
    action(): void;
  };

  LOCK_MENUBAR: {
    mutation: undefined;
    action(): void;
  };

  UNLOCK_MENUBAR: {
    mutation: undefined;
    action(): void;
  };

  SHOULD_SHOW_PANES: {
    getter: boolean;
  };

  IS_HELP_DIALOG_OPEN: {
    mutation: { isHelpDialogOpen: boolean };
    action(payload: { isHelpDialogOpen: boolean }): void;
  };

  IS_SETTING_DIALOG_OPEN: {
    mutation: { isSettingDialogOpen: boolean };
    action(payload: { isSettingDialogOpen: boolean }): void;
  };

  IS_HOTKEY_SETTING_DIALOG_OPEN: {
    mutation: { isHotkeySettingDialogOpen: boolean };
    action(payload: { isHotkeySettingDialogOpen: boolean }): void;
  };

  IS_TOOLBAR_SETTING_DIALOG_OPEN: {
    mutation: { isToolbarSettingDialogOpen: boolean };
    action(payload: { isToolbarSettingDialogOpen: boolean }): void;
  };

  IS_ACCEPT_RETRIEVE_TELEMETRY_DIALOG_OPEN: {
    mutation: { isAcceptRetrieveTelemetryDialogOpen: boolean };
    action(payload: { isAcceptRetrieveTelemetryDialogOpen: boolean }): void;
  };

  ON_VUEX_READY: {
    action(): void;
  };

  IS_DEFAULT_STYLE_SELECT_DIALOG_OPEN: {
    mutation: { isDefaultStyleSelectDialogOpen: boolean };
    action(payload: { isDefaultStyleSelectDialogOpen: boolean }): void;
  };

  GET_USE_GPU: {
    action(): void;
  };

  SET_USE_GPU: {
    mutation: { useGpu: boolean };
    action(payload: { useGpu: boolean }): void;
  };

  GET_ENGINES: {
    action(): void;
  };

  SET_ENGINES: { mutation: { engines: EngineInfo[] } };

  GET_INHERIT_AUDIOINFO: {
    action(): void;
  };

  SET_INHERIT_AUDIOINFO: {
    mutation: { inheritAudioInfo: boolean };
    action(payload: { inheritAudioInfo: boolean }): void;
  };

  GET_ACTIVE_POINT_SCROLL_MODE: {
    action(): void;
  };

  SET_ACTIVE_POINT_SCROLL_MODE: {
    mutation: { activePointScrollMode: ActivePointScrollMode };
    action(payload: { activePointScrollMode: ActivePointScrollMode }): void;
  };

  DETECT_UNMAXIMIZED: {
    mutation: undefined;
    action(): void;
  };

  DETECT_MAXIMIZED: {
    mutation: undefined;
    action(): void;
  };

  DETECT_PINNED: {
    mutation: undefined;
    action(): void;
  };

  DETECT_UNPINNED: {
    mutation: undefined;
    action(): void;
  };

  DETECT_ENTER_FULLSCREEN: {
    mutation: undefined;
    action(): void;
  };

  DETECT_LEAVE_FULLSCREEN: {
    mutation: undefined;
    action(): void;
  };

  IS_FULLSCREEN: {
    getter: boolean;
  };

  CHECK_EDITED_AND_NOT_SAVE: {
    action(): Promise<void>;
  };
};

export type UiGetters = StoreType<UiStoreTypes, "getter">;
export type UiMutations = StoreType<UiStoreTypes, "mutation">;
export type UiActions = StoreType<UiStoreTypes, "action">;

/*
  Preset Store Types
*/

export type PresetStoreState = {
  presetKeys: string[];
  presetItems: Record<string, Preset>;
};

type PresetStoreTypes = {
  SET_PRESET_ITEMS: {
    mutation: {
      presetItems: Record<string, Preset>;
    };
  };
  SET_PRESET_KEYS: {
    mutation: {
      presetKeys: string[];
    };
  };
  GET_PRESET_CONFIG: {
    action(): void;
  };
  SAVE_PRESET_CONFIG: {
    action(payload: {
      presetItems: Record<string, Preset>;
      presetKeys: string[];
    }): void;
  };
  ADD_PRESET: {
    action(payload: { presetData: Preset }): Promise<string>;
  };
  UPDATE_PRESET: {
    action(payload: { presetData: Preset; presetKey: string }): void;
  };
  DELETE_PRESET: {
    action(payload: { presetKey: string }): void;
  };
};

export type PresetGetters = StoreType<PresetStoreTypes, "getter">;
export type PresetMutations = StoreType<PresetStoreTypes, "mutation">;
export type PresetActions = StoreType<PresetStoreTypes, "action">;

/*
 * Setting Store Types
 */

export type ProxyStoreState = Record<string, unknown>;

export type IEngineConnectorFactoryActions = ReturnType<
  IEngineConnectorFactory["instance"]
>;

type IEngineConnectorFactoryActionsMapper<K> =
  K extends keyof IEngineConnectorFactoryActions
    ? (payload: {
        engineKey: string;
        action: K;
        payload: Parameters<IEngineConnectorFactoryActions[K]>;
      }) => ReturnType<IEngineConnectorFactoryActions[K]>
    : never;

type ProxyStoreTypes = {
  INVOKE_ENGINE_CONNECTOR: {
    // FIXME: actionに対してIEngineConnectorFactoryActionsのUnion型を与えているため、actionとpayloadが与えられるとReturnValueの型が得られる
    // しかしVuexの型を通すとReturnValueの型付けが行われなくなりPromise<any>に落ちてしまうため、明示的な型付けを行う必要がある
    action: IEngineConnectorFactoryActionsMapper<
      keyof IEngineConnectorFactoryActions
    >;
  };
};

export type ProxyGetters = StoreType<ProxyStoreTypes, "getter">;
export type ProxyMutations = StoreType<ProxyStoreTypes, "mutation">;
export type ProxyActions = StoreType<ProxyStoreTypes, "action">;

/*
 * All Store Types
 */

export type State = AudioStoreState &
  AudioCommandStoreState &
  CommandStoreState &
  IndexStoreState &
  ProjectStoreState &
  SettingStoreState &
  UiStoreState &
  PresetStoreState &
  ProxyStoreState;

type AllStoreTypes = AudioStoreTypes &
  AudioCommandStoreTypes &
  CommandStoreTypes &
  IndexStoreTypes &
  ProjectStoreTypes &
  SettingStoreTypes &
  UiStoreTypes &
  PresetStoreTypes &
  ProxyStoreTypes;

export type AllGetters = StoreType<AllStoreTypes, "getter">;
export type AllMutations = StoreType<AllStoreTypes, "mutation">;
export type AllActions = StoreType<AllStoreTypes, "action">;

export type VoiceVoxStoreOptions<
  G extends GettersBase,
  A extends ActionsBase,
  M extends MutationsBase
> = StoreOptions<State, G, A, M, AllGetters, AllActions, AllMutations>;

export const commandMutationsCreator = <M extends MutationsBase>(
  arg: PayloadRecipeTree<State, M>
): MutationTree<State, M> => createCommandMutationTree<State, M>(arg);<|MERGE_RESOLUTION|>--- conflicted
+++ resolved
@@ -22,11 +22,8 @@
   ToolbarSetting,
   UpdateInfo,
   Preset,
-<<<<<<< HEAD
+  ActivePointScrollMode,
   EngineInfo,
-=======
-  ActivePointScrollMode,
->>>>>>> 09f60bc7
 } from "@/type/preload";
 import { IEngineConnectorFactory } from "@/infrastructures/EngineConnector";
 import { QVueGlobals } from "quasar";
