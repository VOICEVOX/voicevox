--- conflicted
+++ resolved
@@ -706,12 +706,8 @@
   sequencerScrollX: number;
   sequencerScrollY: number;
   sequencerSnapSize: number;
-<<<<<<< HEAD
   isDrag: boolean;
-  sequencerDragId: number;
   selectedNotes: number[];
-=======
->>>>>>> 495b9d4a
 };
 
 export type SingingStoreTypes = {
@@ -754,27 +750,34 @@
     action(payload: { position: number }): void;
   };
 
-<<<<<<< HEAD
   SET_SELECTED_NOTES: {
-    mutation: { selectedNotes: Array<number> };
-    action(payload: { selectedNotes: Array<number> }): void;
-  };
-
-=======
->>>>>>> 495b9d4a
+    mutation: { noteIndices: number[] };
+    action(payload: { noteIndices: number[] }): void;
+  };
+
+  CLEAR_SELECTED_NOTES: {
+    mutation: void;
+    action(): void;
+  };
+
   ADD_NOTE: {
     mutation: { note: Note };
     action(payload: { note: Note }): void;
   };
 
-  CHANGE_NOTE: {
+  UPDATE_NOTE: {
     mutation: { index: number; note: Note };
     action(payload: { index: number; note: Note }): void;
   };
 
-  REMOVE_NOTE: {
-    mutation: { index: number };
-    action(payload: { index: number }): void;
+  SET_ALL_NOTES: {
+    mutation: { notes: Note[] };
+    action(payload: { notes: Note[] }): void;
+  };
+
+  REMOVE_NOTES: {
+    mutation: { noteIndices: number[] };
+    action(payload: { noteIndices: number[] }): void;
   };
 
   SET_ZOOM_X: {
@@ -797,19 +800,11 @@
     action(payload: { scrollY: number }): void;
   };
 
-<<<<<<< HEAD
   SET_IS_DRAG: {
     mutation: { isDrag: boolean };
     action(payload: { isDrag: boolean }): void;
   };
 
-  SET_DRAG_ID: {
-    mutation: { requestId: number };
-    action(payload: { requestId: number }): void;
-  };
-
-=======
->>>>>>> 495b9d4a
   IMPORT_MIDI_FILE: {
     action(payload: { filePath?: string }): void;
   };
