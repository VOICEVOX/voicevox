--- conflicted
+++ resolved
@@ -630,16 +630,6 @@
     mutation: { newHotkey: HotkeySetting };
     action(payload: { data: HotkeySetting }): void;
   };
-<<<<<<< HEAD
-
-  GET_USE_VOICING: {
-    action(): void;
-  };
-
-  SET_USE_VOICING: {
-    mutation: { useVoicing: boolean };
-    action(payload: { data: boolean }): void;
-  };
 
   GET_THEME_SETTING: {
     action(): void;
@@ -649,8 +639,6 @@
     mutation: { currentTheme: string; themes?: ThemeConf[] };
     action(payload: { currentTheme: string }): void;
   };
-=======
->>>>>>> bd9134b2
 };
 
 export type SettingGetters = StoreType<SettingStoreTypes, "getter">;
