--- conflicted
+++ resolved
@@ -22,11 +22,8 @@
   undoCommands: ICommand<State>[];
   redoCommands: ICommand<State>[];
   useGpu: boolean;
-<<<<<<< HEAD
+  isHelpDialogOpen: boolean;
   windowBoundsBeforeMaximize: Rectangle;
-=======
-  isHelpDialogOpen: boolean;
->>>>>>> c11ff79c
 };
 
 export type AudioItem = {
