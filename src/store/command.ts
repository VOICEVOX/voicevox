--- conflicted
+++ resolved
@@ -16,13 +16,10 @@
 } from "./type";
 import { Mutation, MutationsBase, MutationTree } from "@/store/vuex";
 
-<<<<<<< HEAD
 const isDevelopment = process.env.NODE_ENV == "development";
 
-=======
 // ビルド後のモジュールとビルド前のモジュールは別のスコープで変数を持っているので
 // enable * も両方叩く必要がある。
->>>>>>> c4f96ff8
 enablePatches();
 enableMapSet();
 enablePatchesImpl();
