import {
  contextBridge,
  ipcRenderer,
  IpcRenderer,
  IpcRendererEvent,
} from "electron";
import fs from "fs";
import path from "path";

import { Sandbox, SystemError, ElectronStoreType } from "@/type/preload";
import { IpcIHData, IpcSOData } from "@/type/ipc";

function ipcRendererInvoke<T extends keyof IpcIHData>(
  channel: T,
  ...args: IpcIHData[T]["args"]
): Promise<IpcIHData[T]["return"]>;
function ipcRendererInvoke(channel: string, ...args: unknown[]): unknown {
  return ipcRenderer.invoke(channel, ...args);
}

function ipcRendererOn<T extends keyof IpcSOData>(
  channel: T,
  listener: (event: IpcRendererEvent, ...args: IpcSOData[T]["args"]) => void
): IpcRenderer;
function ipcRendererOn(
  channel: string,
  listener: (event: IpcRendererEvent, ...args: unknown[]) => void
) {
  return ipcRenderer.on(channel, listener);
}

let tempDir: string;

const api: Sandbox = {
  getAppInfos: async () => {
    return await ipcRendererInvoke("GET_APP_INFOS");
  },

  getHowToUseText: async () => {
    return await ipcRendererInvoke("GET_HOW_TO_USE_TEXT");
  },

  getPolicyText: async () => {
    return await ipcRendererInvoke("GET_POLICY_TEXT");
  },

  getOssLicenses: async () => {
    return await ipcRendererInvoke("GET_OSS_LICENSES");
  },

  getUpdateInfos: async () => {
    return await ipcRendererInvoke("GET_UPDATE_INFOS");
  },

  getContactText: async () => {
    return await ipcRendererInvoke("GET_CONTACT_TEXT");
  },

  getQAndAText: async () => {
    return await ipcRendererInvoke("GET_Q_AND_A_TEXT");
  },

  getOssCommunityInfos: async () => {
    return await ipcRendererInvoke("GET_OSS_COMMUNITY_INFOS");
  },

  getPrivacyPolicyText: async () => {
    return await ipcRendererInvoke("GET_PRIVACY_POLICY_TEXT");
  },

  saveTempAudioFile: async ({ relativePath, buffer }) => {
    if (!tempDir) {
      tempDir = await ipcRendererInvoke("GET_TEMP_DIR");
    }
    fs.writeFileSync(path.join(tempDir, relativePath), new DataView(buffer));
  },

  loadTempFile: async () => {
    if (!tempDir) {
      tempDir = await ipcRendererInvoke("GET_TEMP_DIR");
    }
    const buf = fs.readFileSync(path.join(tempDir, "hoge.txt"));
    return new TextDecoder().decode(buf);
  },

  getBaseName: ({ filePath }) => {
    /**
     * filePathから拡張子を含むファイル名を取り出す。
     * vueファイルから直接pathモジュールを読み込むことは出来るが、
     * その中のbasename関数は上手く動作しない（POSIX pathとして処理される）。
     * この関数を呼び出せばWindows pathが正しく処理される。
     */
    return path.basename(filePath);
  },

  showAudioSaveDialog: ({ title, defaultPath }) => {
    return ipcRendererInvoke("SHOW_AUDIO_SAVE_DIALOG", { title, defaultPath });
  },

  showTextSaveDialog: ({ title, defaultPath }) => {
    return ipcRendererInvoke("SHOW_TEXT_SAVE_DIALOG", { title, defaultPath });
  },

  showOpenDirectoryDialog: ({ title }) => {
    return ipcRendererInvoke("SHOW_OPEN_DIRECTORY_DIALOG", { title });
  },

  showProjectSaveDialog: ({ title, defaultPath }) => {
    return ipcRendererInvoke("SHOW_PROJECT_SAVE_DIALOG", {
      title,
      defaultPath,
    });
  },

  showProjectLoadDialog: ({ title }) => {
    return ipcRendererInvoke("SHOW_PROJECT_LOAD_DIALOG", { title });
  },

  showMessageDialog: ({ type, title, message }) => {
    return ipcRendererInvoke("SHOW_MESSAGE_DIALOG", { type, title, message });
  },

  showQuestionDialog: ({ type, title, message, buttons, cancelId }) => {
    return ipcRendererInvoke("SHOW_QUESTION_DIALOG", {
      type,
      title,
      message,
      buttons,
      cancelId,
    });
  },

  showImportFileDialog: ({ title }) => {
    return ipcRendererInvoke("SHOW_IMPORT_FILE_DIALOG", { title });
  },

  writeFile: ({ filePath, buffer }) => {
    try {
      // throwだと`.code`の情報が消えるのでreturn
      fs.writeFileSync(filePath, new DataView(buffer));
    } catch (e) {
      const a = e as SystemError;
      return { code: a.code, message: a.message };
    }

    return undefined;
  },

  readFile: ({ filePath }) => {
    return fs.promises.readFile(filePath);
  },

  openTextEditContextMenu: () => {
    return ipcRendererInvoke("OPEN_TEXT_EDIT_CONTEXT_MENU");
  },

  isAvailableGPUMode: () => {
    return ipcRendererInvoke("IS_AVAILABLE_GPU_MODE");
  },

  onReceivedIPCMsg: (channel, callback) => {
    return ipcRendererOn(channel, callback);
  },

  closeWindow: () => {
    ipcRenderer.invoke("CLOSE_WINDOW");
  },

  minimizeWindow: () => {
    ipcRenderer.invoke("MINIMIZE_WINDOW");
  },

  maximizeWindow: () => {
    ipcRenderer.invoke("MAXIMIZE_WINDOW");
  },

  logError: (...params) => {
    return ipcRenderer.invoke("LOG_ERROR", ...params);
  },

  logInfo: (...params) => {
    return ipcRenderer.invoke("LOG_INFO", ...params);
  },

  engineInfos: () => {
    return ipcRendererInvoke("ENGINE_INFOS");
  },

  restartEngineAll: () => {
    return ipcRendererInvoke("RESTART_ENGINE_ALL");
  },

  restartEngine: (engineId: string) => {
    return ipcRendererInvoke("RESTART_ENGINE", { engineId });
<<<<<<< HEAD
  },

  savingSetting: (newData) => {
    return ipcRenderer.invoke("SAVING_SETTING", { newData });
=======
>>>>>>> b35ddc8a
  },

  checkFileExists: (file) => {
    return ipcRenderer.invoke("CHECK_FILE_EXISTS", { file });
  },

  changePinWindow: () => {
    ipcRenderer.invoke("CHANGE_PIN_WINDOW");
  },

  hotkeySettings: (newData) => {
    return ipcRenderer.invoke("HOTKEY_SETTINGS", { newData });
  },

  isUnsetDefaultStyleId: async (speakerUuid: string) => {
    return await ipcRendererInvoke("IS_UNSET_DEFAULT_STYLE_ID", speakerUuid);
  },

  getDefaultHotkeySettings: async () => {
    return await ipcRendererInvoke("GET_DEFAULT_HOTKEY_SETTINGS");
  },

  getDefaultToolbarSetting: async () => {
    return await ipcRendererInvoke("GET_DEFAULT_TOOLBAR_SETTING");
  },

  theme: (newData) => {
    return ipcRenderer.invoke("THEME", { newData });
  },

  vuexReady: () => {
    ipcRenderer.invoke("ON_VUEX_READY");
  },

  getSetting: async (key) => {
    return (await ipcRendererInvoke(
      "GET_SETTING",
      key
    )) as ElectronStoreType[typeof key];
  },

  setSetting: async (key, newValue) => {
    return (await ipcRendererInvoke(
      "SET_SETTING",
      key,
      newValue
    )) as typeof newValue;
  },
};

contextBridge.exposeInMainWorld("electron", api);<|MERGE_RESOLUTION|>--- conflicted
+++ resolved
@@ -192,13 +192,6 @@
 
   restartEngine: (engineId: string) => {
     return ipcRendererInvoke("RESTART_ENGINE", { engineId });
-<<<<<<< HEAD
-  },
-
-  savingSetting: (newData) => {
-    return ipcRenderer.invoke("SAVING_SETTING", { newData });
-=======
->>>>>>> b35ddc8a
   },
 
   checkFileExists: (file) => {
