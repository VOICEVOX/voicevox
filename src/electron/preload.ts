import {
  contextBridge,
  ipcRenderer,
  IpcRenderer,
  IpcRendererEvent,
} from "electron";
import fs from "fs";
import path from "path";

import { Sandbox, SystemError, ElectronStoreType } from "@/type/preload";
import { IpcIHData, IpcSOData } from "@/type/ipc";

function ipcRendererInvoke<T extends keyof IpcIHData>(
  channel: T,
  ...args: IpcIHData[T]["args"]
): Promise<IpcIHData[T]["return"]>;
function ipcRendererInvoke(channel: string, ...args: unknown[]): unknown {
  return ipcRenderer.invoke(channel, ...args);
}

function ipcRendererOn<T extends keyof IpcSOData>(
  channel: T,
  listener: (event: IpcRendererEvent, ...args: IpcSOData[T]["args"]) => void
): IpcRenderer;
function ipcRendererOn(
  channel: string,
  listener: (event: IpcRendererEvent, ...args: unknown[]) => void
) {
  return ipcRenderer.on(channel, listener);
}

let tempDir: string;

const api: Sandbox = {
  getAppInfos: async () => {
    return await ipcRendererInvoke("GET_APP_INFOS");
  },

  getHowToUseText: async () => {
    return await ipcRendererInvoke("GET_HOW_TO_USE_TEXT");
  },

  getPolicyText: async () => {
    return await ipcRendererInvoke("GET_POLICY_TEXT");
  },

  getOssLicenses: async () => {
    return await ipcRendererInvoke("GET_OSS_LICENSES");
  },

  getUpdateInfos: async () => {
    return await ipcRendererInvoke("GET_UPDATE_INFOS");
  },

  getContactText: async () => {
    return await ipcRendererInvoke("GET_CONTACT_TEXT");
  },

  getQAndAText: async () => {
    return await ipcRendererInvoke("GET_Q_AND_A_TEXT");
  },

  getOssCommunityInfos: async () => {
    return await ipcRendererInvoke("GET_OSS_COMMUNITY_INFOS");
  },

  getPrivacyPolicyText: async () => {
    return await ipcRendererInvoke("GET_PRIVACY_POLICY_TEXT");
  },

  saveTempAudioFile: async ({ relativePath, buffer }) => {
    if (!tempDir) {
      tempDir = await ipcRendererInvoke("GET_TEMP_DIR");
    }
    fs.writeFileSync(path.join(tempDir, relativePath), new DataView(buffer));
  },

  loadTempFile: async () => {
    if (!tempDir) {
      tempDir = await ipcRendererInvoke("GET_TEMP_DIR");
    }
    const buf = fs.readFileSync(path.join(tempDir, "hoge.txt"));
    return new TextDecoder().decode(buf);
  },

  getBaseName: ({ filePath }) => {
    /**
     * filePathから拡張子を含むファイル名を取り出す。
     * vueファイルから直接pathモジュールを読み込むことは出来るが、
     * その中のbasename関数は上手く動作しない（POSIX pathとして処理される）。
     * この関数を呼び出せばWindows pathが正しく処理される。
     */
    return path.basename(filePath);
  },

  showAudioSaveDialog: ({ title, defaultPath }) => {
    return ipcRendererInvoke("SHOW_AUDIO_SAVE_DIALOG", { title, defaultPath });
  },

  showTextSaveDialog: ({ title, defaultPath }) => {
    return ipcRendererInvoke("SHOW_TEXT_SAVE_DIALOG", { title, defaultPath });
  },

  showOpenDirectoryDialog: ({ title }) => {
    return ipcRendererInvoke("SHOW_OPEN_DIRECTORY_DIALOG", { title });
  },

  showProjectSaveDialog: ({ title, defaultPath }) => {
    return ipcRendererInvoke("SHOW_PROJECT_SAVE_DIALOG", {
      title,
      defaultPath,
    });
  },

  showProjectLoadDialog: ({ title }) => {
    return ipcRendererInvoke("SHOW_PROJECT_LOAD_DIALOG", { title });
  },

  showMessageDialog: ({ type, title, message }) => {
    return ipcRendererInvoke("SHOW_MESSAGE_DIALOG", { type, title, message });
  },

  showQuestionDialog: ({ type, title, message, buttons, cancelId }) => {
    return ipcRendererInvoke("SHOW_QUESTION_DIALOG", {
      type,
      title,
      message,
      buttons,
      cancelId,
    });
  },

  showImportFileDialog: ({ title }) => {
    return ipcRendererInvoke("SHOW_IMPORT_FILE_DIALOG", { title });
  },

  writeFile: ({ filePath, buffer }) => {
    try {
      // throwだと`.code`の情報が消えるのでreturn
      fs.writeFileSync(filePath, new DataView(buffer));
    } catch (e) {
      const a = e as SystemError;
      return { code: a.code, message: a.message };
    }

    return undefined;
  },

  readFile: ({ filePath }) => {
    return fs.promises.readFile(filePath);
  },

  openTextEditContextMenu: () => {
    return ipcRendererInvoke("OPEN_TEXT_EDIT_CONTEXT_MENU");
  },

  isAvailableGPUMode: () => {
    return ipcRendererInvoke("IS_AVAILABLE_GPU_MODE");
  },

  isMaximizedWindow: () => {
    return ipcRendererInvoke("IS_MAXIMIZED_WINDOW");
  },

  onReceivedIPCMsg: (channel, callback) => {
    return ipcRendererOn(channel, callback);
  },

  closeWindow: () => {
    ipcRenderer.invoke("CLOSE_WINDOW");
  },

  minimizeWindow: () => {
    ipcRenderer.invoke("MINIMIZE_WINDOW");
  },

  maximizeWindow: () => {
    ipcRenderer.invoke("MAXIMIZE_WINDOW");
  },

  logError: (...params) => {
    return ipcRenderer.invoke("LOG_ERROR", ...params);
  },

  logInfo: (...params) => {
    return ipcRenderer.invoke("LOG_INFO", ...params);
  },

  engineInfos: () => {
    return ipcRendererInvoke("ENGINE_INFOS");
  },

  restartEngineAll: () => {
    return ipcRendererInvoke("RESTART_ENGINE_ALL");
  },

  restartEngine: (engineId: string) => {
    return ipcRendererInvoke("RESTART_ENGINE", { engineId });
  },

  openEngineDirectory: (engineId: string) => {
    return ipcRendererInvoke("OPEN_ENGINE_DIRECTORY", { engineId });
  },

  openUserEngineDirectory: () => {
    return ipcRendererInvoke("OPEN_USER_ENGINE_DIRECTORY");
  },

  checkFileExists: (file) => {
    return ipcRenderer.invoke("CHECK_FILE_EXISTS", { file });
  },

  changePinWindow: () => {
    ipcRenderer.invoke("CHANGE_PIN_WINDOW");
  },

  hotkeySettings: (newData) => {
    return ipcRenderer.invoke("HOTKEY_SETTINGS", { newData });
  },

  getDefaultHotkeySettings: async () => {
    return await ipcRendererInvoke("GET_DEFAULT_HOTKEY_SETTINGS");
  },

  getDefaultToolbarSetting: async () => {
    return await ipcRendererInvoke("GET_DEFAULT_TOOLBAR_SETTING");
  },

  theme: (newData) => {
    return ipcRenderer.invoke("THEME", { newData });
  },

  vuexReady: () => {
    ipcRenderer.invoke("ON_VUEX_READY");
  },

<<<<<<< HEAD
  initFinished: () => {
    ipcRenderer.invoke("ON_CLOSE_SPLASH");
  },

=======
  /**
   * 設定情報を取得する
   */
>>>>>>> 91a443e6
  getSetting: async (key) => {
    return (await ipcRendererInvoke(
      "GET_SETTING",
      key
    )) as ElectronStoreType[typeof key];
  },

  /**
   * 設定情報を保存する
   */
  setSetting: async (key, newValue) => {
    return (await ipcRendererInvoke(
      "SET_SETTING",
      key,
      newValue
    )) as typeof newValue;
  },

  validateEngineDir: async (engineDir) => {
    return await ipcRendererInvoke("VALIDATE_ENGINE_DIR", { engineDir });
  },

  restartApp: ({ isSafeMode }: { isSafeMode: boolean }) => {
    ipcRendererInvoke("RESTART_APP", { isSafeMode });
  },
};

contextBridge.exposeInMainWorld("electron", api);<|MERGE_RESOLUTION|>--- conflicted
+++ resolved
@@ -234,16 +234,13 @@
     ipcRenderer.invoke("ON_VUEX_READY");
   },
 
-<<<<<<< HEAD
   initFinished: () => {
     ipcRenderer.invoke("ON_CLOSE_SPLASH");
   },
 
-=======
   /**
    * 設定情報を取得する
    */
->>>>>>> 91a443e6
   getSetting: async (key) => {
     return (await ipcRendererInvoke(
       "GET_SETTING",
