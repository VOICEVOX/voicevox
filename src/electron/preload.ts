--- conflicted
+++ resolved
@@ -40,13 +40,8 @@
     return new TextDecoder().decode(buf);
   },
 
-<<<<<<< HEAD
-  showAudioSaveDialog: ({ title }) => {
-    return ipcRenderer.invoke(SHOW_AUDIO_SAVE_DIALOG, { title });
-=======
-  showSaveDialog: ({ title, defaultPath }) => {
-    return ipcRenderer.invoke(SHOW_SAVE_DIALOG, { title, defaultPath });
->>>>>>> b8d6cfc5
+  showAudioSaveDialog: ({ title, defaultPath }) => {
+    return ipcRenderer.invoke(SHOW_AUDIO_SAVE_DIALOG, { title, defaultPath });
   },
 
   showOpenDirectoryDialog: ({ title }) => {
