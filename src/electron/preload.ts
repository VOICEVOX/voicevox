--- conflicted
+++ resolved
@@ -168,13 +168,12 @@
     ipcRenderer.invoke("CHANGE_PIN_WINDOW");
   },
 
-<<<<<<< HEAD
   darkMode: (darkMode: boolean) => {
     return ipcRenderer.invoke("DARK_MODE", { darkMode });
-=======
+  },
+
   hotkeySettings: (newData) => {
     return ipcRenderer.invoke("HOTKEY_SETTINGS", { newData });
->>>>>>> 9c163e55
   },
 };
 
