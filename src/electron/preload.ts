--- conflicted
+++ resolved
@@ -58,13 +58,12 @@
     return ipcRenderer.invoke("SHOW_CONFIRM_DIALOG", { title, message });
   },
 
-<<<<<<< HEAD
   showWarningDialog: ({ title, message }) => {
     return ipcRenderer.invoke("SHOW_WARNING_DIALOG", { title, message });
-=======
+  },
+
   showErrorDialog: ({ title, message }) => {
     return ipcRenderer.invoke("SHOW_ERROR_DIALOG", { title, message });
->>>>>>> 784128db
   },
 
   showImportFileDialog: ({ title }) => {
