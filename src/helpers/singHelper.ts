--- conflicted
+++ resolved
@@ -62,12 +62,18 @@
   })
   .reverse();
 
-<<<<<<< HEAD
 export const BASE_GRID_SIZE_X = 30;
 export const BASE_GRID_SIZE_Y = 30;
-=======
+
+export enum DragMode {
+  NONE = "NONE",
+  MOVE = "MOVE",
+  NOTE_RIGHT = "NOTE_RIGHT",
+  NOTE_LEFT = "NOTE_LEFT",
+  SELECT = "SELECT",
+}
+
 export function round(value: number, digits: number) {
   const powerOf10 = 10 ** digits;
   return Math.round(value * powerOf10) / powerOf10;
-}
->>>>>>> 32dbae75
+}