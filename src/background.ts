"use strict";

import { spawn, ChildProcess } from "child_process";
import dotenv from "dotenv";
import treeKill from "tree-kill";
import Store from "electron-store";

import { app, protocol, BrowserWindow, dialog, Menu, shell } from "electron";
import { createProtocol } from "vue-cli-plugin-electron-builder/lib";
import installExtension, { VUEJS3_DEVTOOLS } from "electron-devtools-installer";

import path from "path";
import { textEditContextMenu } from "./electron/contextMenu";
import { hasSupportedGpu } from "./electron/device";
import { ipcMainHandle, ipcMainSend } from "@/electron/ipc";

import fs from "fs";
import {
  CharacterInfo,
  HotkeySetting,
  MetasJson,
  SavingSetting,
} from "./type/preload";

import log from "electron-log";
import dayjs from "dayjs";

// silly以上のログをコンソールに出力
log.transports.console.format = "[{h}:{i}:{s}.{ms}] [{level}] {text}";
log.transports.console.level = "silly";

// warn以上のログをファイルに出力
const prefix = dayjs().format("YYYYMMDD_HHmmss");
log.transports.file.format = "[{h}:{i}:{s}.{ms}] [{level}] {text}";
log.transports.file.level = "warn";
log.transports.file.fileName = `${prefix}_error.log`;

const isDevelopment = process.env.NODE_ENV !== "production";

let win: BrowserWindow;

// 多重起動防止
if (!isDevelopment && !app.requestSingleInstanceLock()) app.quit();

process.on("uncaughtException", (error) => {
  log.error(error);
});
process.on("unhandledRejection", (reason) => {
  log.error(reason);
});

// 設定
const appDirPath = path.dirname(app.getPath("exe"));
const envPath = path.join(appDirPath, ".env");
dotenv.config({ path: envPath });
protocol.registerSchemesAsPrivileged([
  { scheme: "app", privileges: { secure: true, standard: true, stream: true } },
]);

// 設定ファイル
const store = new Store<{
  useGpu: boolean;
  savingSetting: SavingSetting;
  hotkeySettings: HotkeySetting[];
}>({
  schema: {
    useGpu: {
      type: "boolean",
      default: false,
    },
    savingSetting: {
      type: "object",
      properties: {
        fileEncoding: {
          type: "string",
          enum: ["UTF-8", "Shift_JIS"],
          default: "UTF-8",
        },
        fixedExportEnabled: { type: "boolean", default: false },
        avoidOverwrite: { type: "boolean", default: false },
        fixedExportDir: { type: "string", default: "" },
        exportLab: { type: "boolean", default: false },
<<<<<<< HEAD
=======
        exportText: { type: "boolean", default: true },
>>>>>>> 2c1fad92
      },
      default: {
        fileEncoding: "UTF-8",
        fixedExportEnabled: false,
        avoidOverwrite: false,
        fixedExportDir: "",
        exportLab: false,
<<<<<<< HEAD
      },
=======
        exportText: true,
      },
    },
    // To future developers: if you are to modify the store schema with array type,
    // for example, the hotkeySettings below,
    // please remember to add a corresponding migration
    // Learn more: https://github.com/sindresorhus/electron-store#migrations
    hotkeySettings: {
      type: "array",
      items: {
        type: "object",
        properties: {
          action: { type: "string" },
          combination: { type: "string" },
        },
      },
      default: [
        {
          action: "音声書き出し",
          combination: "Ctrl E",
        },
        {
          action: "一つだけ書き出し",
          combination: "",
        },
        {
          action: "再生/停止",
          combination: "Space",
        },
        {
          action: "連続再生/停止",
          combination: "",
        },
        {
          action: "ｱｸｾﾝﾄ欄を表示",
          combination: "1",
        },
        {
          action: "ｲﾝﾄﾈｰｼｮﾝ欄を表示",
          combination: "2",
        },
        {
          action: "テキスト欄を追加",
          combination: "Shift Enter",
        },
        {
          action: "テキスト欄を削除",
          combination: "Shift Delete",
        },
        {
          action: "テキスト欄からフォーカスを外す",
          combination: "Escape",
        },
        {
          action: "テキスト欄にフォーカスを戻す",
          combination: "Backspace",
        },
        {
          action: "元に戻す",
          combination: "Ctrl Z",
        },
        {
          action: "やり直す",
          combination: "Ctrl Y",
        },
        {
          action: "新規プロジェクト",
          combination: "Ctrl N",
        },
        {
          action: "プロジェクトを名前を付けて保存",
          combination: "Ctrl Shift S",
        },
        {
          action: "プロジェクトを上書き保存",
          combination: "Ctrl S",
        },
        {
          action: "プロジェクト読み込み",
          combination: "Ctrl O",
        },
        {
          action: "テキスト読み込む",
          combination: "",
        },
      ],
>>>>>>> 2c1fad92
    },
  },
});

// engine
let willQuitEngine = false;
let engineProcess: ChildProcess;
async function runEngine() {
  willQuitEngine = false;

  // 最初のエンジンモード
  if (!store.has("useGpu")) {
    const hasGpu = await hasSupportedGpu();
    store.set("useGpu", hasGpu);

    dialog.showMessageBox(win, {
      message: `音声合成エンジンを${
        hasGpu ? "GPU" : "CPU"
      }モードで起動しました`,
      detail:
        "エンジンの起動モードは、画面上部の「エンジン」メニューから変更できます。",
      title: "エンジンの起動モード",
      type: "info",
    });
  }

  const useGpu = store.get("useGpu");
  log.info(`Starting ENGINE in ${useGpu ? "GPU" : "CPU"} mode`);

  // エンジンプロセスの起動
  const enginePath = path.resolve(
    appDirPath,
    process.env.ENGINE_PATH ?? "run.exe"
  );
  const args = useGpu ? ["--use_gpu"] : [];

  engineProcess = spawn(enginePath, args, {
    cwd: path.dirname(enginePath),
  });

  engineProcess.stdout?.on("data", (data) => {
    log.info("ENGINE: " + data.toString("utf-8"));
  });

  engineProcess.stderr?.on("data", (data) => {
    log.error("ENGINE: " + data.toString("utf-8"));
  });

  engineProcess.on("close", (code, signal) => {
    log.info(`ENGINE: terminated due to receipt of signal ${signal}`);
    log.info(`ENGINE: exited with code ${code}`);

    if (!willQuitEngine) {
      ipcMainSend(win, "DETECTED_ENGINE_ERROR");
      dialog.showErrorBox(
        "音声合成エンジンエラー",
        "音声合成エンジンが異常終了しました。エンジンを再起動してください。"
      );
    }
  });
}

// temp dir
const tempDir = path.join(app.getPath("temp"), "VOICEVOX");
if (!fs.existsSync(tempDir)) {
  fs.mkdirSync(tempDir);
}

// キャラクター情報の読み込み
declare let __static: string;
const characterInfos: CharacterInfo[] = [];
for (const dirRelPath of fs.readdirSync(path.join(__static, "characters"))) {
  const dirPath = path.join(__static, "characters", dirRelPath);
  const iconPath = path.join(dirPath, "icon.png");
  const portraitPath = path.join(dirPath, "portrait.png");
  const policy = fs.readFileSync(path.join(dirPath, "policy.md"), "utf-8");
  const { speakerName, speakerUuid, styles }: MetasJson = JSON.parse(
    fs.readFileSync(path.join(dirPath, "metas.json"), "utf-8")
  );
  characterInfos.push({
    dirPath,
    iconPath,
    portraitPath,
    metas: {
      speakerName,
      speakerUuid,
      styles,
      policy,
    },
  });
}

// 使い方テキストの読み込み
const howToUseText = fs.readFileSync(
  path.join(__static, "howtouse.md"),
  "utf-8"
);

// OSSコミュニティ情報の読み込み
const ossCommunityInfos = fs.readFileSync(
  path.join(__static, "ossCommunityInfos.md"),
  "utf-8"
);

// 利用規約テキストの読み込み
const policyText = fs.readFileSync(path.join(__static, "policy.md"), "utf-8");

// OSSライセンス情報の読み込み
const ossLicenses = JSON.parse(
  fs.readFileSync(path.join(__static, "licenses.json"), { encoding: "utf-8" })
);

// アップデート情報の読み込み
const updateInfos = JSON.parse(
  fs.readFileSync(path.join(__static, "updateInfos.json"), {
    encoding: "utf-8",
  })
);

// create window
async function createWindow() {
  win = new BrowserWindow({
    width: 800,
    height: 600,
    frame: false,
    minWidth: 320,
    webPreferences: {
      preload: path.join(__dirname, "preload.js"),
      nodeIntegration: true,
      contextIsolation: true,
    },
    icon: path.join(__static, "icon.png"),
  });

  if (process.env.WEBPACK_DEV_SERVER_URL) {
    await win.loadURL(
      (process.env.WEBPACK_DEV_SERVER_URL as string) + "#/home"
    );
  } else {
    createProtocol("app");
    win.loadURL("app://./index.html#/home");
  }
  if (isDevelopment) win.webContents.openDevTools();

  win.on("maximize", () => win.webContents.send("DETECT_MAXIMIZED"));
  win.on("unmaximize", () => win.webContents.send("DETECT_UNMAXIMIZED"));
  win.on("always-on-top-changed", () => {
    win.webContents.send(
      win.isAlwaysOnTop() ? "DETECT_PINNED" : "DETECT_UNPINNED"
    );
  });

  win.webContents.once("did-finish-load", () => {
    if (process.argv.length >= 2) {
      const filePath = process.argv[1];
      ipcMainSend(win, "LOAD_PROJECT_FILE", { filePath, confirm: false });
    }
  });
}

if (!isDevelopment) {
  Menu.setApplicationMenu(null);
}

// プロセス間通信
ipcMainHandle("GET_APP_INFOS", () => {
  const name = app.getName();
  const version = app.getVersion();
  return {
    name,
    version,
  };
});

ipcMainHandle("GET_TEMP_DIR", () => {
  return tempDir;
});

ipcMainHandle("GET_CHARACTER_INFOS", () => {
  return characterInfos;
});

ipcMainHandle("GET_HOW_TO_USE_TEXT", () => {
  return howToUseText;
});

ipcMainHandle("GET_POLICY_TEXT", () => {
  return policyText;
});

ipcMainHandle("GET_OSS_LICENSES", () => {
  return ossLicenses;
});

ipcMainHandle("GET_UPDATE_INFOS", () => {
  return updateInfos;
});

ipcMainHandle("GET_OSS_COMMUNITY_INFOS", () => {
  return ossCommunityInfos;
});

ipcMainHandle("SHOW_AUDIO_SAVE_DIALOG", (_, { title, defaultPath }) => {
  return dialog.showSaveDialogSync(win, {
    title,
    defaultPath,
    filters: [{ name: "Wave File", extensions: ["wav"] }],
    properties: ["createDirectory"],
  });
});

ipcMainHandle("SHOW_OPEN_DIRECTORY_DIALOG", (_, { title }) => {
  return dialog.showOpenDialogSync(win, {
    title,
    properties: ["openDirectory", "createDirectory"],
  })?.[0];
});

ipcMainHandle("SHOW_PROJECT_SAVE_DIALOG", (_, { title }) => {
  return dialog.showSaveDialogSync(win, {
    title,
    filters: [{ name: "VOICEVOX Project file", extensions: ["vvproj"] }],
    properties: ["showOverwriteConfirmation"],
  });
});

ipcMainHandle("SHOW_PROJECT_LOAD_DIALOG", (_, { title }) => {
  return dialog.showOpenDialogSync(win, {
    title,
    filters: [{ name: "VOICEVOX Project file", extensions: ["vvproj"] }],
    properties: ["openFile"],
  });
});

ipcMainHandle("SHOW_CONFIRM_DIALOG", (_, { title, message }) => {
  return dialog
    .showMessageBox(win, {
      type: "info",
      buttons: ["OK", "Cancel"],
      title: title,
      message: message,
    })
    .then((value) => {
      return value.response == 0;
    });
});

ipcMainHandle("SHOW_WARNING_DIALOG", (_, { title, message }) => {
  return dialog.showMessageBox(win, {
    type: "warning",
    title: title,
    message: message,
  });
});

ipcMainHandle("SHOW_ERROR_DIALOG", (_, { title, message }) => {
  return dialog.showMessageBox(win, {
    type: "error",
    title: title,
    message: message,
  });
});

ipcMainHandle("SHOW_IMPORT_FILE_DIALOG", (_, { title }) => {
  return dialog.showOpenDialogSync(win, {
    title,
    filters: [{ name: "Text", extensions: ["txt"] }],
    properties: ["openFile", "createDirectory"],
  })?.[0];
});

ipcMainHandle("OPEN_TEXT_EDIT_CONTEXT_MENU", () => {
  textEditContextMenu.popup({ window: win });
});

ipcMainHandle("USE_GPU", (_, { newValue }) => {
  if (newValue !== undefined) {
    store.set("useGpu", newValue);
  }

  return store.get("useGpu", false);
});

ipcMainHandle("IS_AVAILABLE_GPU_MODE", () => {
  return hasSupportedGpu();
});

ipcMainHandle("CLOSE_WINDOW", () => {
  app.emit("window-all-closed");
  win.destroy();
});
ipcMainHandle("MINIMIZE_WINDOW", () => win.minimize());
ipcMainHandle("MAXIMIZE_WINDOW", () => {
  if (win.isMaximized()) {
    win.unmaximize();
  } else {
    win.maximize();
  }
});

ipcMainHandle("LOG_ERROR", (_, ...params) => {
  log.error(...params);
});

ipcMainHandle("LOG_INFO", (_, ...params) => {
  log.info(...params);
});

/**
 * エンジンを再起動する。
 * エンジンの起動が開始したらresolve、起動が失敗したらreject。
 */
ipcMainHandle(
  "RESTART_ENGINE",
  () =>
    new Promise<void>((resolve, reject) => {
      log.info(
        `Restarting ENGINE (last exit code: ${engineProcess.exitCode}, signal: ${engineProcess.signalCode})`
      );

      // エンジンのプロセスがすでに終了している、またはkillされている場合
      const engineExited = engineProcess.exitCode !== null;
      const engineKilled = engineProcess.signalCode !== null;

      if (engineExited || engineKilled) {
        log.info(
          "ENGINE process is not started yet or already killed. Starting ENGINE..."
        );

        runEngine();
        resolve();
        return;
      }

      // エンジンエラー時のエラーウィンドウ抑制用。
      willQuitEngine = true;

      // 「killに使用するコマンドが終了するタイミング」と「OSがプロセスをkillするタイミング」が違うので単純にtreeKillのコールバック関数でrunEngine()を実行すると失敗します。
      // closeイベントはexitイベントよりも後に発火します。
      const restartEngineOnProcessClosedCallback = () => {
        log.info("ENGINE process killed. Restarting ENGINE...");

        runEngine();
        resolve();
      };
      engineProcess.once("close", restartEngineOnProcessClosedCallback);

      // treeKillのコールバック関数はコマンドが終了した時に呼ばれます。
      log.info(`Killing current ENGINE process (PID=${engineProcess.pid})...`);
      treeKill(engineProcess.pid, (error) => {
        // error変数の値がundefined以外であればkillコマンドが失敗したことを意味します。
        if (error != null) {
          log.error("Failed to kill ENGINE");
          log.error(error);

          // killに失敗したとき、closeイベントが発生せず、once listenerが消費されない
          // listenerを削除してENGINEの意図しない再起動を防止
          engineProcess.removeListener(
            "close",
            restartEngineOnProcessClosedCallback
          );

          reject();
        }
      });
    })
);

ipcMainHandle("SAVING_SETTING", (_, { newData }) => {
  if (newData !== undefined) {
    store.set("savingSetting", newData);
  }
  return store.get("savingSetting");
});

ipcMainHandle("HOTKEY_SETTINGS", (_, { newData }) => {
  if (newData !== undefined) {
    const hotkeySettings = store.get("hotkeySettings");
    const hotkeySetting = hotkeySettings.find(
      (hotkey) => hotkey.action == newData.action
    );
    if (hotkeySetting !== undefined) {
      hotkeySetting.combination = newData.combination;
    }
    store.set("hotkeySettings", hotkeySettings);
  }
  return store.get("hotkeySettings");
});

ipcMainHandle("CHECK_FILE_EXISTS", (_, { file }) => {
  return fs.existsSync(file);
});
ipcMainHandle("CHANGE_PIN_WINDOW", () => {
  if (win.isAlwaysOnTop()) {
    win.setAlwaysOnTop(false);
  } else {
    win.setAlwaysOnTop(true);
  }
});

// app callback
app.on("web-contents-created", (e, contents) => {
  // リンククリック時はブラウザを開く
  contents.setWindowOpenHandler(({ url }) => {
    if (url.match(/^http/)) {
      shell.openExternal(url);
      return { action: "deny" };
    }
    return { action: "allow" };
  });
});

app.on("window-all-closed", () => {
  if (process.platform !== "darwin") {
    app.quit();
  }
});

// Called before window closing
app.on("before-quit", (event) => {
  // considering the case that ENGINE process killed after checking process status
  engineProcess.once("close", () => {
    log.info("ENGINE killed. Quitting app");
    app.quit(); // attempt to quit app again
  });

  log.info(
    `Quitting app (ENGINE last exit code: ${engineProcess.exitCode}, signal: ${engineProcess.signalCode})`
  );

  const engineNotExited = engineProcess.exitCode === null;
  const engineNotKilled = engineProcess.signalCode === null;

  if (engineNotExited && engineNotKilled) {
    log.info("Killing ENGINE before app quit");
    event.preventDefault();

    log.info(`Killing ENGINE (PID=${engineProcess.pid})...`);
    willQuitEngine = true;
    try {
      engineProcess.pid != undefined && treeKill(engineProcess.pid);
    } catch (error: unknown) {
      log.error("engine kill error");
      log.error(error);
    }
  }
});

app.on("activate", () => {
  if (BrowserWindow.getAllWindows().length === 0) createWindow();
});

app.on("ready", async () => {
  if (isDevelopment) {
    try {
      await installExtension(VUEJS3_DEVTOOLS);
    } catch (e: unknown) {
      if (e instanceof Error) {
        log.error("Vue Devtools failed to install:", e.toString());
      }
    }
  }

  createWindow().then(() => runEngine());
});

app.on("second-instance", () => {
  if (win) {
    if (win.isMinimized()) win.restore();
    win.focus();
  }
});

if (isDevelopment) {
  if (process.platform === "win32") {
    process.on("message", (data) => {
      if (data === "graceful-exit") {
        app.quit();
      }
    });
  } else {
    process.on("SIGTERM", () => {
      app.quit();
    });
  }
}<|MERGE_RESOLUTION|>--- conflicted
+++ resolved
@@ -80,10 +80,7 @@
         avoidOverwrite: { type: "boolean", default: false },
         fixedExportDir: { type: "string", default: "" },
         exportLab: { type: "boolean", default: false },
-<<<<<<< HEAD
-=======
         exportText: { type: "boolean", default: true },
->>>>>>> 2c1fad92
       },
       default: {
         fileEncoding: "UTF-8",
@@ -91,9 +88,6 @@
         avoidOverwrite: false,
         fixedExportDir: "",
         exportLab: false,
-<<<<<<< HEAD
-      },
-=======
         exportText: true,
       },
     },
@@ -180,7 +174,6 @@
           combination: "",
         },
       ],
->>>>>>> 2c1fad92
     },
   },
 });
