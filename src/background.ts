--- conflicted
+++ resolved
@@ -4,11 +4,8 @@
 import dotenv from "dotenv";
 import treeKill from "tree-kill";
 import Store from "electron-store";
-<<<<<<< HEAD
 import yauzl from "yauzl";
-=======
 import shlex from "shlex";
->>>>>>> ee54b91a
 
 import {
   app,
