"use strict";

import { execFile, ChildProcess } from "child_process";
import dotenv from "dotenv";
import treeKill from "tree-kill";
import Store from "electron-store";

<<<<<<< HEAD
import { app, protocol, BrowserWindow, dialog, shell } from "electron";
=======
import {
  app,
  protocol,
  BrowserWindow,
  ipcMain,
  dialog,
  shell,
  Rectangle,
} from "electron";
>>>>>>> 783071f5
import { createProtocol } from "vue-cli-plugin-electron-builder/lib";
import installExtension, { VUEJS3_DEVTOOLS } from "electron-devtools-installer";

import path from "path";
import { textEditContextMenu } from "./electron/contextMenu";
import { hasSupportedGpu } from "./electron/device";
import { ipcMainHandle, ipcMainSend } from "@/electron/ipc";

import fs from "fs";
import { CharacterInfo, Encoding } from "./type/preload";

let win: BrowserWindow;

// 多重起動防止
if (!app.requestSingleInstanceLock()) app.quit();

// 設定
const appDirPath = path.dirname(app.getPath("exe"));
const envPath = path.join(appDirPath, ".env");
dotenv.config({ path: envPath });
const isDevelopment = process.env.NODE_ENV !== "production";
protocol.registerSchemesAsPrivileged([
  { scheme: "app", privileges: { secure: true, standard: true, stream: true } },
]);

// 設定ファイル
const store = new Store({
  schema: {
    useGpu: {
      type: "boolean",
    },
    fileEncoding: {
      type: "string",
    },
  },
});

// engine
let willQuitEngine = false;
let engineProcess: ChildProcess;
async function runEngine() {
  // 最初のエンジンモード
  if (!store.has("useGpu")) {
    const hasGpu = await hasSupportedGpu();
    store.set("useGpu", hasGpu);

    dialog.showMessageBox(win, {
      message: `音声合成エンジンを${
        hasGpu ? "GPU" : "CPU"
      }モードで起動しました`,
      detail:
        "エンジンの起動モードは、画面上部の「エンジン」メニューから変更できます。",
      title: "エンジンの起動モード",
      type: "info",
    });
  }

  // エンジンプロセスの起動
  const enginePath = path.resolve(
    appDirPath,
    process.env.ENGINE_PATH ?? "run.exe"
  );
  const args = store.get("useGpu") ? ["--use_gpu"] : null;
  engineProcess = execFile(
    enginePath,
    args,
    { cwd: path.dirname(enginePath) },
    () => {
      if (!willQuitEngine) {
        dialog.showErrorBox(
          "音声合成エンジンエラー",
          "音声合成エンジンが異常終了しました。ソフトウェアを再起動してください。"
        );
      }
    }
  );
}

// temp dir
const tempDir = path.join(app.getPath("temp"), "VOICEVOX");
if (!fs.existsSync(tempDir)) {
  fs.mkdirSync(tempDir);
}

// キャラクター情報の読み込み
declare let __static: string;
const characterInfos = fs
  .readdirSync(path.join(__static, "characters"))
  .map((dirRelPath): CharacterInfo => {
    const dirPath = path.join(__static, "characters", dirRelPath);
    return {
      dirPath,
      iconPath: path.join(dirPath, "icon.png"),
      metas: JSON.parse(
        fs.readFileSync(path.join(dirPath, "metas.json"), { encoding: "utf-8" })
      ),
    };
  });

// 利用規約テキストの読み込み
const policyText = fs.readFileSync(path.join(__static, "policy.md"), "utf-8");

// OSSライセンス情報の読み込み
const ossLicenses = JSON.parse(
  fs.readFileSync(path.join(__static, "licenses.json"), { encoding: "utf-8" })
);

// アップデート情報の読み込み
const updateInfos = JSON.parse(
  fs.readFileSync(path.join(__static, "updateInfos.json"), {
    encoding: "utf-8",
  })
);

// create window
async function createWindow() {
  win = new BrowserWindow({
    width: 800,
    height: 600,
    frame: false,
    minWidth: 320,
    webPreferences: {
      preload: path.join(__dirname, "preload.js"),
      nodeIntegration: true,
      contextIsolation: true,
    },
    icon: path.join(__static, "icon.png"),
  });

  if (process.env.WEBPACK_DEV_SERVER_URL) {
    await win.loadURL(
      (process.env.WEBPACK_DEV_SERVER_URL as string) + "#/home"
    );
  } else {
    createProtocol("app");
    win.loadURL("app://./index.html#/home");
  }
  if (isDevelopment) win.webContents.openDevTools();

  win.on("maximize", () => win.webContents.send("DETECT_MAXIMIZED"));
  win.on("unmaximize", () => win.webContents.send("DETECT_UNMAXIMIZED"));

  win.webContents.once("did-finish-load", () => {
    if (process.argv.length >= 2) {
      const filePath = process.argv[1];
      ipcMainSend(win, "LOAD_PROJECT_FILE", { filePath, confirm: false });
    }
  });
}

// プロセス間通信
ipcMainHandle("GET_APP_INFOS", () => {
  const name = app.getName();
  const version = app.getVersion();
  return {
    name,
    version,
  };
});

ipcMainHandle("GET_TEMP_DIR", () => {
  return tempDir;
});

ipcMainHandle("GET_CHARACTER_INFOS", () => {
  return characterInfos;
});

ipcMainHandle("GET_POLICY_TEXT", () => {
  return policyText;
});

ipcMainHandle("GET_OSS_LICENSES", () => {
  return ossLicenses;
});

ipcMainHandle("GET_UPDATE_INFOS", () => {
  return updateInfos;
});

ipcMainHandle("SHOW_AUDIO_SAVE_DIALOG", (_, { title, defaultPath }) => {
  return dialog.showSaveDialogSync(win, {
    title,
    defaultPath,
    filters: [{ name: "Wave File", extensions: ["wav"] }],
    properties: ["createDirectory"],
  });
});

ipcMainHandle("SHOW_OPEN_DIRECTORY_DIALOG", (_, { title }) => {
  return dialog.showOpenDialogSync(win, {
    title,
    properties: ["openDirectory", "createDirectory"],
  })?.[0];
});

ipcMainHandle("SHOW_PROJECT_SAVE_DIALOG", (_, { title }) => {
  return dialog.showSaveDialogSync(win, {
    title,
    filters: [{ name: "VOICEVOX Project file", extensions: ["vvproj"] }],
    properties: ["showOverwriteConfirmation"],
  });
});

ipcMainHandle("SHOW_PROJECT_LOAD_DIALOG", (_, { title }) => {
  return dialog.showOpenDialogSync(win, {
    title,
    filters: [{ name: "VOICEVOX Project file", extensions: ["vvproj"] }],
    properties: ["openFile"],
  });
});

ipcMainHandle("SHOW_CONFIRM_DIALOG", (_, { title, message }) => {
  return dialog
    .showMessageBox(win, {
      type: "info",
      buttons: ["OK", "Cancel"],
      title: title,
      message: message,
    })
    .then((value) => {
      return value.response == 0;
    });
});

ipcMainHandle("SHOW_WARNING_DIALOG", (_, { title, message }) => {
  return dialog.showMessageBox(win, {
    type: "warning",
    title: title,
    message: message,
  });
});

ipcMainHandle("SHOW_ERROR_DIALOG", (_, { title, message }) => {
  return dialog.showMessageBox(win, {
    type: "error",
    title: title,
    message: message,
  });
});

ipcMainHandle("SHOW_IMPORT_FILE_DIALOG", (_, { title }) => {
  return dialog.showOpenDialogSync(win, {
    title,
    filters: [{ name: "Text", extensions: ["txt"] }],
    properties: ["openFile", "createDirectory"],
  })?.[0];
});

ipcMainHandle("OPEN_TEXT_EDIT_CONTEXT_MENU", () => {
  textEditContextMenu.popup({ window: win });
});

ipcMainHandle("USE_GPU", (_, { newValue }) => {
  if (newValue !== undefined) {
    store.set("useGpu", newValue);
  }

  return store.get("useGpu", false) as boolean;
});

ipcMainHandle("IS_AVAILABLE_GPU_MODE", () => {
  return hasSupportedGpu();
});

ipcMainHandle("FILE_ENCODING", (_, { newValue }) => {
  if (newValue !== undefined) {
    store.set("fileEncoding", newValue);
  }

  return store.get("fileEncoding", "UTF-8") as Encoding;
});

ipcMain.handle("CLOSE_WINDOW", () => {
  app.emit("window-all-closed");
  win.destroy();
});
ipcMain.handle("MINIMIZE_WINDOW", () => win.minimize());
ipcMain.handle("MAXIMIZE_WINDOW", () => {
  if (win.isMaximized()) {
    win.unmaximize();
  } else {
    win.maximize();
  }
});

// app callback
app.on("web-contents-created", (e, contents) => {
  // リンククリック時はブラウザを開く
  contents.setWindowOpenHandler(({ url }) => {
    if (url.match(/^http/)) {
      shell.openExternal(url);
      return { action: "deny" };
    }
    return { action: "allow" };
  });
});

app.on("window-all-closed", () => {
  if (process.platform !== "darwin") {
    app.quit();
  }
});

app.on("quit", () => {
  willQuitEngine = true;
  try {
    engineProcess.pid != undefined && treeKill(engineProcess.pid);
  } catch {
    console.error("engine kill error");
  }
});

app.on("activate", () => {
  if (BrowserWindow.getAllWindows().length === 0) createWindow();
});

app.on("ready", async () => {
  if (isDevelopment) {
    try {
      await installExtension(VUEJS3_DEVTOOLS);
    } catch (e) {
      console.error("Vue Devtools failed to install:", e.toString());
    }
  }
  createWindow();
  runEngine();
});

app.on("second-instance", () => {
  if (win) {
    if (win.isMinimized()) win.restore();
    win.focus();
  }
});

if (isDevelopment) {
  if (process.platform === "win32") {
    process.on("message", (data) => {
      if (data === "graceful-exit") {
        app.quit();
      }
    });
  } else {
    process.on("SIGTERM", () => {
      app.quit();
    });
  }
}<|MERGE_RESOLUTION|>--- conflicted
+++ resolved
@@ -5,19 +5,7 @@
 import treeKill from "tree-kill";
 import Store from "electron-store";
 
-<<<<<<< HEAD
 import { app, protocol, BrowserWindow, dialog, shell } from "electron";
-=======
-import {
-  app,
-  protocol,
-  BrowserWindow,
-  ipcMain,
-  dialog,
-  shell,
-  Rectangle,
-} from "electron";
->>>>>>> 783071f5
 import { createProtocol } from "vue-cli-plugin-electron-builder/lib";
 import installExtension, { VUEJS3_DEVTOOLS } from "electron-devtools-installer";
 
@@ -291,12 +279,12 @@
   return store.get("fileEncoding", "UTF-8") as Encoding;
 });
 
-ipcMain.handle("CLOSE_WINDOW", () => {
+ipcMainHandle("CLOSE_WINDOW", () => {
   app.emit("window-all-closed");
   win.destroy();
 });
-ipcMain.handle("MINIMIZE_WINDOW", () => win.minimize());
-ipcMain.handle("MAXIMIZE_WINDOW", () => {
+ipcMainHandle("MINIMIZE_WINDOW", () => win.minimize());
+ipcMainHandle("MAXIMIZE_WINDOW", () => {
   if (win.isMaximized()) {
     win.unmaximize();
   } else {
