--- conflicted
+++ resolved
@@ -137,74 +137,6 @@
 const firstUrl = process.env.VITE_DEV_SERVER_URL ?? "app://./index.html";
 
 // 設定ファイル
-<<<<<<< HEAD
-const electronStoreJsonSchema = zodToJsonSchema(electronStoreSchema);
-if (!("properties" in electronStoreJsonSchema)) {
-  throw new Error("electronStoreJsonSchema must be object");
-}
-let store: Store<ElectronStoreType>;
-try {
-  store = new Store<ElectronStoreType>({
-    schema: electronStoreJsonSchema.properties as Schema<ElectronStoreType>,
-    migrations: {
-      ">=0.13": (store) => {
-        // acceptTems -> acceptTerms
-        const prevIdentifier = "acceptTems";
-        const prevValue = store.get(prevIdentifier, undefined) as
-          | AcceptTermsStatus
-          | undefined;
-        if (prevValue) {
-          // eslint-disable-next-line @typescript-eslint/no-explicit-any
-          store.delete(prevIdentifier as any);
-          store.set("acceptTerms", prevValue);
-        }
-      },
-      ">=0.14": (store) => {
-        // FIXME: できるならEngineManagerからEnginIDを取得したい
-        if (process.env.DEFAULT_ENGINE_INFOS == undefined)
-          throw new Error("DEFAULT_ENGINE_INFOS == undefined");
-        const engineId = EngineId(
-          JSON.parse(process.env.DEFAULT_ENGINE_INFOS)[0].uuid
-        );
-        if (engineId == undefined)
-          throw new Error("DEFAULT_ENGINE_INFOS[0].uuid == undefined");
-        const prevDefaultStyleIds = store.get("defaultStyleIds");
-        store.set(
-          "defaultStyleIds",
-          prevDefaultStyleIds.map((defaultStyle) => ({
-            engineId,
-            speakerUuid: defaultStyle.speakerUuid,
-            defaultStyleId: defaultStyle.defaultStyleId,
-          }))
-        );
-
-        const outputSamplingRate: number =
-          // @ts-expect-error 削除されたパラメータ。
-          store.get("savingSetting").outputSamplingRate;
-        store.set(`engineSettings.${engineId}`, {
-          useGpu: store.get("useGpu"),
-          outputSamplingRate:
-            outputSamplingRate === 24000 ? "engineDefault" : outputSamplingRate,
-        });
-        // @ts-expect-error 削除されたパラメータ。
-        store.delete("savingSetting.outputSamplingRate");
-        // @ts-expect-error 削除されたパラメータ。
-        store.delete("useGpu");
-      },
-    },
-  });
-} catch (e) {
-  log.error(e);
-  dialog.showErrorBox(
-    "設定ファイルの読み込みに失敗しました。",
-    `${app.getPath(
-      "userData"
-    )} にある config.json の名前を変えることで解決することがあります（ただし設定がすべてリセットされます）。`
-  );
-  app.exit(1);
-  throw e;
-}
-
 const setTempProject = (tempProject: ArrayBuffer) => {
   try {
     const filePath = path.join(fixedUserDataDir, "temp-project.json");
@@ -226,9 +158,7 @@
   })
 );
 
-=======
 const store = getStoreWithError();
->>>>>>> edf554a5
 // engine
 const vvppEngineDir = path.join(app.getPath("userData"), "vvpp-engines");
 
