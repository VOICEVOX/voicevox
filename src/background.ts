"use strict";

import { spawn, ChildProcess } from "child_process";
import dotenv from "dotenv";
import treeKill from "tree-kill";
import Store from "electron-store";

import {
  app,
  protocol,
  BrowserWindow,
  dialog,
  Menu,
  shell,
  nativeTheme,
} from "electron";
import { createProtocol } from "vue-cli-plugin-electron-builder/lib";
import installExtension, { VUEJS3_DEVTOOLS } from "electron-devtools-installer";

import path from "path";
import { textEditContextMenu } from "./electron/contextMenu";
import { hasSupportedGpu } from "./electron/device";
import { ipcMainHandle, ipcMainSend } from "@/electron/ipc";

import fs from "fs";
import {
  DefaultStyleId,
  HotkeySetting,
  SavingSetting,
  PresetConfig,
  ThemeConf,
  ExperimentalSetting,
  AcceptRetrieveTelemetryStatus,
  AcceptTermsStatus,
  ToolbarSetting,
  ActivePointScrollMode,
  EngineInfo,
  SplitTextWhenPasteType,
  SplitterPosition,
} from "./type/preload";

import { autoUpdater } from "electron-updater";
import log from "electron-log";
import dayjs from "dayjs";
import windowStateKeeper from "electron-window-state";

// silly以上のログをコンソールに出力
log.transports.console.format = "[{h}:{i}:{s}.{ms}] [{level}] {text}";
log.transports.console.level = "silly";

// warn以上のログをファイルに出力
const prefix = dayjs().format("YYYYMMDD_HHmmss");
log.transports.file.format = "[{h}:{i}:{s}.{ms}] [{level}] {text}";
log.transports.file.level = "warn";
log.transports.file.fileName = `${prefix}_error.log`;

const isDevelopment = process.env.NODE_ENV !== "production";

if (isDevelopment) {
  app.setPath(
    "userData",
    path.join(app.getPath("appData"), `${app.getName()}-dev`)
  );
}

autoUpdater.logger = log;
autoUpdater.autoDownload = false;

let win: BrowserWindow;

// 多重起動防止
if (!isDevelopment && !app.requestSingleInstanceLock()) {
  log.info("VOICEVOX already running. Cancelling launch");
  app.quit();
}

process.on("uncaughtException", (error) => {
  log.error(error);
});
process.on("unhandledRejection", (reason) => {
  log.error(reason);
});

// .envから設定をprocess.envに読み込み
const appDirPath = path.dirname(app.getPath("exe"));

// NOTE: 開発版では、カレントディレクトリにある .env ファイルを読み込む。
//       一方、配布パッケージ版では .env ファイルが実行ファイルと同じディレクトリに配置されているが、
//       Linux・macOS ではそのディレクトリはカレントディレクトリとはならないため、.env ファイルの
//       パスを明示的に指定する必要がある。Windows の配布パッケージ版でもこの設定で起動できるため、
//       全 OS で共通の条件分岐とした。
if (isDevelopment) {
  dotenv.config({ override: true });
} else {
  const envPath = path.join(appDirPath, ".env");
  dotenv.config({ path: envPath });
}

protocol.registerSchemesAsPrivileged([
  { scheme: "app", privileges: { secure: true, standard: true, stream: true } },
]);

const isMac = process.platform === "darwin";

const engineInfos: EngineInfo[] = (() => {
  const defaultEngineInfosEnv = process.env.DEFAULT_ENGINE_INFOS;

  if (defaultEngineInfosEnv) {
    return JSON.parse(defaultEngineInfosEnv) as EngineInfo[];
  }

  return [];
})();

const defaultHotkeySettings: HotkeySetting[] = [
  {
    action: "音声書き出し",
    combination: !isMac ? "Ctrl E" : "Meta E",
  },
  {
    action: "一つだけ書き出し",
    combination: "E",
  },
  {
    action: "音声を繋げて書き出し",
    combination: "",
  },
  {
    action: "再生/停止",
    combination: "Space",
  },
  {
    action: "連続再生/停止",
    combination: "Shift Space",
  },
  {
    action: "ｱｸｾﾝﾄ欄を表示",
    combination: "1",
  },
  {
    action: "ｲﾝﾄﾈｰｼｮﾝ欄を表示",
    combination: "2",
  },
  {
    action: "長さ欄を表示",
    combination: "3",
  },
  {
    action: "テキスト欄を追加",
    combination: "Shift Enter",
  },
  {
    action: "テキスト欄を削除",
    combination: "Shift Delete",
  },
  {
    action: "テキスト欄からフォーカスを外す",
    combination: "Escape",
  },
  {
    action: "テキスト欄にフォーカスを戻す",
    combination: "Enter",
  },
  {
    action: "元に戻す",
    combination: !isMac ? "Ctrl Z" : "Meta Z",
  },
  {
    action: "やり直す",
    combination: !isMac ? "Ctrl Y" : "Shift Meta Z",
  },
  {
    action: "新規プロジェクト",
    combination: !isMac ? "Ctrl N" : "Meta N",
  },
  {
    action: "プロジェクトを名前を付けて保存",
    combination: !isMac ? "Ctrl Shift S" : "Shift Meta S",
  },
  {
    action: "プロジェクトを上書き保存",
    combination: !isMac ? "Ctrl S" : "Meta S",
  },
  {
    action: "プロジェクト読み込み",
    combination: !isMac ? "Ctrl O" : "Meta O",
  },
  {
    action: "テキスト読み込む",
    combination: "",
  },
  {
    action: "全体のイントネーションをリセット",
    combination: !isMac ? "Ctrl G" : "Meta G",
  },
  {
    action: "選択中のアクセント句のイントネーションをリセット",
    combination: "R",
  },
];

const defaultToolbarButtonSetting: ToolbarSetting = [
  "PLAY_CONTINUOUSLY",
  "STOP",
  "EXPORT_AUDIO_ONE",
  "EMPTY",
  "UNDO",
  "REDO",
];

// 設定ファイル
const store = new Store<{
  useGpu: boolean;
  inheritAudioInfo: boolean;
  activePointScrollMode: ActivePointScrollMode;
  savingSetting: SavingSetting;
  presets: PresetConfig;
  hotkeySettings: HotkeySetting[];
  toolbarSetting: ToolbarSetting;
  userCharacterOrder: string[];
  defaultStyleIds: DefaultStyleId[];
  currentTheme: string;
  experimentalSetting: ExperimentalSetting;
  acceptRetrieveTelemetry: AcceptRetrieveTelemetryStatus;
  acceptTerms: AcceptTermsStatus;
<<<<<<< HEAD
  isAutoUpdateCheck: boolean;
=======
  splitTextWhenPaste: SplitTextWhenPasteType;
  splitterPosition: SplitterPosition;
>>>>>>> ee6a1120
}>({
  schema: {
    useGpu: {
      type: "boolean",
      default: false,
    },
    inheritAudioInfo: {
      type: "boolean",
      default: true,
    },
    activePointScrollMode: {
      type: "string",
      enum: ["CONTINUOUSLY", "PAGE", "OFF"],
      default: "OFF",
    },
    savingSetting: {
      type: "object",
      properties: {
        fileEncoding: {
          type: "string",
          enum: ["UTF-8", "Shift_JIS"],
          default: "UTF-8",
        },
        fileNamePattern: {
          type: "string",
          default: "",
        },
        fixedExportEnabled: { type: "boolean", default: false },
        avoidOverwrite: { type: "boolean", default: false },
        fixedExportDir: { type: "string", default: "" },
        exportLab: { type: "boolean", default: false },
        exportText: { type: "boolean", default: false },
        outputStereo: { type: "boolean", default: false },
        outputSamplingRate: { type: "number", default: 24000 },
        audioOutputDevice: { type: "string", default: "default" },
      },
      default: {
        fileEncoding: "UTF-8",
        fileNamePattern: "",
        fixedExportEnabled: false,
        avoidOverwrite: false,
        fixedExportDir: "",
        exportLab: false,
        exportText: false,
        outputStereo: false,
        outputSamplingRate: 24000,
        audioOutputDevice: "default",
        splitTextWhenPaste: "PERIOD_AND_NEW_LINE",
      },
    },
    // To future developers: if you are to modify the store schema with array type,
    // for example, the hotkeySettings below,
    // please remember to add a corresponding migration
    // Learn more: https://github.com/sindresorhus/electron-store#migrations
    hotkeySettings: {
      type: "array",
      items: {
        type: "object",
        properties: {
          action: { type: "string" },
          combination: { type: "string" },
        },
      },
      default: defaultHotkeySettings,
    },
    toolbarSetting: {
      type: "array",
      items: {
        type: "string",
      },
      default: defaultToolbarButtonSetting,
    },
    userCharacterOrder: {
      type: "array",
      items: {
        type: "string",
      },
      default: [],
    },
    defaultStyleIds: {
      type: "array",
      items: {
        type: "object",
        properties: {
          speakerUuid: { type: "string" },
          defaultStyleId: { type: "number" },
        },
      },
      default: [],
    },
    presets: {
      type: "object",
      properties: {
        items: {
          type: "object",
          patternProperties: {
            // uuid
            "[0-9a-f]{8}-[0-9a-f]{4}-[0-9a-f]{4}-[0-9a-f]{4}-[0-9a-f]{12}": {
              type: "object",
              properties: {
                name: { type: "string" },
                speedScale: { type: "number" },
                pitchScale: { type: "number" },
                intonationScale: { type: "number" },
                volumeScale: { type: "number" },
                prePhonemeLength: { type: "number" },
                postPhonemeLength: { type: "number" },
              },
            },
          },
          additionalProperties: false,
        },
        keys: {
          type: "array",
          items: {
            type: "string",
            pattern:
              "[0-9a-f]{8}-[0-9a-f]{4}-[0-9a-f]{4}-[0-9a-f]{4}-[0-9a-f]{12}",
          },
        },
      },
      default: { items: {}, keys: [] },
    },
    currentTheme: {
      type: "string",
      default: "Default",
    },
    isAutoUpdateCheck: {
      type: "boolean",
      default: false,
    },
    experimentalSetting: {
      type: "object",
      properties: {
        enablePreset: { type: "boolean", default: false },
        enableInterrogativeUpspeak: {
          type: "boolean",
          default: false,
        },
      },
      default: {
        enablePreset: false,
        enableInterrogativeUpspeak: false,
      },
    },
    acceptRetrieveTelemetry: {
      type: "string",
      enum: ["Unconfirmed", "Accepted", "Refused"],
      default: "Unconfirmed",
    },
    acceptTerms: {
      type: "string",
      enum: ["Unconfirmed", "Accepted", "Rejected"],
      default: "Unconfirmed",
    },
    splitTextWhenPaste: {
      type: "string",
      enum: ["PERIOD_AND_NEW_LINE", "NEW_LINE", "OFF"],
      default: "PERIOD_AND_NEW_LINE",
    },
    splitterPosition: {
      type: "object",
      properties: {
        portraitPaneWidth: { type: "number" },
        audioInfoPaneWidth: { type: "number" },
        audioDetailPaneHeight: { type: "number" },
      },
      default: {},
    },
  },
  migrations: {},
});

// engine
type EngineProcessContainer = {
  willQuitEngine: boolean;
  engineProcess?: ChildProcess;
};

const engineProcessContainers: Record<string, EngineProcessContainer> = {};

async function runEngineAll() {
  log.info(`Starting ${engineInfos.length} engine/s...`);

  for (const engineInfo of engineInfos) {
    log.info(`ENGINE ${engineInfo.key}: Start launching`);
    await runEngine(engineInfo.key);
  }
}

async function runEngine(engineKey: string) {
  const engineInfo = engineInfos.find(
    (engineInfo) => engineInfo.key === engineKey
  );
  if (!engineInfo)
    throw new Error(`No such engineInfo registered: key == ${engineKey}`);

  if (!engineInfo.executionEnabled) {
    log.info(`ENGINE ${engineKey}: Skipped engineInfo execution: disabled`);
    return;
  }

  if (!engineInfo.executionFilePath) {
    log.info(
      `ENGINE ${engineKey}: Skipped engineInfo execution: empty executionFilePath`
    );
    return;
  }

  log.info(`ENGINE ${engineKey}: Starting process`);

  if (!(engineKey in engineProcessContainers)) {
    engineProcessContainers[engineKey] = {
      willQuitEngine: false,
    };
  }

  const engineProcessContainer = engineProcessContainers[engineKey];
  engineProcessContainer.willQuitEngine = false;

  // 最初のエンジンモード
  if (!store.has("useGpu")) {
    const hasGpu = await hasSupportedGpu();
    store.set("useGpu", hasGpu);

    dialog.showMessageBox(win, {
      message: `音声合成エンジンを${
        hasGpu ? "GPU" : "CPU"
      }モードで起動しました`,
      detail:
        "エンジンの起動モードは、画面上部の「エンジン」メニューから変更できます。",
      title: "エンジンの起動モード",
      type: "info",
    });
  }
  if (!store.has("inheritAudioInfo")) {
    store.set("inheritAudioInfo", true);
  }
  const useGpu = store.get("useGpu");

  log.info(`ENGINE ${engineKey} mode: ${useGpu ? "GPU" : "CPU"}`);

  // エンジンプロセスの起動
  const enginePath = path.resolve(
    appDirPath,
    engineInfo.executionFilePath ?? "run.exe"
  );
  const args = useGpu ? ["--use_gpu"] : [];

  log.info(`ENGINE ${engineKey} path: ${enginePath}`);
  log.info(`ENGINE ${engineKey} args: ${JSON.stringify(args)}`);

  const engineProcess = spawn(enginePath, args, {
    cwd: path.dirname(enginePath),
  });
  engineProcessContainer.engineProcess = engineProcess;

  engineProcess.stdout?.on("data", (data) => {
    log.info(`ENGINE ${engineKey} STDOUT: ${data.toString("utf-8")}`);
  });

  engineProcess.stderr?.on("data", (data) => {
    log.error(`ENGINE ${engineKey} STDERR: ${data.toString("utf-8")}`);
  });

  engineProcess.on("close", (code, signal) => {
    log.info(
      `ENGINE ${engineKey}: Process terminated due to receipt of signal ${signal}`
    );
    log.info(`ENGINE ${engineKey}: Process exited with code ${code}`);

    if (!engineProcessContainer.willQuitEngine) {
      ipcMainSend(win, "DETECTED_ENGINE_ERROR");
      dialog.showErrorBox(
        "音声合成エンジンエラー",
        "音声合成エンジンが異常終了しました。エンジンを再起動してください。"
      );
    }
  });
}

function killEngineAll({
  onFirstKillStart,
  onAllKilled,
  onError,
}: {
  onFirstKillStart?: VoidFunction;
  onAllKilled?: VoidFunction;
  onError?: (engineKey: string, message: unknown) => void;
}) {
  let anyKillStart = false;

  const numEngineProcess = Object.keys(engineProcessContainers).length;
  let numEngineProcessKilled = 0;

  for (const [engineKey] of Object.entries(engineProcessContainers)) {
    killEngine({
      engineKey,
      onKillStart: () => {
        if (!anyKillStart) {
          anyKillStart = true;
          onFirstKillStart?.();
        }
      },
      onKilled: () => {
        numEngineProcessKilled++;
        log.info(
          `ENGINE ${numEngineProcessKilled} / ${numEngineProcess} processes killed`
        );

        if (numEngineProcessKilled === numEngineProcess) {
          onAllKilled?.();
        }
      },
      onError: (message) => {
        onError?.(engineKey, message);

        // エディタを終了するため、エラーが起きてもエンジンプロセスをキルできたとみなして次のエンジンプロセスをキルする
        numEngineProcessKilled++;
        log.info(
          `ENGINE ${engineKey}: process kill errored, but assume to have been killed`
        );
        log.info(
          `ENGINE ${numEngineProcessKilled} / ${numEngineProcess} processes killed`
        );

        if (numEngineProcessKilled === numEngineProcess) {
          onAllKilled?.();
        }
      },
    });
  }
}

function killEngine({
  engineKey,
  onKillStart,
  onKilled,
  onError,
}: {
  engineKey: string;
  onKillStart?: VoidFunction;
  onKilled?: VoidFunction;
  onError?: (error: unknown) => void;
}) {
  // この関数では、呼び出し元に結果を通知するためonKilledまたはonErrorを同期または非同期で必ず呼び出さなければならない

  const engineProcessContainer = engineProcessContainers[engineKey];
  if (!engineProcessContainer) {
    onError?.(`No such engineProcessContainer: key == ${engineKey}`);
    return;
  }

  const engineProcess = engineProcessContainer.engineProcess;
  if (engineProcess == undefined) {
    // nop if no process started (already killed or not started yet)
    log.info(`ENGINE ${engineKey}: Process not started`);
    onKilled?.();
    return;
  }

  // considering the case that ENGINE process killed after checking process status
  engineProcess.once("close", () => {
    log.info(`ENGINE ${engineKey}: Process closed`);
    onKilled?.();
  });

  log.info(
    `ENGINE ${engineKey}: last exit code: ${engineProcess.exitCode}, signal: ${engineProcess.signalCode}`
  );

  const engineNotExited = engineProcess.exitCode === null;
  const engineNotKilled = engineProcess.signalCode === null;

  if (engineNotExited && engineNotKilled) {
    log.info(`ENGINE ${engineKey}: Killing process (PID=${engineProcess.pid})`);
    onKillStart?.();

    engineProcessContainer.willQuitEngine = true;
    try {
      engineProcess.pid != undefined && treeKill(engineProcess.pid);
    } catch (error: unknown) {
      log.error(`ENGINE ${engineKey}: Error during killing process`);
      onError?.(error);
    }
  } else {
    log.info(`ENGINE ${engineKey}: Process already closed`);
    onKilled?.();
  }
}

async function restartEngineAll() {
  for (const engineInfo of engineInfos) {
    await restartEngine(engineInfo.key);
  }
}

async function restartEngine(engineKey: string) {
  await new Promise<void>((resolve, reject) => {
    const engineProcessContainer: EngineProcessContainer | undefined =
      engineProcessContainers[engineKey];
    const engineProcess = engineProcessContainer?.engineProcess;

    log.info(
      `ENGINE ${engineKey}: Restarting process (last exit code: ${engineProcess?.exitCode}, signal: ${engineProcess?.signalCode})`
    );

    // エンジンのプロセスがすでに終了している、またはkillされている場合
    const engineExited = engineProcess?.exitCode !== null;
    const engineKilled = engineProcess?.signalCode !== null;

    // engineProcess === undefinedの場合true
    if (engineExited || engineKilled) {
      log.info(
        `ENGINE ${engineKey}: Process is not started yet or already killed. Starting process...`
      );

      runEngine(engineKey);
      resolve();
      return;
    }

    // エンジンエラー時のエラーウィンドウ抑制用。
    engineProcessContainer.willQuitEngine = true;

    // 「killに使用するコマンドが終了するタイミング」と「OSがプロセスをkillするタイミング」が違うので単純にtreeKillのコールバック関数でrunEngine()を実行すると失敗します。
    // closeイベントはexitイベントよりも後に発火します。
    const restartEngineOnProcessClosedCallback = () => {
      log.info(`ENGINE ${engineKey}: Process killed. Restarting process...`);

      runEngine(engineKey);
      resolve();
    };
    engineProcess.once("close", restartEngineOnProcessClosedCallback);

    // treeKillのコールバック関数はコマンドが終了した時に呼ばれます。
    log.info(
      `ENGINE ${engineKey}: Killing current process (PID=${engineProcess.pid})...`
    );
    treeKill(engineProcess.pid, (error) => {
      // error変数の値がundefined以外であればkillコマンドが失敗したことを意味します。
      if (error != null) {
        log.error(`ENGINE ${engineKey}: Failed to kill process`);
        log.error(error);

        // killに失敗したとき、closeイベントが発生せず、once listenerが消費されない
        // listenerを削除してENGINEの意図しない再起動を防止
        engineProcess.removeListener(
          "close",
          restartEngineOnProcessClosedCallback
        );

        reject();
      }
    });
  });
}

// temp dir
const tempDir = path.join(app.getPath("temp"), "VOICEVOX");
if (!fs.existsSync(tempDir)) {
  fs.mkdirSync(tempDir);
}

// 使い方テキストの読み込み
declare let __static: string;
const howToUseText = fs.readFileSync(
  path.join(__static, "howtouse.md"),
  "utf-8"
);

// OSSコミュニティ情報の読み込み
const ossCommunityInfos = fs.readFileSync(
  path.join(__static, "ossCommunityInfos.md"),
  "utf-8"
);

// 利用規約テキストの読み込み
const policyText = fs.readFileSync(path.join(__static, "policy.md"), "utf-8");

// OSSライセンス情報の読み込み
const ossLicenses = JSON.parse(
  fs.readFileSync(path.join(__static, "licenses.json"), { encoding: "utf-8" })
);

// 問い合わせの読み込み
const contactText = fs.readFileSync(path.join(__static, "contact.md"), "utf-8");

// Q&Aの読み込み
const qAndAText = fs.readFileSync(path.join(__static, "qAndA.md"), "utf-8");

// アップデート情報の読み込み
const updateInfos = JSON.parse(
  fs.readFileSync(path.join(__static, "updateInfos.json"), {
    encoding: "utf-8",
  })
);

const privacyPolicyText = fs.readFileSync(
  path.join(__static, "privacyPolicy.md"),
  "utf-8"
);

// hotkeySettingsのマイグレーション
function migrateHotkeySettings() {
  const COMBINATION_IS_NONE = "####";
  const loadedHotkeys = store.get("hotkeySettings");
  const hotkeysWithoutNewCombination = defaultHotkeySettings.map(
    (defaultHotkey) => {
      const loadedHotkey = loadedHotkeys.find(
        (loadedHotkey) => loadedHotkey.action === defaultHotkey.action
      );
      const hotkeyWithoutCombination: HotkeySetting = {
        action: defaultHotkey.action,
        combination: COMBINATION_IS_NONE,
      };
      return loadedHotkey || hotkeyWithoutCombination;
    }
  );
  const migratedHotkeys = hotkeysWithoutNewCombination.map((hotkey) => {
    if (hotkey.combination === COMBINATION_IS_NONE) {
      const newHotkey =
        defaultHotkeySettings.find(
          (defaultHotkey) => defaultHotkey.action === hotkey.action
        ) || hotkey; // ここの find が undefined を返すケースはないが、ts のエラーになるので入れた
      const combinationExists = hotkeysWithoutNewCombination.some(
        (hotkey) => hotkey.combination === newHotkey.combination
      );
      if (combinationExists) {
        const emptyHotkey = {
          action: newHotkey.action,
          combination: "",
        };
        return emptyHotkey;
      } else {
        return newHotkey;
      }
    } else {
      return hotkey;
    }
  });
  store.set("hotkeySettings", migratedHotkeys);
}
migrateHotkeySettings();

let willQuit = false;
let filePathOnMac: string | null = null;
// create window
async function createWindow() {
  const mainWindowState = windowStateKeeper({
    defaultWidth: 800,
    defaultHeight: 600,
  });

  win = new BrowserWindow({
    x: mainWindowState.x,
    y: mainWindowState.y,
    width: mainWindowState.width,
    height: mainWindowState.height,
    frame: false,
    titleBarStyle: "hidden",
    trafficLightPosition: { x: 6, y: 4 },
    minWidth: 320,
    show: false,
    webPreferences: {
      preload: path.join(__dirname, "preload.js"),
      nodeIntegration: true,
      contextIsolation: true,
    },
    icon: path.join(__static, "icon.png"),
  });

  if (process.env.WEBPACK_DEV_SERVER_URL) {
    await win.loadURL(
      (process.env.WEBPACK_DEV_SERVER_URL as string) + "#/home"
    );
  } else {
    createProtocol("app");
    win.loadURL("app://./index.html#/home");
  }
  if (isDevelopment) win.webContents.openDevTools();

  // Macではdarkモードかつウィンドウが非アクティブのときに閉じるボタンなどが見えなくなるので、lightモードに固定
  if (isMac) nativeTheme.themeSource = "light";

  win.on("maximize", () => win.webContents.send("DETECT_MAXIMIZED"));
  win.on("unmaximize", () => win.webContents.send("DETECT_UNMAXIMIZED"));
  win.on("enter-full-screen", () =>
    win.webContents.send("DETECT_ENTER_FULLSCREEN")
  );
  win.on("leave-full-screen", () =>
    win.webContents.send("DETECT_LEAVE_FULLSCREEN")
  );
  win.on("always-on-top-changed", () => {
    win.webContents.send(
      win.isAlwaysOnTop() ? "DETECT_PINNED" : "DETECT_UNPINNED"
    );
  });
  win.on("close", (event) => {
    if (!willQuit) {
      event.preventDefault();
      ipcMainSend(win, "CHECK_EDITED_AND_NOT_SAVE");
      return;
    }
  });

  win.on("resize", () => {
    const windowSize = win.getSize();
    win.webContents.send("DETECT_RESIZED", {
      width: windowSize[0],
      height: windowSize[1],
    });
  });

  win.webContents.once("did-finish-load", () => {
    if (isMac) {
      if (filePathOnMac != null) {
        ipcMainSend(win, "LOAD_PROJECT_FILE", {
          filePath: filePathOnMac,
          confirm: false,
        });
        filePathOnMac = null;
      }
    } else {
      if (process.argv.length >= 2) {
        const filePath = process.argv[1];
        ipcMainSend(win, "LOAD_PROJECT_FILE", { filePath, confirm: false });
      }
    }
  });

  mainWindowState.manage(win);
}

const menuTemplateForMac: Electron.MenuItemConstructorOptions[] = [
  {
    label: "VOICEVOX",
    submenu: [{ role: "quit" }],
  },
  {
    label: "Edit",
    submenu: [
      { role: "cut" },
      { role: "copy" },
      { role: "paste" },
      { role: "selectAll" },
    ],
  },
];

// For macOS, set the native menu to enable shortcut keys such as 'Cmd + V'.
if (isMac) {
  Menu.setApplicationMenu(Menu.buildFromTemplate(menuTemplateForMac));
} else {
  if (!isDevelopment) {
    Menu.setApplicationMenu(null);
  }
}

// プロセス間通信
ipcMainHandle("GET_APP_INFOS", () => {
  const name = app.getName();
  const version = app.getVersion();
  return {
    name,
    version,
  };
});

ipcMainHandle("GET_TEMP_DIR", () => {
  return tempDir;
});

ipcMainHandle("GET_HOW_TO_USE_TEXT", () => {
  return howToUseText;
});

ipcMainHandle("GET_POLICY_TEXT", () => {
  return policyText;
});

ipcMainHandle("GET_OSS_LICENSES", () => {
  return ossLicenses;
});

ipcMainHandle("GET_UPDATE_INFOS", () => {
  return updateInfos;
});

ipcMainHandle("GET_OSS_COMMUNITY_INFOS", () => {
  return ossCommunityInfos;
});

ipcMainHandle("GET_CONTACT_TEXT", () => {
  return contactText;
});

ipcMainHandle("GET_Q_AND_A_TEXT", () => {
  return qAndAText;
});

ipcMainHandle("GET_PRIVACY_POLICY_TEXT", () => {
  return privacyPolicyText;
});

ipcMainHandle("SHOW_AUDIO_SAVE_DIALOG", async (_, { title, defaultPath }) => {
  const result = await dialog.showSaveDialog(win, {
    title,
    defaultPath,
    filters: [{ name: "Wave File", extensions: ["wav"] }],
    properties: ["createDirectory"],
  });
  return result.filePath;
});

ipcMainHandle("SHOW_TEXT_SAVE_DIALOG", async (_, { title, defaultPath }) => {
  const result = await dialog.showSaveDialog(win, {
    title,
    defaultPath,
    filters: [{ name: "Text File", extensions: ["txt"] }],
    properties: ["createDirectory"],
  });
  return result.filePath;
});

ipcMainHandle("SHOW_OPEN_DIRECTORY_DIALOG", async (_, { title }) => {
  const result = await dialog.showOpenDialog(win, {
    title,
    properties: ["openDirectory", "createDirectory"],
  });
  if (result.canceled) {
    return undefined;
  }
  return result.filePaths[0];
});

ipcMainHandle("SHOW_PROJECT_SAVE_DIALOG", async (_, { title, defaultPath }) => {
  const result = await dialog.showSaveDialog(win, {
    title,
    defaultPath,
    filters: [{ name: "VOICEVOX Project file", extensions: ["vvproj"] }],
    properties: ["showOverwriteConfirmation"],
  });
  if (result.canceled) {
    return undefined;
  }
  return result.filePath;
});

ipcMainHandle("SHOW_PROJECT_LOAD_DIALOG", async (_, { title }) => {
  const result = await dialog.showOpenDialog(win, {
    title,
    filters: [{ name: "VOICEVOX Project file", extensions: ["vvproj"] }],
    properties: ["openFile"],
  });
  if (result.canceled) {
    return undefined;
  }
  return result.filePaths;
});

ipcMainHandle("SHOW_MESSAGE_DIALOG", (_, { type, title, message }) => {
  return dialog.showMessageBox(win, {
    type,
    title,
    message,
  });
});

ipcMainHandle(
  "SHOW_QUESTION_DIALOG",
  (_, { type, title, message, buttons, cancelId }) => {
    return dialog
      .showMessageBox(win, {
        type,
        buttons,
        title,
        message,
        noLink: true,
        cancelId,
      })
      .then((value) => {
        return value.response;
      });
  }
);

ipcMainHandle("SHOW_WARNING_DIALOG", (_, { title, message }) => {
  return dialog.showMessageBox(win, {
    type: "warning",
    title,
    message,
  });
});

ipcMainHandle("SHOW_ERROR_DIALOG", (_, { title, message }) => {
  return dialog.showMessageBox(win, {
    type: "error",
    title,
    message,
  });
});

ipcMainHandle("SHOW_IMPORT_FILE_DIALOG", (_, { title }) => {
  return dialog.showOpenDialogSync(win, {
    title,
    filters: [{ name: "Text", extensions: ["txt"] }],
    properties: ["openFile", "createDirectory"],
  })?.[0];
});

ipcMainHandle("OPEN_TEXT_EDIT_CONTEXT_MENU", () => {
  textEditContextMenu.popup({ window: win });
});

ipcMainHandle("USE_GPU", (_, { newValue }) => {
  if (newValue !== undefined) {
    store.set("useGpu", newValue);
  }

  return store.get("useGpu", false);
});

ipcMainHandle("INHERIT_AUDIOINFO", (_, { newValue }) => {
  if (newValue !== undefined) {
    store.set("inheritAudioInfo", newValue);
  }

  return store.get("inheritAudioInfo", false);
});

ipcMainHandle("ACTIVE_POINT_SCROLL_MODE", (_, { newValue }) => {
  if (newValue !== undefined) {
    store.set("activePointScrollMode", newValue);
  }

  return store.get("activePointScrollMode", "OFF");
});

ipcMainHandle("IS_AUTO_UPDATE_CHECK", (_, { newValue }) => {
  if (newValue !== undefined) {
    store.set("isAutoUpdateCheck", newValue);
  }

  return store.get("isAutoUpdateCheck", false);
});

ipcMainHandle("UPDATE_CHECK", async () => {
  try {
    await autoUpdater.checkForUpdatesAndNotify();
  } catch (err: unknown) {
    return;
  }
});

ipcMainHandle("IS_AVAILABLE_GPU_MODE", () => {
  return hasSupportedGpu();
});

ipcMainHandle("CLOSE_WINDOW", () => {
  willQuit = true;
  app.emit("window-all-closed");
  win.destroy();
});
ipcMainHandle("MINIMIZE_WINDOW", () => win.minimize());
ipcMainHandle("MAXIMIZE_WINDOW", () => {
  if (win.isMaximized()) {
    win.unmaximize();
  } else {
    win.maximize();
  }
});

ipcMainHandle("LOG_ERROR", (_, ...params) => {
  log.error(...params);
});

ipcMainHandle("LOG_INFO", (_, ...params) => {
  log.info(...params);
});

ipcMainHandle("ENGINE_INFOS", () => {
  // エンジン情報を設定ファイルに保存しないためにstoreではなくグローバル変数を使用する
  return engineInfos;
});

/**
 * エンジンを再起動する。
 * エンジンの起動が開始したらresolve、起動が失敗したらreject。
 */
ipcMainHandle("RESTART_ENGINE_ALL", async () => {
  await restartEngineAll();
});

ipcMainHandle("RESTART_ENGINE", async (_, { engineKey }) => {
  await restartEngine(engineKey);
});

ipcMainHandle("SAVING_SETTING", (_, { newData }) => {
  if (newData !== undefined) {
    store.set("savingSetting", newData);
  }
  return store.get("savingSetting");
});

ipcMainHandle("TOOLBAR_SETTING", (_, { newData }) => {
  if (newData !== undefined) {
    store.set("toolbarSetting", newData);
  }
  return store.get("toolbarSetting");
});

ipcMainHandle("HOTKEY_SETTINGS", (_, { newData }) => {
  if (newData !== undefined) {
    const hotkeySettings = store.get("hotkeySettings");
    const hotkeySetting = hotkeySettings.find(
      (hotkey) => hotkey.action == newData.action
    );
    if (hotkeySetting !== undefined) {
      hotkeySetting.combination = newData.combination;
    }
    store.set("hotkeySettings", hotkeySettings);
  }
  return store.get("hotkeySettings");
});

ipcMainHandle("THEME", (_, { newData }) => {
  if (newData !== undefined) {
    store.set("currentTheme", newData);
    return;
  }
  const dir = path.join(__static, "themes");
  const themes: ThemeConf[] = [];
  const files = fs.readdirSync(dir);
  files.forEach((file) => {
    const theme = JSON.parse(fs.readFileSync(path.join(dir, file)).toString());
    themes.push(theme);
  });
  return { currentTheme: store.get("currentTheme"), availableThemes: themes };
});

ipcMainHandle("ON_VUEX_READY", () => {
  win.show();
});

ipcMainHandle("CHECK_FILE_EXISTS", (_, { file }) => {
  return fs.existsSync(file);
});
ipcMainHandle("CHANGE_PIN_WINDOW", () => {
  if (win.isAlwaysOnTop()) {
    win.setAlwaysOnTop(false);
  } else {
    win.setAlwaysOnTop(true);
  }
});

ipcMainHandle("SAVING_PRESETS", (_, { newPresets }) => {
  if (newPresets !== undefined) {
    store.set("presets.items", newPresets.presetItems);
    store.set("presets.keys", newPresets.presetKeys);
  }
  return store.get("presets");
});

ipcMainHandle("GET_USER_CHARACTER_ORDER", () => {
  return store.get("userCharacterOrder");
});

ipcMainHandle("SET_USER_CHARACTER_ORDER", (_, userCharacterOrder) => {
  store.set("userCharacterOrder", userCharacterOrder);
});

ipcMainHandle("IS_UNSET_DEFAULT_STYLE_ID", (_, speakerUuid) => {
  const defaultStyleIds = store.get("defaultStyleIds");
  return !defaultStyleIds.find((style) => style.speakerUuid === speakerUuid);
});

ipcMainHandle("GET_DEFAULT_STYLE_IDS", () => {
  return store.get("defaultStyleIds");
});

ipcMainHandle("SET_DEFAULT_STYLE_IDS", (_, defaultStyleIds) => {
  store.set("defaultStyleIds", defaultStyleIds);
});

ipcMainHandle("GET_DEFAULT_HOTKEY_SETTINGS", () => {
  return defaultHotkeySettings;
});

ipcMainHandle("GET_DEFAULT_TOOLBAR_SETTING", () => {
  return defaultToolbarButtonSetting;
});

ipcMainHandle("GET_ACCEPT_RETRIEVE_TELEMETRY", () => {
  return store.get("acceptRetrieveTelemetry");
});

ipcMainHandle("SET_ACCEPT_RETRIEVE_TELEMETRY", (_, acceptRetrieveTelemetry) => {
  store.set("acceptRetrieveTelemetry", acceptRetrieveTelemetry);
});

ipcMainHandle("GET_ACCEPT_TERMS", () => {
  return store.get("acceptTems");
});

ipcMainHandle("SET_ACCEPT_TERMS", (_, acceptTerms) => {
  store.set("acceptTems", acceptTerms);
});

ipcMainHandle("GET_EXPERIMENTAL_SETTING", () => {
  return store.get("experimentalSetting");
});

ipcMainHandle("SET_EXPERIMENTAL_SETTING", (_, experimentalSetting) => {
  store.set("experimentalSetting", experimentalSetting);
});

ipcMainHandle("GET_SPLIT_TEXT_WHEN_PASTE", () => {
  return store.get("splitTextWhenPaste");
});

ipcMainHandle("SET_SPLIT_TEXT_WHEN_PASTE", (_, splitTextWhenPaste) => {
  store.set("splitTextWhenPaste", splitTextWhenPaste);
});

ipcMainHandle("GET_SPLITTER_POSITION", () => {
  return store.get("splitterPosition");
});

ipcMainHandle("SET_SPLITTER_POSITION", (_, splitterPosition) => {
  store.set("splitterPosition", splitterPosition);
});

// app callback
app.on("web-contents-created", (e, contents) => {
  // リンククリック時はブラウザを開く
  contents.setWindowOpenHandler(({ url }) => {
    if (url.match(/^http/)) {
      shell.openExternal(url);
      return { action: "deny" };
    }
    return { action: "allow" };
  });
});

app.on("window-all-closed", () => {
  log.info("All windows closed. Quitting app");
  app.quit();
});

// Called before window closing
app.on("before-quit", (event) => {
  if (!willQuit) {
    event.preventDefault();
    ipcMainSend(win, "CHECK_EDITED_AND_NOT_SAVE");
    return;
  }

  let anyKillStart = false;

  log.info("Checking ENGINE status before app quit");
  killEngineAll({
    onFirstKillStart: () => {
      anyKillStart = true;

      // executed synchronously to cancel before-quit event
      log.info("Interrupt app quit to kill ENGINE processes");
      event.preventDefault();
    },
    onAllKilled: () => {
      // executed asynchronously
      if (anyKillStart) {
        log.info("All ENGINE process killed. Quitting app");
        app.quit(); // attempt to quit app again
      }
      // else: before-quit event is not cancelled
    },
    onError: (engineKey, message) => {
      log.error(
        `ENGINE ${engineKey}: Error during killing process: ${message}`
      );
    },
  });
});

app.on("activate", () => {
  if (BrowserWindow.getAllWindows().length === 0) createWindow();
});

app.once("will-finish-launching", () => {
  // macOS only
  app.once("open-file", (event, filePath) => {
    event.preventDefault();
    filePathOnMac = filePath;
  });
});

app.on("ready", async () => {
  if (isDevelopment) {
    try {
      await installExtension(VUEJS3_DEVTOOLS);
    } catch (e: unknown) {
      if (e instanceof Error) {
        log.error("Vue Devtools failed to install:", e.toString());
      }
    }
  }

  createWindow().then(() => runEngineAll());
  const isAutoUpdateCheck = store.get("isAutoUpdateCheck");
  if (isAutoUpdateCheck) {
    await autoUpdater.checkForUpdatesAndNotify();
  }
});

app.on("second-instance", () => {
  if (win) {
    if (win.isMinimized()) win.restore();
    win.focus();
  }
});

if (isDevelopment) {
  if (process.platform === "win32") {
    process.on("message", (data) => {
      if (data === "graceful-exit") {
        log.info("Received graceful-exit");
        app.quit();
      }
    });
  } else {
    process.on("SIGTERM", () => {
      app.quit();
    });
  }
}

//-------------------------------------------
// 自動アップデート関連のイベント処理
//-------------------------------------------
// アップデートをチェック開始
autoUpdater.on("checking-for-update", () => {
  log.info(process.pid, "checking-for-update...");
});
// アップデートが見つかった
autoUpdater.on("update-available", () => {
  log.info(process.pid, "Update available.");
  const dialogOpts = {
    type: "info",
    buttons: ["はい", "いいえ"],
    message: "アップデート",
    detail: "新しいバージョンをがありました。公式サイトを開きますか？",
  };
  // ダイアログを表示しすぐに再起動するか確認
  dialog.showMessageBox(win, dialogOpts).then((returnValue) => {
    if (returnValue.response === 0) {
      shell.openExternal("https://voicevox.hiroshiba.jp/");
      log.info(process.pid, "Open Official Site.");
    }
  });
});
// アップデートがなかった（最新版だった）
autoUpdater.on("update-not-available", () => {
  log.info(process.pid, "Update not available.");
});
// エラーが発生
autoUpdater.on("error", (err) => {
  log.error(process.pid, err);
});<|MERGE_RESOLUTION|>--- conflicted
+++ resolved
@@ -223,12 +223,9 @@
   experimentalSetting: ExperimentalSetting;
   acceptRetrieveTelemetry: AcceptRetrieveTelemetryStatus;
   acceptTerms: AcceptTermsStatus;
-<<<<<<< HEAD
   isAutoUpdateCheck: boolean;
-=======
   splitTextWhenPaste: SplitTextWhenPasteType;
   splitterPosition: SplitterPosition;
->>>>>>> ee6a1120
 }>({
   schema: {
     useGpu: {
