"use strict";

import { spawn, ChildProcess } from "child_process";
import dotenv from "dotenv";
import treeKill from "tree-kill";
import Store from "electron-store";

import {
  app,
  protocol,
  BrowserWindow,
  dialog,
  Menu,
  shell,
  nativeTheme,
} from "electron";
import { createProtocol } from "vue-cli-plugin-electron-builder/lib";
import installExtension, { VUEJS3_DEVTOOLS } from "electron-devtools-installer";

import path from "path";
import { textEditContextMenu } from "./electron/contextMenu";
import { hasSupportedGpu } from "./electron/device";
import { ipcMainHandle, ipcMainSend } from "@/electron/ipc";

import fs from "fs";
import {
  DefaultStyleId,
  HotkeySetting,
  SavingSetting,
  PresetConfig,
  ThemeConf,
  ExperimentalSetting,
  AcceptRetrieveTelemetryStatus,
  AcceptTermsStatus,
  ToolbarSetting,
  ActivePointScrollMode,
  EngineInfo,
  SplitTextWhenPasteType,
  SplitterPosition,
  ElectronStoreType,
} from "./type/preload";

import log from "electron-log";
import dayjs from "dayjs";
import windowStateKeeper from "electron-window-state";

// silly以上のログをコンソールに出力
log.transports.console.format = "[{h}:{i}:{s}.{ms}] [{level}] {text}";
log.transports.console.level = "silly";

// warn以上のログをファイルに出力
const prefix = dayjs().format("YYYYMMDD_HHmmss");
log.transports.file.format = "[{h}:{i}:{s}.{ms}] [{level}] {text}";
log.transports.file.level = "warn";
log.transports.file.fileName = `${prefix}_error.log`;

const isDevelopment = process.env.NODE_ENV !== "production";

if (isDevelopment) {
  app.setPath(
    "userData",
    path.join(app.getPath("appData"), `${app.getName()}-dev`)
  );
}

let win: BrowserWindow;

// 多重起動防止
if (!isDevelopment && !app.requestSingleInstanceLock()) {
  log.info("VOICEVOX already running. Cancelling launch");
  app.quit();
}

process.on("uncaughtException", (error) => {
  log.error(error);
});
process.on("unhandledRejection", (reason) => {
  log.error(reason);
});

// .envから設定をprocess.envに読み込み
const appDirPath = path.dirname(app.getPath("exe"));

// NOTE: 開発版では、カレントディレクトリにある .env ファイルを読み込む。
//       一方、配布パッケージ版では .env ファイルが実行ファイルと同じディレクトリに配置されているが、
//       Linux・macOS ではそのディレクトリはカレントディレクトリとはならないため、.env ファイルの
//       パスを明示的に指定する必要がある。Windows の配布パッケージ版でもこの設定で起動できるため、
//       全 OS で共通の条件分岐とした。
if (isDevelopment) {
  dotenv.config({ override: true });
} else {
  const envPath = path.join(appDirPath, ".env");
  dotenv.config({ path: envPath });
}

protocol.registerSchemesAsPrivileged([
  { scheme: "app", privileges: { secure: true, standard: true, stream: true } },
]);

const isMac = process.platform === "darwin";

const engineInfos: EngineInfo[] = (() => {
  const defaultEngineInfosEnv = process.env.DEFAULT_ENGINE_INFOS;

  if (defaultEngineInfosEnv) {
    return JSON.parse(defaultEngineInfosEnv) as EngineInfo[];
  }

  return [];
})();

const defaultHotkeySettings: HotkeySetting[] = [
  {
    action: "音声書き出し",
    combination: !isMac ? "Ctrl E" : "Meta E",
  },
  {
    action: "一つだけ書き出し",
    combination: "E",
  },
  {
    action: "音声を繋げて書き出し",
    combination: "",
  },
  {
    action: "再生/停止",
    combination: "Space",
  },
  {
    action: "連続再生/停止",
    combination: "Shift Space",
  },
  {
    action: "ｱｸｾﾝﾄ欄を表示",
    combination: "1",
  },
  {
    action: "ｲﾝﾄﾈｰｼｮﾝ欄を表示",
    combination: "2",
  },
  {
    action: "長さ欄を表示",
    combination: "3",
  },
  {
    action: "テキスト欄を追加",
    combination: "Shift Enter",
  },
  {
    action: "テキスト欄を削除",
    combination: "Shift Delete",
  },
  {
    action: "テキスト欄からフォーカスを外す",
    combination: "Escape",
  },
  {
    action: "テキスト欄にフォーカスを戻す",
    combination: "Enter",
  },
  {
    action: "元に戻す",
    combination: !isMac ? "Ctrl Z" : "Meta Z",
  },
  {
    action: "やり直す",
    combination: !isMac ? "Ctrl Y" : "Shift Meta Z",
  },
  {
    action: "新規プロジェクト",
    combination: !isMac ? "Ctrl N" : "Meta N",
  },
  {
    action: "プロジェクトを名前を付けて保存",
    combination: !isMac ? "Ctrl Shift S" : "Shift Meta S",
  },
  {
    action: "プロジェクトを上書き保存",
    combination: !isMac ? "Ctrl S" : "Meta S",
  },
  {
    action: "プロジェクト読み込み",
    combination: !isMac ? "Ctrl O" : "Meta O",
  },
  {
    action: "テキスト読み込む",
    combination: "",
  },
  {
    action: "全体のイントネーションをリセット",
    combination: !isMac ? "Ctrl G" : "Meta G",
  },
  {
    action: "選択中のアクセント句のイントネーションをリセット",
    combination: "R",
  },
];

const defaultToolbarButtonSetting: ToolbarSetting = [
  "PLAY_CONTINUOUSLY",
  "STOP",
  "EXPORT_AUDIO_ONE",
  "EMPTY",
  "UNDO",
  "REDO",
];

// 設定ファイル
const store = new Store<ElectronStoreType>({
  schema: {
    useGpu: {
      type: "boolean",
      default: false,
    },
    inheritAudioInfo: {
      type: "boolean",
      default: true,
    },
    activePointScrollMode: {
      type: "string",
      enum: ["CONTINUOUSLY", "PAGE", "OFF"],
      default: "OFF",
    },
    savingSetting: {
      type: "object",
      properties: {
        fileEncoding: {
          type: "string",
          enum: ["UTF-8", "Shift_JIS"],
          default: "UTF-8",
        },
        fileNamePattern: {
          type: "string",
          default: "",
        },
        fixedExportEnabled: { type: "boolean", default: false },
        avoidOverwrite: { type: "boolean", default: false },
        fixedExportDir: { type: "string", default: "" },
        exportLab: { type: "boolean", default: false },
        exportText: { type: "boolean", default: false },
        outputStereo: { type: "boolean", default: false },
        outputSamplingRate: { type: "number", default: 24000 },
        audioOutputDevice: { type: "string", default: "default" },
      },
      default: {
        fileEncoding: "UTF-8",
        fileNamePattern: "",
        fixedExportEnabled: false,
        avoidOverwrite: false,
        fixedExportDir: "",
        exportLab: false,
        exportText: false,
        outputStereo: false,
        outputSamplingRate: 24000,
        audioOutputDevice: "default",
        splitTextWhenPaste: "PERIOD_AND_NEW_LINE",
      },
    },
    // To future developers: if you are to modify the store schema with array type,
    // for example, the hotkeySettings below,
    // please remember to add a corresponding migration
    // Learn more: https://github.com/sindresorhus/electron-store#migrations
    hotkeySettings: {
      type: "array",
      items: {
        type: "object",
        properties: {
          action: { type: "string" },
          combination: { type: "string" },
        },
      },
      default: defaultHotkeySettings,
    },
    toolbarSetting: {
      type: "array",
      items: {
        type: "string",
      },
      default: defaultToolbarButtonSetting,
    },
    userCharacterOrder: {
      type: "array",
      items: {
        type: "string",
      },
      default: [],
    },
    defaultStyleIds: {
      type: "array",
      items: {
        type: "object",
        properties: {
          speakerUuid: { type: "string" },
          defaultStyleId: { type: "number" },
        },
      },
      default: [],
    },
    presets: {
      type: "object",
      properties: {
        items: {
          type: "object",
          patternProperties: {
            // uuid
            "[0-9a-f]{8}-[0-9a-f]{4}-[0-9a-f]{4}-[0-9a-f]{4}-[0-9a-f]{12}": {
              type: "object",
              properties: {
                name: { type: "string" },
                speedScale: { type: "number" },
                pitchScale: { type: "number" },
                intonationScale: { type: "number" },
                volumeScale: { type: "number" },
                prePhonemeLength: { type: "number" },
                postPhonemeLength: { type: "number" },
              },
            },
          },
          additionalProperties: false,
        },
        keys: {
          type: "array",
          items: {
            type: "string",
            pattern:
              "[0-9a-f]{8}-[0-9a-f]{4}-[0-9a-f]{4}-[0-9a-f]{4}-[0-9a-f]{12}",
          },
        },
      },
      default: { items: {}, keys: [] },
    },
    currentTheme: {
      type: "string",
      default: "Default",
    },
    experimentalSetting: {
      type: "object",
      properties: {
        enablePreset: { type: "boolean", default: false },
        enableInterrogativeUpspeak: {
          type: "boolean",
          default: false,
        },
      },
      default: {
        enablePreset: false,
        enableInterrogativeUpspeak: false,
      },
    },
    acceptRetrieveTelemetry: {
      type: "string",
      enum: ["Unconfirmed", "Accepted", "Refused"],
      default: "Unconfirmed",
    },
    acceptTerms: {
      type: "string",
      enum: ["Unconfirmed", "Accepted", "Rejected"],
      default: "Unconfirmed",
    },
    splitTextWhenPaste: {
      type: "string",
      enum: ["PERIOD_AND_NEW_LINE", "NEW_LINE", "OFF"],
      default: "PERIOD_AND_NEW_LINE",
    },
    splitterPosition: {
      type: "object",
      properties: {
        portraitPaneWidth: { type: "number" },
        audioInfoPaneWidth: { type: "number" },
        audioDetailPaneHeight: { type: "number" },
      },
      default: {},
    },
    confirmedTips: {
      type: "object",
      properties: {
        tweakableSliderByScroll: { type: "boolean", default: false },
      },
      default: {
        tweakableSliderByScroll: false,
      },
    },
  },
  migrations: {},
});

// engine
type EngineProcessContainer = {
  willQuitEngine: boolean;
  engineProcess?: ChildProcess;
};

const engineProcessContainers: Record<string, EngineProcessContainer> = {};

async function runEngineAll() {
  log.info(`Starting ${engineInfos.length} engine/s...`);

  for (const engineInfo of engineInfos) {
    log.info(`ENGINE ${engineInfo.id}: Start launching`);
    await runEngine(engineInfo.id);
  }
}

async function runEngine(engineId: string) {
  const engineInfo = engineInfos.find(
<<<<<<< HEAD
    (engineInfo) => engineInfo.key === engineId
=======
    (engineInfo) => engineInfo.id === engineId
>>>>>>> ba7b039b
  );
  if (!engineInfo)
    throw new Error(`No such engineInfo registered: engineId == ${engineId}`);

  if (!engineInfo.executionEnabled) {
    log.info(`ENGINE ${engineId}: Skipped engineInfo execution: disabled`);
    return;
  }

  if (!engineInfo.executionFilePath) {
    log.info(
      `ENGINE ${engineId}: Skipped engineInfo execution: empty executionFilePath`
    );
    return;
  }

  log.info(`ENGINE ${engineId}: Starting process`);

  if (!(engineId in engineProcessContainers)) {
    engineProcessContainers[engineId] = {
      willQuitEngine: false,
    };
  }

  const engineProcessContainer = engineProcessContainers[engineId];
  engineProcessContainer.willQuitEngine = false;

  // 最初のエンジンモード
  if (!store.has("useGpu")) {
    const hasGpu = await hasSupportedGpu();
    store.set("useGpu", hasGpu);

    dialog.showMessageBox(win, {
      message: `音声合成エンジンを${
        hasGpu ? "GPU" : "CPU"
      }モードで起動しました`,
      detail:
        "エンジンの起動モードは、画面上部の「エンジン」メニューから変更できます。",
      title: "エンジンの起動モード",
      type: "info",
    });
  }
  if (!store.has("inheritAudioInfo")) {
    store.set("inheritAudioInfo", true);
  }
  const useGpu = store.get("useGpu");

  log.info(`ENGINE ${engineId} mode: ${useGpu ? "GPU" : "CPU"}`);

  // エンジンプロセスの起動
  const enginePath = path.resolve(
    appDirPath,
    engineInfo.executionFilePath ?? "run.exe"
  );
  const args = useGpu ? ["--use_gpu"] : [];

  log.info(`ENGINE ${engineId} path: ${enginePath}`);
  log.info(`ENGINE ${engineId} args: ${JSON.stringify(args)}`);

  const engineProcess = spawn(enginePath, args, {
    cwd: path.dirname(enginePath),
  });
  engineProcessContainer.engineProcess = engineProcess;

  engineProcess.stdout?.on("data", (data) => {
    log.info(`ENGINE ${engineId} STDOUT: ${data.toString("utf-8")}`);
  });

  engineProcess.stderr?.on("data", (data) => {
    log.error(`ENGINE ${engineId} STDERR: ${data.toString("utf-8")}`);
  });

  engineProcess.on("close", (code, signal) => {
    log.info(
      `ENGINE ${engineId}: Process terminated due to receipt of signal ${signal}`
    );
    log.info(`ENGINE ${engineId}: Process exited with code ${code}`);

    if (!engineProcessContainer.willQuitEngine) {
      ipcMainSend(win, "DETECTED_ENGINE_ERROR", { engineId });
      dialog.showErrorBox(
        "音声合成エンジンエラー",
        "音声合成エンジンが異常終了しました。エンジンを再起動してください。"
      );
    }
  });
}

function killEngineAll({
  onFirstKillStart,
  onAllKilled,
  onError,
}: {
  onFirstKillStart?: VoidFunction;
  onAllKilled?: VoidFunction;
  onError?: (engineId: string, message: unknown) => void;
}) {
  let anyKillStart = false;

  const numEngineProcess = Object.keys(engineProcessContainers).length;
  let numEngineProcessKilled = 0;

  for (const [engineId] of Object.entries(engineProcessContainers)) {
    killEngine({
      engineId,
      onKillStart: () => {
        if (!anyKillStart) {
          anyKillStart = true;
          onFirstKillStart?.();
        }
      },
      onKilled: () => {
        numEngineProcessKilled++;
        log.info(
          `ENGINE ${numEngineProcessKilled} / ${numEngineProcess} processes killed`
        );

        if (numEngineProcessKilled === numEngineProcess) {
          onAllKilled?.();
        }
      },
      onError: (message) => {
        onError?.(engineId, message);

        // エディタを終了するため、エラーが起きてもエンジンプロセスをキルできたとみなして次のエンジンプロセスをキルする
        numEngineProcessKilled++;
        log.info(
          `ENGINE ${engineId}: process kill errored, but assume to have been killed`
        );
        log.info(
          `ENGINE ${numEngineProcessKilled} / ${numEngineProcess} processes killed`
        );

        if (numEngineProcessKilled === numEngineProcess) {
          onAllKilled?.();
        }
      },
    });
  }
}

function killEngine({
  engineId,
  onKillStart,
  onKilled,
  onError,
}: {
  engineId: string;
  onKillStart?: VoidFunction;
  onKilled?: VoidFunction;
  onError?: (error: unknown) => void;
}) {
  // この関数では、呼び出し元に結果を通知するためonKilledまたはonErrorを同期または非同期で必ず呼び出さなければならない

  const engineProcessContainer = engineProcessContainers[engineId];
  if (!engineProcessContainer) {
    onError?.(`No such engineProcessContainer: key == ${engineId}`);
    return;
  }

  const engineProcess = engineProcessContainer.engineProcess;
  if (engineProcess == undefined) {
    // nop if no process started (already killed or not started yet)
    log.info(`ENGINE ${engineId}: Process not started`);
    onKilled?.();
    return;
  }

  // considering the case that ENGINE process killed after checking process status
  engineProcess.once("close", () => {
    log.info(`ENGINE ${engineId}: Process closed`);
    onKilled?.();
  });

  log.info(
    `ENGINE ${engineId}: last exit code: ${engineProcess.exitCode}, signal: ${engineProcess.signalCode}`
  );

  const engineNotExited = engineProcess.exitCode === null;
  const engineNotKilled = engineProcess.signalCode === null;

  if (engineNotExited && engineNotKilled) {
    log.info(`ENGINE ${engineId}: Killing process (PID=${engineProcess.pid})`);
    onKillStart?.();

    engineProcessContainer.willQuitEngine = true;
    try {
      engineProcess.pid != undefined && treeKill(engineProcess.pid);
    } catch (error: unknown) {
      log.error(`ENGINE ${engineId}: Error during killing process`);
      onError?.(error);
    }
  } else {
    log.info(`ENGINE ${engineId}: Process already closed`);
    onKilled?.();
  }
}

async function restartEngineAll() {
  for (const engineInfo of engineInfos) {
    await restartEngine(engineInfo.id);
  }
}

async function restartEngine(engineId: string) {
  await new Promise<void>((resolve, reject) => {
    const engineProcessContainer: EngineProcessContainer | undefined =
      engineProcessContainers[engineId];
    const engineProcess = engineProcessContainer?.engineProcess;

    log.info(
      `ENGINE ${engineId}: Restarting process (last exit code: ${engineProcess?.exitCode}, signal: ${engineProcess?.signalCode})`
    );

    // エンジンのプロセスがすでに終了している、またはkillされている場合
    const engineExited = engineProcess?.exitCode !== null;
    const engineKilled = engineProcess?.signalCode !== null;

    // engineProcess === undefinedの場合true
    if (engineExited || engineKilled) {
      log.info(
        `ENGINE ${engineId}: Process is not started yet or already killed. Starting process...`
      );

      runEngine(engineId);
      resolve();
      return;
    }

    // エンジンエラー時のエラーウィンドウ抑制用。
    engineProcessContainer.willQuitEngine = true;

    // 「killに使用するコマンドが終了するタイミング」と「OSがプロセスをkillするタイミング」が違うので単純にtreeKillのコールバック関数でrunEngine()を実行すると失敗します。
    // closeイベントはexitイベントよりも後に発火します。
    const restartEngineOnProcessClosedCallback = () => {
      log.info(`ENGINE ${engineId}: Process killed. Restarting process...`);

      runEngine(engineId);
      resolve();
    };
    engineProcess.once("close", restartEngineOnProcessClosedCallback);

    // treeKillのコールバック関数はコマンドが終了した時に呼ばれます。
    log.info(
      `ENGINE ${engineId}: Killing current process (PID=${engineProcess.pid})...`
    );
    treeKill(engineProcess.pid, (error) => {
      // error変数の値がundefined以外であればkillコマンドが失敗したことを意味します。
      if (error != null) {
        log.error(`ENGINE ${engineId}: Failed to kill process`);
        log.error(error);

        // killに失敗したとき、closeイベントが発生せず、once listenerが消費されない
        // listenerを削除してENGINEの意図しない再起動を防止
        engineProcess.removeListener(
          "close",
          restartEngineOnProcessClosedCallback
        );

        reject();
      }
    });
  });
}

// temp dir
const tempDir = path.join(app.getPath("temp"), "VOICEVOX");
if (!fs.existsSync(tempDir)) {
  fs.mkdirSync(tempDir);
}

// 使い方テキストの読み込み
declare let __static: string;
const howToUseText = fs.readFileSync(
  path.join(__static, "howtouse.md"),
  "utf-8"
);

// OSSコミュニティ情報の読み込み
const ossCommunityInfos = fs.readFileSync(
  path.join(__static, "ossCommunityInfos.md"),
  "utf-8"
);

// 利用規約テキストの読み込み
const policyText = fs.readFileSync(path.join(__static, "policy.md"), "utf-8");

// OSSライセンス情報の読み込み
const ossLicenses = JSON.parse(
  fs.readFileSync(path.join(__static, "licenses.json"), { encoding: "utf-8" })
);

// 問い合わせの読み込み
const contactText = fs.readFileSync(path.join(__static, "contact.md"), "utf-8");

// Q&Aの読み込み
const qAndAText = fs.readFileSync(path.join(__static, "qAndA.md"), "utf-8");

// アップデート情報の読み込み
const updateInfos = JSON.parse(
  fs.readFileSync(path.join(__static, "updateInfos.json"), {
    encoding: "utf-8",
  })
);

const privacyPolicyText = fs.readFileSync(
  path.join(__static, "privacyPolicy.md"),
  "utf-8"
);

// hotkeySettingsのマイグレーション
function migrateHotkeySettings() {
  const COMBINATION_IS_NONE = "####";
  const loadedHotkeys = store.get("hotkeySettings");
  const hotkeysWithoutNewCombination = defaultHotkeySettings.map(
    (defaultHotkey) => {
      const loadedHotkey = loadedHotkeys.find(
        (loadedHotkey) => loadedHotkey.action === defaultHotkey.action
      );
      const hotkeyWithoutCombination: HotkeySetting = {
        action: defaultHotkey.action,
        combination: COMBINATION_IS_NONE,
      };
      return loadedHotkey || hotkeyWithoutCombination;
    }
  );
  const migratedHotkeys = hotkeysWithoutNewCombination.map((hotkey) => {
    if (hotkey.combination === COMBINATION_IS_NONE) {
      const newHotkey =
        defaultHotkeySettings.find(
          (defaultHotkey) => defaultHotkey.action === hotkey.action
        ) || hotkey; // ここの find が undefined を返すケースはないが、ts のエラーになるので入れた
      const combinationExists = hotkeysWithoutNewCombination.some(
        (hotkey) => hotkey.combination === newHotkey.combination
      );
      if (combinationExists) {
        const emptyHotkey = {
          action: newHotkey.action,
          combination: "",
        };
        return emptyHotkey;
      } else {
        return newHotkey;
      }
    } else {
      return hotkey;
    }
  });
  store.set("hotkeySettings", migratedHotkeys);
}
migrateHotkeySettings();

let willQuit = false;
let filePathOnMac: string | null = null;
// create window
async function createWindow() {
  const mainWindowState = windowStateKeeper({
    defaultWidth: 800,
    defaultHeight: 600,
  });

  win = new BrowserWindow({
    x: mainWindowState.x,
    y: mainWindowState.y,
    width: mainWindowState.width,
    height: mainWindowState.height,
    frame: false,
    titleBarStyle: "hidden",
    trafficLightPosition: { x: 6, y: 4 },
    minWidth: 320,
    show: false,
    webPreferences: {
      preload: path.join(__dirname, "preload.js"),
      nodeIntegration: true,
      contextIsolation: true,
    },
    icon: path.join(__static, "icon.png"),
  });

  if (process.env.WEBPACK_DEV_SERVER_URL) {
    await win.loadURL(
      (process.env.WEBPACK_DEV_SERVER_URL as string) + "#/home"
    );
  } else {
    createProtocol("app");
    win.loadURL("app://./index.html#/home");
  }
  if (isDevelopment) win.webContents.openDevTools();

  // Macではdarkモードかつウィンドウが非アクティブのときに閉じるボタンなどが見えなくなるので、lightモードに固定
  if (isMac) nativeTheme.themeSource = "light";

  win.on("maximize", () => win.webContents.send("DETECT_MAXIMIZED"));
  win.on("unmaximize", () => win.webContents.send("DETECT_UNMAXIMIZED"));
  win.on("enter-full-screen", () =>
    win.webContents.send("DETECT_ENTER_FULLSCREEN")
  );
  win.on("leave-full-screen", () =>
    win.webContents.send("DETECT_LEAVE_FULLSCREEN")
  );
  win.on("always-on-top-changed", () => {
    win.webContents.send(
      win.isAlwaysOnTop() ? "DETECT_PINNED" : "DETECT_UNPINNED"
    );
  });
  win.on("close", (event) => {
    if (!willQuit) {
      event.preventDefault();
      ipcMainSend(win, "CHECK_EDITED_AND_NOT_SAVE");
      return;
    }
  });

  win.on("resize", () => {
    const windowSize = win.getSize();
    win.webContents.send("DETECT_RESIZED", {
      width: windowSize[0],
      height: windowSize[1],
    });
  });

  win.webContents.once("did-finish-load", () => {
    if (isMac) {
      if (filePathOnMac != null) {
        ipcMainSend(win, "LOAD_PROJECT_FILE", {
          filePath: filePathOnMac,
          confirm: false,
        });
        filePathOnMac = null;
      }
    } else {
      if (process.argv.length >= 2) {
        const filePath = process.argv[1];
        ipcMainSend(win, "LOAD_PROJECT_FILE", { filePath, confirm: false });
      }
    }
  });

  mainWindowState.manage(win);
}

const menuTemplateForMac: Electron.MenuItemConstructorOptions[] = [
  {
    label: "VOICEVOX",
    submenu: [{ role: "quit" }],
  },
  {
    label: "Edit",
    submenu: [
      { role: "cut" },
      { role: "copy" },
      { role: "paste" },
      { role: "selectAll" },
    ],
  },
];

// For macOS, set the native menu to enable shortcut keys such as 'Cmd + V'.
if (isMac) {
  Menu.setApplicationMenu(Menu.buildFromTemplate(menuTemplateForMac));
} else {
  if (!isDevelopment) {
    Menu.setApplicationMenu(null);
  }
}

// プロセス間通信
ipcMainHandle("GET_APP_INFOS", () => {
  const name = app.getName();
  const version = app.getVersion();
  return {
    name,
    version,
  };
});

ipcMainHandle("GET_TEMP_DIR", () => {
  return tempDir;
});

ipcMainHandle("GET_HOW_TO_USE_TEXT", () => {
  return howToUseText;
});

ipcMainHandle("GET_POLICY_TEXT", () => {
  return policyText;
});

ipcMainHandle("GET_OSS_LICENSES", () => {
  return ossLicenses;
});

ipcMainHandle("GET_UPDATE_INFOS", () => {
  return updateInfos;
});

ipcMainHandle("GET_OSS_COMMUNITY_INFOS", () => {
  return ossCommunityInfos;
});

ipcMainHandle("GET_CONTACT_TEXT", () => {
  return contactText;
});

ipcMainHandle("GET_Q_AND_A_TEXT", () => {
  return qAndAText;
});

ipcMainHandle("GET_PRIVACY_POLICY_TEXT", () => {
  return privacyPolicyText;
});

ipcMainHandle("SHOW_AUDIO_SAVE_DIALOG", async (_, { title, defaultPath }) => {
  const result = await dialog.showSaveDialog(win, {
    title,
    defaultPath,
    filters: [{ name: "Wave File", extensions: ["wav"] }],
    properties: ["createDirectory"],
  });
  return result.filePath;
});

ipcMainHandle("SHOW_TEXT_SAVE_DIALOG", async (_, { title, defaultPath }) => {
  const result = await dialog.showSaveDialog(win, {
    title,
    defaultPath,
    filters: [{ name: "Text File", extensions: ["txt"] }],
    properties: ["createDirectory"],
  });
  return result.filePath;
});

ipcMainHandle("SHOW_OPEN_DIRECTORY_DIALOG", async (_, { title }) => {
  const result = await dialog.showOpenDialog(win, {
    title,
    properties: ["openDirectory", "createDirectory"],
  });
  if (result.canceled) {
    return undefined;
  }
  return result.filePaths[0];
});

ipcMainHandle("SHOW_PROJECT_SAVE_DIALOG", async (_, { title, defaultPath }) => {
  const result = await dialog.showSaveDialog(win, {
    title,
    defaultPath,
    filters: [{ name: "VOICEVOX Project file", extensions: ["vvproj"] }],
    properties: ["showOverwriteConfirmation"],
  });
  if (result.canceled) {
    return undefined;
  }
  return result.filePath;
});

ipcMainHandle("SHOW_PROJECT_LOAD_DIALOG", async (_, { title }) => {
  const result = await dialog.showOpenDialog(win, {
    title,
    filters: [{ name: "VOICEVOX Project file", extensions: ["vvproj"] }],
    properties: ["openFile"],
  });
  if (result.canceled) {
    return undefined;
  }
  return result.filePaths;
});

ipcMainHandle("SHOW_MESSAGE_DIALOG", (_, { type, title, message }) => {
  return dialog.showMessageBox(win, {
    type,
    title,
    message,
  });
});

ipcMainHandle(
  "SHOW_QUESTION_DIALOG",
  (_, { type, title, message, buttons, cancelId }) => {
    return dialog
      .showMessageBox(win, {
        type,
        buttons,
        title,
        message,
        noLink: true,
        cancelId,
      })
      .then((value) => {
        return value.response;
      });
  }
);

ipcMainHandle("SHOW_WARNING_DIALOG", (_, { title, message }) => {
  return dialog.showMessageBox(win, {
    type: "warning",
    title,
    message,
  });
});

ipcMainHandle("SHOW_ERROR_DIALOG", (_, { title, message }) => {
  return dialog.showMessageBox(win, {
    type: "error",
    title,
    message,
  });
});

ipcMainHandle("SHOW_IMPORT_FILE_DIALOG", (_, { title }) => {
  return dialog.showOpenDialogSync(win, {
    title,
    filters: [{ name: "Text", extensions: ["txt"] }],
    properties: ["openFile", "createDirectory"],
  })?.[0];
});

ipcMainHandle("OPEN_TEXT_EDIT_CONTEXT_MENU", () => {
  textEditContextMenu.popup({ window: win });
});

ipcMainHandle("USE_GPU", (_, { newValue }) => {
  if (newValue !== undefined) {
    store.set("useGpu", newValue);
  }

  return store.get("useGpu", false);
});

ipcMainHandle("INHERIT_AUDIOINFO", (_, { newValue }) => {
  if (newValue !== undefined) {
    store.set("inheritAudioInfo", newValue);
  }

  return store.get("inheritAudioInfo", false);
});

ipcMainHandle("ACTIVE_POINT_SCROLL_MODE", (_, { newValue }) => {
  if (newValue !== undefined) {
    store.set("activePointScrollMode", newValue);
  }

  return store.get("activePointScrollMode", "OFF");
});

ipcMainHandle("IS_AVAILABLE_GPU_MODE", () => {
  return hasSupportedGpu();
});

ipcMainHandle("CLOSE_WINDOW", () => {
  willQuit = true;
  app.emit("window-all-closed");
  win.destroy();
});
ipcMainHandle("MINIMIZE_WINDOW", () => win.minimize());
ipcMainHandle("MAXIMIZE_WINDOW", () => {
  if (win.isMaximized()) {
    win.unmaximize();
  } else {
    win.maximize();
  }
});

ipcMainHandle("LOG_ERROR", (_, ...params) => {
  log.error(...params);
});

ipcMainHandle("LOG_INFO", (_, ...params) => {
  log.info(...params);
});

ipcMainHandle("ENGINE_INFOS", () => {
  // エンジン情報を設定ファイルに保存しないためにstoreではなくグローバル変数を使用する
  return engineInfos;
});

/**
 * エンジンを再起動する。
 * エンジンの起動が開始したらresolve、起動が失敗したらreject。
 */
ipcMainHandle("RESTART_ENGINE_ALL", async () => {
  await restartEngineAll();
});

ipcMainHandle("RESTART_ENGINE", async (_, { engineId }) => {
  await restartEngine(engineId);
});

ipcMainHandle("SAVING_SETTING", (_, { newData }) => {
  if (newData !== undefined) {
    store.set("savingSetting", newData);
  }
  return store.get("savingSetting");
});

ipcMainHandle("TOOLBAR_SETTING", (_, { newData }) => {
  if (newData !== undefined) {
    store.set("toolbarSetting", newData);
  }
  return store.get("toolbarSetting");
});

ipcMainHandle("HOTKEY_SETTINGS", (_, { newData }) => {
  if (newData !== undefined) {
    const hotkeySettings = store.get("hotkeySettings");
    const hotkeySetting = hotkeySettings.find(
      (hotkey) => hotkey.action == newData.action
    );
    if (hotkeySetting !== undefined) {
      hotkeySetting.combination = newData.combination;
    }
    store.set("hotkeySettings", hotkeySettings);
  }
  return store.get("hotkeySettings");
});

ipcMainHandle("THEME", (_, { newData }) => {
  if (newData !== undefined) {
    store.set("currentTheme", newData);
    return;
  }
  const dir = path.join(__static, "themes");
  const themes: ThemeConf[] = [];
  const files = fs.readdirSync(dir);
  files.forEach((file) => {
    const theme = JSON.parse(fs.readFileSync(path.join(dir, file)).toString());
    themes.push(theme);
  });
  return { currentTheme: store.get("currentTheme"), availableThemes: themes };
});

ipcMainHandle("ON_VUEX_READY", () => {
  win.show();
});

ipcMainHandle("CHECK_FILE_EXISTS", (_, { file }) => {
  return fs.existsSync(file);
});
ipcMainHandle("CHANGE_PIN_WINDOW", () => {
  if (win.isAlwaysOnTop()) {
    win.setAlwaysOnTop(false);
  } else {
    win.setAlwaysOnTop(true);
  }
});

ipcMainHandle("SAVING_PRESETS", (_, { newPresets }) => {
  if (newPresets !== undefined) {
    store.set("presets.items", newPresets.presetItems);
    store.set("presets.keys", newPresets.presetKeys);
  }
  return store.get("presets");
});

ipcMainHandle("GET_USER_CHARACTER_ORDER", () => {
  return store.get("userCharacterOrder");
});

ipcMainHandle("SET_USER_CHARACTER_ORDER", (_, userCharacterOrder) => {
  store.set("userCharacterOrder", userCharacterOrder);
});

ipcMainHandle("IS_UNSET_DEFAULT_STYLE_ID", (_, speakerUuid) => {
  const defaultStyleIds = store.get("defaultStyleIds");
  return !defaultStyleIds.find((style) => style.speakerUuid === speakerUuid);
});

ipcMainHandle("GET_DEFAULT_STYLE_IDS", () => {
  return store.get("defaultStyleIds");
});

ipcMainHandle("SET_DEFAULT_STYLE_IDS", (_, defaultStyleIds) => {
  store.set("defaultStyleIds", defaultStyleIds);
});

ipcMainHandle("GET_DEFAULT_HOTKEY_SETTINGS", () => {
  return defaultHotkeySettings;
});

ipcMainHandle("GET_DEFAULT_TOOLBAR_SETTING", () => {
  return defaultToolbarButtonSetting;
});

ipcMainHandle("GET_ACCEPT_RETRIEVE_TELEMETRY", () => {
  return store.get("acceptRetrieveTelemetry");
});

ipcMainHandle("SET_ACCEPT_RETRIEVE_TELEMETRY", (_, acceptRetrieveTelemetry) => {
  store.set("acceptRetrieveTelemetry", acceptRetrieveTelemetry);
});

ipcMainHandle("GET_ACCEPT_TERMS", () => {
  return store.get("acceptTems");
});

ipcMainHandle("SET_ACCEPT_TERMS", (_, acceptTerms) => {
  store.set("acceptTems", acceptTerms);
});

ipcMainHandle("GET_EXPERIMENTAL_SETTING", () => {
  return store.get("experimentalSetting");
});

ipcMainHandle("SET_EXPERIMENTAL_SETTING", (_, experimentalSetting) => {
  store.set("experimentalSetting", experimentalSetting);
});

ipcMainHandle("GET_SPLIT_TEXT_WHEN_PASTE", () => {
  return store.get("splitTextWhenPaste");
});

ipcMainHandle("SET_SPLIT_TEXT_WHEN_PASTE", (_, splitTextWhenPaste) => {
  store.set("splitTextWhenPaste", splitTextWhenPaste);
});

ipcMainHandle("GET_SPLITTER_POSITION", () => {
  return store.get("splitterPosition");
});

ipcMainHandle("SET_SPLITTER_POSITION", (_, splitterPosition) => {
  store.set("splitterPosition", splitterPosition);
});

ipcMainHandle("GET_SETTING", (_, key) => {
  return store.get(key);
});

ipcMainHandle("SET_SETTING", (_, key, newValue) => {
  store.set(key, newValue);
  return store.get(key);
});

// app callback
app.on("web-contents-created", (e, contents) => {
  // リンククリック時はブラウザを開く
  contents.setWindowOpenHandler(({ url }) => {
    if (url.match(/^http/)) {
      shell.openExternal(url);
      return { action: "deny" };
    }
    return { action: "allow" };
  });
});

app.on("window-all-closed", () => {
  log.info("All windows closed. Quitting app");
  app.quit();
});

// Called before window closing
app.on("before-quit", (event) => {
  if (!willQuit) {
    event.preventDefault();
    ipcMainSend(win, "CHECK_EDITED_AND_NOT_SAVE");
    return;
  }

  let anyKillStart = false;

  log.info("Checking ENGINE status before app quit");
  killEngineAll({
    onFirstKillStart: () => {
      anyKillStart = true;

      // executed synchronously to cancel before-quit event
      log.info("Interrupt app quit to kill ENGINE processes");
      event.preventDefault();
    },
    onAllKilled: () => {
      // executed asynchronously
      if (anyKillStart) {
        log.info("All ENGINE process killed. Quitting app");
        app.quit(); // attempt to quit app again
      }
      // else: before-quit event is not cancelled
    },
    onError: (engineId, message) => {
      log.error(`ENGINE ${engineId}: Error during killing process: ${message}`);
    },
  });
});

app.on("activate", () => {
  if (BrowserWindow.getAllWindows().length === 0) createWindow();
});

app.once("will-finish-launching", () => {
  // macOS only
  app.once("open-file", (event, filePath) => {
    event.preventDefault();
    filePathOnMac = filePath;
  });
});

app.on("ready", async () => {
  if (isDevelopment) {
    try {
      await installExtension(VUEJS3_DEVTOOLS);
    } catch (e: unknown) {
      if (e instanceof Error) {
        log.error("Vue Devtools failed to install:", e.toString());
      }
    }
  }

  createWindow().then(() => runEngineAll());
});

app.on("second-instance", () => {
  if (win) {
    if (win.isMinimized()) win.restore();
    win.focus();
  }
});

if (isDevelopment) {
  if (process.platform === "win32") {
    process.on("message", (data) => {
      if (data === "graceful-exit") {
        log.info("Received graceful-exit");
        app.quit();
      }
    });
  } else {
    process.on("SIGTERM", () => {
      app.quit();
    });
  }
}<|MERGE_RESOLUTION|>--- conflicted
+++ resolved
@@ -403,11 +403,7 @@
 
 async function runEngine(engineId: string) {
   const engineInfo = engineInfos.find(
-<<<<<<< HEAD
-    (engineInfo) => engineInfo.key === engineId
-=======
     (engineInfo) => engineInfo.id === engineId
->>>>>>> ba7b039b
   );
   if (!engineInfo)
     throw new Error(`No such engineInfo registered: engineId == ${engineId}`);
