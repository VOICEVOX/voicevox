--- conflicted
+++ resolved
@@ -20,11 +20,7 @@
   HotkeySetting,
   SavingSetting,
   ThemeConf,
-<<<<<<< HEAD
-=======
-  StyleInfo,
   AcceptRetrieveTelemetryStatus,
->>>>>>> 344c7cb0
 } from "./type/preload";
 
 import log from "electron-log";
