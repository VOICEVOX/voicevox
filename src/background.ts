--- conflicted
+++ resolved
@@ -156,13 +156,9 @@
       name: manifest.name,
       path: engineDir,
       executionEnabled: true,
-<<<<<<< HEAD
-      executionFilePath: path.join(engineDir, manifest.command),
-      type,
-=======
       executionFilePath: path.join(engineDir, command),
       executionArgs: args,
->>>>>>> ee54b91a
+      type,
     });
     return "ok";
   };
