--- conflicted
+++ resolved
@@ -110,216 +110,7 @@
   throw new Error("electronStoreJsonSchema must be object");
 }
 const store = new Store<ElectronStoreType>({
-<<<<<<< HEAD
-  schema: {
-    useGpu: {
-      type: "boolean",
-      default: false,
-    },
-    inheritAudioInfo: {
-      type: "boolean",
-      default: true,
-    },
-    activePointScrollMode: {
-      type: "string",
-      enum: ["CONTINUOUSLY", "PAGE", "OFF"],
-      default: "OFF",
-    },
-    savingSetting: {
-      type: "object",
-      properties: {
-        fileEncoding: {
-          type: "string",
-          enum: ["UTF-8", "Shift_JIS"],
-          default: "UTF-8",
-        },
-        fileNamePattern: {
-          type: "string",
-          default: "",
-        },
-        fixedExportEnabled: { type: "boolean", default: false },
-        avoidOverwrite: { type: "boolean", default: false },
-        fixedExportDir: { type: "string", default: "" },
-        exportLab: { type: "boolean", default: false },
-        exportText: { type: "boolean", default: false },
-        outputStereo: { type: "boolean", default: false },
-        outputSamplingRate: {
-          oneOf: [{ type: "number" }, { const: "engineDefault" }],
-          default: "engineDefault",
-        },
-        audioOutputDevice: { type: "string", default: "default" },
-      },
-      default: {
-        fileEncoding: "UTF-8",
-        fileNamePattern: "",
-        fixedExportEnabled: false,
-        avoidOverwrite: false,
-        fixedExportDir: "",
-        exportLab: false,
-        exportText: false,
-        outputStereo: false,
-        outputSamplingRate: "engineDefault",
-        audioOutputDevice: "default",
-        splitTextWhenPaste: "PERIOD_AND_NEW_LINE",
-      },
-    },
-    // To future developers: if you are to modify the store schema with array type,
-    // for example, the hotkeySettings below,
-    // please remember to add a corresponding migration
-    // Learn more: https://github.com/sindresorhus/electron-store#migrations
-    hotkeySettings: {
-      type: "array",
-      items: {
-        type: "object",
-        properties: {
-          action: { type: "string" },
-          combination: { type: "string" },
-        },
-      },
-      default: defaultHotkeySettings,
-    },
-    toolbarSetting: {
-      type: "array",
-      items: {
-        type: "string",
-      },
-      default: defaultToolbarButtonSetting,
-    },
-    userCharacterOrder: {
-      type: "array",
-      items: {
-        type: "string",
-      },
-      default: [],
-    },
-    defaultStyleIds: {
-      type: "array",
-      items: {
-        type: "object",
-        properties: {
-          speakerUuid: { type: "string" },
-          defaultStyleId: { type: "number" },
-        },
-      },
-      default: [],
-    },
-    presets: {
-      type: "object",
-      properties: {
-        items: {
-          type: "object",
-          patternProperties: {
-            // uuid
-            "[0-9a-f]{8}-[0-9a-f]{4}-[0-9a-f]{4}-[0-9a-f]{4}-[0-9a-f]{12}": {
-              type: "object",
-              properties: {
-                name: { type: "string" },
-                speedScale: { type: "number" },
-                pitchScale: { type: "number" },
-                intonationScale: { type: "number" },
-                volumeScale: { type: "number" },
-                prePhonemeLength: { type: "number" },
-                postPhonemeLength: { type: "number" },
-                morphingInfo: {
-                  type: "object",
-                  properties: {
-                    rate: { type: "number" },
-                    targetEngineId: {
-                      type: "string",
-                      pattern:
-                        "[0-9a-f]{8}-[0-9a-f]{4}-[0-9a-f]{4}-[0-9a-f]{4}-[0-9a-f]{12}",
-                    },
-                    targetSpeakerId: {
-                      type: "string",
-                      pattern:
-                        "[0-9a-f]{8}-[0-9a-f]{4}-[0-9a-f]{4}-[0-9a-f]{4}-[0-9a-f]{12}",
-                    },
-                    targetStyleId: { type: "number" },
-                  },
-                },
-              },
-            },
-          },
-          additionalProperties: false,
-        },
-        keys: {
-          type: "array",
-          items: {
-            type: "string",
-            pattern:
-              "[0-9a-f]{8}-[0-9a-f]{4}-[0-9a-f]{4}-[0-9a-f]{4}-[0-9a-f]{12}",
-          },
-        },
-      },
-      default: { items: {}, keys: [] },
-    },
-    currentTheme: {
-      type: "string",
-      default: "Default",
-    },
-    editorFont: {
-      anyOf: [{ const: "default" }, { const: "os" }],
-    },
-    experimentalSetting: {
-      type: "object",
-      properties: {
-        enablePreset: { type: "boolean", default: false },
-        enableInterrogativeUpspeak: {
-          type: "boolean",
-          default: false,
-        },
-        enableMorphing: { type: "boolean", default: false },
-      },
-      default: {
-        enablePreset: false,
-        enableInterrogativeUpspeak: false,
-        enableMorphing: false,
-      },
-    },
-    acceptRetrieveTelemetry: {
-      type: "string",
-      enum: ["Unconfirmed", "Accepted", "Refused"],
-      default: "Unconfirmed",
-    },
-    acceptTerms: {
-      type: "string",
-      enum: ["Unconfirmed", "Accepted", "Rejected"],
-      default: "Unconfirmed",
-    },
-    splitTextWhenPaste: {
-      type: "string",
-      enum: ["PERIOD_AND_NEW_LINE", "NEW_LINE", "OFF"],
-      default: "PERIOD_AND_NEW_LINE",
-    },
-    splitterPosition: {
-      type: "object",
-      properties: {
-        portraitPaneWidth: { type: "number" },
-        audioInfoPaneWidth: { type: "number" },
-        audioDetailPaneHeight: { type: "number" },
-      },
-      default: {},
-    },
-    confirmedTips: {
-      type: "object",
-      properties: {
-        tweakableSliderByScroll: { type: "boolean", default: false },
-      },
-      default: {
-        tweakableSliderByScroll: false,
-      },
-    },
-    engineDirs: {
-      type: "array",
-      items: {
-        type: "string",
-      },
-      default: [],
-    },
-  },
-=======
   schema: electronStoreJsonSchema.properties as Schema<ElectronStoreType>,
->>>>>>> e61fcfa0
   migrations: {
     ">=0.13": (store) => {
       // acceptTems -> acceptTerms
