--- conflicted
+++ resolved
@@ -369,11 +369,7 @@
     (engineInfo) => engineInfo.key === engineKey
   );
   if (!engineInfo)
-<<<<<<< HEAD
     throw new Error(`No such engineInfo registered: engineKey == ${engineKey}`);
-=======
-    throw new Error(`No such engineInfo registered: key == ${engineKey}`);
->>>>>>> b681ec45
 
   if (!engineInfo.executionEnabled) {
     log.info(`ENGINE ${engineKey}: Skipped engineInfo execution: disabled`);
@@ -450,11 +446,7 @@
     log.info(`ENGINE ${engineKey}: Process exited with code ${code}`);
 
     if (!engineProcessContainer.willQuitEngine) {
-<<<<<<< HEAD
       ipcMainSend(win, "DETECTED_ENGINE_ERROR", { engineKey });
-=======
-      ipcMainSend(win, "DETECTED_ENGINE_ERROR");
->>>>>>> b681ec45
       dialog.showErrorBox(
         "音声合成エンジンエラー",
         "音声合成エンジンが異常終了しました。エンジンを再起動してください。"
@@ -496,9 +488,6 @@
           onAllKilled?.();
         }
       },
-<<<<<<< HEAD
-      onError: (message) => onError?.(engineKey, message),
-=======
       onError: (message) => {
         onError?.(engineKey, message);
 
@@ -515,7 +504,6 @@
           onAllKilled?.();
         }
       },
->>>>>>> b681ec45
     });
   }
 }
@@ -531,11 +519,8 @@
   onKilled?: VoidFunction;
   onError?: (error: unknown) => void;
 }) {
-<<<<<<< HEAD
-=======
   // この関数では、呼び出し元に結果を通知するためonKilledまたはonErrorを同期または非同期で必ず呼び出さなければならない
 
->>>>>>> b681ec45
   const engineProcessContainer = engineProcessContainers[engineKey];
   if (!engineProcessContainer) {
     onError?.(`No such engineProcessContainer: key == ${engineKey}`);
@@ -546,10 +531,7 @@
   if (engineProcess == undefined) {
     // nop if no process started (already killed or not started yet)
     log.info(`ENGINE ${engineKey}: Process not started`);
-<<<<<<< HEAD
-=======
     onKilled?.();
->>>>>>> b681ec45
     return;
   }
 
@@ -579,10 +561,7 @@
     }
   } else {
     log.info(`ENGINE ${engineKey}: Process already closed`);
-<<<<<<< HEAD
-=======
     onKilled?.();
->>>>>>> b681ec45
   }
 }
 
@@ -1194,11 +1173,6 @@
     return;
   }
 
-<<<<<<< HEAD
-  log.info("Checking ENGINE status before app quit");
-  killEngineAll({
-    onFirstKillStart: () => {
-=======
   let anyKillStart = false;
 
   log.info("Checking ENGINE status before app quit");
@@ -1206,20 +1180,11 @@
     onFirstKillStart: () => {
       anyKillStart = true;
 
->>>>>>> b681ec45
       // executed synchronously to cancel before-quit event
       log.info("Interrupt app quit to kill ENGINE processes");
       event.preventDefault();
     },
     onAllKilled: () => {
-<<<<<<< HEAD
-      // executed asynchronously to catch all process closed event
-      log.info("All ENGINE killed. Quitting app");
-      app.quit(); // attempt to quit app again
-    },
-    onError: (engineKey, message) => {
-      console.error(
-=======
       // executed asynchronously
       if (anyKillStart) {
         log.info("All ENGINE process killed. Quitting app");
@@ -1229,7 +1194,6 @@
     },
     onError: (engineKey, message) => {
       log.error(
->>>>>>> b681ec45
         `ENGINE ${engineKey}: Error during killing process: ${message}`
       );
     },
