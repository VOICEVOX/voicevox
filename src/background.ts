--- conflicted
+++ resolved
@@ -83,7 +83,6 @@
         fixedExportDir: "",
         exportLab: false,
       },
-<<<<<<< HEAD
     },
     hotkeySettings: {
       type: "array",
@@ -94,88 +93,79 @@
           combination: { type: "string" },
         },
       },
+      default: {
+        hotkeySettings: [
+          {
+            action: "音声書き出し",
+            combination: "Ctrl E",
+          },
+          {
+            action: "一つだけ書き出し",
+            combination: "",
+          },
+          {
+            action: "再生/停止",
+            combination: "Space",
+          },
+          {
+            action: "連続再生/停止",
+            combination: "",
+          },
+          {
+            action: "ｱｸｾﾝﾄ欄を表示",
+            combination: "1",
+          },
+          {
+            action: "ｲﾝﾄﾈｰｼｮﾝ欄を表示",
+            combination: "2",
+          },
+          {
+            action: "テキスト欄を追加",
+            combination: "Shift Enter",
+          },
+          {
+            action: "テキスト欄を削除",
+            combination: "Shift Delete",
+          },
+          {
+            action: "テキスト欄からフォーカスを外す",
+            combination: "Escape",
+          },
+          {
+            action: "テキスト欄にフォーカスを戻す",
+            combination: "Backspace",
+          },
+          {
+            action: "元に戻す",
+            combination: "Ctrl Z",
+          },
+          {
+            action: "やり直す",
+            combination: "Ctrl Y",
+          },
+          {
+            action: "新規プロジェクト",
+            combination: "Ctrl N",
+          },
+          {
+            action: "プロジェクトを名前を付けて保存",
+            combination: "Ctrl Shift S",
+          },
+          {
+            action: "プロジェクトを上書き保存",
+            combination: "Ctrl S",
+          },
+          {
+            action: "プロジェクト読み込み",
+            combination: "Ctrl O",
+          },
+          {
+            action: "テキスト読み込む",
+            combination: "",
+          },
+        ],
+      },
     },
-  },
-  defaults: {
-    useGpu: false,
-    savingSetting: {
-      fileEncoding: "UTF-8",
-      fixedExportEnabled: false,
-      avoidOverwrite: false,
-      fixedExportDir: "",
-=======
->>>>>>> 7aae8aa3
-    },
-    hotkeySettings: [
-      {
-        action: "音声書き出し",
-        combination: "Ctrl E",
-      },
-      {
-        action: "一つだけ書き出し",
-        combination: "",
-      },
-      {
-        action: "再生/停止",
-        combination: "Space",
-      },
-      {
-        action: "連続再生/停止",
-        combination: "",
-      },
-      {
-        action: "ｱｸｾﾝﾄ欄を表示",
-        combination: "1",
-      },
-      {
-        action: "ｲﾝﾄﾈｰｼｮﾝ欄を表示",
-        combination: "2",
-      },
-      {
-        action: "テキスト欄を追加",
-        combination: "Shift Enter",
-      },
-      {
-        action: "テキスト欄を削除",
-        combination: "Shift Delete",
-      },
-      {
-        action: "テキスト欄からフォーカスを外す",
-        combination: "Escape",
-      },
-      {
-        action: "テキスト欄にフォーカスを戻す",
-        combination: "Backspace",
-      },
-      {
-        action: "元に戻す",
-        combination: "Ctrl Z",
-      },
-      {
-        action: "やり直す",
-        combination: "Ctrl Y",
-      },
-      {
-        action: "新規プロジェクト",
-        combination: "Ctrl N",
-      },
-      {
-        action: "プロジェクトを名前を付けて保存",
-        combination: "Ctrl Shift S",
-      },
-      {
-        action: "プロジェクトを上書き保存",
-        combination: "Ctrl S",
-      },
-      {
-        action: "プロジェクト読み込み",
-        combination: "Ctrl O",
-      },
-      {
-        action: "テキスト読み込む",
-        combination: "",
-      },
-    ],
   },
 });
 
