--- conflicted
+++ resolved
@@ -184,27 +184,17 @@
   return ossLicenses;
 });
 
-<<<<<<< HEAD
 ipcMain.handle(
   SHOW_AUDIO_SAVE_DIALOG,
-  (event, { title }: { title: string }) => {
+  (event, { title, defaultPath }: { title: string; defaultPath?: string }) => {
     return dialog.showSaveDialogSync(win, {
       title,
+      defaultPath,
       filters: [{ name: "Wave File", extensions: ["wav"] }],
       properties: ["createDirectory"],
     });
   }
 );
-=======
-ipcMain.handle(SHOW_SAVE_DIALOG, (event, { title, defaultPath }: { title: string, defaultPath?: string }) => {
-  return dialog.showSaveDialogSync(win, {
-    title,
-    defaultPath,
-    filters: [{ name: "Wave File", extensions: ["wav"] }],
-    properties: ["createDirectory"],
-  });
-});
->>>>>>> b8d6cfc5
 
 ipcMain.handle(
   SHOW_OPEN_DIRECOTRY_DIALOG,
