"use strict";

import { execFile, ChildProcess } from "child_process";
import dotenv from "dotenv";
import treeKill from "tree-kill";
import Store from "electron-store";

import {
  app,
  protocol,
  BrowserWindow,
  ipcMain,
  dialog,
  Menu,
  shell,
  nativeTheme,
} from "electron";
import { createProtocol } from "vue-cli-plugin-electron-builder/lib";
import installExtension, { VUEJS_DEVTOOLS } from "electron-devtools-installer";

import path from "path";
import { textEditContextMenu } from "./electron/contextMenu";
import { MenuBuilder } from "./electron/menu";
import {
  GENERATE_AND_SAVE_ALL_AUDIO,
  IMPORT_FROM_FILE,
  LOAD_PROJECT_FILE,
  SAVE_PROJECT_FILE,
} from "./electron/ipc";
import { hasSupportedGpu } from "./electron/device";

import fs from "fs";
import { CharacterInfo } from "./type/preload";

let win: BrowserWindow;

// 多重起動防止
if (!app.requestSingleInstanceLock()) app.quit();

// 設定
const appDirPath = path.dirname(app.getPath("exe"));
const envPath = path.join(appDirPath, ".env");
dotenv.config({ path: envPath });
const isDevelopment = process.env.NODE_ENV !== "production";
protocol.registerSchemesAsPrivileged([
  { scheme: "app", privileges: { secure: true, standard: true, stream: true } },
]);

// 設定ファイル
const store = new Store({
  schema: {
    useGpu: {
      type: "boolean",
    },
  },
});

// engine
let willQuitEngine = false;
let engineProcess: ChildProcess;
async function runEngine() {
  // 最初のエンジンモード
  if (!store.has("useGpu")) {
    const hasGpu = await hasSupportedGpu();
    store.set("useGpu", hasGpu);

    dialog.showMessageBox(win, {
      message: `音声合成エンジンを${
        hasGpu ? "GPU" : "CPU"
      }モードで起動しました`,
      detail:
        "エンジンの起動モードは、画面上部の「エンジン」メニューから変更できます。",
      title: "エンジンの起動モード",
      type: "info",
    });
  }

  menu.setActiveLaunchMode(store.get("useGpu", false) as boolean);

  // エンジンプロセスの起動
  const enginePath = path.resolve(
    appDirPath,
    process.env.ENGINE_PATH ?? "run.exe"
  );
  const args = store.get("useGpu") ? ["--use_gpu"] : null;
  engineProcess = execFile(
    enginePath,
    args,
    { cwd: path.dirname(enginePath) },
    () => {
      if (!willQuitEngine) {
        dialog.showErrorBox(
          "音声合成エンジンエラー",
          "音声合成エンジンが異常終了しました。ソフトウェアを再起動してください。"
        );
      }
    }
  );
}

// temp dir
const tempDir = path.join(app.getPath("temp"), "VOICEVOX");
if (!fs.existsSync(tempDir)) {
  fs.mkdirSync(tempDir);
}

// キャラクター情報の読み込み
declare let __static: string;
const characterInfos = fs
  .readdirSync(path.join(__static, "characters"))
  .map((dirRelPath): CharacterInfo => {
    const dirPath = path.join(__static, "characters", dirRelPath);
    return {
      dirPath,
      iconPath: path.join(dirPath, "icon.png"),
      metas: JSON.parse(
        fs.readFileSync(path.join(dirPath, "metas.json"), { encoding: "utf-8" })
      ),
    };
  });

// OSSライセンス情報の読み込み
const ossLicenses = JSON.parse(
  fs.readFileSync(path.join(__static, "licenses.json"), { encoding: "utf-8" })
);

// アップデート情報の読み込み
const updateInfos = JSON.parse(
  fs.readFileSync(path.join(__static, "updateInfos.json"), {
    encoding: "utf-8",
  })
);

// initialize menu
const menu = MenuBuilder()
  .configure(isDevelopment)
  .setOnLaunchModeItemClicked(async (useGpu) => {
    if ((store.get("useGpu", false) as boolean) == useGpu) {
      return;
    }

    let isChangeable = true;

    if (useGpu) {
      const isAvailableGPUMode = await hasSupportedGpu();
      if (!isAvailableGPUMode) {
        const response = dialog.showMessageBoxSync(win, {
          message: "対応するGPUデバイスが見つかりません",
          detail:
            "GPUモードの利用には、メモリが3GB以上あるNVIDIA製GPUが必要です。\nこのままGPUモードに変更するとエンジンエラーが発生する可能性があります。本当に変更しますか？",
          type: "warning",
          buttons: ["変更しない", "変更する"],
          cancelId: 0,
        });

        if (response !== 1) {
          isChangeable = false;
        }
      }
    }

    if (isChangeable) {
      store.set("useGpu", useGpu);
      dialog.showMessageBoxSync(win, {
        message: "エンジンの起動モードを変更しました",
        detail: "変更を適用するためにVOICEVOXを再起動してください。",
      });
    }

    menu.setActiveLaunchMode(store.get("useGpu", false) as boolean);
  })
  .setOnSaveAllAudioItemClicked(() =>
    win.webContents.send(GENERATE_AND_SAVE_ALL_AUDIO)
  )
  .setOnImportFromFileItemClicked(() => win.webContents.send(IMPORT_FROM_FILE))
  .setOnSaveProjectFileItemClicked(() =>
    win.webContents.send(SAVE_PROJECT_FILE)
  )
  .setOnLoadProjectFileItemClicked(() =>
    win.webContents.send(LOAD_PROJECT_FILE)
  )
  .build();
Menu.setApplicationMenu(menu.instance);

// create window
async function createWindow() {
  nativeTheme.themeSource = "light";
  win = new BrowserWindow({
    width: 800,
    height: 600,
    webPreferences: {
      preload: path.join(__dirname, "preload.js"),

      enableRemoteModule: !!process.env.IS_TEST,

      nodeIntegration: true,
      contextIsolation: true,
    },
    icon: path.join(__static, "icon.png"),
  });

  if (process.env.WEBPACK_DEV_SERVER_URL) {
    await win.loadURL(
      (process.env.WEBPACK_DEV_SERVER_URL as string) + "#/home"
    );
  } else {
    createProtocol("app");
    win.loadURL("app://./index.html#/home");
  }
  if (isDevelopment) win.webContents.openDevTools();

  win.webContents.once("did-finish-load", () => {
    if (process.argv.length >= 2) {
      const filePath = process.argv[1];
      win.webContents.send(LOAD_PROJECT_FILE, { filePath, confirm: false });
    }
  });
}

// create help window
async function createHelpWindow() {
  const child = new BrowserWindow({
    parent: win,
    width: 700,
    height: 500,
    modal: true,
    webPreferences: {
      preload: path.join(__dirname, "preload.js"),

      enableRemoteModule: !!process.env.IS_TEST,

      nodeIntegration: true,
      contextIsolation: true,
    },
    icon: path.join(__static, "icon.png"),
  });
  child.removeMenu();

  if (process.env.WEBPACK_DEV_SERVER_URL) {
    await child.loadURL(
      (process.env.WEBPACK_DEV_SERVER_URL as string) + "#/help/policy"
    );
  } else {
    child.loadURL("app://./index.html#/help/policy");
  }
  if (isDevelopment) child.webContents.openDevTools();
}

ipcMain.handle("GET_APP_INFOS", () => {
  const name = app.getName();
  const version = app.getVersion();
  return {
    name,
    version,
  };
});

// プロセス間通信
ipcMain.handle("GET_TEMP_DIR", () => {
  return tempDir;
});

ipcMain.handle("GET_CHARACTER_INFOS", () => {
  return characterInfos;
});

ipcMain.handle("GET_OSS_LICENSES", () => {
  return ossLicenses;
});

ipcMain.handle("GET_UPDATE_INFOS", () => {
  return updateInfos;
});

ipcMain.handle("SHOW_AUDIO_SAVE_DIALOG", (event, { title, defaultPath }) => {
  return dialog.showSaveDialogSync(win, {
    title,
    defaultPath,
    filters: [{ name: "Wave File", extensions: ["wav"] }],
    properties: ["createDirectory"],
  });
});

ipcMain.handle("SHOW_OPEN_DIRECTORY_DIALOG", (event, { title }) => {
  return dialog.showOpenDialogSync(win, {
    title,
    properties: ["openDirectory", "createDirectory"],
  })?.[0];
});

ipcMain.handle("SHOW_PROJECT_SAVE_DIALOG", (event, { title }) => {
  return dialog.showSaveDialogSync(win, {
    title,
    filters: [{ name: "VOICEVOX Project file", extensions: ["vvproj"] }],
    properties: ["showOverwriteConfirmation"],
  });
});

ipcMain.handle("SHOW_PROJECT_LOAD_DIALOG", (event, { title }) => {
  return dialog.showOpenDialogSync(win, {
    title,
    filters: [{ name: "VOICEVOX Project file", extensions: ["vvproj"] }],
    properties: ["openFile"],
  });
});

ipcMain.handle("SHOW_CONFIRM_DIALOG", (event, { title, message }) => {
  return dialog
    .showMessageBox(win, {
      type: "info",
      buttons: ["OK", "Cancel"],
      title: title,
      message: message,
    })
    .then((value) => {
      return value.response == 0;
    });
});

<<<<<<< HEAD
ipcMain.handle("SHOW_WARNING_DIALOG", (event, { title, message }) => {
  return dialog.showMessageBox(win, {
    type: "warning",
=======
ipcMain.handle("SHOW_ERROR_DIALOG", (event, { title, message }) => {
  return dialog.showMessageBox(win, {
    type: "error",
>>>>>>> 784128db
    title: title,
    message: message,
  });
});

ipcMain.handle("SHOW_IMPORT_FILE_DIALOG", (event, { title }) => {
  return dialog.showOpenDialogSync(win, {
    title,
    filters: [{ name: "Text", extensions: ["txt"] }],
    properties: ["openFile", "createDirectory"],
  })?.[0];
});

ipcMain.handle("CREATE_HELP_WINDOW", () => {
  createHelpWindow();
});

ipcMain.handle("OPEN_TEXT_EDIT_CONTEXT_MENU", () => {
  textEditContextMenu.popup({ window: win });
});

ipcMain.handle("UPDATE_MENU", (_, uiLocked) => {
  menu.updateLockMenuItems(uiLocked);
});

// app callback
app.on("web-contents-created", (e, contents) => {
  // リンククリック時はブラウザを開く
  contents.setWindowOpenHandler(({ url }) => {
    if (url.match(/^http/)) {
      shell.openExternal(url);
      return { action: "deny" };
    }
    return { action: "allow" };
  });
});

app.on("window-all-closed", () => {
  if (process.platform !== "darwin") {
    app.quit();
  }
});

app.on("quit", () => {
  willQuitEngine = true;
  try {
    engineProcess.pid != undefined && treeKill(engineProcess.pid);
  } catch {
    console.error("engine kill error");
  }
});

app.on("activate", () => {
  if (BrowserWindow.getAllWindows().length === 0) createWindow();
});

app.on("ready", async () => {
  if (isDevelopment && !process.env.IS_TEST) {
    try {
      await installExtension(VUEJS_DEVTOOLS);
    } catch (e) {
      console.error("Vue Devtools failed to install:", e.toString());
    }
  }
  createWindow();
  runEngine();
});

app.on("second-instance", () => {
  if (win) {
    if (win.isMinimized()) win.restore();
    win.focus();
  }
});

if (isDevelopment) {
  if (process.platform === "win32") {
    process.on("message", (data) => {
      if (data === "graceful-exit") {
        app.quit();
      }
    });
  } else {
    process.on("SIGTERM", () => {
      app.quit();
    });
  }
}<|MERGE_RESOLUTION|>--- conflicted
+++ resolved
@@ -317,15 +317,17 @@
     });
 });
 
-<<<<<<< HEAD
 ipcMain.handle("SHOW_WARNING_DIALOG", (event, { title, message }) => {
   return dialog.showMessageBox(win, {
     type: "warning",
-=======
+    title: title,
+    message: message,
+  });
+});
+
 ipcMain.handle("SHOW_ERROR_DIALOG", (event, { title, message }) => {
   return dialog.showMessageBox(win, {
     type: "error",
->>>>>>> 784128db
     title: title,
     message: message,
   });
