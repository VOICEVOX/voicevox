--- conflicted
+++ resolved
@@ -18,28 +18,6 @@
 import installExtension, { VUEJS_DEVTOOLS } from "electron-devtools-installer";
 
 import path from "path";
-<<<<<<< HEAD
-import {
-  CREATE_HELP_WINDOW,
-  GET_APP_INFOS,
-  GET_CHARACTOR_INFOS,
-  GET_OSS_LICENSES,
-  GET_UPDATE_INFOS,
-  GET_TEMP_DIR,
-  SHOW_OPEN_DIRECOTRY_DIALOG,
-  SHOW_AUDIO_SAVE_DIALOG,
-  SHOW_PROJECT_SAVE_DIALOG,
-  SHOW_PROJECT_LOAD_DIALOG,
-  SHOW_CONFIRM_DIALOG,
-  SHOW_IMPORT_FILE_DIALOG,
-  OPEN_TEXT_EDIT_CONTEXT_MENU,
-  GENERATE_AND_SAVE_ALL_AUDIO,
-  IMPORT_FROM_FILE,
-  SAVE_PROJECT_FILE,
-  LOAD_PROJECT_FILE,
-} from "./electron/ipc";
-=======
->>>>>>> 07be5fd2
 import { textEditContextMenu } from "./electron/contextMenu";
 import { MenuBuilder } from "./electron/menu";
 
