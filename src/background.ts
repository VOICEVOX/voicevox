--- conflicted
+++ resolved
@@ -1248,15 +1248,11 @@
     }
   }
 
-<<<<<<< HEAD
-  createWindow().then(() => runEngine());
+  createWindow().then(() => runEngineAll());
   const isAutoUpdateCheck = store.get("isAutoUpdateCheck");
   if (isAutoUpdateCheck) {
     await autoUpdater.checkForUpdatesAndNotify();
   }
-=======
-  createWindow().then(() => runEngineAll());
->>>>>>> 62e7b360
 });
 
 app.on("second-instance", () => {
