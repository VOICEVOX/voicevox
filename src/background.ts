"use strict";

import { execFile, ChildProcess } from "child_process";
import dotenv from "dotenv";
import treeKill from "tree-kill";
import Store from "electron-store";

import { app, protocol, BrowserWindow, dialog, shell } from "electron";
import { createProtocol } from "vue-cli-plugin-electron-builder/lib";
import installExtension, { VUEJS3_DEVTOOLS } from "electron-devtools-installer";

import path from "path";
import { textEditContextMenu } from "./electron/contextMenu";
import { hasSupportedGpu } from "./electron/device";
import { ipcMainHandle, ipcMainSend } from "@/electron/ipc";

import fs from "fs";
import { CharacterInfo, Encoding } from "./type/preload";

<<<<<<< HEAD
// import ps from "ps-node";
=======
const isDevelopment = process.env.NODE_ENV !== "production";
>>>>>>> f43e47fe

let win: BrowserWindow;

// 多重起動防止
if (!isDevelopment && !app.requestSingleInstanceLock()) app.quit();

// 設定
const appDirPath = path.dirname(app.getPath("exe"));
const envPath = path.join(appDirPath, ".env");
dotenv.config({ path: envPath });
protocol.registerSchemesAsPrivileged([
  { scheme: "app", privileges: { secure: true, standard: true, stream: true } },
]);

// 設定ファイル
const store = new Store<{
  useGpu: boolean;
  fileEncoding: Encoding;
}>({
  schema: {
    useGpu: {
      type: "boolean",
    },
    fileEncoding: {
      type: "string",
    },
  },
});

// engine
let willQuitEngine = false;
let isRestart = false;
let engineProcess: ChildProcess;
async function runEngine() {
  willQuitEngine = false;
  ipcMainSend(win, "START_WAITING_ENGINE");

  // 最初のエンジンモード
  if (!store.has("useGpu")) {
    const hasGpu = await hasSupportedGpu();
    store.set("useGpu", hasGpu);

    dialog.showMessageBox(win, {
      message: `音声合成エンジンを${
        hasGpu ? "GPU" : "CPU"
      }モードで起動しました`,
      detail:
        "エンジンの起動モードは、画面上部の「エンジン」メニューから変更できます。",
      title: "エンジンの起動モード",
      type: "info",
    });
  }

  // エンジンプロセスの起動
  const enginePath = path.resolve(
    appDirPath,
    process.env.ENGINE_PATH ?? "run.exe"
  );
  const args = store.get("useGpu") ? ["--use_gpu"] : null;
  engineProcess = execFile(
    enginePath,
    args,
    { cwd: path.dirname(enginePath) },
    () => {
      if (!willQuitEngine) {
        ipcMainSend(win, "DETECTED_ENGINE_ERROR");
        dialog.showErrorBox(
          "音声合成エンジンエラー",
          "音声合成エンジンが異常終了しました。ソフトウェアを再起動してください。"
        );
      }
    }
  );

  engineProcess.on("close", () => {
    if (isRestart) {
      isRestart = false;
      runEngine();
    }
  });
}

// temp dir
const tempDir = path.join(app.getPath("temp"), "VOICEVOX");
if (!fs.existsSync(tempDir)) {
  fs.mkdirSync(tempDir);
}

// キャラクター情報の読み込み
declare let __static: string;
const characterInfos = fs
  .readdirSync(path.join(__static, "characters"))
  .map((dirRelPath): CharacterInfo => {
    const dirPath = path.join(__static, "characters", dirRelPath);
    return {
      dirPath,
      iconPath: path.join(dirPath, "icon.png"),
      portraitPath: path.join(dirPath, "portrait.png"),
      metas: JSON.parse(
        fs.readFileSync(path.join(dirPath, "metas.json"), { encoding: "utf-8" })
      ),
    };
  });

// 利用規約テキストの読み込み
const policyText = fs.readFileSync(path.join(__static, "policy.md"), "utf-8");

// OSSライセンス情報の読み込み
const ossLicenses = JSON.parse(
  fs.readFileSync(path.join(__static, "licenses.json"), { encoding: "utf-8" })
);

// アップデート情報の読み込み
const updateInfos = JSON.parse(
  fs.readFileSync(path.join(__static, "updateInfos.json"), {
    encoding: "utf-8",
  })
);

// create window
async function createWindow() {
  win = new BrowserWindow({
    width: 800,
    height: 600,
    frame: false,
    minWidth: 320,
    webPreferences: {
      preload: path.join(__dirname, "preload.js"),
      nodeIntegration: true,
      contextIsolation: true,
    },
    icon: path.join(__static, "icon.png"),
  });

  if (process.env.WEBPACK_DEV_SERVER_URL) {
    await win.loadURL(
      (process.env.WEBPACK_DEV_SERVER_URL as string) + "#/home"
    );
  } else {
    createProtocol("app");
    win.loadURL("app://./index.html#/home");
  }
  if (isDevelopment) win.webContents.openDevTools();

  win.on("maximize", () => win.webContents.send("DETECT_MAXIMIZED"));
  win.on("unmaximize", () => win.webContents.send("DETECT_UNMAXIMIZED"));

  win.webContents.once("did-finish-load", () => {
    if (process.argv.length >= 2) {
      const filePath = process.argv[1];
      ipcMainSend(win, "LOAD_PROJECT_FILE", { filePath, confirm: false });
    }
  });
}

// プロセス間通信
ipcMainHandle("GET_APP_INFOS", () => {
  const name = app.getName();
  const version = app.getVersion();
  return {
    name,
    version,
  };
});

ipcMainHandle("GET_TEMP_DIR", () => {
  return tempDir;
});

ipcMainHandle("GET_CHARACTER_INFOS", () => {
  return characterInfos;
});

ipcMainHandle("GET_POLICY_TEXT", () => {
  return policyText;
});

ipcMainHandle("GET_OSS_LICENSES", () => {
  return ossLicenses;
});

ipcMainHandle("GET_UPDATE_INFOS", () => {
  return updateInfos;
});

ipcMainHandle("SHOW_AUDIO_SAVE_DIALOG", (_, { title, defaultPath }) => {
  return dialog.showSaveDialogSync(win, {
    title,
    defaultPath,
    filters: [{ name: "Wave File", extensions: ["wav"] }],
    properties: ["createDirectory"],
  });
});

ipcMainHandle("SHOW_OPEN_DIRECTORY_DIALOG", (_, { title }) => {
  return dialog.showOpenDialogSync(win, {
    title,
    properties: ["openDirectory", "createDirectory"],
  })?.[0];
});

ipcMainHandle("SHOW_PROJECT_SAVE_DIALOG", (_, { title }) => {
  return dialog.showSaveDialogSync(win, {
    title,
    filters: [{ name: "VOICEVOX Project file", extensions: ["vvproj"] }],
    properties: ["showOverwriteConfirmation"],
  });
});

ipcMainHandle("SHOW_PROJECT_LOAD_DIALOG", (_, { title }) => {
  return dialog.showOpenDialogSync(win, {
    title,
    filters: [{ name: "VOICEVOX Project file", extensions: ["vvproj"] }],
    properties: ["openFile"],
  });
});

ipcMainHandle("SHOW_CONFIRM_DIALOG", (_, { title, message }) => {
  return dialog
    .showMessageBox(win, {
      type: "info",
      buttons: ["OK", "Cancel"],
      title: title,
      message: message,
    })
    .then((value) => {
      return value.response == 0;
    });
});

ipcMainHandle("SHOW_WARNING_DIALOG", (_, { title, message }) => {
  return dialog.showMessageBox(win, {
    type: "warning",
    title: title,
    message: message,
  });
});

ipcMainHandle("SHOW_ERROR_DIALOG", (_, { title, message }) => {
  return dialog.showMessageBox(win, {
    type: "error",
    title: title,
    message: message,
  });
});

ipcMainHandle("SHOW_IMPORT_FILE_DIALOG", (_, { title }) => {
  return dialog.showOpenDialogSync(win, {
    title,
    filters: [{ name: "Text", extensions: ["txt"] }],
    properties: ["openFile", "createDirectory"],
  })?.[0];
});

ipcMainHandle("OPEN_TEXT_EDIT_CONTEXT_MENU", () => {
  textEditContextMenu.popup({ window: win });
});

ipcMainHandle("USE_GPU", (_, { newValue }) => {
  if (newValue !== undefined) {
    store.set("useGpu", newValue);
  }

  return store.get("useGpu", false);
});

ipcMainHandle("IS_AVAILABLE_GPU_MODE", () => {
  return hasSupportedGpu();
});

ipcMainHandle("FILE_ENCODING", (_, { newValue }) => {
  if (newValue !== undefined) {
    store.set("fileEncoding", newValue);
  }

  return store.get("fileEncoding", "UTF-8");
});

ipcMainHandle("CLOSE_WINDOW", () => {
  app.emit("window-all-closed");
  win.destroy();
});
ipcMainHandle("MINIMIZE_WINDOW", () => win.minimize());
ipcMainHandle("MAXIMIZE_WINDOW", () => {
  if (win.isMaximized()) {
    win.unmaximize();
  } else {
    win.maximize();
  }
});

ipcMainHandle("RESTART_ENGINE", async () => {
  willQuitEngine = true;
  isRestart = true;

  treeKill(engineProcess.pid, (error) => {
    if (error) {
      runEngine();
    }
  });
});

// app callback
app.on("web-contents-created", (e, contents) => {
  // リンククリック時はブラウザを開く
  contents.setWindowOpenHandler(({ url }) => {
    if (url.match(/^http/)) {
      shell.openExternal(url);
      return { action: "deny" };
    }
    return { action: "allow" };
  });
});

app.on("window-all-closed", () => {
  if (process.platform !== "darwin") {
    app.quit();
  }
});

app.on("quit", () => {
  willQuitEngine = true;
  try {
    engineProcess.pid != undefined && treeKill(engineProcess.pid);
  } catch {
    console.error("engine kill error");
  }
});

app.on("activate", () => {
  if (BrowserWindow.getAllWindows().length === 0) createWindow();
});

app.on("ready", async () => {
  if (isDevelopment) {
    try {
      await installExtension(VUEJS3_DEVTOOLS);
    } catch (e) {
      console.error("Vue Devtools failed to install:", e.toString());
    }
  }

  createWindow().then(() => runEngine());
});

app.on("second-instance", () => {
  if (win) {
    if (win.isMinimized()) win.restore();
    win.focus();
  }
});

if (isDevelopment) {
  if (process.platform === "win32") {
    process.on("message", (data) => {
      if (data === "graceful-exit") {
        app.quit();
      }
    });
  } else {
    process.on("SIGTERM", () => {
      app.quit();
    });
  }
}<|MERGE_RESOLUTION|>--- conflicted
+++ resolved
@@ -17,11 +17,7 @@
 import fs from "fs";
 import { CharacterInfo, Encoding } from "./type/preload";
 
-<<<<<<< HEAD
-// import ps from "ps-node";
-=======
 const isDevelopment = process.env.NODE_ENV !== "production";
->>>>>>> f43e47fe
 
 let win: BrowserWindow;
 
