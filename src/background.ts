--- conflicted
+++ resolved
@@ -21,11 +21,8 @@
   HotkeySetting,
   MetasJson,
   SavingSetting,
-<<<<<<< HEAD
   PresetConfig,
-=======
   ThemeConf,
->>>>>>> 589249a6
   StyleInfo,
 } from "./type/preload";
 
@@ -205,7 +202,6 @@
       },
       default: [],
     },
-<<<<<<< HEAD
     presets: {
       type: "object",
       properties: {
@@ -238,11 +234,10 @@
         },
       },
       default: { items: {}, keys: [] },
-=======
+    },
     currentTheme: {
       type: "string",
       default: "Default",
->>>>>>> 589249a6
     },
   },
   migrations: {
