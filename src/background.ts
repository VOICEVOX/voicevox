"use strict";

import { spawn, ChildProcess } from "child_process";
import dotenv from "dotenv";
import treeKill from "tree-kill";
import Store from "electron-store";

import {
  app,
  protocol,
  BrowserWindow,
  dialog,
  Menu,
  shell,
  nativeTheme,
} from "electron";
import { createProtocol } from "vue-cli-plugin-electron-builder/lib";
import installExtension, { VUEJS3_DEVTOOLS } from "electron-devtools-installer";

import path from "path";
import { textEditContextMenu } from "./electron/contextMenu";
import { hasSupportedGpu } from "./electron/device";
import { ipcMainHandle, ipcMainSend } from "@/electron/ipc";

import fs from "fs";
import {
  DefaultStyleId,
  HotkeySetting,
  SavingSetting,
  PresetConfig,
  ThemeConf,
  ExperimentalSetting,
  AcceptRetrieveTelemetryStatus,
  ToolbarSetting,
<<<<<<< HEAD
  EngineInfo,
=======
  ActivePointScrollMode,
>>>>>>> 09f60bc7
} from "./type/preload";

import log from "electron-log";
import dayjs from "dayjs";

// silly以上のログをコンソールに出力
log.transports.console.format = "[{h}:{i}:{s}.{ms}] [{level}] {text}";
log.transports.console.level = "silly";

// warn以上のログをファイルに出力
const prefix = dayjs().format("YYYYMMDD_HHmmss");
log.transports.file.format = "[{h}:{i}:{s}.{ms}] [{level}] {text}";
log.transports.file.level = "warn";
log.transports.file.fileName = `${prefix}_error.log`;

const isDevelopment = process.env.NODE_ENV !== "production";

if (isDevelopment) {
  app.setPath(
    "userData",
    path.join(app.getPath("appData"), `${app.getName()}-dev`)
  );
}

const engines: EngineInfo[] = (() => {
  const defaultEnginesEnv = process.env.DEFAULT_ENGINES;

  if (defaultEnginesEnv) {
    return JSON.parse(defaultEnginesEnv) as EngineInfo[];
  }

  return [];
})();

let win: BrowserWindow;

// 多重起動防止
if (!isDevelopment && !app.requestSingleInstanceLock()) {
  log.info("VOICEVOX already running. Cancelling launch");
  app.quit();
}

process.on("uncaughtException", (error) => {
  log.error(error);
});
process.on("unhandledRejection", (reason) => {
  log.error(reason);
});

// 設定
const appDirPath = path.dirname(app.getPath("exe"));
const envPath = path.join(appDirPath, ".env");
dotenv.config({ path: envPath });
protocol.registerSchemesAsPrivileged([
  { scheme: "app", privileges: { secure: true, standard: true, stream: true } },
]);

const isMac = process.platform === "darwin";
const defaultHotkeySettings: HotkeySetting[] = [
  {
    action: "音声書き出し",
    combination: !isMac ? "Ctrl E" : "Meta E",
  },
  {
    action: "一つだけ書き出し",
    combination: "E",
  },
  {
    action: "音声を繋げて書き出し",
    combination: "",
  },
  {
    action: "再生/停止",
    combination: "Space",
  },
  {
    action: "連続再生/停止",
    combination: "Shift Space",
  },
  {
    action: "ｱｸｾﾝﾄ欄を表示",
    combination: "1",
  },
  {
    action: "ｲﾝﾄﾈｰｼｮﾝ欄を表示",
    combination: "2",
  },
  {
    action: "長さ欄を表示",
    combination: "3",
  },
  {
    action: "テキスト欄を追加",
    combination: "Shift Enter",
  },
  {
    action: "テキスト欄を削除",
    combination: "Shift Delete",
  },
  {
    action: "テキスト欄からフォーカスを外す",
    combination: "Escape",
  },
  {
    action: "テキスト欄にフォーカスを戻す",
    combination: "Enter",
  },
  {
    action: "元に戻す",
    combination: !isMac ? "Ctrl Z" : "Meta Z",
  },
  {
    action: "やり直す",
    combination: !isMac ? "Ctrl Y" : "Shift Meta Z",
  },
  {
    action: "新規プロジェクト",
    combination: !isMac ? "Ctrl N" : "Meta N",
  },
  {
    action: "プロジェクトを名前を付けて保存",
    combination: !isMac ? "Ctrl Shift S" : "Shift Meta S",
  },
  {
    action: "プロジェクトを上書き保存",
    combination: !isMac ? "Ctrl S" : "Meta S",
  },
  {
    action: "プロジェクト読み込み",
    combination: !isMac ? "Ctrl O" : "Meta O",
  },
  {
    action: "テキスト読み込む",
    combination: "",
  },
];

const defaultToolbarButtonSetting: ToolbarSetting = [
  "PLAY_CONTINUOUSLY",
  "STOP",
  "EXPORT_AUDIO_ONE",
  "EMPTY",
  "UNDO",
  "REDO",
];

// 設定ファイル
const store = new Store<{
  useGpu: boolean;
  inheritAudioInfo: boolean;
  activePointScrollMode: ActivePointScrollMode;
  savingSetting: SavingSetting;
  presets: PresetConfig;
  hotkeySettings: HotkeySetting[];
  toolbarSetting: ToolbarSetting;
  defaultStyleIds: DefaultStyleId[];
  currentTheme: string;
  experimentalSetting: ExperimentalSetting;
  acceptRetrieveTelemetry: AcceptRetrieveTelemetryStatus;
}>({
  schema: {
    useGpu: {
      type: "boolean",
      default: false,
    },
    inheritAudioInfo: {
      type: "boolean",
      default: true,
    },
    activePointScrollMode: {
      type: "string",
      enum: ["CONTINUOUSLY", "PAGE", "OFF"],
      default: "OFF",
    },
    savingSetting: {
      type: "object",
      properties: {
        fileEncoding: {
          type: "string",
          enum: ["UTF-8", "Shift_JIS"],
          default: "UTF-8",
        },
        fixedExportEnabled: { type: "boolean", default: false },
        avoidOverwrite: { type: "boolean", default: false },
        fixedExportDir: { type: "string", default: "" },
        exportLab: { type: "boolean", default: false },
        exportText: { type: "boolean", default: false },
        outputStereo: { type: "boolean", default: false },
        outputSamplingRate: { type: "number", default: 24000 },
        audioOutputDevice: { type: "string", default: "default" },
      },
      default: {
        fileEncoding: "UTF-8",
        fixedExportEnabled: false,
        avoidOverwrite: false,
        fixedExportDir: "",
        exportLab: false,
        exportText: false,
        outputStereo: false,
        outputSamplingRate: 24000,
        audioOutputDevice: "default",
      },
    },
    // To future developers: if you are to modify the store schema with array type,
    // for example, the hotkeySettings below,
    // please remember to add a corresponding migration
    // Learn more: https://github.com/sindresorhus/electron-store#migrations
    hotkeySettings: {
      type: "array",
      items: {
        type: "object",
        properties: {
          action: { type: "string" },
          combination: { type: "string" },
        },
      },
      default: defaultHotkeySettings,
    },
    toolbarSetting: {
      type: "array",
      items: {
        type: "string",
      },
      default: defaultToolbarButtonSetting,
    },
    defaultStyleIds: {
      type: "array",
      items: {
        type: "object",
        properties: {
          speakerUuid: { type: "string" },
          defaultStyleId: { type: "number" },
        },
      },
      default: [],
    },
    presets: {
      type: "object",
      properties: {
        items: {
          type: "object",
          patternProperties: {
            // uuid
            "[0-9a-f]{8}-[0-9a-f]{4}-[0-9a-f]{4}-[0-9a-f]{4}-[0-9a-f]{12}": {
              type: "object",
              properties: {
                name: { type: "string" },
                speedScale: { type: "number" },
                pitchScale: { type: "number" },
                intonationScale: { type: "number" },
                volumeScale: { type: "number" },
                prePhonemeLength: { type: "number" },
                postPhonemeLength: { type: "number" },
              },
            },
          },
          additionalProperties: false,
        },
        keys: {
          type: "array",
          items: {
            type: "string",
            pattern:
              "[0-9a-f]{8}-[0-9a-f]{4}-[0-9a-f]{4}-[0-9a-f]{4}-[0-9a-f]{12}",
          },
        },
      },
      default: { items: {}, keys: [] },
    },
    currentTheme: {
      type: "string",
      default: "Default",
    },
    experimentalSetting: {
      type: "object",
      properties: {
        enableInterrogative: {
          type: "boolean",
          default: false,
        },
        enableReorderCell: {
          type: "boolean",
          default: false,
        },
      },
      default: {
        enableInterrogative: false,
        enableReorderCell: false,
      },
    },
    acceptRetrieveTelemetry: {
      type: "string",
      enum: ["Unconfirmed", "Accepted", "Refused"],
      default: "Unconfirmed",
    },
  },
  migrations: {},
});

// engine
let willQuitEngine = false;
let engineProcess: ChildProcess;
async function runEngine() {
  const engine = engines[0]; // TODO: 複数エンジン対応
  if (!engine) throw new Error(`No such engine registered: index == 0`);

  if (!engine.executionEnabled) {
    log.info("Skipped engine execution: disabled");
    return;
  }

  if (!engine.executionFilePath) {
    log.info("Skipped engine execution: empty executionFilePath");
    return;
  }

  willQuitEngine = false;

  // 最初のエンジンモード
  if (!store.has("useGpu")) {
    const hasGpu = await hasSupportedGpu();
    store.set("useGpu", hasGpu);

    dialog.showMessageBox(win, {
      message: `音声合成エンジンを${
        hasGpu ? "GPU" : "CPU"
      }モードで起動しました`,
      detail:
        "エンジンの起動モードは、画面上部の「エンジン」メニューから変更できます。",
      title: "エンジンの起動モード",
      type: "info",
    });
  }
  if (!store.has("inheritAudioInfo")) {
    store.set("inheritAudioInfo", true);
  }
  const useGpu = store.get("useGpu");

  log.info(`Starting ENGINE`);
  log.info(`ENGINE mode: ${useGpu ? "GPU" : "CPU"}`);

  // エンジンプロセスの起動
  const enginePath = path.resolve(
    appDirPath,
    engine.executionFilePath ?? "run.exe"
  );
  const args = useGpu ? ["--use_gpu"] : [];

  log.info(`ENGINE path: ${enginePath}`);
  log.info(`ENGINE args: ${JSON.stringify(args)}`);

  engineProcess = spawn(enginePath, args, {
    cwd: path.dirname(enginePath),
  });

  engineProcess.stdout?.on("data", (data) => {
    log.info(`ENGINE: ${data.toString("utf-8")}`);
  });

  engineProcess.stderr?.on("data", (data) => {
    log.error(`ENGINE: ${data.toString("utf-8")}`);
  });

  engineProcess.on("close", (code, signal) => {
    log.info(`ENGINE: process terminated due to receipt of signal ${signal}`);
    log.info(`ENGINE: process exited with code ${code}`);

    if (!willQuitEngine) {
      ipcMainSend(win, "DETECTED_ENGINE_ERROR");
      dialog.showErrorBox(
        "音声合成エンジンエラー",
        "音声合成エンジンが異常終了しました。エンジンを再起動してください。"
      );
    }
  });
}

async function restartEngine() {
  await new Promise<void>((resolve, reject) => {
    log.info(
      `Restarting ENGINE (last exit code: ${engineProcess.exitCode}, signal: ${engineProcess.signalCode})`
    );

    // エンジンのプロセスがすでに終了している、またはkillされている場合
    const engineExited = engineProcess.exitCode !== null;
    const engineKilled = engineProcess.signalCode !== null;

    if (engineExited || engineKilled) {
      log.info(
        "ENGINE process is not started yet or already killed. Starting ENGINE..."
      );

      runEngine();
      resolve();
      return;
    }

    // エンジンエラー時のエラーウィンドウ抑制用。
    willQuitEngine = true;

    // 「killに使用するコマンドが終了するタイミング」と「OSがプロセスをkillするタイミング」が違うので単純にtreeKillのコールバック関数でrunEngine()を実行すると失敗します。
    // closeイベントはexitイベントよりも後に発火します。
    const restartEngineOnProcessClosedCallback = () => {
      log.info("ENGINE process killed. Restarting ENGINE...");

      runEngine();
      resolve();
    };
    engineProcess.once("close", restartEngineOnProcessClosedCallback);

    // treeKillのコールバック関数はコマンドが終了した時に呼ばれます。
    log.info(`Killing current ENGINE process (PID=${engineProcess.pid})...`);
    treeKill(engineProcess.pid, (error) => {
      // error変数の値がundefined以外であればkillコマンドが失敗したことを意味します。
      if (error != null) {
        log.error("Failed to kill ENGINE");
        log.error(error);

        // killに失敗したとき、closeイベントが発生せず、once listenerが消費されない
        // listenerを削除してENGINEの意図しない再起動を防止
        engineProcess.removeListener(
          "close",
          restartEngineOnProcessClosedCallback
        );

        reject();
      }
    });
  });
}

// temp dir
const tempDir = path.join(app.getPath("temp"), "VOICEVOX");
if (!fs.existsSync(tempDir)) {
  fs.mkdirSync(tempDir);
}

// 使い方テキストの読み込み
declare let __static: string;
const howToUseText = fs.readFileSync(
  path.join(__static, "howtouse.md"),
  "utf-8"
);

// OSSコミュニティ情報の読み込み
const ossCommunityInfos = fs.readFileSync(
  path.join(__static, "ossCommunityInfos.md"),
  "utf-8"
);

// 利用規約テキストの読み込み
const policyText = fs.readFileSync(path.join(__static, "policy.md"), "utf-8");

// OSSライセンス情報の読み込み
const ossLicenses = JSON.parse(
  fs.readFileSync(path.join(__static, "licenses.json"), { encoding: "utf-8" })
);

// アップデート情報の読み込み
const updateInfos = JSON.parse(
  fs.readFileSync(path.join(__static, "updateInfos.json"), {
    encoding: "utf-8",
  })
);

const privacyPolicyText = fs.readFileSync(
  path.join(__static, "privacyPolicy.md"),
  "utf-8"
);

// hotkeySettingsのマイグレーション
function migrateHotkeySettings() {
  const COMBINATION_IS_NONE = "####";
  const loadedHotkeys = store.get("hotkeySettings");
  const hotkeysWithoutNewCombination = defaultHotkeySettings.map(
    (defaultHotkey) => {
      const loadedHotkey = loadedHotkeys.find(
        (loadedHotkey) => loadedHotkey.action === defaultHotkey.action
      );
      const hotkeyWithoutCombination: HotkeySetting = {
        action: defaultHotkey.action,
        combination: COMBINATION_IS_NONE,
      };
      return loadedHotkey || hotkeyWithoutCombination;
    }
  );
  const migratedHotkeys = hotkeysWithoutNewCombination.map((hotkey) => {
    if (hotkey.combination === COMBINATION_IS_NONE) {
      const newHotkey =
        defaultHotkeySettings.find(
          (defaultHotkey) => defaultHotkey.action === hotkey.action
        ) || hotkey; // ここの find が undefined を返すケースはないが、ts のエラーになるので入れた
      const combinationExists = hotkeysWithoutNewCombination.some(
        (hotkey) => hotkey.combination === newHotkey.combination
      );
      if (combinationExists) {
        const emptyHotkey = {
          action: newHotkey.action,
          combination: "",
        };
        return emptyHotkey;
      } else {
        return newHotkey;
      }
    } else {
      return hotkey;
    }
  });
  store.set("hotkeySettings", migratedHotkeys);
}
migrateHotkeySettings();

let willQuit = false;
let filePathOnMac: string | null = null;
// create window
async function createWindow() {
  win = new BrowserWindow({
    width: 800,
    height: 600,
    frame: false,
    titleBarStyle: "hidden",
    trafficLightPosition: { x: 6, y: 4 },
    minWidth: 320,
    show: false,
    webPreferences: {
      preload: path.join(__dirname, "preload.js"),
      nodeIntegration: true,
      contextIsolation: true,
    },
    icon: path.join(__static, "icon.png"),
  });

  if (process.env.WEBPACK_DEV_SERVER_URL) {
    await win.loadURL(
      (process.env.WEBPACK_DEV_SERVER_URL as string) + "#/home"
    );
  } else {
    createProtocol("app");
    win.loadURL("app://./index.html#/home");
  }
  if (isDevelopment) win.webContents.openDevTools();

  // Macではdarkモードかつウィンドウが非アクティブのときに閉じるボタンなどが見えなくなるので、lightモードに固定
  if (isMac) nativeTheme.themeSource = "light";

  win.on("maximize", () => win.webContents.send("DETECT_MAXIMIZED"));
  win.on("unmaximize", () => win.webContents.send("DETECT_UNMAXIMIZED"));
  win.on("enter-full-screen", () =>
    win.webContents.send("DETECT_ENTER_FULLSCREEN")
  );
  win.on("leave-full-screen", () =>
    win.webContents.send("DETECT_LEAVE_FULLSCREEN")
  );
  win.on("always-on-top-changed", () => {
    win.webContents.send(
      win.isAlwaysOnTop() ? "DETECT_PINNED" : "DETECT_UNPINNED"
    );
  });
  win.on("close", (event) => {
    if (!willQuit) {
      event.preventDefault();
      ipcMainSend(win, "CHECK_EDITED_AND_NOT_SAVE");
      return;
    }
  });

  win.on("resize", () => {
    const windowSize = win.getSize();
    win.webContents.send("DETECT_RESIZED", {
      width: windowSize[0],
      height: windowSize[1],
    });
  });

  win.webContents.once("did-finish-load", () => {
    if (isMac) {
      if (filePathOnMac != null) {
        ipcMainSend(win, "LOAD_PROJECT_FILE", {
          filePath: filePathOnMac,
          confirm: false,
        });
        filePathOnMac = null;
      }
    } else {
      if (process.argv.length >= 2) {
        const filePath = process.argv[1];
        ipcMainSend(win, "LOAD_PROJECT_FILE", { filePath, confirm: false });
      }
    }
  });
}

if (!isDevelopment) {
  Menu.setApplicationMenu(null);
}

// プロセス間通信
ipcMainHandle("GET_APP_INFOS", () => {
  const name = app.getName();
  const version = app.getVersion();
  return {
    name,
    version,
  };
});

ipcMainHandle("GET_TEMP_DIR", () => {
  return tempDir;
});

ipcMainHandle("GET_HOW_TO_USE_TEXT", () => {
  return howToUseText;
});

ipcMainHandle("GET_POLICY_TEXT", () => {
  return policyText;
});

ipcMainHandle("GET_OSS_LICENSES", () => {
  return ossLicenses;
});

ipcMainHandle("GET_UPDATE_INFOS", () => {
  return updateInfos;
});

ipcMainHandle("GET_OSS_COMMUNITY_INFOS", () => {
  return ossCommunityInfos;
});

ipcMainHandle("GET_PRIVACY_POLICY_TEXT", () => {
  return privacyPolicyText;
});

ipcMainHandle("SHOW_AUDIO_SAVE_DIALOG", async (_, { title, defaultPath }) => {
  const result = await dialog.showSaveDialog(win, {
    title,
    defaultPath,
    filters: [{ name: "Wave File", extensions: ["wav"] }],
    properties: ["createDirectory"],
  });
  return result.filePath;
});

ipcMainHandle("SHOW_OPEN_DIRECTORY_DIALOG", async (_, { title }) => {
  const result = await dialog.showOpenDialog(win, {
    title,
    properties: ["openDirectory", "createDirectory"],
  });
  if (result.canceled) {
    return undefined;
  }
  return result.filePaths[0];
});

ipcMainHandle("SHOW_PROJECT_SAVE_DIALOG", async (_, { title, defaultPath }) => {
  const result = await dialog.showSaveDialog(win, {
    title,
    defaultPath,
    filters: [{ name: "VOICEVOX Project file", extensions: ["vvproj"] }],
    properties: ["showOverwriteConfirmation"],
  });
  if (result.canceled) {
    return undefined;
  }
  return result.filePath;
});

ipcMainHandle("SHOW_PROJECT_LOAD_DIALOG", async (_, { title }) => {
  const result = await dialog.showOpenDialog(win, {
    title,
    filters: [{ name: "VOICEVOX Project file", extensions: ["vvproj"] }],
    properties: ["openFile"],
  });
  if (result.canceled) {
    return undefined;
  }
  return result.filePaths;
});

ipcMainHandle(
  "SHOW_INFO_DIALOG",
  (_, { title, message, buttons, cancelId }) => {
    return dialog
      .showMessageBox(win, {
        type: "info",
        buttons,
        title,
        message,
        noLink: true,
        cancelId,
      })
      .then((value) => {
        return value.response;
      });
  }
);

ipcMainHandle("SHOW_WARNING_DIALOG", (_, { title, message }) => {
  return dialog.showMessageBox(win, {
    type: "warning",
    title,
    message,
  });
});

ipcMainHandle("SHOW_ERROR_DIALOG", (_, { title, message }) => {
  return dialog.showMessageBox(win, {
    type: "error",
    title,
    message,
  });
});

ipcMainHandle("SHOW_IMPORT_FILE_DIALOG", (_, { title }) => {
  return dialog.showOpenDialogSync(win, {
    title,
    filters: [{ name: "Text", extensions: ["txt"] }],
    properties: ["openFile", "createDirectory"],
  })?.[0];
});

ipcMainHandle("OPEN_TEXT_EDIT_CONTEXT_MENU", () => {
  textEditContextMenu.popup({ window: win });
});

ipcMainHandle("USE_GPU", (_, { newValue }) => {
  if (newValue !== undefined) {
    store.set("useGpu", newValue);
  }

  return store.get("useGpu", false);
});

ipcMainHandle("INHERIT_AUDIOINFO", (_, { newValue }) => {
  if (newValue !== undefined) {
    store.set("inheritAudioInfo", newValue);
  }

  return store.get("inheritAudioInfo", false);
});

ipcMainHandle("ACTIVE_POINT_SCROLL_MODE", (_, { newValue }) => {
  if (newValue !== undefined) {
    store.set("activePointScrollMode", newValue);
  }

  return store.get("activePointScrollMode", "OFF");
});

ipcMainHandle("IS_AVAILABLE_GPU_MODE", () => {
  return hasSupportedGpu();
});

ipcMainHandle("CLOSE_WINDOW", () => {
  willQuit = true;
  app.emit("window-all-closed");
  win.destroy();
});
ipcMainHandle("MINIMIZE_WINDOW", () => win.minimize());
ipcMainHandle("MAXIMIZE_WINDOW", () => {
  if (win.isMaximized()) {
    win.unmaximize();
  } else {
    win.maximize();
  }
});

ipcMainHandle("LOG_ERROR", (_, ...params) => {
  log.error(...params);
});

ipcMainHandle("LOG_INFO", (_, ...params) => {
  log.info(...params);
});

ipcMainHandle("ENGINES", () => {
  // エンジン情報を設定ファイルに保存しないためにstoreではなくグローバル変数を使用する
  return engines;
});

/**
 * エンジンを再起動する。
 * エンジンの起動が開始したらresolve、起動が失敗したらreject。
 */
ipcMainHandle("RESTART_ENGINE", async () => {
  await restartEngine();
});

ipcMainHandle("SAVING_SETTING", (_, { newData }) => {
  if (newData !== undefined) {
    store.set("savingSetting", newData);
  }
  return store.get("savingSetting");
});

ipcMainHandle("TOOLBAR_SETTING", (_, { newData }) => {
  if (newData !== undefined) {
    store.set("toolbarSetting", newData);
  }
  return store.get("toolbarSetting");
});

ipcMainHandle("HOTKEY_SETTINGS", (_, { newData }) => {
  if (newData !== undefined) {
    const hotkeySettings = store.get("hotkeySettings");
    const hotkeySetting = hotkeySettings.find(
      (hotkey) => hotkey.action == newData.action
    );
    if (hotkeySetting !== undefined) {
      hotkeySetting.combination = newData.combination;
    }
    store.set("hotkeySettings", hotkeySettings);
  }
  return store.get("hotkeySettings");
});

ipcMainHandle("THEME", (_, { newData }) => {
  if (newData !== undefined) {
    store.set("currentTheme", newData);
    return;
  }
  const dir = path.join(__static, "themes");
  const themes: ThemeConf[] = [];
  const files = fs.readdirSync(dir);
  files.forEach((file) => {
    const theme = JSON.parse(fs.readFileSync(path.join(dir, file)).toString());
    themes.push(theme);
  });
  return { currentTheme: store.get("currentTheme"), availableThemes: themes };
});

ipcMainHandle("ON_VUEX_READY", () => {
  win.show();
});

ipcMainHandle("CHECK_FILE_EXISTS", (_, { file }) => {
  return fs.existsSync(file);
});
ipcMainHandle("CHANGE_PIN_WINDOW", () => {
  if (win.isAlwaysOnTop()) {
    win.setAlwaysOnTop(false);
  } else {
    win.setAlwaysOnTop(true);
  }
});

ipcMainHandle("SAVING_PRESETS", (_, { newPresets }) => {
  if (newPresets !== undefined) {
    store.set("presets.items", newPresets.presetItems);
    store.set("presets.keys", newPresets.presetKeys);
  }
  return store.get("presets");
});

ipcMainHandle("IS_UNSET_DEFAULT_STYLE_ID", (_, speakerUuid) => {
  const defaultStyleIds = store.get("defaultStyleIds");
  return !defaultStyleIds.find((style) => style.speakerUuid === speakerUuid);
});

ipcMainHandle("GET_DEFAULT_STYLE_IDS", () => {
  return store.get("defaultStyleIds");
});

ipcMainHandle("SET_DEFAULT_STYLE_IDS", (_, defaultStyleIds) => {
  store.set("defaultStyleIds", defaultStyleIds);
});

ipcMainHandle("GET_DEFAULT_HOTKEY_SETTINGS", () => {
  return defaultHotkeySettings;
});

ipcMainHandle("GET_DEFAULT_TOOLBAR_SETTING", () => {
  return defaultToolbarButtonSetting;
});

ipcMainHandle("GET_ACCEPT_RETRIEVE_TELEMETRY", () => {
  return store.get("acceptRetrieveTelemetry");
});

ipcMainHandle("SET_ACCEPT_RETRIEVE_TELEMETRY", (_, acceptRetrieveTelemetry) => {
  store.set("acceptRetrieveTelemetry", acceptRetrieveTelemetry);
});

ipcMainHandle("GET_EXPERIMENTAL_SETTING", () => {
  return store.get("experimentalSetting");
});

ipcMainHandle("SET_EXPERIMENTAL_SETTING", (_, experimentalSetting) => {
  store.set("experimentalSetting", experimentalSetting);
});

// app callback
app.on("web-contents-created", (e, contents) => {
  // リンククリック時はブラウザを開く
  contents.setWindowOpenHandler(({ url }) => {
    if (url.match(/^http/)) {
      shell.openExternal(url);
      return { action: "deny" };
    }
    return { action: "allow" };
  });
});

app.on("window-all-closed", () => {
  log.info("All windows closed. Quitting app");
  app.quit();
});

// Called before window closing
app.on("before-quit", (event) => {
  if (!willQuit) {
    event.preventDefault();
    ipcMainSend(win, "CHECK_EDITED_AND_NOT_SAVE");
    return;
  }

  // considering the case that ENGINE process killed after checking process status
  engineProcess.once("close", () => {
    log.info("ENGINE killed. Quitting app");
    app.quit(); // attempt to quit app again
  });

  log.info(
    `Quitting app (ENGINE last exit code: ${engineProcess.exitCode}, signal: ${engineProcess.signalCode})`
  );

  const engineNotExited = engineProcess.exitCode === null;
  const engineNotKilled = engineProcess.signalCode === null;

  if (engineNotExited && engineNotKilled) {
    log.info("Killing ENGINE before app quit");
    event.preventDefault();

    log.info(`Killing ENGINE (PID=${engineProcess.pid})...`);
    willQuitEngine = true;
    try {
      engineProcess.pid != undefined && treeKill(engineProcess.pid);
    } catch (error: unknown) {
      log.error("engine kill error");
      log.error(error);
    }
  }
});

app.on("activate", () => {
  if (BrowserWindow.getAllWindows().length === 0) createWindow();
});

app.once("will-finish-launching", () => {
  // macOS only
  app.once("open-file", (event, filePath) => {
    event.preventDefault();
    filePathOnMac = filePath;
  });
});

app.on("ready", async () => {
  if (isDevelopment) {
    try {
      await installExtension(VUEJS3_DEVTOOLS);
    } catch (e: unknown) {
      if (e instanceof Error) {
        log.error("Vue Devtools failed to install:", e.toString());
      }
    }
  }

  createWindow().then(() => runEngine());
});

app.on("second-instance", () => {
  if (win) {
    if (win.isMinimized()) win.restore();
    win.focus();
  }
});

if (isDevelopment) {
  if (process.platform === "win32") {
    process.on("message", (data) => {
      if (data === "graceful-exit") {
        log.info("Received graceful-exit");
        app.quit();
      }
    });
  } else {
    process.on("SIGTERM", () => {
      app.quit();
    });
  }
}<|MERGE_RESOLUTION|>--- conflicted
+++ resolved
@@ -32,11 +32,8 @@
   ExperimentalSetting,
   AcceptRetrieveTelemetryStatus,
   ToolbarSetting,
-<<<<<<< HEAD
+  ActivePointScrollMode,
   EngineInfo,
-=======
-  ActivePointScrollMode,
->>>>>>> 09f60bc7
 } from "./type/preload";
 
 import log from "electron-log";
