--- conflicted
+++ resolved
@@ -136,72 +136,7 @@
   { scheme: "app", privileges: { secure: true, standard: true, stream: true } },
 ]);
 
-<<<<<<< HEAD
 const firstUrl = process.env.VITE_DEV_SERVER_URL ?? "app://./index.html";
-=======
-// 設定ファイル
-const electronStoreJsonSchema = zodToJsonSchema(electronStoreSchema);
-if (!("properties" in electronStoreJsonSchema)) {
-  throw new Error("electronStoreJsonSchema must be object");
-}
-const store = new Store<ElectronStoreType>({
-  schema: electronStoreJsonSchema.properties as Schema<ElectronStoreType>,
-  migrations: {
-    ">=0.13": (store) => {
-      // acceptTems -> acceptTerms
-      const prevIdentifier = "acceptTems";
-      const prevValue = store.get(prevIdentifier, undefined) as
-        | AcceptTermsStatus
-        | undefined;
-      if (prevValue) {
-        // eslint-disable-next-line @typescript-eslint/no-explicit-any
-        store.delete(prevIdentifier as any);
-        store.set("acceptTerms", prevValue);
-      }
-    },
-    ">=0.14": (store) => {
-      // FIXME: できるならEngineManagerからEnginIDを取得したい
-      const engineId = JSON.parse(process.env.DEFAULT_ENGINE_INFOS ?? "[]")[0]
-        .uuid;
-      if (engineId == undefined)
-        throw new Error("DEFAULT_ENGINE_INFOS[0].uuid == undefined");
-      const prevDefaultStyleIds = store.get("defaultStyleIds");
-      store.set(
-        "defaultStyleIds",
-        prevDefaultStyleIds.map((defaultStyle) => ({
-          engineId: engineId,
-          speakerUuid: defaultStyle.speakerUuid,
-          defaultStyleId: defaultStyle.defaultStyleId,
-        }))
-      );
-
-      const outputSamplingRate: number =
-        // @ts-expect-error 削除されたパラメータ。
-        store.get("savingSetting").outputSamplingRate;
-      store.set(`engineSettings.${engineId}`, {
-        useGpu: store.get("useGpu"),
-        outputSamplingRate:
-          outputSamplingRate === 24000 ? "engineDefault" : outputSamplingRate,
-      });
-      // @ts-expect-error 削除されたパラメータ。
-      store.delete("savingSetting.outputSamplingRate");
-      // @ts-expect-error 削除されたパラメータ。
-      store.delete("useGpu");
-    },
-    ">=0.14.9": (store) => {
-      // マルチエンジン機能を実験的機能から通常機能に
-      if (store.has("experimentalSetting.enableMultiEngine")) {
-        const enableMultiEngine: boolean =
-          // @ts-expect-error 削除されたパラメータ。
-          store.get("experimentalSetting").enableMultiEngine;
-        store.set("enableMultiEngine", enableMultiEngine);
-        // @ts-expect-error 削除されたパラメータ。
-        store.delete("experimentalSetting.enableMultiEngine");
-      }
-    },
-  },
-});
->>>>>>> 8b591a56
 
 // engine
 const vvppEngineDir = path.join(app.getPath("userData"), "vvpp-engines");
@@ -312,11 +247,7 @@
  * 無効だった場合はダイアログを表示してfalseを返す。
  */
 function checkMultiEngineEnabled(): boolean {
-<<<<<<< HEAD
-  const enabled = configManager.get("experimentalSetting").enableMultiEngine;
-=======
-  const enabled = store.get("enableMultiEngine");
->>>>>>> 8b591a56
+  const enabled = configManager.get("enableMultiEngine");
   if (!enabled) {
     dialog.showMessageBoxSync(win, {
       type: "info",
