"use strict";

import { spawn, ChildProcess } from "child_process";
import dotenv from "dotenv";
import treeKill from "tree-kill";
import Store from "electron-store";

import { app, protocol, BrowserWindow, dialog, Menu, shell } from "electron";
import { createProtocol } from "vue-cli-plugin-electron-builder/lib";
import installExtension, { VUEJS3_DEVTOOLS } from "electron-devtools-installer";

import path from "path";
import { textEditContextMenu } from "./electron/contextMenu";
import { hasSupportedGpu } from "./electron/device";
import { ipcMainHandle, ipcMainSend } from "@/electron/ipc";

import fs from "fs";
import { CharacterInfo, HotkeySetting, SavingSetting } from "./type/preload";

import log from "electron-log";
import dayjs from "dayjs";

// silly以上のログをコンソールに出力
log.transports.console.format = "[{h}:{i}:{s}.{ms}] [{level}] {text}";
log.transports.console.level = "silly";

// warn以上のログをファイルに出力
const prefix = dayjs().format("YYYYMMDD_HHmmss");
log.transports.file.format = "[{h}:{i}:{s}.{ms}] [{level}] {text}";
log.transports.file.level = "warn";
log.transports.file.fileName = `${prefix}_error.log`;

const isDevelopment = process.env.NODE_ENV !== "production";

let win: BrowserWindow;

// 多重起動防止
if (!isDevelopment && !app.requestSingleInstanceLock()) app.quit();

process.on("uncaughtException", (error) => {
  log.error(error);
});
process.on("unhandledRejection", (reason) => {
  log.error(reason);
});

// 設定
const appDirPath = path.dirname(app.getPath("exe"));
const envPath = path.join(appDirPath, ".env");
dotenv.config({ path: envPath });
protocol.registerSchemesAsPrivileged([
  { scheme: "app", privileges: { secure: true, standard: true, stream: true } },
]);

// 設定ファイル
const store = new Store<{
  useGpu: boolean;
  savingSetting: SavingSetting;
<<<<<<< HEAD
  darkMode: boolean;
=======
  hotkeySettings: HotkeySetting[];
>>>>>>> 9c163e55
}>({
  schema: {
    useGpu: {
      type: "boolean",
      default: false,
    },
    savingSetting: {
      type: "object",
      properties: {
        fileEncoding: {
          type: "string",
          enum: ["UTF-8", "Shift_JIS"],
          default: "UTF-8",
        },
        fixedExportEnabled: { type: "boolean", default: false },
        avoidOverwrite: { type: "boolean", default: false },
        fixedExportDir: { type: "string", default: "" },
        exportLab: { type: "boolean", default: false },
      },
      default: {
        fileEncoding: "UTF-8",
        fixedExportEnabled: false,
        avoidOverwrite: false,
        fixedExportDir: "",
        exportLab: false,
      },
    },
<<<<<<< HEAD
    darkMode: {
      type: "boolean",
      default: false,
=======
    hotkeySettings: {
      type: "array",
      items: {
        type: "object",
        properties: {
          action: { type: "string" },
          combination: { type: "string" },
        },
      },
      default: {
        hotkeySettings: [
          {
            action: "音声書き出し",
            combination: "Ctrl E",
          },
          {
            action: "一つだけ書き出し",
            combination: "",
          },
          {
            action: "再生/停止",
            combination: "Space",
          },
          {
            action: "連続再生/停止",
            combination: "",
          },
          {
            action: "ｱｸｾﾝﾄ欄を表示",
            combination: "1",
          },
          {
            action: "ｲﾝﾄﾈｰｼｮﾝ欄を表示",
            combination: "2",
          },
          {
            action: "テキスト欄を追加",
            combination: "Shift Enter",
          },
          {
            action: "テキスト欄を削除",
            combination: "Shift Delete",
          },
          {
            action: "テキスト欄からフォーカスを外す",
            combination: "Escape",
          },
          {
            action: "テキスト欄にフォーカスを戻す",
            combination: "Backspace",
          },
          {
            action: "元に戻す",
            combination: "Ctrl Z",
          },
          {
            action: "やり直す",
            combination: "Ctrl Y",
          },
          {
            action: "新規プロジェクト",
            combination: "Ctrl N",
          },
          {
            action: "プロジェクトを名前を付けて保存",
            combination: "Ctrl Shift S",
          },
          {
            action: "プロジェクトを上書き保存",
            combination: "Ctrl S",
          },
          {
            action: "プロジェクト読み込み",
            combination: "Ctrl O",
          },
          {
            action: "テキスト読み込む",
            combination: "",
          },
        ],
      },
>>>>>>> 9c163e55
    },
  },
});

// engine
let willQuitEngine = false;
let engineProcess: ChildProcess;
async function runEngine() {
  willQuitEngine = false;

  // 最初のエンジンモード
  if (!store.has("useGpu")) {
    const hasGpu = await hasSupportedGpu();
    store.set("useGpu", hasGpu);

    dialog.showMessageBox(win, {
      message: `音声合成エンジンを${
        hasGpu ? "GPU" : "CPU"
      }モードで起動しました`,
      detail:
        "エンジンの起動モードは、画面上部の「エンジン」メニューから変更できます。",
      title: "エンジンの起動モード",
      type: "info",
    });
  }

  const useGpu = store.get("useGpu");
  log.info(`Starting ENGINE in ${useGpu ? "GPU" : "CPU"} mode`);

  // エンジンプロセスの起動
  const enginePath = path.resolve(
    appDirPath,
    process.env.ENGINE_PATH ?? "run.exe"
  );
  const args = useGpu ? ["--use_gpu"] : [];

  engineProcess = spawn(enginePath, args, {
    cwd: path.dirname(enginePath),
  });

  engineProcess.stdout?.on("data", (data) => {
    log.info("ENGINE: " + data.toString("utf-8"));
  });

  engineProcess.stderr?.on("data", (data) => {
    log.error("ENGINE: " + data.toString("utf-8"));
  });

  engineProcess.on("close", (code, signal) => {
    log.info(`ENGINE: terminated due to receipt of signal ${signal}`);
    log.info(`ENGINE: exited with code ${code}`);

    if (!willQuitEngine) {
      ipcMainSend(win, "DETECTED_ENGINE_ERROR");
      dialog.showErrorBox(
        "音声合成エンジンエラー",
        "音声合成エンジンが異常終了しました。エンジンを再起動してください。"
      );
    }
  });
}

// temp dir
const tempDir = path.join(app.getPath("temp"), "VOICEVOX");
if (!fs.existsSync(tempDir)) {
  fs.mkdirSync(tempDir);
}

// キャラクター情報の読み込み
declare let __static: string;
const characterInfos = fs
  .readdirSync(path.join(__static, "characters"))
  .map((dirRelPath): CharacterInfo => {
    const dirPath = path.join(__static, "characters", dirRelPath);
    return {
      dirPath,
      iconPath: path.join(dirPath, "icon.png"),
      portraitPath: path.join(dirPath, "portrait.png"),
      metas: {
        ...JSON.parse(
          fs.readFileSync(path.join(dirPath, "metas.json"), {
            encoding: "utf-8",
          })
        ),
        policy: fs.readFileSync(path.join(dirPath, "policy.md"), "utf-8"),
      },
    };
  });

// 利用規約テキストの読み込み
const policyText = fs.readFileSync(path.join(__static, "policy.md"), "utf-8");

// OSSライセンス情報の読み込み
const ossLicenses = JSON.parse(
  fs.readFileSync(path.join(__static, "licenses.json"), { encoding: "utf-8" })
);

// アップデート情報の読み込み
const updateInfos = JSON.parse(
  fs.readFileSync(path.join(__static, "updateInfos.json"), {
    encoding: "utf-8",
  })
);

// create window
async function createWindow() {
  win = new BrowserWindow({
    width: 800,
    height: 600,
    frame: false,
    minWidth: 320,
    webPreferences: {
      preload: path.join(__dirname, "preload.js"),
      nodeIntegration: true,
      contextIsolation: true,
    },
    icon: path.join(__static, "icon.png"),
  });

  if (process.env.WEBPACK_DEV_SERVER_URL) {
    await win.loadURL(
      (process.env.WEBPACK_DEV_SERVER_URL as string) + "#/home"
    );
  } else {
    createProtocol("app");
    win.loadURL("app://./index.html#/home");
  }
  if (isDevelopment) win.webContents.openDevTools();

  win.on("maximize", () => win.webContents.send("DETECT_MAXIMIZED"));
  win.on("unmaximize", () => win.webContents.send("DETECT_UNMAXIMIZED"));
  win.on("always-on-top-changed", () => {
    win.webContents.send(
      win.isAlwaysOnTop() ? "DETECT_PINNED" : "DETECT_UNPINNED"
    );
  });

  win.webContents.once("did-finish-load", () => {
    if (process.argv.length >= 2) {
      const filePath = process.argv[1];
      ipcMainSend(win, "LOAD_PROJECT_FILE", { filePath, confirm: false });
    }
  });
}

if (!isDevelopment) {
  Menu.setApplicationMenu(null);
}

// プロセス間通信
ipcMainHandle("GET_APP_INFOS", () => {
  const name = app.getName();
  const version = app.getVersion();
  return {
    name,
    version,
  };
});

ipcMainHandle("GET_TEMP_DIR", () => {
  return tempDir;
});

ipcMainHandle("GET_CHARACTER_INFOS", () => {
  return characterInfos;
});

ipcMainHandle("GET_POLICY_TEXT", () => {
  return policyText;
});

ipcMainHandle("GET_OSS_LICENSES", () => {
  return ossLicenses;
});

ipcMainHandle("GET_UPDATE_INFOS", () => {
  return updateInfos;
});

ipcMainHandle("SHOW_AUDIO_SAVE_DIALOG", (_, { title, defaultPath }) => {
  return dialog.showSaveDialogSync(win, {
    title,
    defaultPath,
    filters: [{ name: "Wave File", extensions: ["wav"] }],
    properties: ["createDirectory"],
  });
});

ipcMainHandle("SHOW_OPEN_DIRECTORY_DIALOG", (_, { title }) => {
  return dialog.showOpenDialogSync(win, {
    title,
    properties: ["openDirectory", "createDirectory"],
  })?.[0];
});

ipcMainHandle("SHOW_PROJECT_SAVE_DIALOG", (_, { title }) => {
  return dialog.showSaveDialogSync(win, {
    title,
    filters: [{ name: "VOICEVOX Project file", extensions: ["vvproj"] }],
    properties: ["showOverwriteConfirmation"],
  });
});

ipcMainHandle("SHOW_PROJECT_LOAD_DIALOG", (_, { title }) => {
  return dialog.showOpenDialogSync(win, {
    title,
    filters: [{ name: "VOICEVOX Project file", extensions: ["vvproj"] }],
    properties: ["openFile"],
  });
});

ipcMainHandle("SHOW_CONFIRM_DIALOG", (_, { title, message }) => {
  return dialog
    .showMessageBox(win, {
      type: "info",
      buttons: ["OK", "Cancel"],
      title: title,
      message: message,
    })
    .then((value) => {
      return value.response == 0;
    });
});

ipcMainHandle("SHOW_WARNING_DIALOG", (_, { title, message }) => {
  return dialog.showMessageBox(win, {
    type: "warning",
    title: title,
    message: message,
  });
});

ipcMainHandle("SHOW_ERROR_DIALOG", (_, { title, message }) => {
  return dialog.showMessageBox(win, {
    type: "error",
    title: title,
    message: message,
  });
});

ipcMainHandle("SHOW_IMPORT_FILE_DIALOG", (_, { title }) => {
  return dialog.showOpenDialogSync(win, {
    title,
    filters: [{ name: "Text", extensions: ["txt"] }],
    properties: ["openFile", "createDirectory"],
  })?.[0];
});

ipcMainHandle("OPEN_TEXT_EDIT_CONTEXT_MENU", () => {
  textEditContextMenu.popup({ window: win });
});

ipcMainHandle("USE_GPU", (_, { newValue }) => {
  if (newValue !== undefined) {
    store.set("useGpu", newValue);
  }

  return store.get("useGpu", false);
});

ipcMainHandle("IS_AVAILABLE_GPU_MODE", () => {
  return hasSupportedGpu();
});

ipcMainHandle("CLOSE_WINDOW", () => {
  app.emit("window-all-closed");
  win.destroy();
});
ipcMainHandle("MINIMIZE_WINDOW", () => win.minimize());
ipcMainHandle("MAXIMIZE_WINDOW", () => {
  if (win.isMaximized()) {
    win.unmaximize();
  } else {
    win.maximize();
  }
});

ipcMainHandle("LOG_ERROR", (_, ...params) => {
  log.error(...params);
});

ipcMainHandle("LOG_INFO", (_, ...params) => {
  log.info(...params);
});

/**
 * エンジンを再起動する。
 * エンジンの起動が開始したらresolve、起動が失敗したらreject。
 */
ipcMainHandle(
  "RESTART_ENGINE",
  () =>
    new Promise<void>((resolve, reject) => {
      log.info(
        `Restarting ENGINE (last exit code: ${engineProcess.exitCode}, signal: ${engineProcess.signalCode})`
      );

      // エンジンのプロセスがすでに終了している、またはkillされている場合
      const engineExited = engineProcess.exitCode !== null;
      const engineKilled = engineProcess.signalCode !== null;

      if (engineExited || engineKilled) {
        log.info(
          "ENGINE process is not started yet or already killed. Starting ENGINE..."
        );

        runEngine();
        resolve();
        return;
      }

      // エンジンエラー時のエラーウィンドウ抑制用。
      willQuitEngine = true;

      // 「killに使用するコマンドが終了するタイミング」と「OSがプロセスをkillするタイミング」が違うので単純にtreeKillのコールバック関数でrunEngine()を実行すると失敗します。
      // closeイベントはexitイベントよりも後に発火します。
      const restartEngineOnProcessClosedCallback = () => {
        log.info("ENGINE process killed. Restarting ENGINE...");

        runEngine();
        resolve();
      };
      engineProcess.once("close", restartEngineOnProcessClosedCallback);

      // treeKillのコールバック関数はコマンドが終了した時に呼ばれます。
      log.info(`Killing current ENGINE process (PID=${engineProcess.pid})...`);
      treeKill(engineProcess.pid, (error) => {
        // error変数の値がundefined以外であればkillコマンドが失敗したことを意味します。
        if (error != null) {
          log.error("Failed to kill ENGINE");
          log.error(error);

          // killに失敗したとき、closeイベントが発生せず、once listenerが消費されない
          // listenerを削除してENGINEの意図しない再起動を防止
          engineProcess.removeListener(
            "close",
            restartEngineOnProcessClosedCallback
          );

          reject();
        }
      });
    })
);

ipcMainHandle("SAVING_SETTING", (_, { newData }) => {
  if (newData !== undefined) {
    store.set("savingSetting", newData);
  }
  return store.get("savingSetting");
});

<<<<<<< HEAD
ipcMainHandle("DARK_MODE", (_, { darkMode }) => {
  if (darkMode !== undefined) {
    store.set("darkMode", darkMode);
  }
  return store.get("darkMode");
=======
ipcMainHandle("HOTKEY_SETTINGS", (_, { newData }) => {
  if (newData !== undefined) {
    const hotkeySettings = store.get("hotkeySettings");
    const hotkeySetting = hotkeySettings.find(
      (hotkey) => hotkey.action == newData.action
    );
    if (hotkeySetting !== undefined) {
      hotkeySetting.combination = newData.combination;
    }
    store.set("hotkeySettings", hotkeySettings);
  }
  return store.get("hotkeySettings");
>>>>>>> 9c163e55
});

ipcMainHandle("CHECK_FILE_EXISTS", (_, { file }) => {
  return fs.existsSync(file);
});
ipcMainHandle("CHANGE_PIN_WINDOW", () => {
  if (win.isAlwaysOnTop()) {
    win.setAlwaysOnTop(false);
  } else {
    win.setAlwaysOnTop(true);
  }
});

// app callback
app.on("web-contents-created", (e, contents) => {
  // リンククリック時はブラウザを開く
  contents.setWindowOpenHandler(({ url }) => {
    if (url.match(/^http/)) {
      shell.openExternal(url);
      return { action: "deny" };
    }
    return { action: "allow" };
  });
});

app.on("window-all-closed", () => {
  if (process.platform !== "darwin") {
    app.quit();
  }
});

// Called before window closing
app.on("before-quit", (event) => {
  // considering the case that ENGINE process killed after checking process status
  engineProcess.once("close", () => {
    log.info("ENGINE killed. Quitting app");
    app.quit(); // attempt to quit app again
  });

  log.info(
    `Quitting app (ENGINE last exit code: ${engineProcess.exitCode}, signal: ${engineProcess.signalCode})`
  );

  const engineNotExited = engineProcess.exitCode === null;
  const engineNotKilled = engineProcess.signalCode === null;

  if (engineNotExited && engineNotKilled) {
    log.info("Killing ENGINE before app quit");
    event.preventDefault();

    log.info(`Killing ENGINE (PID=${engineProcess.pid})...`);
    willQuitEngine = true;
    try {
      engineProcess.pid != undefined && treeKill(engineProcess.pid);
    } catch (error: unknown) {
      log.error("engine kill error");
      log.error(error);
    }
  }
});

app.on("activate", () => {
  if (BrowserWindow.getAllWindows().length === 0) createWindow();
});

app.on("ready", async () => {
  if (isDevelopment) {
    try {
      await installExtension(VUEJS3_DEVTOOLS);
    } catch (e: unknown) {
      if (e instanceof Error) {
        log.error("Vue Devtools failed to install:", e.toString());
      }
    }
  }

  createWindow().then(() => runEngine());
});

app.on("second-instance", () => {
  if (win) {
    if (win.isMinimized()) win.restore();
    win.focus();
  }
});

if (isDevelopment) {
  if (process.platform === "win32") {
    process.on("message", (data) => {
      if (data === "graceful-exit") {
        app.quit();
      }
    });
  } else {
    process.on("SIGTERM", () => {
      app.quit();
    });
  }
}<|MERGE_RESOLUTION|>--- conflicted
+++ resolved
@@ -56,11 +56,8 @@
 const store = new Store<{
   useGpu: boolean;
   savingSetting: SavingSetting;
-<<<<<<< HEAD
   darkMode: boolean;
-=======
   hotkeySettings: HotkeySetting[];
->>>>>>> 9c163e55
 }>({
   schema: {
     useGpu: {
@@ -88,11 +85,10 @@
         exportLab: false,
       },
     },
-<<<<<<< HEAD
     darkMode: {
       type: "boolean",
       default: false,
-=======
+    },
     hotkeySettings: {
       type: "array",
       items: {
@@ -174,7 +170,6 @@
           },
         ],
       },
->>>>>>> 9c163e55
     },
   },
 });
@@ -527,13 +522,13 @@
   return store.get("savingSetting");
 });
 
-<<<<<<< HEAD
 ipcMainHandle("DARK_MODE", (_, { darkMode }) => {
   if (darkMode !== undefined) {
     store.set("darkMode", darkMode);
   }
   return store.get("darkMode");
-=======
+});
+
 ipcMainHandle("HOTKEY_SETTINGS", (_, { newData }) => {
   if (newData !== undefined) {
     const hotkeySettings = store.get("hotkeySettings");
@@ -546,7 +541,6 @@
     store.set("hotkeySettings", hotkeySettings);
   }
   return store.get("hotkeySettings");
->>>>>>> 9c163e55
 });
 
 ipcMainHandle("CHECK_FILE_EXISTS", (_, { file }) => {
