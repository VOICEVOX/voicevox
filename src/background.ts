--- conflicted
+++ resolved
@@ -387,7 +387,6 @@
   });
 }
 
-<<<<<<< HEAD
 function killEngine({
   onKillStart,
   onKilled,
@@ -429,7 +428,8 @@
   } else {
     log.info("ENGINE process already closed");
   }
-=======
+}
+
 async function restartEngine() {
   await new Promise<void>((resolve, reject) => {
     log.info(
@@ -482,7 +482,6 @@
       }
     });
   });
->>>>>>> 39b6d377
 }
 
 // temp dir
