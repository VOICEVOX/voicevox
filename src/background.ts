"use strict";

import { execFile, ChildProcess } from "child_process";
import dotenv from "dotenv";
import treeKill from "tree-kill";
import Store from "electron-store";

import { app, protocol, BrowserWindow, dialog, shell } from "electron";
import { createProtocol } from "vue-cli-plugin-electron-builder/lib";
import installExtension, { VUEJS3_DEVTOOLS } from "electron-devtools-installer";

import path from "path";
import { textEditContextMenu } from "./electron/contextMenu";
import { hasSupportedGpu } from "./electron/device";
import { ipcMainHandle, ipcMainSend } from "@/electron/ipc";
import { logError } from "./electron/log";

import fs from "fs";
import { CharacterInfo, Encoding } from "./type/preload";
import { SimpleMode } from "./store/type";

const isDevelopment = process.env.NODE_ENV !== "production";

let win: BrowserWindow;

// 多重起動防止
if (!isDevelopment && !app.requestSingleInstanceLock()) app.quit();

process.on("uncaughtException", (error) => {
  logError(error);
});
process.on("unhandledRejection", (reason) => {
  logError(reason);
});

// 設定
const appDirPath = path.dirname(app.getPath("exe"));
const envPath = path.join(appDirPath, ".env");
dotenv.config({ path: envPath });
protocol.registerSchemesAsPrivileged([
  { scheme: "app", privileges: { secure: true, standard: true, stream: true } },
]);

// 設定ファイル
const store = new Store<{
  useGpu: boolean;
  fileEncoding: Encoding;
  simpleMode: SimpleMode;
}>({
  schema: {
    useGpu: {
      type: "boolean",
    },
    fileEncoding: {
      type: "string",
    },
    simpleMode: {
      type: "object",
      properties: {
        enabled: { type: "boolean" },
        avoid: { type: "boolean" },
        dir: { type: "string" },
      },
    },
  },
});

// engine
let willQuitEngine = false;
let engineProcess: ChildProcess;
async function runEngine() {
  willQuitEngine = false;
  // エンジンが起動完了または失敗するまで待機させる処理を呼び出している。
  ipcMainSend(win, "START_WAITING_ENGINE");

  // 最初のエンジンモード
  if (!store.has("useGpu")) {
    const hasGpu = await hasSupportedGpu();
    store.set("useGpu", hasGpu);

    dialog.showMessageBox(win, {
      message: `音声合成エンジンを${
        hasGpu ? "GPU" : "CPU"
      }モードで起動しました`,
      detail:
        "エンジンの起動モードは、画面上部の「エンジン」メニューから変更できます。",
      title: "エンジンの起動モード",
      type: "info",
    });
  }

  // エンジンプロセスの起動
  const enginePath = path.resolve(
    appDirPath,
    process.env.ENGINE_PATH ?? "run.exe"
  );
  const args = store.get("useGpu") ? ["--use_gpu"] : null;
  engineProcess = execFile(
    enginePath,
    args,
    { cwd: path.dirname(enginePath) },
    () => {
      if (!willQuitEngine) {
        ipcMainSend(win, "DETECTED_ENGINE_ERROR");
        dialog.showErrorBox(
          "音声合成エンジンエラー",
          "音声合成エンジンが異常終了しました。ソフトウェアを再起動してください。"
        );
      }
    }
  );
}

// temp dir
const tempDir = path.join(app.getPath("temp"), "VOICEVOX");
if (!fs.existsSync(tempDir)) {
  fs.mkdirSync(tempDir);
}

// キャラクター情報の読み込み
declare let __static: string;
const characterInfos = fs
  .readdirSync(path.join(__static, "characters"))
  .map((dirRelPath): CharacterInfo => {
    const dirPath = path.join(__static, "characters", dirRelPath);
    return {
      dirPath,
      iconPath: path.join(dirPath, "icon.png"),
      portraitPath: path.join(dirPath, "portrait.png"),
      metas: JSON.parse(
        fs.readFileSync(path.join(dirPath, "metas.json"), { encoding: "utf-8" })
      ),
    };
  });

// 利用規約テキストの読み込み
const policyText = fs.readFileSync(path.join(__static, "policy.md"), "utf-8");

// OSSライセンス情報の読み込み
const ossLicenses = JSON.parse(
  fs.readFileSync(path.join(__static, "licenses.json"), { encoding: "utf-8" })
);

// アップデート情報の読み込み
const updateInfos = JSON.parse(
  fs.readFileSync(path.join(__static, "updateInfos.json"), {
    encoding: "utf-8",
  })
);

// create window
async function createWindow() {
  win = new BrowserWindow({
    width: 800,
    height: 600,
    frame: false,
    minWidth: 320,
    webPreferences: {
      preload: path.join(__dirname, "preload.js"),
      nodeIntegration: true,
      contextIsolation: true,
      enableRemoteModule: true,
    },
    icon: path.join(__static, "icon.png"),
  });

  if (process.env.WEBPACK_DEV_SERVER_URL) {
    await win.loadURL(
      (process.env.WEBPACK_DEV_SERVER_URL as string) + "#/home"
    );
  } else {
    createProtocol("app");
    win.loadURL("app://./index.html#/home");
  }
  if (isDevelopment) win.webContents.openDevTools();

  win.on("maximize", () => win.webContents.send("DETECT_MAXIMIZED"));
  win.on("unmaximize", () => win.webContents.send("DETECT_UNMAXIMIZED"));
  win.on("always-on-top-changed", () => {
    win.webContents.send(
      win.isAlwaysOnTop() ? "DETECT_PINNED" : "DETECT_UNPINNED"
    );
  });

  win.webContents.once("did-finish-load", () => {
    if (process.argv.length >= 2) {
      const filePath = process.argv[1];
      ipcMainSend(win, "LOAD_PROJECT_FILE", { filePath, confirm: false });
    }
  });
}

// initialize settings
// GPU mode is handled by runEngine()
const initSetting = () => {
  if (!store.has("fileEncoding")) {
    const defaultFileEncoding = "UTF-8";
    store.set("fileEncoding", defaultFileEncoding);
  }
  if (!store.has("simpleMode")) {
    const defaultSimpleMode = {
      enabled: false,
      avoid: false,
      dir: "",
    };
    store.set("simpleMode", defaultSimpleMode);
  }
};

// プロセス間通信
ipcMainHandle("GET_APP_INFOS", () => {
  const name = app.getName();
  const version = app.getVersion();
  return {
    name,
    version,
  };
});

ipcMainHandle("GET_TEMP_DIR", () => {
  return tempDir;
});

ipcMainHandle("GET_CHARACTER_INFOS", () => {
  return characterInfos;
});

ipcMainHandle("GET_POLICY_TEXT", () => {
  return policyText;
});

ipcMainHandle("GET_OSS_LICENSES", () => {
  return ossLicenses;
});

ipcMainHandle("GET_UPDATE_INFOS", () => {
  return updateInfos;
});

ipcMainHandle("SHOW_AUDIO_SAVE_DIALOG", (_, { title, defaultPath }) => {
  return dialog.showSaveDialogSync(win, {
    title,
    defaultPath,
    filters: [{ name: "Wave File", extensions: ["wav"] }],
    properties: ["createDirectory"],
  });
});

ipcMainHandle("SHOW_OPEN_DIRECTORY_DIALOG", (_, { title }) => {
  return dialog.showOpenDialogSync(win, {
    title,
    properties: ["openDirectory", "createDirectory"],
  })?.[0];
});

ipcMainHandle("SHOW_PROJECT_SAVE_DIALOG", (_, { title }) => {
  return dialog.showSaveDialogSync(win, {
    title,
    filters: [{ name: "VOICEVOX Project file", extensions: ["vvproj"] }],
    properties: ["showOverwriteConfirmation"],
  });
});

ipcMainHandle("SHOW_PROJECT_LOAD_DIALOG", (_, { title }) => {
  return dialog.showOpenDialogSync(win, {
    title,
    filters: [{ name: "VOICEVOX Project file", extensions: ["vvproj"] }],
    properties: ["openFile"],
  });
});

ipcMainHandle("SHOW_CONFIRM_DIALOG", (_, { title, message }) => {
  return dialog
    .showMessageBox(win, {
      type: "info",
      buttons: ["OK", "Cancel"],
      title: title,
      message: message,
    })
    .then((value) => {
      return value.response == 0;
    });
});

ipcMainHandle("SHOW_WARNING_DIALOG", (_, { title, message }) => {
  return dialog.showMessageBox(win, {
    type: "warning",
    title: title,
    message: message,
  });
});

ipcMainHandle("SHOW_ERROR_DIALOG", (_, { title, message }) => {
  return dialog.showMessageBox(win, {
    type: "error",
    title: title,
    message: message,
  });
});

ipcMainHandle("SHOW_IMPORT_FILE_DIALOG", (_, { title }) => {
  return dialog.showOpenDialogSync(win, {
    title,
    filters: [{ name: "Text", extensions: ["txt"] }],
    properties: ["openFile", "createDirectory"],
  })?.[0];
});

ipcMainHandle("OPEN_TEXT_EDIT_CONTEXT_MENU", () => {
  textEditContextMenu.popup({ window: win });
});

ipcMainHandle("USE_GPU", (_, { newValue }) => {
  if (newValue !== undefined) {
    store.set("useGpu", newValue);
  }

  return store.get("useGpu", false);
});

ipcMainHandle("IS_AVAILABLE_GPU_MODE", () => {
  return hasSupportedGpu();
});

ipcMainHandle("FILE_ENCODING", (_, { newValue }) => {
  if (newValue !== undefined) {
    store.set("fileEncoding", newValue);
  }

  return store.get("fileEncoding", "UTF-8");
});

ipcMainHandle("CLOSE_WINDOW", () => {
  app.emit("window-all-closed");
  win.destroy();
});
ipcMainHandle("MINIMIZE_WINDOW", () => win.minimize());
ipcMainHandle("MAXIMIZE_WINDOW", () => {
  if (win.isMaximized()) {
    win.unmaximize();
  } else {
    win.maximize();
  }
});

ipcMainHandle("LOG_ERROR", (_, ...params) => {
  logError(...params);
});

ipcMainHandle("RESTART_ENGINE", async () => {
  /*
    プロセスが生存している場合はexitCodeにnull、終了していればnumber型のexit codeが代入されています。
    プロセスが既に落ちている場合にtreeKillを実行する意味がないのでこうしてあります。
  */
  if (engineProcess.exitCode !== null) {
    runEngine();
    return;
  }

  // エンジンエラー時のエラーウィンドウ抑制用。
  willQuitEngine = true;

  /*
    「killに使用するコマンドが終了するタイミング」と「OSがプロセスをkillするタイミング」が違うので単純にtreeKillのコールバック関数でrunEngine()を実行すると失敗します。
    closeイベントはexitイベントよりも後に発火します。
  */
  const closeListenerCallBack = () => runEngine();
  engineProcess.once("close", closeListenerCallBack);

  // treeKillのコールバック関数はコマンドが終了した時に呼ばれます。
  treeKill(engineProcess.pid, (error) => {
    // error変数の値がnull以外であればkillコマンドが失敗したことを意味します。
    if (error !== null) {
      console.log(error);

      // 再起動用に設定したclose listenerを削除。
      engineProcess.removeListener("close", closeListenerCallBack);

      // 何らかの理由でkillに失敗した時に起動中メッセージを消すための処理。
      ipcMainSend(win, "DETECTED_ENGINE_ERROR");
    }
  });
});

<<<<<<< HEAD
ipcMainHandle("SIMPLE_MODE_SETTING", (_, { newData }) => {
  if (newData !== undefined) {
    store.set("simpleMode", newData);
  }
  return store.get("simpleMode");
});

ipcMainHandle("CHECK_FILE_EXISTS", (_, { file }) => {
  return fs.existsSync(file);
=======
ipcMainHandle("CHANGE_PIN_WINDOW", () => {
  if (win.isAlwaysOnTop()) {
    win.setAlwaysOnTop(false);
  } else {
    win.setAlwaysOnTop(true);
  }
>>>>>>> 5bb7fe76
});

// app callback
app.on("web-contents-created", (e, contents) => {
  // リンククリック時はブラウザを開く
  contents.setWindowOpenHandler(({ url }) => {
    if (url.match(/^http/)) {
      shell.openExternal(url);
      return { action: "deny" };
    }
    return { action: "allow" };
  });
});

app.on("window-all-closed", () => {
  if (process.platform !== "darwin") {
    app.quit();
  }
});

app.on("quit", () => {
  willQuitEngine = true;
  try {
    engineProcess.pid != undefined && treeKill(engineProcess.pid);
  } catch {
    logError("engine kill error");
  }
});

app.on("activate", () => {
  if (BrowserWindow.getAllWindows().length === 0) createWindow();
});

app.on("ready", async () => {
  if (isDevelopment) {
    try {
      await installExtension(VUEJS3_DEVTOOLS);
    } catch (e) {
      logError("Vue Devtools failed to install:", e.toString());
    }
  }

  initSetting();

  createWindow().then(() => runEngine());
});

app.on("second-instance", () => {
  if (win) {
    if (win.isMinimized()) win.restore();
    win.focus();
  }
});

if (isDevelopment) {
  if (process.platform === "win32") {
    process.on("message", (data) => {
      if (data === "graceful-exit") {
        app.quit();
      }
    });
  } else {
    process.on("SIGTERM", () => {
      app.quit();
    });
  }
}<|MERGE_RESOLUTION|>--- conflicted
+++ resolved
@@ -382,7 +382,6 @@
   });
 });
 
-<<<<<<< HEAD
 ipcMainHandle("SIMPLE_MODE_SETTING", (_, { newData }) => {
   if (newData !== undefined) {
     store.set("simpleMode", newData);
@@ -392,14 +391,13 @@
 
 ipcMainHandle("CHECK_FILE_EXISTS", (_, { file }) => {
   return fs.existsSync(file);
-=======
+});
 ipcMainHandle("CHANGE_PIN_WINDOW", () => {
   if (win.isAlwaysOnTop()) {
     win.setAlwaysOnTop(false);
   } else {
     win.setAlwaysOnTop(true);
   }
->>>>>>> 5bb7fe76
 });
 
 // app callback
