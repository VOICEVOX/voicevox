--- conflicted
+++ resolved
@@ -289,13 +289,8 @@
         type: "info",
         title: "再読み込みが必要です",
         message:
-<<<<<<< HEAD
           "VVPPファイルを読み込みました。反映には再読み込みが必要です。今すぐ再読み込みしますか？",
         buttons: ["再読み込み", "キャンセル"],
-=======
-          "VVPPファイルを読み込みました。反映にはVOICEVOXの再起動が必要です。今すぐ再起動しますか？",
-        buttons: ["再起動", "キャンセル"],
->>>>>>> 2f42e830
         noLink: true,
         cancelId: 1,
       })
@@ -575,7 +570,6 @@
   }
   store.set("engineSettings", engineSettings);
 
-<<<<<<< HEAD
   await engineManager.runEngineAll(win);
 }
 
@@ -621,10 +615,6 @@
     );
     return vvppManager.handleMarkedEngineDirs();
   });
-=======
-  await engineManager.runEngineAll();
-  await createWindow();
->>>>>>> 2f42e830
 }
 
 const menuTemplateForMac: Electron.MenuItemConstructorOptions[] = [
@@ -1090,11 +1080,7 @@
     if (checkMultiEngineEnabled()) {
       await installVvppEngineWithWarning({
         vvppPath: filePath,
-<<<<<<< HEAD
-        reloadNeeded: false, // FIXME: #1399がマージされるとtrueになるが、ここはfalseが正しい。
-=======
-        restartNeeded: true, // FIXME: 再インストールでない限り再起動は不要
->>>>>>> 2f42e830
+        reloadNeeded: false,
       });
     }
   }
