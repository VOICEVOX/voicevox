--- conflicted
+++ resolved
@@ -15,11 +15,12 @@
 import { ipcMainHandle, ipcMainSend } from "@/electron/ipc";
 
 import fs from "fs";
-<<<<<<< HEAD
-import { CharacterInfo, MetasJson, SavingSetting } from "./type/preload";
-=======
-import { CharacterInfo, HotkeySetting, SavingSetting } from "./type/preload";
->>>>>>> 6d184741
+import {
+  CharacterInfo,
+  HotkeySetting,
+  MetasJson,
+  SavingSetting,
+} from "./type/preload";
 
 import log from "electron-log";
 import dayjs from "dayjs";
