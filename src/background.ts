"use strict";

import { execFile, ChildProcess } from "child_process";
import dotenv from "dotenv";
import treeKill from "tree-kill";
import Store from "electron-store";

import { app, protocol, BrowserWindow, dialog, shell } from "electron";
import { createProtocol } from "vue-cli-plugin-electron-builder/lib";
import installExtension, { VUEJS3_DEVTOOLS } from "electron-devtools-installer";
import log from "electron-log";

import path from "path";
import { textEditContextMenu } from "./electron/contextMenu";
import { hasSupportedGpu } from "./electron/device";
import { ipcMainHandle, ipcMainSend } from "@/electron/ipc";

import fs from "fs";
import { CharacterInfo, Encoding } from "./type/preload";

const isDevelopment = process.env.NODE_ENV !== "production";

let win: BrowserWindow;

// 多重起動防止
if (!isDevelopment && !app.requestSingleInstanceLock()) app.quit();

const initializeLog = () => {
  //ファイル名に日時を指定
  const d = new Date();
  const prefix =
    d.getFullYear() +
    ("00" + (d.getMonth() + 1)).slice(-2) +
    ("00" + d.getDate()).slice(-2);
  log.transports.file.fileName = `${prefix}_${log.transports.file.fileName}`;
};
initializeLog();
process.on("uncaughtException", (error) => {
  log.error(error.stack);
});
process.on("unhandledRejection", (reason) => {
  log.error(reason);
});

// 設定
const appDirPath = path.dirname(app.getPath("exe"));
const envPath = path.join(appDirPath, ".env");
dotenv.config({ path: envPath });
protocol.registerSchemesAsPrivileged([
  { scheme: "app", privileges: { secure: true, standard: true, stream: true } },
]);

// 設定ファイル
const store = new Store<{
  useGpu: boolean;
  fileEncoding: Encoding;
}>({
  schema: {
    useGpu: {
      type: "boolean",
    },
    fileEncoding: {
      type: "string",
    },
  },
});

// engine
let willQuitEngine = false;
let engineProcess: ChildProcess;
async function runEngine() {
  willQuitEngine = false;
  // エンジンが起動完了または失敗するまで待機させる処理を呼び出している。
  ipcMainSend(win, "START_WAITING_ENGINE");

  // 最初のエンジンモード
  if (!store.has("useGpu")) {
    const hasGpu = await hasSupportedGpu();
    store.set("useGpu", hasGpu);

    dialog.showMessageBox(win, {
      message: `音声合成エンジンを${
        hasGpu ? "GPU" : "CPU"
      }モードで起動しました`,
      detail:
        "エンジンの起動モードは、画面上部の「エンジン」メニューから変更できます。",
      title: "エンジンの起動モード",
      type: "info",
    });
  }

  // エンジンプロセスの起動
  const enginePath = path.resolve(
    appDirPath,
    process.env.ENGINE_PATH ?? "run.exe"
  );
  const args = store.get("useGpu") ? ["--use_gpu"] : null;
  engineProcess = execFile(
    enginePath,
    args,
    { cwd: path.dirname(enginePath) },
    () => {
      if (!willQuitEngine) {
        ipcMainSend(win, "DETECTED_ENGINE_ERROR");
        dialog.showErrorBox(
          "音声合成エンジンエラー",
          "音声合成エンジンが異常終了しました。ソフトウェアを再起動してください。"
        );
      }
    }
  );
}

// temp dir
const tempDir = path.join(app.getPath("temp"), "VOICEVOX");
if (!fs.existsSync(tempDir)) {
  fs.mkdirSync(tempDir);
}

// キャラクター情報の読み込み
declare let __static: string;
const characterInfos = fs
  .readdirSync(path.join(__static, "characters"))
  .map((dirRelPath): CharacterInfo => {
    const dirPath = path.join(__static, "characters", dirRelPath);
    return {
      dirPath,
      iconPath: path.join(dirPath, "icon.png"),
      portraitPath: path.join(dirPath, "portrait.png"),
      metas: JSON.parse(
        fs.readFileSync(path.join(dirPath, "metas.json"), { encoding: "utf-8" })
      ),
    };
  });

// 利用規約テキストの読み込み
const policyText = fs.readFileSync(path.join(__static, "policy.md"), "utf-8");

// OSSライセンス情報の読み込み
const ossLicenses = JSON.parse(
  fs.readFileSync(path.join(__static, "licenses.json"), { encoding: "utf-8" })
);

// アップデート情報の読み込み
const updateInfos = JSON.parse(
  fs.readFileSync(path.join(__static, "updateInfos.json"), {
    encoding: "utf-8",
  })
);

// create window
async function createWindow() {
  win = new BrowserWindow({
    width: 800,
    height: 600,
    frame: false,
    minWidth: 320,
    webPreferences: {
      preload: path.join(__dirname, "preload.js"),
      nodeIntegration: true,
      contextIsolation: true,
    },
    icon: path.join(__static, "icon.png"),
  });

  if (process.env.WEBPACK_DEV_SERVER_URL) {
    await win.loadURL(
      (process.env.WEBPACK_DEV_SERVER_URL as string) + "#/home"
    );
  } else {
    createProtocol("app");
    win.loadURL("app://./index.html#/home");
  }
  if (isDevelopment) win.webContents.openDevTools();

  win.on("maximize", () => win.webContents.send("DETECT_MAXIMIZED"));
  win.on("unmaximize", () => win.webContents.send("DETECT_UNMAXIMIZED"));

  win.webContents.once("did-finish-load", () => {
    if (process.argv.length >= 2) {
      const filePath = process.argv[1];
      ipcMainSend(win, "LOAD_PROJECT_FILE", { filePath, confirm: false });
    }
  });
}

// プロセス間通信
ipcMainHandle("GET_APP_INFOS", () => {
  const name = app.getName();
  const version = app.getVersion();
  return {
    name,
    version,
  };
});

ipcMainHandle("GET_TEMP_DIR", () => {
  return tempDir;
});

ipcMainHandle("GET_CHARACTER_INFOS", () => {
  return characterInfos;
});

ipcMainHandle("GET_POLICY_TEXT", () => {
  return policyText;
});

ipcMainHandle("GET_OSS_LICENSES", () => {
  return ossLicenses;
});

ipcMainHandle("GET_UPDATE_INFOS", () => {
  return updateInfos;
});

ipcMainHandle("SHOW_AUDIO_SAVE_DIALOG", (_, { title, defaultPath }) => {
  return dialog.showSaveDialogSync(win, {
    title,
    defaultPath,
    filters: [{ name: "Wave File", extensions: ["wav"] }],
    properties: ["createDirectory"],
  });
});

ipcMainHandle("SHOW_OPEN_DIRECTORY_DIALOG", (_, { title }) => {
  return dialog.showOpenDialogSync(win, {
    title,
    properties: ["openDirectory", "createDirectory"],
  })?.[0];
});

ipcMainHandle("SHOW_PROJECT_SAVE_DIALOG", (_, { title }) => {
  return dialog.showSaveDialogSync(win, {
    title,
    filters: [{ name: "VOICEVOX Project file", extensions: ["vvproj"] }],
    properties: ["showOverwriteConfirmation"],
  });
});

ipcMainHandle("SHOW_PROJECT_LOAD_DIALOG", (_, { title }) => {
  return dialog.showOpenDialogSync(win, {
    title,
    filters: [{ name: "VOICEVOX Project file", extensions: ["vvproj"] }],
    properties: ["openFile"],
  });
});

ipcMainHandle("SHOW_CONFIRM_DIALOG", (_, { title, message }) => {
  return dialog
    .showMessageBox(win, {
      type: "info",
      buttons: ["OK", "Cancel"],
      title: title,
      message: message,
    })
    .then((value) => {
      return value.response == 0;
    });
});

ipcMainHandle("SHOW_WARNING_DIALOG", (_, { title, message }) => {
  return dialog.showMessageBox(win, {
    type: "warning",
    title: title,
    message: message,
  });
});

ipcMainHandle("SHOW_ERROR_DIALOG", (_, { title, message }) => {
  return dialog.showMessageBox(win, {
    type: "error",
    title: title,
    message: message,
  });
});

ipcMainHandle("SHOW_IMPORT_FILE_DIALOG", (_, { title }) => {
  return dialog.showOpenDialogSync(win, {
    title,
    filters: [{ name: "Text", extensions: ["txt"] }],
    properties: ["openFile", "createDirectory"],
  })?.[0];
});

ipcMainHandle("OPEN_TEXT_EDIT_CONTEXT_MENU", () => {
  textEditContextMenu.popup({ window: win });
});

ipcMainHandle("USE_GPU", (_, { newValue }) => {
  if (newValue !== undefined) {
    store.set("useGpu", newValue);
  }

  return store.get("useGpu", false);
});

ipcMainHandle("IS_AVAILABLE_GPU_MODE", () => {
  return hasSupportedGpu();
});

ipcMainHandle("FILE_ENCODING", (_, { newValue }) => {
  if (newValue !== undefined) {
    store.set("fileEncoding", newValue);
  }

  return store.get("fileEncoding", "UTF-8");
});

ipcMainHandle("CLOSE_WINDOW", () => {
  app.emit("window-all-closed");
  win.destroy();
});
ipcMainHandle("MINIMIZE_WINDOW", () => win.minimize());
ipcMainHandle("MAXIMIZE_WINDOW", () => {
  if (win.isMaximized()) {
    win.unmaximize();
  } else {
    win.maximize();
  }
});

<<<<<<< HEAD
ipcMainHandle("CAPTURE_ERROR", (_, { stack }) => {
  log.error(stack);
=======
ipcMainHandle("RESTART_ENGINE", async () => {
  /*
    プロセスが生存している場合はexitCodeにnull、終了していればnumber型のexit codeが代入されています。
    プロセスが既に落ちている場合にtreeKillを実行する意味がないのでこうしてあります。
  */
  if (engineProcess.exitCode !== null) {
    runEngine();
    return;
  }

  // エンジンエラー時のエラーウィンドウ抑制用。
  willQuitEngine = true;

  /*
    「killに使用するコマンドが終了するタイミング」と「OSがプロセスをkillするタイミング」が違うので単純にtreeKillのコールバック関数でrunEngine()を実行すると失敗します。
    closeイベントはexitイベントよりも後に発火します。
  */
  const closeListenerCallBack = () => runEngine();
  engineProcess.once("close", closeListenerCallBack);

  // treeKillのコールバック関数はコマンドが終了した時に呼ばれます。
  treeKill(engineProcess.pid, (error) => {
    // error変数の値がnull以外であればkillコマンドが失敗したことを意味します。
    if (error !== null) {
      console.log(error);

      // 再起動用に設定したclose listenerを削除。
      engineProcess.removeListener("close", closeListenerCallBack);

      // 何らかの理由でkillに失敗した時に起動中メッセージを消すための処理。
      ipcMainSend(win, "DETECTED_ENGINE_ERROR");
    }
  });
>>>>>>> 021bbcdd
});

// app callback
app.on("web-contents-created", (e, contents) => {
  // リンククリック時はブラウザを開く
  contents.setWindowOpenHandler(({ url }) => {
    if (url.match(/^http/)) {
      shell.openExternal(url);
      return { action: "deny" };
    }
    return { action: "allow" };
  });
});

app.on("window-all-closed", () => {
  if (process.platform !== "darwin") {
    app.quit();
  }
});

app.on("quit", () => {
  willQuitEngine = true;
  try {
    engineProcess.pid != undefined && treeKill(engineProcess.pid);
  } catch {
    console.error("engine kill error");
  }
});

app.on("activate", () => {
  if (BrowserWindow.getAllWindows().length === 0) createWindow();
});

app.on("ready", async () => {
  if (isDevelopment) {
    try {
      await installExtension(VUEJS3_DEVTOOLS);
    } catch (e) {
      console.error("Vue Devtools failed to install:", e.toString());
    }
  }

  createWindow().then(() => runEngine());
});

app.on("second-instance", () => {
  if (win) {
    if (win.isMinimized()) win.restore();
    win.focus();
  }
});

if (isDevelopment) {
  if (process.platform === "win32") {
    process.on("message", (data) => {
      if (data === "graceful-exit") {
        app.quit();
      }
    });
  } else {
    process.on("SIGTERM", () => {
      app.quit();
    });
  }
}<|MERGE_RESOLUTION|>--- conflicted
+++ resolved
@@ -320,10 +320,10 @@
   }
 });
 
-<<<<<<< HEAD
 ipcMainHandle("CAPTURE_ERROR", (_, { stack }) => {
   log.error(stack);
-=======
+});
+
 ipcMainHandle("RESTART_ENGINE", async () => {
   /*
     プロセスが生存している場合はexitCodeにnull、終了していればnumber型のexit codeが代入されています。
@@ -357,7 +357,6 @@
       ipcMainSend(win, "DETECTED_ENGINE_ERROR");
     }
   });
->>>>>>> 021bbcdd
 });
 
 // app callback
