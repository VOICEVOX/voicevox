--- conflicted
+++ resolved
@@ -195,7 +195,6 @@
   });
 }
 
-<<<<<<< HEAD
 // initialize settings
 // GPU mode is handled by runEngine()
 const initSetting = () => {
@@ -212,11 +211,10 @@
     store.set("simpleMode", defaultSimpleMode);
   }
 };
-=======
+
 if (!isDevelopment) {
   Menu.setApplicationMenu(null);
 }
->>>>>>> 28dad280
 
 // プロセス間通信
 ipcMainHandle("GET_APP_INFOS", () => {
