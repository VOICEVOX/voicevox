--- conflicted
+++ resolved
@@ -737,7 +737,6 @@
   }
 });
 
-<<<<<<< HEAD
 ipcMainHandle("SAVING_PRESETS", (_, { newPresets }) => {
   if (newPresets !== undefined) {
     store.set("presets.items", newPresets.presetItems);
@@ -746,13 +745,9 @@
   return store.get("presets");
 });
 
-ipcMainHandle("IS_UNSET_DEFAULT_STYLE_IDS", () => {
-  return store.get("defaultStyleIds").length === 0;
-=======
 ipcMainHandle("IS_UNSET_DEFAULT_STYLE_ID", (_, speakerUuid) => {
   const defaultStyleIds = store.get("defaultStyleIds");
   return !defaultStyleIds.find((style) => style.speakerUuid === speakerUuid);
->>>>>>> 07ea9092
 });
 
 ipcMainHandle("GET_DEFAULT_STYLE_IDS", () => {
