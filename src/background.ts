--- conflicted
+++ resolved
@@ -966,7 +966,6 @@
 app.on("ready", async () => {
   await configManager.initialize().catch(async (e) => {
     log.error(e);
-<<<<<<< HEAD
 
     const appExit = async () => {
       await configManager?.ensureSaved();
@@ -981,7 +980,7 @@
       await appExit();
     };
     const resetConfig = () => {
-      configManager?.reset();
+      configManager.reset();
     };
 
     // 実利用時はconfigファイル削除で解決する可能性があることを案内して終了
@@ -1031,32 +1030,6 @@
           }
         });
     }
-=======
-    await dialog
-      .showMessageBox({
-        type: "error",
-        title: "設定ファイルの読み込みエラー",
-        message: `設定ファイルの読み込みに失敗しました。${app.getPath(
-          "userData"
-        )} にある config.json の名前を変えることで解決することがあります（ただし設定がすべてリセットされます）。設定ファイルがあるフォルダを開きますか？`,
-        buttons: ["いいえ", "はい"],
-        noLink: true,
-        cancelId: 0,
-      })
-      .then(async ({ response }) => {
-        if (response === 1) {
-          await shell.openPath(app.getPath("userData"));
-          // 直後にexitするとフォルダが開かないため
-          await new Promise((resolve) => {
-            setTimeout(resolve, 500);
-          });
-        }
-      })
-      .finally(async () => {
-        await configManager.ensureSaved();
-        app.exit(1);
-      });
->>>>>>> f5a6106a
   });
 
   if (isDevelopment && !isTest) {
