"use strict";

import { spawn, ChildProcess } from "child_process";
import dotenv from "dotenv";
import treeKill from "tree-kill";
import Store from "electron-store";

import { app, protocol, BrowserWindow, dialog, Menu, shell } from "electron";
import { createProtocol } from "vue-cli-plugin-electron-builder/lib";
import installExtension, { VUEJS3_DEVTOOLS } from "electron-devtools-installer";

import path from "path";
import { textEditContextMenu } from "./electron/contextMenu";
import { hasSupportedGpu } from "./electron/device";
import { ipcMainHandle, ipcMainSend } from "@/electron/ipc";

import fs from "fs";
import { CharacterInfo, HotkeySetting, SavingSetting } from "./type/preload";

import log from "electron-log";
import dayjs from "dayjs";

// silly以上のログをコンソールに出力
log.transports.console.format = "[{h}:{i}:{s}.{ms}] [{level}] {text}";
log.transports.console.level = "silly";

// warn以上のログをファイルに出力
const prefix = dayjs().format("YYYYMMDD_HHmmss");
log.transports.file.format = "[{h}:{i}:{s}.{ms}] [{level}] {text}";
log.transports.file.level = "warn";
log.transports.file.fileName = `${prefix}_error.log`;

const isDevelopment = process.env.NODE_ENV !== "production";

let win: BrowserWindow;

// 多重起動防止
if (!isDevelopment && !app.requestSingleInstanceLock()) app.quit();

process.on("uncaughtException", (error) => {
  log.error(error);
});
process.on("unhandledRejection", (reason) => {
  log.error(reason);
});

// 設定
const appDirPath = path.dirname(app.getPath("exe"));
const envPath = path.join(appDirPath, ".env");
dotenv.config({ path: envPath });
protocol.registerSchemesAsPrivileged([
  { scheme: "app", privileges: { secure: true, standard: true, stream: true } },
]);

// 設定ファイル
const store = new Store<{
  useGpu: boolean;
  savingSetting: SavingSetting;
  darkMode: boolean;
  hotkeySettings: HotkeySetting[];
}>({
  schema: {
    useGpu: {
      type: "boolean",
      default: false,
    },
    savingSetting: {
      type: "object",
      properties: {
        fileEncoding: {
          type: "string",
          enum: ["UTF-8", "Shift_JIS"],
          default: "UTF-8",
        },
        fixedExportEnabled: { type: "boolean", default: false },
        avoidOverwrite: { type: "boolean", default: false },
        fixedExportDir: { type: "string", default: "" },
        exportLab: { type: "boolean", default: false },
      },
      default: {
        fileEncoding: "UTF-8",
        fixedExportEnabled: false,
        avoidOverwrite: false,
        fixedExportDir: "",
        exportLab: false,
      },
    },
<<<<<<< HEAD
    darkMode: {
      type: "boolean",
      default: false,
    },
=======
    // To future developers: if you are to modify the store schema with array type,
    // for example, the hotkeySettings below,
    // please remember to add a corresponding migration
    // Learn more: https://github.com/sindresorhus/electron-store#migrations
>>>>>>> 99995c37
    hotkeySettings: {
      type: "array",
      items: {
        type: "object",
        properties: {
          action: { type: "string" },
          combination: { type: "string" },
        },
      },
      default: [
        {
          action: "音声書き出し",
          combination: "Ctrl E",
        },
        {
          action: "一つだけ書き出し",
          combination: "",
        },
        {
          action: "再生/停止",
          combination: "Space",
        },
        {
          action: "連続再生/停止",
          combination: "",
        },
        {
          action: "ｱｸｾﾝﾄ欄を表示",
          combination: "1",
        },
        {
          action: "ｲﾝﾄﾈｰｼｮﾝ欄を表示",
          combination: "2",
        },
        {
          action: "テキスト欄を追加",
          combination: "Shift Enter",
        },
        {
          action: "テキスト欄を削除",
          combination: "Shift Delete",
        },
        {
          action: "テキスト欄からフォーカスを外す",
          combination: "Escape",
        },
        {
          action: "テキスト欄にフォーカスを戻す",
          combination: "Backspace",
        },
        {
          action: "元に戻す",
          combination: "Ctrl Z",
        },
        {
          action: "やり直す",
          combination: "Ctrl Y",
        },
        {
          action: "新規プロジェクト",
          combination: "Ctrl N",
        },
        {
          action: "プロジェクトを名前を付けて保存",
          combination: "Ctrl Shift S",
        },
        {
          action: "プロジェクトを上書き保存",
          combination: "Ctrl S",
        },
        {
          action: "プロジェクト読み込み",
          combination: "Ctrl O",
        },
        {
          action: "テキスト読み込む",
          combination: "",
        },
      ],
    },
  },
});

// engine
let willQuitEngine = false;
let engineProcess: ChildProcess;
async function runEngine() {
  willQuitEngine = false;

  // 最初のエンジンモード
  if (!store.has("useGpu")) {
    const hasGpu = await hasSupportedGpu();
    store.set("useGpu", hasGpu);

    dialog.showMessageBox(win, {
      message: `音声合成エンジンを${
        hasGpu ? "GPU" : "CPU"
      }モードで起動しました`,
      detail:
        "エンジンの起動モードは、画面上部の「エンジン」メニューから変更できます。",
      title: "エンジンの起動モード",
      type: "info",
    });
  }

  const useGpu = store.get("useGpu");
  log.info(`Starting ENGINE in ${useGpu ? "GPU" : "CPU"} mode`);

  // エンジンプロセスの起動
  const enginePath = path.resolve(
    appDirPath,
    process.env.ENGINE_PATH ?? "run.exe"
  );
  const args = useGpu ? ["--use_gpu"] : [];

  engineProcess = spawn(enginePath, args, {
    cwd: path.dirname(enginePath),
  });

  engineProcess.stdout?.on("data", (data) => {
    log.info("ENGINE: " + data.toString("utf-8"));
  });

  engineProcess.stderr?.on("data", (data) => {
    log.error("ENGINE: " + data.toString("utf-8"));
  });

  engineProcess.on("close", (code, signal) => {
    log.info(`ENGINE: terminated due to receipt of signal ${signal}`);
    log.info(`ENGINE: exited with code ${code}`);

    if (!willQuitEngine) {
      ipcMainSend(win, "DETECTED_ENGINE_ERROR");
      dialog.showErrorBox(
        "音声合成エンジンエラー",
        "音声合成エンジンが異常終了しました。エンジンを再起動してください。"
      );
    }
  });
}

// temp dir
const tempDir = path.join(app.getPath("temp"), "VOICEVOX");
if (!fs.existsSync(tempDir)) {
  fs.mkdirSync(tempDir);
}

// キャラクター情報の読み込み
declare let __static: string;
const characterInfos = fs
  .readdirSync(path.join(__static, "characters"))
  .map((dirRelPath): CharacterInfo => {
    const dirPath = path.join(__static, "characters", dirRelPath);
    return {
      dirPath,
      iconPath: path.join(dirPath, "icon.png"),
      portraitPath: path.join(dirPath, "portrait.png"),
      metas: {
        ...JSON.parse(
          fs.readFileSync(path.join(dirPath, "metas.json"), {
            encoding: "utf-8",
          })
        ),
        policy: fs.readFileSync(path.join(dirPath, "policy.md"), "utf-8"),
      },
    };
  });

// 使い方テキストの読み込み
const howToUseText = fs.readFileSync(
  path.join(__static, "howtouse.md"),
  "utf-8"
);

// 利用規約テキストの読み込み
const policyText = fs.readFileSync(path.join(__static, "policy.md"), "utf-8");

// OSSライセンス情報の読み込み
const ossLicenses = JSON.parse(
  fs.readFileSync(path.join(__static, "licenses.json"), { encoding: "utf-8" })
);

// アップデート情報の読み込み
const updateInfos = JSON.parse(
  fs.readFileSync(path.join(__static, "updateInfos.json"), {
    encoding: "utf-8",
  })
);

// create window
async function createWindow() {
  win = new BrowserWindow({
    width: 800,
    height: 600,
    frame: false,
    minWidth: 320,
    webPreferences: {
      preload: path.join(__dirname, "preload.js"),
      nodeIntegration: true,
      contextIsolation: true,
    },
    icon: path.join(__static, "icon.png"),
  });

  if (process.env.WEBPACK_DEV_SERVER_URL) {
    await win.loadURL(
      (process.env.WEBPACK_DEV_SERVER_URL as string) + "#/home"
    );
  } else {
    createProtocol("app");
    win.loadURL("app://./index.html#/home");
  }
  if (isDevelopment) win.webContents.openDevTools();

  win.on("maximize", () => win.webContents.send("DETECT_MAXIMIZED"));
  win.on("unmaximize", () => win.webContents.send("DETECT_UNMAXIMIZED"));
  win.on("always-on-top-changed", () => {
    win.webContents.send(
      win.isAlwaysOnTop() ? "DETECT_PINNED" : "DETECT_UNPINNED"
    );
  });

  win.webContents.once("did-finish-load", () => {
    if (process.argv.length >= 2) {
      const filePath = process.argv[1];
      ipcMainSend(win, "LOAD_PROJECT_FILE", { filePath, confirm: false });
    }
  });
}

if (!isDevelopment) {
  Menu.setApplicationMenu(null);
}

// プロセス間通信
ipcMainHandle("GET_APP_INFOS", () => {
  const name = app.getName();
  const version = app.getVersion();
  return {
    name,
    version,
  };
});

ipcMainHandle("GET_TEMP_DIR", () => {
  return tempDir;
});

ipcMainHandle("GET_CHARACTER_INFOS", () => {
  return characterInfos;
});

ipcMainHandle("GET_HOW_TO_USE_TEXT", () => {
  return howToUseText;
});

ipcMainHandle("GET_POLICY_TEXT", () => {
  return policyText;
});

ipcMainHandle("GET_OSS_LICENSES", () => {
  return ossLicenses;
});

ipcMainHandle("GET_UPDATE_INFOS", () => {
  return updateInfos;
});

ipcMainHandle("SHOW_AUDIO_SAVE_DIALOG", (_, { title, defaultPath }) => {
  return dialog.showSaveDialogSync(win, {
    title,
    defaultPath,
    filters: [{ name: "Wave File", extensions: ["wav"] }],
    properties: ["createDirectory"],
  });
});

ipcMainHandle("SHOW_OPEN_DIRECTORY_DIALOG", (_, { title }) => {
  return dialog.showOpenDialogSync(win, {
    title,
    properties: ["openDirectory", "createDirectory"],
  })?.[0];
});

ipcMainHandle("SHOW_PROJECT_SAVE_DIALOG", (_, { title }) => {
  return dialog.showSaveDialogSync(win, {
    title,
    filters: [{ name: "VOICEVOX Project file", extensions: ["vvproj"] }],
    properties: ["showOverwriteConfirmation"],
  });
});

ipcMainHandle("SHOW_PROJECT_LOAD_DIALOG", (_, { title }) => {
  return dialog.showOpenDialogSync(win, {
    title,
    filters: [{ name: "VOICEVOX Project file", extensions: ["vvproj"] }],
    properties: ["openFile"],
  });
});

ipcMainHandle("SHOW_CONFIRM_DIALOG", (_, { title, message }) => {
  return dialog
    .showMessageBox(win, {
      type: "info",
      buttons: ["OK", "Cancel"],
      title: title,
      message: message,
    })
    .then((value) => {
      return value.response == 0;
    });
});

ipcMainHandle("SHOW_WARNING_DIALOG", (_, { title, message }) => {
  return dialog.showMessageBox(win, {
    type: "warning",
    title: title,
    message: message,
  });
});

ipcMainHandle("SHOW_ERROR_DIALOG", (_, { title, message }) => {
  return dialog.showMessageBox(win, {
    type: "error",
    title: title,
    message: message,
  });
});

ipcMainHandle("SHOW_IMPORT_FILE_DIALOG", (_, { title }) => {
  return dialog.showOpenDialogSync(win, {
    title,
    filters: [{ name: "Text", extensions: ["txt"] }],
    properties: ["openFile", "createDirectory"],
  })?.[0];
});

ipcMainHandle("OPEN_TEXT_EDIT_CONTEXT_MENU", () => {
  textEditContextMenu.popup({ window: win });
});

ipcMainHandle("USE_GPU", (_, { newValue }) => {
  if (newValue !== undefined) {
    store.set("useGpu", newValue);
  }

  return store.get("useGpu", false);
});

ipcMainHandle("IS_AVAILABLE_GPU_MODE", () => {
  return hasSupportedGpu();
});

ipcMainHandle("CLOSE_WINDOW", () => {
  app.emit("window-all-closed");
  win.destroy();
});
ipcMainHandle("MINIMIZE_WINDOW", () => win.minimize());
ipcMainHandle("MAXIMIZE_WINDOW", () => {
  if (win.isMaximized()) {
    win.unmaximize();
  } else {
    win.maximize();
  }
});

ipcMainHandle("LOG_ERROR", (_, ...params) => {
  log.error(...params);
});

ipcMainHandle("LOG_INFO", (_, ...params) => {
  log.info(...params);
});

/**
 * エンジンを再起動する。
 * エンジンの起動が開始したらresolve、起動が失敗したらreject。
 */
ipcMainHandle(
  "RESTART_ENGINE",
  () =>
    new Promise<void>((resolve, reject) => {
      log.info(
        `Restarting ENGINE (last exit code: ${engineProcess.exitCode}, signal: ${engineProcess.signalCode})`
      );

      // エンジンのプロセスがすでに終了している、またはkillされている場合
      const engineExited = engineProcess.exitCode !== null;
      const engineKilled = engineProcess.signalCode !== null;

      if (engineExited || engineKilled) {
        log.info(
          "ENGINE process is not started yet or already killed. Starting ENGINE..."
        );

        runEngine();
        resolve();
        return;
      }

      // エンジンエラー時のエラーウィンドウ抑制用。
      willQuitEngine = true;

      // 「killに使用するコマンドが終了するタイミング」と「OSがプロセスをkillするタイミング」が違うので単純にtreeKillのコールバック関数でrunEngine()を実行すると失敗します。
      // closeイベントはexitイベントよりも後に発火します。
      const restartEngineOnProcessClosedCallback = () => {
        log.info("ENGINE process killed. Restarting ENGINE...");

        runEngine();
        resolve();
      };
      engineProcess.once("close", restartEngineOnProcessClosedCallback);

      // treeKillのコールバック関数はコマンドが終了した時に呼ばれます。
      log.info(`Killing current ENGINE process (PID=${engineProcess.pid})...`);
      treeKill(engineProcess.pid, (error) => {
        // error変数の値がundefined以外であればkillコマンドが失敗したことを意味します。
        if (error != null) {
          log.error("Failed to kill ENGINE");
          log.error(error);

          // killに失敗したとき、closeイベントが発生せず、once listenerが消費されない
          // listenerを削除してENGINEの意図しない再起動を防止
          engineProcess.removeListener(
            "close",
            restartEngineOnProcessClosedCallback
          );

          reject();
        }
      });
    })
);

ipcMainHandle("SAVING_SETTING", (_, { newData }) => {
  if (newData !== undefined) {
    store.set("savingSetting", newData);
  }
  return store.get("savingSetting");
});

ipcMainHandle("DARK_MODE", (_, { darkMode }) => {
  if (darkMode !== undefined) {
    store.set("darkMode", darkMode);
  }
  return store.get("darkMode");
});

ipcMainHandle("HOTKEY_SETTINGS", (_, { newData }) => {
  if (newData !== undefined) {
    const hotkeySettings = store.get("hotkeySettings");
    const hotkeySetting = hotkeySettings.find(
      (hotkey) => hotkey.action == newData.action
    );
    if (hotkeySetting !== undefined) {
      hotkeySetting.combination = newData.combination;
    }
    store.set("hotkeySettings", hotkeySettings);
  }
  return store.get("hotkeySettings");
});

ipcMainHandle("CHECK_FILE_EXISTS", (_, { file }) => {
  return fs.existsSync(file);
});
ipcMainHandle("CHANGE_PIN_WINDOW", () => {
  if (win.isAlwaysOnTop()) {
    win.setAlwaysOnTop(false);
  } else {
    win.setAlwaysOnTop(true);
  }
});

// app callback
app.on("web-contents-created", (e, contents) => {
  // リンククリック時はブラウザを開く
  contents.setWindowOpenHandler(({ url }) => {
    if (url.match(/^http/)) {
      shell.openExternal(url);
      return { action: "deny" };
    }
    return { action: "allow" };
  });
});

app.on("window-all-closed", () => {
  if (process.platform !== "darwin") {
    app.quit();
  }
});

// Called before window closing
app.on("before-quit", (event) => {
  // considering the case that ENGINE process killed after checking process status
  engineProcess.once("close", () => {
    log.info("ENGINE killed. Quitting app");
    app.quit(); // attempt to quit app again
  });

  log.info(
    `Quitting app (ENGINE last exit code: ${engineProcess.exitCode}, signal: ${engineProcess.signalCode})`
  );

  const engineNotExited = engineProcess.exitCode === null;
  const engineNotKilled = engineProcess.signalCode === null;

  if (engineNotExited && engineNotKilled) {
    log.info("Killing ENGINE before app quit");
    event.preventDefault();

    log.info(`Killing ENGINE (PID=${engineProcess.pid})...`);
    willQuitEngine = true;
    try {
      engineProcess.pid != undefined && treeKill(engineProcess.pid);
    } catch (error: unknown) {
      log.error("engine kill error");
      log.error(error);
    }
  }
});

app.on("activate", () => {
  if (BrowserWindow.getAllWindows().length === 0) createWindow();
});

app.on("ready", async () => {
  if (isDevelopment) {
    try {
      await installExtension(VUEJS3_DEVTOOLS);
    } catch (e: unknown) {
      if (e instanceof Error) {
        log.error("Vue Devtools failed to install:", e.toString());
      }
    }
  }

  createWindow().then(() => runEngine());
});

app.on("second-instance", () => {
  if (win) {
    if (win.isMinimized()) win.restore();
    win.focus();
  }
});

if (isDevelopment) {
  if (process.platform === "win32") {
    process.on("message", (data) => {
      if (data === "graceful-exit") {
        app.quit();
      }
    });
  } else {
    process.on("SIGTERM", () => {
      app.quit();
    });
  }
}<|MERGE_RESOLUTION|>--- conflicted
+++ resolved
@@ -85,17 +85,14 @@
         exportLab: false,
       },
     },
-<<<<<<< HEAD
     darkMode: {
       type: "boolean",
       default: false,
     },
-=======
     // To future developers: if you are to modify the store schema with array type,
     // for example, the hotkeySettings below,
     // please remember to add a corresponding migration
     // Learn more: https://github.com/sindresorhus/electron-store#migrations
->>>>>>> 99995c37
     hotkeySettings: {
       type: "array",
       items: {
