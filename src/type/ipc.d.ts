/**
 * invoke, handle
 */
type IpcIHData = {
  GET_APP_INFOS: {
    args: [];
    return: import("@/type/preload").AppInfos;
  };

  GET_TEMP_DIR: {
    args: [];
    return: string;
  };

  GET_CHARACTER_INFOS: {
    args: [];
    return: import("@/type/preload").CharacterInfo[];
  };

  GET_POLICY_TEXT: {
    args: [];
    return: string;
  };

  GET_OSS_LICENSES: {
    args: [];
    return: Record<string, string>[];
  };

  GET_UPDATE_INFOS: {
    args: [];
    return: Record<string, any>[];
  };

  SHOW_AUDIO_SAVE_DIALOG: {
    args: [obj: { title: string; defaultPath?: string }];
    return?: string;
  };

  SHOW_OPEN_DIRECTORY_DIALOG: {
    args: [obj: { title: string }];
    return?: string;
  };

  SHOW_IMPORT_FILE_DIALOG: {
    args: [obj: { title: string }];
    return?: string;
  };

  SHOW_PROJECT_SAVE_DIALOG: {
    args: [obj: { title: string }];
    return?: string;
  };

  SHOW_PROJECT_LOAD_DIALOG: {
    args: [obj: { title: string }];
    return?: string[];
  };

  SHOW_CONFIRM_DIALOG: {
    args: [obj: { title: string; message: string }];
    return: boolean;
  };

  SHOW_WARNING_DIALOG: {
    args: [obj: { title: string; message: string }];
    return: Electron.MessageBoxReturnValue;
  };

  SHOW_ERROR_DIALOG: {
    args: [obj: { title: string; message: string }];
    return: Electron.MessageBoxReturnValue;
  };

  OPEN_TEXT_EDIT_CONTEXT_MENU: {
    args: [];
    return: void;
  };

  USE_GPU: {
    args: [obj: { newValue?: boolean }];
    return: boolean;
  };

  IS_AVAILABLE_GPU_MODE: {
    args: [];
    return: boolean;
  };

  FILE_ENCODING: {
    args: [obj: { newValue?: import("@/type/preload").Encoding }];
    return: import("@/type/preload").Encoding;
  };

  CLOSE_WINDOW: {
    args: [];
    return: void;
  };

  MINIMIZE_WINDOW: {
    args: [];
    return: void;
  };

  MAXIMIZE_WINDOW: {
    args: [];
    return: void;
  };
};

/**
 * send, on
 */
type IpcSOData = {
  LOAD_PROJECT_FILE: {
    args: [obj: { filePath?: string; confirm?: boolean }];
    return: void;
  };
<<<<<<< HEAD

  DETECT_MAXIMIZED: {
    args: [];
    return: void;
  };

  DETECT_UNMAXIMIZED: {
    args: [];
    return: void;
  };
};
=======
>>>>>>> 75ce99d8

  DETECT_MAXIMIZED: {
    args: [];
    return: void;
  };

  DETECT_UNMAXIMIZED: {
    args: [];
    return: void;
  };
};<|MERGE_RESOLUTION|>--- conflicted
+++ resolved
@@ -116,20 +116,6 @@
     args: [obj: { filePath?: string; confirm?: boolean }];
     return: void;
   };
-<<<<<<< HEAD
-
-  DETECT_MAXIMIZED: {
-    args: [];
-    return: void;
-  };
-
-  DETECT_UNMAXIMIZED: {
-    args: [];
-    return: void;
-  };
-};
-=======
->>>>>>> 75ce99d8
 
   DETECT_MAXIMIZED: {
     args: [];
