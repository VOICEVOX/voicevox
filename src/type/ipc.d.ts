--- conflicted
+++ resolved
@@ -107,14 +107,14 @@
     return: void;
   };
 
-<<<<<<< HEAD
   CAPTURE_ERROR: {
     //プロセス間通信の際にError内のstackが壊れるのでstringとして引数にもつ
     args: [obj: { error: Error; stack: string }];
-=======
+    return: void;
+  };
+
   RESTART_ENGINE: {
     args: [];
->>>>>>> 021bbcdd
     return: void;
   };
 };
