--- conflicted
+++ resolved
@@ -1,14 +1,10 @@
-<<<<<<< HEAD
+/** ブランド型を作る */
+export type Brand<K, T> = K & { __brand: T };
+
 /*
  * XとYが同じ型かどうかを判定する。
  * const _: IsEqual<X, Y> = true; のように使う。
  **/
-=======
-/** ブランド型を作る */
-export type Brand<K, T> = K & { __brand: T };
-
-// XとYが同じ型かどうかを判定する
->>>>>>> d748f6a9
 export type IsEqual<X, Y> =
   (<T>() => T extends X ? 1 : 2) extends <T>() => T extends Y ? 1 : 2
     ? true
