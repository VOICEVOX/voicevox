import {
  AppInfos,
  ElectronStoreType,
  EngineInfo,
  EngineDirValidationResult,
  HotkeySetting,
  ThemeSetting,
  ToolbarSetting,
  UpdateInfo,
} from "@/type/preload";

/**
 * invoke, handle
 */
export type IpcIHData = {
  GET_APP_INFOS: {
    args: [];
    return: AppInfos;
  };

  GET_TEMP_DIR: {
    args: [];
    return: string;
  };

  GET_HOW_TO_USE_TEXT: {
    args: [];
    return: string;
  };

  GET_POLICY_TEXT: {
    args: [];
    return: string;
  };

  GET_OSS_LICENSES: {
    args: [];
    return: Record<string, string>[];
  };

  GET_UPDATE_INFOS: {
    args: [];
    return: UpdateInfo[];
  };

  GET_OSS_COMMUNITY_INFOS: {
    args: [];
    return: string;
  };

  GET_CONTACT_TEXT: {
    args: [];
    return: string;
  };

  GET_Q_AND_A_TEXT: {
    args: [];
    return: string;
  };

  GET_PRIVACY_POLICY_TEXT: {
    args: [];
    return: string;
  };

  SHOW_AUDIO_SAVE_DIALOG: {
    args: [obj: { title: string; defaultPath?: string }];
    return?: string;
  };

  SHOW_TEXT_SAVE_DIALOG: {
    args: [obj: { title: string; defaultPath?: string }];
    return?: string;
  };

  SHOW_OPEN_DIRECTORY_DIALOG: {
    args: [obj: { title: string }];
    return?: string;
  };

  SHOW_IMPORT_FILE_DIALOG: {
    args: [obj: { title: string }];
    return?: string;
  };

  SHOW_PROJECT_SAVE_DIALOG: {
    args: [obj: { title: string; defaultPath?: string }];
    return?: string;
  };

  SHOW_PROJECT_LOAD_DIALOG: {
    args: [obj: { title: string }];
    return?: string[];
  };

  SHOW_MESSAGE_DIALOG: {
    args: [
      obj: {
        type: "none" | "info" | "error" | "question" | "warning";
        title: string;
        message: string;
      }
    ];
    return: Electron.MessageBoxReturnValue;
  };

  SHOW_QUESTION_DIALOG: {
    args: [
      obj: {
        type: "none" | "info" | "error" | "question" | "warning";
        title: string;
        message: string;
        buttons: string[];
        cancelId?: number;
      }
    ];
    return: number;
  };

  SHOW_WARNING_DIALOG: {
    args: [
      obj: {
        title: string;
        message: string;
      }
    ];
    return: Electron.MessageBoxReturnValue;
  };

  SHOW_ERROR_DIALOG: {
    args: [
      obj: {
        title: string;
        message: string;
      }
    ];
    return: Electron.MessageBoxReturnValue;
  };

  OPEN_TEXT_EDIT_CONTEXT_MENU: {
    args: [];
    return: void;
  };

  IS_AVAILABLE_GPU_MODE: {
    args: [];
    return: boolean;
  };

  IS_MAXIMIZED_WINDOW: {
    args: [];
    return: boolean;
  };

  CLOSE_WINDOW: {
    args: [];
    return: void;
  };

  MINIMIZE_WINDOW: {
    args: [];
    return: void;
  };

  MAXIMIZE_WINDOW: {
    args: [];
    return: void;
  };

  LOG_ERROR: {
    args: [...params: unknown[]];
    return: void;
  };

  LOG_INFO: {
    args: [...params: unknown[]];
    return: void;
  };

  ENGINE_INFOS: {
    args: [];
    return: EngineInfo[];
  };

  RESTART_ENGINE_ALL: {
    args: [];
    return: void;
  };

  RESTART_ENGINE: {
    args: [obj: { engineId: string }];
    return: void;
  };

  OPEN_ENGINE_DIRECTORY: {
    args: [obj: { engineId: string }];
    return: void;
  };

  OPEN_USER_ENGINE_DIRECTORY: {
    args: [];
    return: void;
  };

  CHECK_FILE_EXISTS: {
    args: [obj: { file: string }];
    return: boolean;
  };

  CHANGE_PIN_WINDOW: {
    args: [];
    return: void;
  };

  HOTKEY_SETTINGS: {
    args: [obj: { newData?: HotkeySetting }];
    return: HotkeySetting[];
  };

  GET_DEFAULT_HOTKEY_SETTINGS: {
    args: [];
    return: HotkeySetting[];
  };

  GET_DEFAULT_TOOLBAR_SETTING: {
    args: [];
    return: ToolbarSetting;
  };

  THEME: {
    args: [obj: { newData?: string }];
    return: ThemeSetting | void;
  };

  ON_VUEX_READY: {
    args: [];
    return: void;
  };

<<<<<<< HEAD
  ON_CLOSE_SPLASH: {
    args: [];
    return: void;
  };

  // TODO: genericsが使用できないため、unknownで型宣言して実装時に型を付ける
=======
>>>>>>> 91a443e6
  GET_SETTING: {
    args: [key: keyof ElectronStoreType];
    return: ElectronStoreType[keyof ElectronStoreType];
  };

  SET_SETTING: {
    args: [
      key: keyof ElectronStoreType,
      newValue: ElectronStoreType[keyof ElectronStoreType]
    ];
    return: ElectronStoreType[keyof ElectronStoreType];
  };

  VALIDATE_ENGINE_DIR: {
    args: [obj: { engineDir: string }];
    return: EngineDirValidationResult;
  };

  RESTART_APP: {
    args: [obj: { isSafeMode: boolean }];
    return: void;
  };
};

/**
 * send, on
 */
export type IpcSOData = {
  LOAD_PROJECT_FILE: {
    args: [obj: { filePath?: string; confirm?: boolean }];
    return: void;
  };

  DETECT_MAXIMIZED: {
    args: [];
    return: void;
  };

  DETECT_UNMAXIMIZED: {
    args: [];
    return: void;
  };

  DETECTED_ENGINE_ERROR: {
    args: [obj: { engineId: string }];
    return: void;
  };

  DETECT_PINNED: {
    args: [];
    return: void;
  };

  DETECT_UNPINNED: {
    args: [];
    return: void;
  };

  DETECT_ENTER_FULLSCREEN: {
    args: [];
    return: void;
  };

  DETECT_LEAVE_FULLSCREEN: {
    args: [];
    return: void;
  };

  CHECK_EDITED_AND_NOT_SAVE: {
    args: [];
    return: void;
  };

  DETECT_RESIZED: {
    args: [obj: { width: number; height: number }];
    return: void;
  };
};<|MERGE_RESOLUTION|>--- conflicted
+++ resolved
@@ -237,15 +237,12 @@
     return: void;
   };
 
-<<<<<<< HEAD
   ON_CLOSE_SPLASH: {
     args: [];
     return: void;
   };
 
   // TODO: genericsが使用できないため、unknownで型宣言して実装時に型を付ける
-=======
->>>>>>> 91a443e6
   GET_SETTING: {
     args: [key: keyof ElectronStoreType];
     return: ElectronStoreType[keyof ElectronStoreType];
