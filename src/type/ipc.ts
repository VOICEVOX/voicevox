import {
  AppInfos,
  ElectronStoreType,
  EngineInfo,
  EngineDirValidationResult,
  HotkeySetting,
  ThemeSetting,
  ToolbarSetting,
  UpdateInfo,
  NativeThemeType,
  EngineSetting,
  EngineId,
  MessageBoxReturnValue,
} from "@/type/preload";
import { ContextMenuType } from "@/type/contextMenu";
import { AltPortInfos } from "@/store/type";
import { Result } from "@/type/result";

/**
 * invoke, handle
 */
export type IpcIHData = {
  GET_APP_INFOS: {
    args: [];
    return: AppInfos;
  };

  GET_HOW_TO_USE_TEXT: {
    args: [];
    return: string;
  };

  GET_POLICY_TEXT: {
    args: [];
    return: string;
  };

  GET_OSS_LICENSES: {
    args: [];
    return: Record<string, string>[];
  };

  GET_UPDATE_INFOS: {
    args: [];
    return: UpdateInfo[];
  };

  GET_OSS_COMMUNITY_INFOS: {
    args: [];
    return: string;
  };

  GET_CONTACT_TEXT: {
    args: [];
    return: string;
  };

  GET_Q_AND_A_TEXT: {
    args: [];
    return: string;
  };

  GET_PRIVACY_POLICY_TEXT: {
    args: [];
    return: string;
  };

  GET_ALT_PORT_INFOS: {
    args: [];
    return: AltPortInfos;
  };

  SHOW_AUDIO_SAVE_DIALOG: {
    args: [obj: { title: string; defaultPath?: string }];
    return?: string;
  };

  SHOW_TEXT_SAVE_DIALOG: {
    args: [obj: { title: string; defaultPath?: string }];
    return?: string;
  };

  SHOW_VVPP_OPEN_DIALOG: {
    args: [obj: { title: string; defaultPath?: string }];
    return?: string;
  };

  SHOW_OPEN_DIRECTORY_DIALOG: {
    args: [obj: { title: string }];
    return?: string;
  };

  SHOW_IMPORT_FILE_DIALOG: {
    args: [obj: { title: string }];
    return?: string;
  };

  SHOW_PROJECT_SAVE_DIALOG: {
    args: [obj: { title: string; defaultPath?: string }];
    return?: string;
  };

  SHOW_PROJECT_LOAD_DIALOG: {
    args: [obj: { title: string }];
    return?: string[];
  };

  SHOW_MESSAGE_DIALOG: {
    args: [
      obj: {
        type: "none" | "info" | "error" | "question" | "warning";
        title: string;
        message: string;
      }
    ];
    return: MessageBoxReturnValue;
  };

  SHOW_QUESTION_DIALOG: {
    args: [
      obj: {
        type: "none" | "info" | "error" | "question" | "warning";
        title: string;
        message: string;
        buttons: string[];
        cancelId?: number;
        defaultId?: number;
      }
    ];
    return: number;
  };

  SHOW_WARNING_DIALOG: {
    args: [
      obj: {
        title: string;
        message: string;
      }
    ];
    return: MessageBoxReturnValue;
  };

  SHOW_ERROR_DIALOG: {
    args: [
      obj: {
        title: string;
        message: string;
      }
    ];
    return: MessageBoxReturnValue;
  };

<<<<<<< HEAD
=======
  OPEN_CONTEXT_MENU: {
    args: [
      obj: {
        menuType: ContextMenuType;
      }
    ];
    return: void;
  };

>>>>>>> b84438e2
  IS_AVAILABLE_GPU_MODE: {
    args: [];
    return: boolean;
  };

  IS_MAXIMIZED_WINDOW: {
    args: [];
    return: boolean;
  };

  CLOSE_WINDOW: {
    args: [];
    return: void;
  };

  MINIMIZE_WINDOW: {
    args: [];
    return: void;
  };

  MAXIMIZE_WINDOW: {
    args: [];
    return: void;
  };

  LOG_ERROR: {
    args: [...params: unknown[]];
    return: void;
  };

  LOG_WARN: {
    args: [...params: unknown[]];
    return: void;
  };

  LOG_INFO: {
    args: [...params: unknown[]];
    return: void;
  };

  OPEN_LOG_DIRECTORY: {
    args: [];
    return: void;
  };

  ENGINE_INFOS: {
    args: [];
    return: EngineInfo[];
  };

  RESTART_ENGINE_ALL: {
    args: [];
    return: void;
  };

  RESTART_ENGINE: {
    args: [obj: { engineId: EngineId }];
    return: void;
  };

  OPEN_ENGINE_DIRECTORY: {
    args: [obj: { engineId: EngineId }];
    return: void;
  };

  CHECK_FILE_EXISTS: {
    args: [obj: { file: string }];
    return: boolean;
  };

  CHANGE_PIN_WINDOW: {
    args: [];
    return: void;
  };

  HOTKEY_SETTINGS: {
    args: [obj: { newData?: HotkeySetting }];
    return: HotkeySetting[];
  };

  GET_DEFAULT_HOTKEY_SETTINGS: {
    args: [];
    return: HotkeySetting[];
  };

  GET_DEFAULT_TOOLBAR_SETTING: {
    args: [];
    return: ToolbarSetting;
  };

  THEME: {
    args: [obj: { newData?: string }];
    return: ThemeSetting | void;
  };

  ON_VUEX_READY: {
    args: [];
    return: void;
  };

  GET_SETTING: {
    args: [key: keyof ElectronStoreType];
    return: ElectronStoreType[keyof ElectronStoreType];
  };

  SET_SETTING: {
    args: [
      key: keyof ElectronStoreType,
      newValue: ElectronStoreType[keyof ElectronStoreType]
    ];
    return: ElectronStoreType[keyof ElectronStoreType];
  };

  SET_ENGINE_SETTING: {
    args: [engineId: EngineId, engineSetting: EngineSetting];
    return: void;
  };

  SET_NATIVE_THEME: {
    args: [source: NativeThemeType];
    return: void;
  };

  INSTALL_VVPP_ENGINE: {
    args: [path: string];
    return: Promise<boolean>;
  };

  UNINSTALL_VVPP_ENGINE: {
    args: [engineId: EngineId];
    return: Promise<boolean>;
  };

  VALIDATE_ENGINE_DIR: {
    args: [obj: { engineDir: string }];
    return: EngineDirValidationResult;
  };

  RESTART_APP: {
    args: [obj: { isMultiEngineOffMode: boolean }];
    return: void;
  };

  WRITE_FILE: {
    args: [obj: { filePath: string; buffer: ArrayBuffer }];
    return: Result<undefined>;
  };

  READ_FILE: {
    args: [obj: { filePath: string }];
    return: Result<ArrayBuffer>;
  };
};

/**
 * send, on
 */
export type IpcSOData = {
  LOAD_PROJECT_FILE: {
    args: [obj: { filePath?: string; confirm?: boolean }];
    return: void;
  };

  DETECT_MAXIMIZED: {
    args: [];
    return: void;
  };

  DETECT_UNMAXIMIZED: {
    args: [];
    return: void;
  };

  DETECTED_ENGINE_ERROR: {
    args: [obj: { engineId: EngineId }];
    return: void;
  };

  DETECT_PINNED: {
    args: [];
    return: void;
  };

  DETECT_UNPINNED: {
    args: [];
    return: void;
  };

  DETECT_ENTER_FULLSCREEN: {
    args: [];
    return: void;
  };

  DETECT_LEAVE_FULLSCREEN: {
    args: [];
    return: void;
  };

  CHECK_EDITED_AND_NOT_SAVE: {
    args: [];
    return: void;
  };

  DETECT_RESIZED: {
    args: [obj: { width: number; height: number }];
    return: void;
  };
};<|MERGE_RESOLUTION|>--- conflicted
+++ resolved
@@ -12,7 +12,6 @@
   EngineId,
   MessageBoxReturnValue,
 } from "@/type/preload";
-import { ContextMenuType } from "@/type/contextMenu";
 import { AltPortInfos } from "@/store/type";
 import { Result } from "@/type/result";
 
@@ -150,18 +149,6 @@
     return: MessageBoxReturnValue;
   };
 
-<<<<<<< HEAD
-=======
-  OPEN_CONTEXT_MENU: {
-    args: [
-      obj: {
-        menuType: ContextMenuType;
-      }
-    ];
-    return: void;
-  };
-
->>>>>>> b84438e2
   IS_AVAILABLE_GPU_MODE: {
     args: [];
     return: boolean;
