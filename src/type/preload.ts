--- conflicted
+++ resolved
@@ -180,14 +180,9 @@
   writeFile(obj: {
     filePath: string;
     buffer: ArrayBuffer;
-<<<<<<< HEAD
-  }): Promise<WriteFileErrorResult | undefined>;
-  readFile(obj: { filePath: string }): Promise<ArrayBuffer>;
-=======
   }): Promise<Result<undefined>>;
   readFile(obj: { filePath: string }): Promise<Result<ArrayBuffer>>;
   openTextEditContextMenu(): Promise<void>;
->>>>>>> 853a73e1
   isAvailableGPUMode(): Promise<boolean>;
   isMaximizedWindow(): Promise<boolean>;
   onReceivedIPCMsg<T extends keyof IpcSOData>(
