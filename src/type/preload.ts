--- conflicted
+++ resolved
@@ -183,15 +183,9 @@
   writeFile(obj: {
     filePath: string;
     buffer: ArrayBuffer;
-<<<<<<< HEAD
-  }): Promise<WriteFileErrorResult | undefined>;
+  }): Promise<Result<undefined>>;
   readFile(obj: { filePath: string }): Promise<ArrayBuffer>;
   openContextMenu(obj: { menuType: ContextMenuType }): Promise<void>;
-=======
-  }): Promise<Result<undefined>>;
-  readFile(obj: { filePath: string }): Promise<Result<ArrayBuffer>>;
-  openTextEditContextMenu(): Promise<void>;
->>>>>>> 22b731ac
   isAvailableGPUMode(): Promise<boolean>;
   isMaximizedWindow(): Promise<boolean>;
   onReceivedIPCMsg<T extends keyof IpcSOData>(
