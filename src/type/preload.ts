import { z } from "zod";
import { IpcSOData } from "./ipc";
import { ContextMenuType } from "./contextMenu";
import { AltPortInfos } from "@/store/type";
import { Result } from "@/type/result";

export const isElectron = import.meta.env.VITE_TARGET === "electron";
export const isBrowser = import.meta.env.VITE_TARGET === "browser";
export const isMac =
  typeof process === "undefined"
    ? navigator.userAgent.includes("Mac")
    : process.platform === "darwin";

export const engineIdSchema = z.string().brand<"EngineId">();
export type EngineId = z.infer<typeof engineIdSchema>;
export const EngineId = (id: string): EngineId => engineIdSchema.parse(id);

export const speakerIdSchema = z.string().brand<"SpeakerId">();
export type SpeakerId = z.infer<typeof speakerIdSchema>;
export const SpeakerId = (id: string): SpeakerId => speakerIdSchema.parse(id);

export const styleIdSchema = z.number().brand<"StyleId">();
export type StyleId = z.infer<typeof styleIdSchema>;
export const StyleId = (id: number): StyleId => styleIdSchema.parse(id);

export const audioKeySchema = z.string().brand<"AudioKey">();
export type AudioKey = z.infer<typeof audioKeySchema>;
export const AudioKey = (id: string): AudioKey => audioKeySchema.parse(id);

export const presetKeySchema = z.string().brand<"PresetKey">();
export type PresetKey = z.infer<typeof presetKeySchema>;
export const PresetKey = (id: string): PresetKey => presetKeySchema.parse(id);

export const voiceIdSchema = z.string().brand<"VoiceId">();
export type VoiceId = z.infer<typeof voiceIdSchema>;
export const VoiceId = (voice: Voice): VoiceId =>
  voiceIdSchema.parse(`${voice.engineId}:${voice.speakerId}:${voice.styleId}`);

// ホットキーを追加したときは設定のマイグレーションが必要
export const defaultHotkeySettings: HotkeySetting[] = [
  {
    action: "音声書き出し",
    combination: !isMac ? "Ctrl E" : "Meta E",
  },
  {
    action: "一つだけ書き出し",
    combination: "E",
  },
  {
    action: "音声を繋げて書き出し",
    combination: "",
  },
  {
    action: "再生/停止",
    combination: "Space",
  },
  {
    action: "連続再生/停止",
    combination: "Shift Space",
  },
  {
    action: "ｱｸｾﾝﾄ欄を表示",
    combination: "1",
  },
  {
    action: "ｲﾝﾄﾈｰｼｮﾝ欄を表示",
    combination: "2",
  },
  {
    action: "長さ欄を表示",
    combination: "3",
  },
  {
    action: "テキスト欄を追加",
    combination: "Shift Enter",
  },
  {
    action: "テキスト欄を複製",
    combination: !isMac ? "Ctrl D" : "Meta D",
  },
  {
    action: "テキスト欄を削除",
    combination: "Shift Delete",
  },
  {
    action: "テキスト欄からフォーカスを外す",
    combination: "Escape",
  },
  {
    action: "テキスト欄にフォーカスを戻す",
    combination: "Enter",
  },
  {
    action: "元に戻す",
    combination: !isMac ? "Ctrl Z" : "Meta Z",
  },
  {
    action: "やり直す",
    combination: !isMac ? "Ctrl Y" : "Shift Meta Z",
  },
  {
    action: "新規プロジェクト",
    combination: !isMac ? "Ctrl N" : "Meta N",
  },
  {
    action: "プロジェクトを名前を付けて保存",
    combination: !isMac ? "Ctrl Shift S" : "Shift Meta S",
  },
  {
    action: "プロジェクトを上書き保存",
    combination: !isMac ? "Ctrl S" : "Meta S",
  },
  {
    action: "プロジェクト読み込み",
    combination: !isMac ? "Ctrl O" : "Meta O",
  },
  {
    action: "テキスト読み込む",
    combination: "",
  },
  {
    action: "全体のイントネーションをリセット",
    combination: !isMac ? "Ctrl G" : "Meta G",
  },
  {
    action: "選択中のアクセント句のイントネーションをリセット",
    combination: "R",
  },
];

export const defaultToolbarButtonSetting: ToolbarSetting = [
  "PLAY_CONTINUOUSLY",
  "STOP",
  "EXPORT_AUDIO_ONE",
  "EMPTY",
  "UNDO",
  "REDO",
];

export interface Sandbox {
  getAppInfos(): Promise<AppInfos>;
  getHowToUseText(): Promise<string>;
  getPolicyText(): Promise<string>;
  getOssLicenses(): Promise<Record<string, string>[]>;
  getUpdateInfos(): Promise<UpdateInfo[]>;
  getOssCommunityInfos(): Promise<string>;
  getQAndAText(): Promise<string>;
  getContactText(): Promise<string>;
  getPrivacyPolicyText(): Promise<string>;
  getAltPortInfos(): Promise<AltPortInfos>;
  showAudioSaveDialog(obj: {
    title: string;
    defaultPath?: string;
  }): Promise<string | undefined>;
  showTextSaveDialog(obj: {
    title: string;
    defaultPath?: string;
  }): Promise<string | undefined>;
  showVvppOpenDialog(obj: {
    title: string;
    defaultPath?: string;
  }): Promise<string | undefined>;
  showOpenDirectoryDialog(obj: { title: string }): Promise<string | undefined>;
  showProjectSaveDialog(obj: {
    title: string;
    defaultPath?: string;
  }): Promise<string | undefined>;
  showProjectLoadDialog(obj: { title: string }): Promise<string[] | undefined>;
  showMessageDialog(obj: {
    type: "none" | "info" | "error" | "question" | "warning";
    title: string;
    message: string;
  }): Promise<Electron.MessageBoxReturnValue>;
  showQuestionDialog(obj: {
    type: "none" | "info" | "error" | "question" | "warning";
    title: string;
    message: string;
    buttons: string[];
    cancelId?: number;
    defaultId?: number;
  }): Promise<number>;
  showImportFileDialog(obj: { title: string }): Promise<string | undefined>;
  writeFile(obj: {
    filePath: string;
    buffer: ArrayBuffer;
  }): Promise<Result<undefined>>;
  readFile(obj: { filePath: string }): Promise<Result<ArrayBuffer>>;
<<<<<<< HEAD
=======
  openContextMenu(obj: { menuType: ContextMenuType }): Promise<void>;
>>>>>>> b84438e2
  isAvailableGPUMode(): Promise<boolean>;
  isMaximizedWindow(): Promise<boolean>;
  onReceivedIPCMsg<T extends keyof IpcSOData>(
    channel: T,
    listener: (event: unknown, ...args: IpcSOData[T]["args"]) => void
  ): void;
  closeWindow(): void;
  minimizeWindow(): void;
  maximizeWindow(): void;
  logError(...params: unknown[]): void;
  logWarn(...params: unknown[]): void;
  logInfo(...params: unknown[]): void;
  openLogDirectory(): void;
  engineInfos(): Promise<EngineInfo[]>;
  restartEngine(engineId: EngineId): Promise<void>;
  openEngineDirectory(engineId: EngineId): void;
  hotkeySettings(newData?: HotkeySetting): Promise<HotkeySetting[]>;
  checkFileExists(file: string): Promise<boolean>;
  changePinWindow(): void;
  getDefaultHotkeySettings(): Promise<HotkeySetting[]>;
  getDefaultToolbarSetting(): Promise<ToolbarSetting>;
  setNativeTheme(source: NativeThemeType): void;
  theme(newData?: string): Promise<ThemeSetting | void>;
  vuexReady(): void;
  getSetting<Key extends keyof ElectronStoreType>(
    key: Key
  ): Promise<ElectronStoreType[Key]>;
  setSetting<Key extends keyof ElectronStoreType>(
    key: Key,
    newValue: ElectronStoreType[Key]
  ): Promise<ElectronStoreType[Key]>;
  setEngineSetting(
    engineId: EngineId,
    engineSetting: EngineSetting
  ): Promise<void>;
  installVvppEngine(path: string): Promise<boolean>;
  uninstallVvppEngine(engineId: EngineId): Promise<boolean>;
  validateEngineDir(engineDir: string): Promise<EngineDirValidationResult>;
  restartApp(obj: { isMultiEngineOffMode: boolean }): void;
}

export type AppInfos = {
  name: string;
  version: string;
};

export type StyleInfo = {
  styleName?: string;
  styleId: StyleId;
  iconPath: string;
  portraitPath: string | undefined;
  engineId: EngineId;
  voiceSamplePaths: string[];
};

export type MetasJson = {
  speakerName: string;
  speakerUuid: SpeakerId;
  styles: Pick<StyleInfo, "styleName" | "styleId">[];
};

export type CharacterInfo = {
  portraitPath: string;
  metas: {
    speakerUuid: SpeakerId;
    speakerName: string;
    styles: StyleInfo[];
    policy: string;
  };
};

export type UpdateInfo = {
  version: string;
  descriptions: string[];
  contributors: string[];
};

export type Voice = {
  engineId: EngineId;
  speakerId: SpeakerId;
  styleId: StyleId;
};

export type Encoding = "UTF-8" | "Shift_JIS";

export type AcceptRetrieveTelemetryStatus =
  | "Unconfirmed"
  | "Accepted"
  | "Refused";

export type AcceptTermsStatus = "Unconfirmed" | "Accepted" | "Rejected";

export type ActivePointScrollMode = "CONTINUOUSLY" | "PAGE" | "OFF";

export type SplitTextWhenPasteType = "PERIOD_AND_NEW_LINE" | "NEW_LINE" | "OFF";

export type EditorFontType = "default" | "os";

export type SavingSetting = {
  exportLab: boolean;
  fileEncoding: Encoding;
  fileNamePattern: string;
  fixedExportEnabled: boolean;
  fixedExportDir: string;
  avoidOverwrite: boolean;
  exportText: boolean;
  outputStereo: boolean;
  audioOutputDevice: string;
};

export type EngineSettings = Record<EngineId, EngineSetting>;

export const engineSettingSchema = z
  .object({
    useGpu: z.boolean().default(false),
    outputSamplingRate: z
      .union([z.number(), z.literal("engineDefault")])
      .default("engineDefault"),
  })
  .passthrough();
export type EngineSetting = z.infer<typeof engineSettingSchema>;

export type DefaultStyleId = {
  engineId: EngineId;
  speakerUuid: SpeakerId;
  defaultStyleId: StyleId;
};

export const supportedFeaturesItemSchema = z.object({
  type: z.string(),
  value: z.boolean(),
  name: z.string(),
});

export const minimumEngineManifestSchema = z
  .object({
    name: z.string(),
    uuid: engineIdSchema,
    command: z.string(),
    port: z.number(),
    supported_features: z.record(z.string(), supportedFeaturesItemSchema), // FIXME:JSON側はsnake_caseなので合わせているが、camelCaseに修正する
  })
  .passthrough();

export type MinimumEngineManifest = z.infer<typeof minimumEngineManifestSchema>;

export type EngineInfo = {
  uuid: EngineId;
  host: string;
  name: string;
  path?: string; // エンジンディレクトリのパス
  executionEnabled: boolean;
  executionFilePath: string;
  executionArgs: string[];
  // エンジンの種類。
  // default: デフォルトエンジン
  // vvpp: vvppファイルから読み込んだエンジン
  // path: パスを指定して追加したエンジン
  type: "default" | "vvpp" | "path";
};

export type Preset = {
  name: string;
  speedScale: number;
  pitchScale: number;
  intonationScale: number;
  volumeScale: number;
  prePhonemeLength: number;
  postPhonemeLength: number;
  morphingInfo?: MorphingInfo;
};

export type MorphingInfo = {
  rate: number;
  targetEngineId: EngineId;
  targetSpeakerId: SpeakerId;
  targetStyleId: StyleId;
};

export type PresetConfig = {
  items: Record<string, Preset>;
  keys: string[];
};

export type MorphableTargetInfoTable = {
  [baseStyleId: StyleId]:
    | undefined
    | {
        [targetStyleId: StyleId]: {
          isMorphable: boolean;
        };
      };
};

export const hotkeyActionSchema = z.enum([
  "音声書き出し",
  "一つだけ書き出し",
  "音声を繋げて書き出し",
  "再生/停止",
  "連続再生/停止",
  "ｱｸｾﾝﾄ欄を表示",
  "ｲﾝﾄﾈｰｼｮﾝ欄を表示",
  "長さ欄を表示",
  "テキスト欄を追加",
  "テキスト欄を複製",
  "テキスト欄を削除",
  "テキスト欄からフォーカスを外す",
  "テキスト欄にフォーカスを戻す",
  "元に戻す",
  "やり直す",
  "新規プロジェクト",
  "プロジェクトを名前を付けて保存",
  "プロジェクトを上書き保存",
  "プロジェクト読み込み",
  "テキスト読み込む",
  "全体のイントネーションをリセット",
  "選択中のアクセント句のイントネーションをリセット",
]);

export type HotkeyAction = z.infer<typeof hotkeyActionSchema>;

export type HotkeyCombo = string;

export const hotkeySettingSchema = z
  .object({
    action: hotkeyActionSchema,
    combination: z.string(),
  })
  .passthrough();
export type HotkeySetting = z.infer<typeof hotkeySettingSchema>;

export type HotkeyReturnType =
  | void
  | boolean
  | Promise<void>
  | Promise<boolean>;

export const toolbarButtonTagSchema = z.enum([
  "PLAY_CONTINUOUSLY",
  "STOP",
  "EXPORT_AUDIO_ONE",
  "EXPORT_AUDIO_ALL",
  "EXPORT_AUDIO_CONNECT_ALL",
  "SAVE_PROJECT",
  "UNDO",
  "REDO",
  "IMPORT_TEXT",
  "EMPTY",
]);
export type ToolbarButtonTagType = z.infer<typeof toolbarButtonTagSchema>;

export const toolbarSettingSchema = toolbarButtonTagSchema;
export type ToolbarSetting = z.infer<typeof toolbarSettingSchema>[];

// base: typeof electron.nativeTheme["themeSource"];
export type NativeThemeType = "system" | "light" | "dark";

export type MoraDataType =
  | "consonant"
  | "vowel"
  | "pitch"
  | "pause"
  | "voicing";

export type ThemeColorType =
  | "primary"
  | "primary-light"
  | "display"
  | "display-on-primary"
  | "display-hyperlink"
  | "background"
  | "surface"
  | "warning"
  | "text-splitter-hover"
  | "active-point-focus"
  | "active-point-hover";

export type ThemeConf = {
  name: string;
  displayName: string;
  order: number;
  isDark: boolean;
  colors: {
    [K in ThemeColorType]: string;
  };
};

export type ThemeSetting = {
  currentTheme: string;
  availableThemes: ThemeConf[];
};

export const experimentalSettingSchema = z.object({
  enablePreset: z.boolean().default(false),
  shouldApplyDefaultPresetOnVoiceChanged: z.boolean().default(false),
  enableInterrogativeUpspeak: z.boolean().default(false),
  enableMorphing: z.boolean().default(false),
  enableMultiEngine: z.boolean().default(false),
});

export type ExperimentalSetting = z.infer<typeof experimentalSettingSchema>;

export const splitterPositionSchema = z
  .object({
    portraitPaneWidth: z.number().optional(),
    audioInfoPaneWidth: z.number().optional(),
    audioDetailPaneHeight: z.number().optional(),
  })
  .passthrough();
export type SplitterPosition = z.infer<typeof splitterPositionSchema>;

export type ConfirmedTips = {
  tweakableSliderByScroll: boolean;
  engineStartedOnAltPort: boolean; // エンジンのポート変更の通知
  notifyOnGenerate: boolean; // 音声書き出し時の通知
};

export const electronStoreSchema = z
  .object({
    inheritAudioInfo: z.boolean().default(true),
    activePointScrollMode: z
      .enum(["CONTINUOUSLY", "PAGE", "OFF"])
      .default("OFF"),
    savingSetting: z
      .object({
        fileEncoding: z.enum(["UTF-8", "Shift_JIS"]).default("UTF-8"),
        fileNamePattern: z.string().default(""),
        fixedExportEnabled: z.boolean().default(false),
        avoidOverwrite: z.boolean().default(false),
        fixedExportDir: z.string().default(""),
        exportLab: z.boolean().default(false),
        exportText: z.boolean().default(false),
        outputStereo: z.boolean().default(false),
        audioOutputDevice: z.string().default(""),
      })
      .passthrough()
      .default({}),
    hotkeySettings: hotkeySettingSchema.array().default(defaultHotkeySettings),
    toolbarSetting: toolbarSettingSchema
      .array()
      .default(defaultToolbarButtonSetting),
    engineSettings: z.record(engineIdSchema, engineSettingSchema).default({}),
    userCharacterOrder: speakerIdSchema.array().default([]),
    defaultStyleIds: z
      .object({
        // FIXME: マイグレーション前にバリテーションされてしまう問題に対処したら.or(z.literal)を外す
        engineId: engineIdSchema
          .or(z.literal(EngineId("00000000-0000-0000-0000-000000000000")))
          .default(EngineId("00000000-0000-0000-0000-000000000000")),
        speakerUuid: speakerIdSchema,
        defaultStyleId: styleIdSchema,
      })
      .passthrough()
      .array()
      .default([]),
    presets: z
      .object({
        items: z
          .record(
            presetKeySchema,
            z
              .object({
                name: z.string(),
                speedScale: z.number(),
                pitchScale: z.number(),
                intonationScale: z.number(),
                volumeScale: z.number(),
                prePhonemeLength: z.number(),
                postPhonemeLength: z.number(),
                morphingInfo: z
                  .object({
                    rate: z.number(),
                    targetEngineId: engineIdSchema,
                    targetSpeakerId: speakerIdSchema,
                    targetStyleId: styleIdSchema,
                  })
                  .passthrough()
                  .optional(),
              })
              .passthrough()
          )
          .default({}),
        keys: presetKeySchema.array().default([]),
      })
      .passthrough()
      .default({}),
    defaultPresetKeys: z.record(voiceIdSchema, presetKeySchema).default({}),
    currentTheme: z.string().default("Default"),
    editorFont: z.enum(["default", "os"]).default("default"),
    showTextLineNumber: z.boolean().default(false),
    showAddAudioItemButton: z.boolean().default(true),
    experimentalSetting: experimentalSettingSchema.passthrough().default({}),
    acceptRetrieveTelemetry: z
      .enum(["Unconfirmed", "Accepted", "Refused"])
      .default("Unconfirmed"),
    acceptTerms: z
      .enum(["Unconfirmed", "Accepted", "Rejected"])
      .default("Unconfirmed"),
    splitTextWhenPaste: z
      .enum(["PERIOD_AND_NEW_LINE", "NEW_LINE", "OFF"])
      .default("PERIOD_AND_NEW_LINE"),
    splitterPosition: splitterPositionSchema.default({}),
    confirmedTips: z
      .object({
        tweakableSliderByScroll: z.boolean().default(false),
        engineStartedOnAltPort: z.boolean().default(false),
        notifyOnGenerate: z.boolean().default(false),
      })
      .passthrough()
      .default({}),
    registeredEngineDirs: z.string().array().default([]),
    recentlyUsedProjects: z.string().array().default([]),
  })
  .passthrough();
export type ElectronStoreType = z.infer<typeof electronStoreSchema>;

// workaround. SystemError(https://nodejs.org/api/errors.html#class-systemerror)が2022/05/19時点ではNodeJSの型定義に記述されていないためこれを追加しています。
export class SystemError extends Error {
  code?: string | undefined;
  constructor(message: string, code?: string | undefined) {
    super(message);

    this.name = new.target.name;
    this.code = code;

    if (Error.captureStackTrace) {
      Error.captureStackTrace(this, SystemError);
    }
  }
}

export type EngineDirValidationResult =
  | "ok"
  | "directoryNotFound"
  | "manifestNotFound"
  | "invalidManifest"
  | "notADirectory"
  | "alreadyExists";

export type VvppFilePathValidationResult = "ok" | "fileNotFound";

// base: Electron.MessageBoxReturnValue
// FIXME: MessageBoxUIの戻り値として使用したい値が決まったら書き換える
export interface MessageBoxReturnValue {
  response: number;
  checkboxChecked: boolean;
}

export const SandboxKey = "electron" as const;<|MERGE_RESOLUTION|>--- conflicted
+++ resolved
@@ -1,6 +1,5 @@
 import { z } from "zod";
 import { IpcSOData } from "./ipc";
-import { ContextMenuType } from "./contextMenu";
 import { AltPortInfos } from "@/store/type";
 import { Result } from "@/type/result";
 
@@ -185,10 +184,6 @@
     buffer: ArrayBuffer;
   }): Promise<Result<undefined>>;
   readFile(obj: { filePath: string }): Promise<Result<ArrayBuffer>>;
-<<<<<<< HEAD
-=======
-  openContextMenu(obj: { menuType: ContextMenuType }): Promise<void>;
->>>>>>> b84438e2
   isAvailableGPUMode(): Promise<boolean>;
   isMaximizedWindow(): Promise<boolean>;
   onReceivedIPCMsg<T extends keyof IpcSOData>(
