import { z } from "zod";
import { IpcSOData } from "./ipc";
import { AltPortInfos } from "@/store/type";
import { Result } from "@/type/result";

export const isProduction = import.meta.env.MODE === "production";
export const isElectron = import.meta.env.VITE_TARGET === "electron";
export const isBrowser = import.meta.env.VITE_TARGET === "browser";

// electronのメイン・レンダラープロセス内、ブラウザ内どこでも使用可能なmacOS判定
function checkIsMac(): boolean {
  let isMac: boolean | undefined = undefined;
  if (process?.platform) {
    // electronのメインプロセス用
    isMac = process.platform === "darwin";
  } else if (navigator?.userAgentData) {
    // electronのレンダラープロセス用、Chrome系統が実装する実験的機能
    isMac = navigator.userAgentData.platform.toLowerCase().includes("mac");
  } else if (navigator?.platform) {
    // ブラウザ用、非推奨機能
    isMac = navigator.platform.toLowerCase().includes("mac");
  } else {
    // ブラウザ用、不正確
    isMac = navigator.userAgent.toLowerCase().includes("mac");
  }
  return isMac;
}
export const isMac = checkIsMac();

export const engineIdSchema = z.string().brand<"EngineId">();
export type EngineId = z.infer<typeof engineIdSchema>;
export const EngineId = (id: string): EngineId => engineIdSchema.parse(id);

export const speakerIdSchema = z.string().brand<"SpeakerId">();
export type SpeakerId = z.infer<typeof speakerIdSchema>;
export const SpeakerId = (id: string): SpeakerId => speakerIdSchema.parse(id);

export const styleIdSchema = z.number().brand<"StyleId">();
export type StyleId = z.infer<typeof styleIdSchema>;
export const StyleId = (id: number): StyleId => styleIdSchema.parse(id);

export const audioKeySchema = z.string().brand<"AudioKey">();
export type AudioKey = z.infer<typeof audioKeySchema>;
export const AudioKey = (id: string): AudioKey => audioKeySchema.parse(id);

export const presetKeySchema = z.string().brand<"PresetKey">();
export type PresetKey = z.infer<typeof presetKeySchema>;
export const PresetKey = (id: string): PresetKey => presetKeySchema.parse(id);

export const voiceIdSchema = z.string().brand<"VoiceId">();
export type VoiceId = z.infer<typeof voiceIdSchema>;
export const VoiceId = (voice: Voice): VoiceId =>
  voiceIdSchema.parse(`${voice.engineId}:${voice.speakerId}:${voice.styleId}`);

// ホットキーを追加したときは設定のマイグレーションが必要
export const defaultHotkeySettings: HotkeySetting[] = [
  {
    action: "音声書き出し",
    combination: !isMac ? "Ctrl E" : "Meta E",
  },
  {
    action: "選択音声を書き出し",
    combination: "E",
  },
  {
    action: "音声を繋げて書き出し",
    combination: "",
  },
  {
    action: "再生/停止",
    combination: "Space",
  },
  {
    action: "連続再生/停止",
    combination: "Shift Space",
  },
  {
    action: "ｱｸｾﾝﾄ欄を表示",
    combination: "1",
  },
  {
    action: "ｲﾝﾄﾈｰｼｮﾝ欄を表示",
    combination: "2",
  },
  {
    action: "長さ欄を表示",
    combination: "3",
  },
  {
    action: "テキスト欄を追加",
    combination: "Shift Enter",
  },
  {
    action: "テキスト欄を複製",
    combination: !isMac ? "Ctrl D" : "Meta D",
  },
  {
    action: "テキスト欄を削除",
    combination: "Shift Delete",
  },
  {
    action: "テキスト欄からフォーカスを外す",
    combination: "Escape",
  },
  {
    action: "テキスト欄にフォーカスを戻す",
    combination: "Enter",
  },
  {
    action: "元に戻す",
    combination: !isMac ? "Ctrl Z" : "Meta Z",
  },
  {
    action: "やり直す",
    combination: !isMac ? "Ctrl Y" : "Shift Meta Z",
  },
  {
    action: "新規プロジェクト",
    combination: !isMac ? "Ctrl N" : "Meta N",
  },
  {
    action: "プロジェクトを名前を付けて保存",
    combination: !isMac ? "Ctrl Shift S" : "Shift Meta S",
  },
  {
    action: "プロジェクトを上書き保存",
    combination: !isMac ? "Ctrl S" : "Meta S",
  },
  {
    action: "プロジェクト読み込み",
    combination: !isMac ? "Ctrl O" : "Meta O",
  },
  {
    action: "テキスト読み込む",
    combination: "",
  },
  {
    action: "全体のイントネーションをリセット",
    combination: !isMac ? "Ctrl G" : "Meta G",
  },
  {
    action: "選択中のアクセント句のイントネーションをリセット",
    combination: "R",
  },
];

export const defaultToolbarButtonSetting: ToolbarSetting = [
  "PLAY_CONTINUOUSLY",
  "STOP",
  "EXPORT_AUDIO_SELECTED",
  "EMPTY",
  "UNDO",
  "REDO",
];

export interface Sandbox {
  getAppInfos(): Promise<AppInfos>;
  getHowToUseText(): Promise<string>;
  getPolicyText(): Promise<string>;
  getOssLicenses(): Promise<Record<string, string>[]>;
  getUpdateInfos(): Promise<UpdateInfo[]>;
  getOssCommunityInfos(): Promise<string>;
  getQAndAText(): Promise<string>;
  getContactText(): Promise<string>;
  getPrivacyPolicyText(): Promise<string>;
  getAltPortInfos(): Promise<AltPortInfos>;
  showAudioSaveDialog(obj: {
    title: string;
    defaultPath?: string;
  }): Promise<string | undefined>;
  showTextSaveDialog(obj: {
    title: string;
    defaultPath?: string;
  }): Promise<string | undefined>;
  showVvppOpenDialog(obj: {
    title: string;
    defaultPath?: string;
  }): Promise<string | undefined>;
  showOpenDirectoryDialog(obj: { title: string }): Promise<string | undefined>;
  showProjectSaveDialog(obj: {
    title: string;
    defaultPath?: string;
  }): Promise<string | undefined>;
  showProjectLoadDialog(obj: { title: string }): Promise<string[] | undefined>;
  showMessageDialog(obj: {
    type: "none" | "info" | "error" | "question" | "warning";
    title: string;
    message: string;
  }): Promise<Electron.MessageBoxReturnValue>;
  showQuestionDialog(obj: {
    type: "none" | "info" | "error" | "question" | "warning";
    title: string;
    message: string;
    buttons: string[];
    cancelId?: number;
    defaultId?: number;
  }): Promise<number>;
  showImportFileDialog(obj: { title: string }): Promise<string | undefined>;
  writeFile(obj: {
    filePath: string;
    buffer: ArrayBuffer;
  }): Promise<Result<undefined>>;
  readFile(obj: { filePath: string }): Promise<Result<ArrayBuffer>>;
  isAvailableGPUMode(): Promise<boolean>;
  isMaximizedWindow(): Promise<boolean>;
  onReceivedIPCMsg<T extends keyof IpcSOData>(
    channel: T,
    listener: (event: unknown, ...args: IpcSOData[T]["args"]) => void
  ): void;
  closeWindow(): void;
  minimizeWindow(): void;
  maximizeWindow(): void;
  logError(...params: unknown[]): void;
  logWarn(...params: unknown[]): void;
  logInfo(...params: unknown[]): void;
  openLogDirectory(): void;
  engineInfos(): Promise<EngineInfo[]>;
  restartEngine(engineId: EngineId): Promise<void>;
  openEngineDirectory(engineId: EngineId): void;
  hotkeySettings(newData?: HotkeySetting): Promise<HotkeySetting[]>;
  checkFileExists(file: string): Promise<boolean>;
  changePinWindow(): void;
  getDefaultHotkeySettings(): Promise<HotkeySetting[]>;
  getDefaultToolbarSetting(): Promise<ToolbarSetting>;
  setNativeTheme(source: NativeThemeType): void;
  theme(newData?: string): Promise<ThemeSetting | void>;
  vuexReady(): void;
  getSetting<Key extends keyof ConfigType>(key: Key): Promise<ConfigType[Key]>;
  setSetting<Key extends keyof ConfigType>(
    key: Key,
    newValue: ConfigType[Key]
  ): Promise<ConfigType[Key]>;
  setEngineSetting(
    engineId: EngineId,
    engineSetting: EngineSetting
  ): Promise<void>;
  installVvppEngine(path: string): Promise<boolean>;
  uninstallVvppEngine(engineId: EngineId): Promise<boolean>;
  validateEngineDir(engineDir: string): Promise<EngineDirValidationResult>;
  reloadApp(obj: { isMultiEngineOffMode?: boolean }): Promise<void>;
}

export type AppInfos = {
  name: string;
  version: string;
};

export type StyleInfo = {
  styleName?: string;
  styleId: StyleId;
  iconPath: string;
  portraitPath: string | undefined;
  engineId: EngineId;
  voiceSamplePaths: string[];
};

export type MetasJson = {
  speakerName: string;
  speakerUuid: SpeakerId;
  styles: Pick<StyleInfo, "styleName" | "styleId">[];
};

export type CharacterInfo = {
  portraitPath: string;
  metas: {
    speakerUuid: SpeakerId;
    speakerName: string;
    styles: StyleInfo[];
    policy: string;
  };
};

export type UpdateInfo = {
  version: string;
  descriptions: string[];
  contributors: string[];
};

export type Voice = {
  engineId: EngineId;
  speakerId: SpeakerId;
  styleId: StyleId;
};

export type Encoding = "UTF-8" | "Shift_JIS";

export type AcceptRetrieveTelemetryStatus =
  | "Unconfirmed"
  | "Accepted"
  | "Refused";

export type AcceptTermsStatus = "Unconfirmed" | "Accepted" | "Rejected";

export type ActivePointScrollMode = "CONTINUOUSLY" | "PAGE" | "OFF";

export type SplitTextWhenPasteType = "PERIOD_AND_NEW_LINE" | "NEW_LINE" | "OFF";

export type EditorFontType = "default" | "os";

export type SavingSetting = {
  fileEncoding: Encoding;
  fileNamePattern: string;
  fixedExportEnabled: boolean;
  fixedExportDir: string;
  avoidOverwrite: boolean;
  exportLab: boolean;
  exportText: boolean;
  exportSrt: boolean;
  outputStereo: boolean;
  audioOutputDevice: string;
};

export type EngineSettings = Record<EngineId, EngineSetting>;

export const engineSettingSchema = z.object({
  useGpu: z.boolean().default(false),
  outputSamplingRate: z
    .union([z.number(), z.literal("engineDefault")])
    .default("engineDefault"),
});
export type EngineSetting = z.infer<typeof engineSettingSchema>;

export type DefaultStyleId = {
  engineId: EngineId;
  speakerUuid: SpeakerId;
  defaultStyleId: StyleId;
};

export const supportedFeaturesItemSchema = z.object({
  type: z.string(),
  value: z.boolean(),
  name: z.string(),
});

export const minimumEngineManifestSchema = z.object({
  name: z.string(),
  uuid: engineIdSchema,
  command: z.string(),
  port: z.number(),
  supported_features: z.record(z.string(), supportedFeaturesItemSchema), // FIXME:JSON側はsnake_caseなので合わせているが、camelCaseに修正する
});

export type MinimumEngineManifest = z.infer<typeof minimumEngineManifestSchema>;

export type EngineInfo = {
  uuid: EngineId;
  host: string;
  name: string;
  path?: string; // エンジンディレクトリのパス
  executionEnabled: boolean;
  executionFilePath: string;
  executionArgs: string[];
  // エンジンの種類。
  // default: デフォルトエンジン
  // vvpp: vvppファイルから読み込んだエンジン
  // path: パスを指定して追加したエンジン
  type: "default" | "vvpp" | "path";
};

export type Preset = {
  name: string;
  speedScale: number;
  pitchScale: number;
  intonationScale: number;
  volumeScale: number;
  prePhonemeLength: number;
  postPhonemeLength: number;
  morphingInfo?: MorphingInfo;
};

export type MorphingInfo = {
  rate: number;
  targetEngineId: EngineId;
  targetSpeakerId: SpeakerId;
  targetStyleId: StyleId;
};

export type PresetConfig = {
  items: Record<string, Preset>;
  keys: string[];
};

export type MorphableTargetInfoTable = {
  [baseStyleId: StyleId]:
    | undefined
    | {
        [targetStyleId: StyleId]: {
          isMorphable: boolean;
        };
      };
};

export const hotkeyActionSchema = z.enum([
  "音声書き出し",
  "選択音声を書き出し",
  "音声を繋げて書き出し",
  "再生/停止",
  "連続再生/停止",
  "ｱｸｾﾝﾄ欄を表示",
  "ｲﾝﾄﾈｰｼｮﾝ欄を表示",
  "長さ欄を表示",
  "テキスト欄を追加",
  "テキスト欄を複製",
  "テキスト欄を削除",
  "テキスト欄からフォーカスを外す",
  "テキスト欄にフォーカスを戻す",
  "元に戻す",
  "やり直す",
  "新規プロジェクト",
  "プロジェクトを名前を付けて保存",
  "プロジェクトを上書き保存",
  "プロジェクト読み込み",
  "テキスト読み込む",
  "全体のイントネーションをリセット",
  "選択中のアクセント句のイントネーションをリセット",
]);

export type HotkeyAction = z.infer<typeof hotkeyActionSchema>;

export type HotkeyCombo = string;

export const hotkeySettingSchema = z.object({
  action: hotkeyActionSchema,
  combination: z.string(),
});
export type HotkeySetting = z.infer<typeof hotkeySettingSchema>;

export type HotkeyReturnType =
  | void
  | boolean
  | Promise<void>
  | Promise<boolean>;

export const toolbarButtonTagSchema = z.enum([
  "PLAY_CONTINUOUSLY",
  "STOP",
  "EXPORT_AUDIO_SELECTED",
  "EXPORT_AUDIO_ALL",
  "EXPORT_AUDIO_CONNECT_ALL",
  "SAVE_PROJECT",
  "UNDO",
  "REDO",
  "IMPORT_TEXT",
  "EMPTY",
]);
export type ToolbarButtonTagType = z.infer<typeof toolbarButtonTagSchema>;

export const toolbarSettingSchema = toolbarButtonTagSchema;
export type ToolbarSetting = z.infer<typeof toolbarSettingSchema>[];

// base: typeof electron.nativeTheme["themeSource"];
export type NativeThemeType = "system" | "light" | "dark";

export type MoraDataType =
  | "consonant"
  | "vowel"
  | "pitch"
  | "pause"
  | "voicing";

export type ThemeColorType =
  | "primary"
  | "display"
  | "display-on-primary"
  | "display-hyperlink"
  | "background"
  | "surface"
  | "warning"
  | "text-splitter-hover"
  | "active-point-focus"
  | "active-point-hover";

export type ThemeConf = {
  name: string;
  displayName: string;
  order: number;
  isDark: boolean;
  colors: {
    [K in ThemeColorType]: string;
  };
};

export type ThemeSetting = {
  currentTheme: string;
  availableThemes: ThemeConf[];
};

export const experimentalSettingSchema = z.object({
  enablePreset: z.boolean().default(false),
  shouldApplyDefaultPresetOnVoiceChanged: z.boolean().default(false),
  enableInterrogativeUpspeak: z.boolean().default(false),
  enableMorphing: z.boolean().default(false),
  enableMultiSelect: z.boolean().default(false),
  shouldKeepTuningOnTextChange: z.boolean().default(false),
});

export type ExperimentalSetting = z.infer<typeof experimentalSettingSchema>;

export const splitterPositionSchema = z.object({
  portraitPaneWidth: z.number().optional(),
  audioInfoPaneWidth: z.number().optional(),
  audioDetailPaneHeight: z.number().optional(),
});
export type SplitterPosition = z.infer<typeof splitterPositionSchema>;

export type ConfirmedTips = {
  tweakableSliderByScroll: boolean;
  engineStartedOnAltPort: boolean; // エンジンのポート変更の通知
  notifyOnGenerate: boolean; // 音声書き出し時の通知
};

<<<<<<< HEAD
export const configSchema = z.object({
  inheritAudioInfo: z.boolean().default(true),
  activePointScrollMode: z.enum(["CONTINUOUSLY", "PAGE", "OFF"]).default("OFF"),
  savingSetting: z
    .object({
      fileEncoding: z.enum(["UTF-8", "Shift_JIS"]).default("UTF-8"),
      fileNamePattern: z.string().default(""),
      fixedExportEnabled: z.boolean().default(false),
      avoidOverwrite: z.boolean().default(false),
      fixedExportDir: z.string().default(""),
      exportLab: z.boolean().default(false),
      exportSrt: z.boolean().default(false),
      exportText: z.boolean().default(false),
      outputStereo: z.boolean().default(false),
      audioOutputDevice: z.string().default(""),
    })
    .default({}),
  hotkeySettings: hotkeySettingSchema.array().default(defaultHotkeySettings),
  toolbarSetting: toolbarSettingSchema
    .array()
    .default(defaultToolbarButtonSetting),
  engineSettings: z.record(engineIdSchema, engineSettingSchema).default({}),
  userCharacterOrder: speakerIdSchema.array().default([]),
  defaultStyleIds: z
    .object({
      engineId: engineIdSchema
        .or(z.literal(EngineId("00000000-0000-0000-0000-000000000000")))
        .default(EngineId("00000000-0000-0000-0000-000000000000")),
      speakerUuid: speakerIdSchema,
      defaultStyleId: styleIdSchema,
    })
    .array()
    .default([]),
  presets: z
    .object({
      items: z
        .record(
          presetKeySchema,
          z.object({
            name: z.string(),
            speedScale: z.number(),
            pitchScale: z.number(),
            intonationScale: z.number(),
            volumeScale: z.number(),
            prePhonemeLength: z.number(),
            postPhonemeLength: z.number(),
            morphingInfo: z
              .object({
                rate: z.number(),
                targetEngineId: engineIdSchema,
                targetSpeakerId: speakerIdSchema,
                targetStyleId: styleIdSchema,
              })
              .optional(),
          })
        )
        .default({}),
      keys: presetKeySchema.array().default([]),
    })
    .default({}),
  defaultPresetKeys: z.record(voiceIdSchema, presetKeySchema).default({}),
  currentTheme: z.string().default("Default"),
=======
// ルート直下にある雑多な設定値
export const rootMiscSettingSchema = z.object({
>>>>>>> 1e7bed70
  editorFont: z.enum(["default", "os"]).default("default"),
  showTextLineNumber: z.boolean().default(false),
  showAddAudioItemButton: z.boolean().default(true),
  splitTextWhenPaste: z
    .enum(["PERIOD_AND_NEW_LINE", "NEW_LINE", "OFF"])
    .default("PERIOD_AND_NEW_LINE"),
  splitterPosition: splitterPositionSchema.default({}),
  enableMultiEngine: z.boolean().default(false),
});
export type RootMiscSetting = z.infer<typeof rootMiscSettingSchema>;

export const configSchema = z
  .object({
    inheritAudioInfo: z.boolean().default(true),
    activePointScrollMode: z
      .enum(["CONTINUOUSLY", "PAGE", "OFF"])
      .default("OFF"),
    savingSetting: z
      .object({
        fileEncoding: z.enum(["UTF-8", "Shift_JIS"]).default("UTF-8"),
        fileNamePattern: z.string().default(""),
        fixedExportEnabled: z.boolean().default(false),
        avoidOverwrite: z.boolean().default(false),
        fixedExportDir: z.string().default(""),
        exportLab: z.boolean().default(false),
        exportText: z.boolean().default(false),
        outputStereo: z.boolean().default(false),
        audioOutputDevice: z.string().default(""),
      })
      .default({}),
    hotkeySettings: hotkeySettingSchema.array().default(defaultHotkeySettings),
    toolbarSetting: toolbarSettingSchema
      .array()
      .default(defaultToolbarButtonSetting),
    engineSettings: z.record(engineIdSchema, engineSettingSchema).default({}),
    userCharacterOrder: speakerIdSchema.array().default([]),
    defaultStyleIds: z
      .object({
        engineId: engineIdSchema
          .or(z.literal(EngineId("00000000-0000-0000-0000-000000000000")))
          .default(EngineId("00000000-0000-0000-0000-000000000000")),
        speakerUuid: speakerIdSchema,
        defaultStyleId: styleIdSchema,
      })
      .array()
      .default([]),
    presets: z
      .object({
        items: z
          .record(
            presetKeySchema,
            z.object({
              name: z.string(),
              speedScale: z.number(),
              pitchScale: z.number(),
              intonationScale: z.number(),
              volumeScale: z.number(),
              prePhonemeLength: z.number(),
              postPhonemeLength: z.number(),
              morphingInfo: z
                .object({
                  rate: z.number(),
                  targetEngineId: engineIdSchema,
                  targetSpeakerId: speakerIdSchema,
                  targetStyleId: styleIdSchema,
                })
                .optional(),
            })
          )
          .default({}),
        keys: presetKeySchema.array().default([]),
      })
      .default({}),
    defaultPresetKeys: z.record(voiceIdSchema, presetKeySchema).default({}),
    currentTheme: z.string().default("Default"),
    experimentalSetting: experimentalSettingSchema.default({}),
    acceptRetrieveTelemetry: z
      .enum(["Unconfirmed", "Accepted", "Refused"])
      .default("Unconfirmed"),
    acceptTerms: z
      .enum(["Unconfirmed", "Accepted", "Rejected"])
      .default("Unconfirmed"),
    confirmedTips: z
      .object({
        tweakableSliderByScroll: z.boolean().default(false),
        engineStartedOnAltPort: z.boolean().default(false),
        notifyOnGenerate: z.boolean().default(false),
      })
      .default({}),
    registeredEngineDirs: z.string().array().default([]),
    recentlyUsedProjects: z.string().array().default([]),
  })
  .merge(rootMiscSettingSchema);
export type ConfigType = z.infer<typeof configSchema>;

export const envEngineInfoSchema = z.object({
  uuid: engineIdSchema,
  host: z.string(),
  name: z.string(),
  executionEnabled: z.boolean(),
  executionFilePath: z.string(),
  executionArgs: z.array(z.string()),
  path: z.string().optional(),
});
export type EnvEngineInfo = z.infer<typeof envEngineInfoSchema>;

// workaround. SystemError(https://nodejs.org/api/errors.html#class-systemerror)が2022/05/19時点ではNodeJSの型定義に記述されていないためこれを追加しています。
export class SystemError extends Error {
  code?: string | undefined;
  constructor(message: string, code?: string | undefined) {
    super(message);

    this.name = new.target.name;
    this.code = code;

    if (Error.captureStackTrace) {
      Error.captureStackTrace(this, SystemError);
    }
  }
}

export type EngineDirValidationResult =
  | "ok"
  | "directoryNotFound"
  | "manifestNotFound"
  | "invalidManifest"
  | "notADirectory"
  | "alreadyExists";

export type VvppFilePathValidationResult = "ok" | "fileNotFound";

// base: Electron.MessageBoxReturnValue
// FIXME: MessageBoxUIの戻り値として使用したい値が決まったら書き換える
export interface MessageBoxReturnValue {
  response: number;
  checkboxChecked: boolean;
}

export const SandboxKey = "electron" as const;<|MERGE_RESOLUTION|>--- conflicted
+++ resolved
@@ -509,73 +509,8 @@
   notifyOnGenerate: boolean; // 音声書き出し時の通知
 };
 
-<<<<<<< HEAD
-export const configSchema = z.object({
-  inheritAudioInfo: z.boolean().default(true),
-  activePointScrollMode: z.enum(["CONTINUOUSLY", "PAGE", "OFF"]).default("OFF"),
-  savingSetting: z
-    .object({
-      fileEncoding: z.enum(["UTF-8", "Shift_JIS"]).default("UTF-8"),
-      fileNamePattern: z.string().default(""),
-      fixedExportEnabled: z.boolean().default(false),
-      avoidOverwrite: z.boolean().default(false),
-      fixedExportDir: z.string().default(""),
-      exportLab: z.boolean().default(false),
-      exportSrt: z.boolean().default(false),
-      exportText: z.boolean().default(false),
-      outputStereo: z.boolean().default(false),
-      audioOutputDevice: z.string().default(""),
-    })
-    .default({}),
-  hotkeySettings: hotkeySettingSchema.array().default(defaultHotkeySettings),
-  toolbarSetting: toolbarSettingSchema
-    .array()
-    .default(defaultToolbarButtonSetting),
-  engineSettings: z.record(engineIdSchema, engineSettingSchema).default({}),
-  userCharacterOrder: speakerIdSchema.array().default([]),
-  defaultStyleIds: z
-    .object({
-      engineId: engineIdSchema
-        .or(z.literal(EngineId("00000000-0000-0000-0000-000000000000")))
-        .default(EngineId("00000000-0000-0000-0000-000000000000")),
-      speakerUuid: speakerIdSchema,
-      defaultStyleId: styleIdSchema,
-    })
-    .array()
-    .default([]),
-  presets: z
-    .object({
-      items: z
-        .record(
-          presetKeySchema,
-          z.object({
-            name: z.string(),
-            speedScale: z.number(),
-            pitchScale: z.number(),
-            intonationScale: z.number(),
-            volumeScale: z.number(),
-            prePhonemeLength: z.number(),
-            postPhonemeLength: z.number(),
-            morphingInfo: z
-              .object({
-                rate: z.number(),
-                targetEngineId: engineIdSchema,
-                targetSpeakerId: speakerIdSchema,
-                targetStyleId: styleIdSchema,
-              })
-              .optional(),
-          })
-        )
-        .default({}),
-      keys: presetKeySchema.array().default([]),
-    })
-    .default({}),
-  defaultPresetKeys: z.record(voiceIdSchema, presetKeySchema).default({}),
-  currentTheme: z.string().default("Default"),
-=======
 // ルート直下にある雑多な設定値
 export const rootMiscSettingSchema = z.object({
->>>>>>> 1e7bed70
   editorFont: z.enum(["default", "os"]).default("default"),
   showTextLineNumber: z.boolean().default(false),
   showAddAudioItemButton: z.boolean().default(true),
@@ -601,6 +536,7 @@
         avoidOverwrite: z.boolean().default(false),
         fixedExportDir: z.string().default(""),
         exportLab: z.boolean().default(false),
+        exportSrt: z.boolean().default(false),
         exportText: z.boolean().default(false),
         outputStereo: z.boolean().default(false),
         audioOutputDevice: z.string().default(""),
