--- conflicted
+++ resolved
@@ -23,15 +23,13 @@
 export type AudioKey = z.infer<typeof audioKeySchema>;
 export const AudioKey = (id: string): AudioKey => audioKeySchema.parse(id);
 
-<<<<<<< HEAD
 export const libraryIdSchema = z.string().uuid().brand<"LibraryId">();
 export type LibraryId = z.infer<typeof libraryIdSchema>;
 export const LibraryId = (id: string): LibraryId => libraryIdSchema.parse(id);
-=======
+
 export const presetKeySchema = z.string().uuid().brand<"PresetKey">();
 export type PresetKey = z.infer<typeof presetKeySchema>;
 export const PresetKey = (id: string): PresetKey => presetKeySchema.parse(id);
->>>>>>> a23a7ac5
 
 // ホットキーを追加したときは設定のマイグレーションが必要
 export const defaultHotkeySettings: HotkeySetting[] = [
