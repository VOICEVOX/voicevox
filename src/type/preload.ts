import { z } from "zod";
import { IpcSOData } from "./ipc";
import { AltPortInfos } from "@/store/type";
import { Result } from "@/type/result";

export const isProduction = import.meta.env.MODE === "production";
export const isElectron = import.meta.env.VITE_TARGET === "electron";
export const isBrowser = import.meta.env.VITE_TARGET === "browser";

// electronのメイン・レンダラープロセス内、ブラウザ内どこでも使用可能なmacOS判定
function checkIsMac(): boolean {
  let isMac: boolean | undefined = undefined;
  if (process?.platform) {
    // electronのメインプロセス用
    isMac = process.platform === "darwin";
  } else if (navigator?.userAgentData) {
    // electronのレンダラープロセス用、Chrome系統が実装する実験的機能
    isMac = navigator.userAgentData.platform.toLowerCase().includes("mac");
  } else if (navigator?.platform) {
    // ブラウザ用、非推奨機能
    isMac = navigator.platform.toLowerCase().includes("mac");
  } else {
    // ブラウザ用、不正確
    isMac = navigator.userAgent.toLowerCase().includes("mac");
  }
  return isMac;
}
export const isMac = checkIsMac();

const urlStringSchema = z.string().url().brand("URL");
export type UrlString = z.infer<typeof urlStringSchema>;
export const UrlString = (url: string): UrlString => urlStringSchema.parse(url);

const hotkeyCombinationSchema = z.string().brand("HotkeyCombination");
export type HotkeyCombination = z.infer<typeof hotkeyCombinationSchema>;
export const HotkeyCombination = (
  hotkeyCombination: string,
): HotkeyCombination => hotkeyCombinationSchema.parse(hotkeyCombination);

export const engineIdSchema = z.string().brand<"EngineId">();
export type EngineId = z.infer<typeof engineIdSchema>;
export const EngineId = (id: string): EngineId => engineIdSchema.parse(id);

export const speakerIdSchema = z.string().brand<"SpeakerId">();
export type SpeakerId = z.infer<typeof speakerIdSchema>;
export const SpeakerId = (id: string): SpeakerId => speakerIdSchema.parse(id);

export const styleIdSchema = z.number().brand<"StyleId">();
export type StyleId = z.infer<typeof styleIdSchema>;
export const StyleId = (id: number): StyleId => styleIdSchema.parse(id);

export const audioKeySchema = z.string().brand<"AudioKey">();
export type AudioKey = z.infer<typeof audioKeySchema>;
export const AudioKey = (id: string): AudioKey => audioKeySchema.parse(id);

export const presetKeySchema = z.string().brand<"PresetKey">();
export type PresetKey = z.infer<typeof presetKeySchema>;
export const PresetKey = (id: string): PresetKey => presetKeySchema.parse(id);

export const voiceIdSchema = z.string().brand<"VoiceId">();
export type VoiceId = z.infer<typeof voiceIdSchema>;
export const VoiceId = (voice: Voice): VoiceId =>
  voiceIdSchema.parse(`${voice.engineId}:${voice.speakerId}:${voice.styleId}`);

// 共通のアクション名
export const actionPostfixSelectNthCharacter = "番目のキャラクターを選択";

// ホットキーを追加したときは設定のマイグレーションが必要
export const defaultHotkeySettings: HotkeySettingType[] = [
  {
    action: "音声書き出し",
    combination: HotkeyCombination(!isMac ? "Ctrl E" : "Meta E"),
  },
  {
    action: "選択音声を書き出し",
    combination: HotkeyCombination("E"),
  },
  {
    action: "音声を繋げて書き出し",
    combination: HotkeyCombination(""),
  },
  {
    action: "再生/停止",
    combination: HotkeyCombination("Space"),
  },
  {
    action: "連続再生/停止",
    combination: HotkeyCombination("Shift Space"),
  },
  {
    action: "ｱｸｾﾝﾄ欄を表示",
    combination: HotkeyCombination("1"),
  },
  {
    action: "ｲﾝﾄﾈｰｼｮﾝ欄を表示",
    combination: HotkeyCombination("2"),
  },
  {
    action: "長さ欄を表示",
    combination: HotkeyCombination("3"),
  },
  {
    action: "テキスト欄を追加",
    combination: HotkeyCombination("Shift Enter"),
  },
  {
    action: "テキスト欄を複製",
    combination: HotkeyCombination(!isMac ? "Ctrl D" : "Meta D"),
  },
  {
    action: "テキスト欄を削除",
    combination: HotkeyCombination("Shift Delete"),
  },
  {
    action: "テキスト欄からフォーカスを外す",
    combination: HotkeyCombination("Escape"),
  },
  {
    action: "テキスト欄にフォーカスを戻す",
    combination: HotkeyCombination("Enter"),
  },
  {
    action: "元に戻す",
    combination: HotkeyCombination(!isMac ? "Ctrl Z" : "Meta Z"),
  },
  {
    action: "やり直す",
    combination: HotkeyCombination(!isMac ? "Ctrl Y" : "Shift Meta Z"),
  },
  {
    action: "新規プロジェクト",
    combination: HotkeyCombination(!isMac ? "Ctrl N" : "Meta N"),
  },
  {
    action: "プロジェクトを名前を付けて保存",
    combination: HotkeyCombination(!isMac ? "Ctrl Shift S" : "Shift Meta S"),
  },
  {
    action: "プロジェクトを上書き保存",
    combination: HotkeyCombination(!isMac ? "Ctrl S" : "Meta S"),
  },
  {
    action: "プロジェクトを読み込む",
    combination: HotkeyCombination(!isMac ? "Ctrl O" : "Meta O"),
  },
  {
    action: "テキストを読み込む",
    combination: HotkeyCombination(""),
  },
  {
    action: "全体のイントネーションをリセット",
    combination: HotkeyCombination(!isMac ? "Ctrl G" : "Meta G"),
  },
  {
    action: "選択中のアクセント句のイントネーションをリセット",
    combination: HotkeyCombination("R"),
  },
  {
    action: "コピー",
    combination: HotkeyCombination(!isMac ? "Ctrl C" : "Meta C"),
  },
  {
    action: "切り取り",
    combination: HotkeyCombination(!isMac ? "Ctrl X" : "Meta X"),
  },
  {
    action: "貼り付け",
    combination: HotkeyCombination(!isMac ? "Ctrl V" : "Meta V"),
  },
  {
    action: "すべて選択",
    combination: HotkeyCombination(!isMac ? "Ctrl A" : "Meta A"),
  },
  {
    action: "選択解除",
    combination: HotkeyCombination("Escape"),
  },
<<<<<<< HEAD
  ...Array.from({ length: 10 }, (_, index) => {
    const roleKey = index == 9 ? 0 : index + 1;
    return {
      action:
        `${index + 1}${actionPostfixSelectNthCharacter}` as HotkeyActionNameType,
      combination: HotkeyCombination((!isMac ? "Ctrl " : "Meta ") + roleKey),
    };
  }),
=======
  {
    action: "全セルを選択",
    combination: HotkeyCombination(!isMac ? "Ctrl Shift A" : "Meta Shift A"),
  },
>>>>>>> 8b22eabb
];

export const defaultToolbarButtonSetting: ToolbarSettingType = [
  "PLAY_CONTINUOUSLY",
  "STOP",
  "EXPORT_AUDIO_SELECTED",
  "EMPTY",
  "UNDO",
  "REDO",
];

export interface Sandbox {
  getAppInfos(): Promise<AppInfos>;
  getHowToUseText(): Promise<string>;
  getPolicyText(): Promise<string>;
  getOssLicenses(): Promise<Record<string, string>[]>;
  getUpdateInfos(): Promise<UpdateInfo[]>;
  getOssCommunityInfos(): Promise<string>;
  getQAndAText(): Promise<string>;
  getContactText(): Promise<string>;
  getPrivacyPolicyText(): Promise<string>;
  getAltPortInfos(): Promise<AltPortInfos>;
  showAudioSaveDialog(obj: {
    title: string;
    defaultPath?: string;
  }): Promise<string | undefined>;
  showTextSaveDialog(obj: {
    title: string;
    defaultPath?: string;
  }): Promise<string | undefined>;
  showSaveDirectoryDialog(obj: { title: string }): Promise<string | undefined>;
  showVvppOpenDialog(obj: {
    title: string;
    defaultPath?: string;
  }): Promise<string | undefined>;
  showOpenDirectoryDialog(obj: { title: string }): Promise<string | undefined>;
  showProjectSaveDialog(obj: {
    title: string;
    defaultPath?: string;
  }): Promise<string | undefined>;
  showProjectLoadDialog(obj: { title: string }): Promise<string[] | undefined>;
  showMessageDialog(obj: {
    type: "none" | "info" | "error" | "question" | "warning";
    title: string;
    message: string;
  }): Promise<Electron.MessageBoxReturnValue>;
  showQuestionDialog(obj: {
    type: "none" | "info" | "error" | "question" | "warning";
    title: string;
    message: string;
    buttons: string[];
    cancelId?: number;
    defaultId?: number;
  }): Promise<number>;
  showImportFileDialog(obj: {
    title: string;
    name?: string;
    extensions?: string[];
  }): Promise<string | undefined>;
  writeFile(obj: {
    filePath: string;
    buffer: ArrayBuffer;
  }): Promise<Result<undefined>>;
  readFile(obj: { filePath: string }): Promise<Result<ArrayBuffer>>;
  isAvailableGPUMode(): Promise<boolean>;
  isMaximizedWindow(): Promise<boolean>;
  onReceivedIPCMsg<T extends keyof IpcSOData>(
    channel: T,
    listener: (event: unknown, ...args: IpcSOData[T]["args"]) => void,
  ): void;
  closeWindow(): void;
  minimizeWindow(): void;
  maximizeWindow(): void;
  logError(...params: unknown[]): void;
  logWarn(...params: unknown[]): void;
  logInfo(...params: unknown[]): void;
  openLogDirectory(): void;
  engineInfos(): Promise<EngineInfo[]>;
  restartEngine(engineId: EngineId): Promise<void>;
  openEngineDirectory(engineId: EngineId): void;
  hotkeySettings(newData?: HotkeySettingType): Promise<HotkeySettingType[]>;
  checkFileExists(file: string): Promise<boolean>;
  changePinWindow(): void;
  getDefaultHotkeySettings(): Promise<HotkeySettingType[]>;
  getDefaultToolbarSetting(): Promise<ToolbarSettingType>;
  setNativeTheme(source: NativeThemeType): void;
  theme(newData?: string): Promise<ThemeSetting | void>;
  vuexReady(): void;
  getSetting<Key extends keyof ConfigType>(key: Key): Promise<ConfigType[Key]>;
  setSetting<Key extends keyof ConfigType>(
    key: Key,
    newValue: ConfigType[Key],
  ): Promise<ConfigType[Key]>;
  setEngineSetting(
    engineId: EngineId,
    engineSetting: EngineSettingType,
  ): Promise<void>;
  installVvppEngine(path: string): Promise<boolean>;
  uninstallVvppEngine(engineId: EngineId): Promise<boolean>;
  validateEngineDir(engineDir: string): Promise<EngineDirValidationResult>;
  reloadApp(obj: { isMultiEngineOffMode?: boolean }): Promise<void>;
}

export type AppInfos = {
  name: string;
  version: string;
};

export type StyleType = "talk" | "singing_teacher" | "frame_decode" | "sing";

export type StyleInfo = {
  styleName?: string;
  styleId: StyleId;
  styleType?: StyleType;
  iconPath: string;
  portraitPath: string | undefined;
  engineId: EngineId;
  voiceSamplePaths: string[];
};

export type MetasJson = {
  speakerName: string;
  speakerUuid: SpeakerId;
  styles: Pick<StyleInfo, "styleName" | "styleId">[];
};

export type CharacterInfo = {
  portraitPath: string;
  metas: {
    speakerUuid: SpeakerId;
    speakerName: string;
    styles: StyleInfo[];
    policy: string;
  };
};

export const updateInfoSchema = z.object({
  version: z.string(),
  descriptions: z.array(z.string()),
  contributors: z.array(z.string()),
});
export type UpdateInfo = z.infer<typeof updateInfoSchema>;

export type Voice = {
  engineId: EngineId;
  speakerId: SpeakerId;
  styleId: StyleId;
};

export type Encoding = "UTF-8" | "Shift_JIS";

export type AcceptRetrieveTelemetryStatus =
  | "Unconfirmed"
  | "Accepted"
  | "Refused";

export type AcceptTermsStatus = "Unconfirmed" | "Accepted" | "Rejected";

export type ActivePointScrollMode = "CONTINUOUSLY" | "PAGE" | "OFF";

export type SplitTextWhenPasteType = "PERIOD_AND_NEW_LINE" | "NEW_LINE" | "OFF";

export type EditorFontType = "default" | "os";

export type SavingSetting = {
  exportLab: boolean;
  fileEncoding: Encoding;
  fileNamePattern: string;
  fixedExportEnabled: boolean;
  fixedExportDir: string;
  avoidOverwrite: boolean;
  exportText: boolean;
  outputStereo: boolean;
  audioOutputDevice: string;
};

export type EngineSettings = Record<EngineId, EngineSettingType>;

export const engineSettingSchema = z.object({
  useGpu: z.boolean().default(false),
  outputSamplingRate: z
    .union([z.number(), z.literal("engineDefault")])
    .default("engineDefault"),
});
export type EngineSettingType = z.infer<typeof engineSettingSchema>;

export type DefaultStyleId = {
  engineId: EngineId;
  speakerUuid: SpeakerId;
  defaultStyleId: StyleId;
};

export const supportedFeaturesItemSchema = z.object({
  type: z.string(),
  value: z.boolean(),
  name: z.string(),
});

export const minimumEngineManifestSchema = z.object({
  name: z.string(),
  uuid: engineIdSchema,
  command: z.string(),
  port: z.number(),
  supported_features: z.record(z.string(), supportedFeaturesItemSchema), // FIXME:JSON側はsnake_caseなので合わせているが、camelCaseに修正する
});

export type MinimumEngineManifestType = z.infer<
  typeof minimumEngineManifestSchema
>;

export type EngineInfo = {
  uuid: EngineId;
  host: string;
  name: string;
  path?: string; // エンジンディレクトリのパス
  executionEnabled: boolean;
  executionFilePath: string;
  executionArgs: string[];
  // エンジンの種類。
  // default: デフォルトエンジン
  // vvpp: vvppファイルから読み込んだエンジン
  // path: パスを指定して追加したエンジン
  type: "default" | "vvpp" | "path";
};

export type Preset = {
  name: string;
  speedScale: number;
  pitchScale: number;
  intonationScale: number;
  volumeScale: number;
  prePhonemeLength: number;
  postPhonemeLength: number;
  morphingInfo?: MorphingInfo;
};

export type MorphingInfo = {
  rate: number;
  targetEngineId: EngineId;
  targetSpeakerId: SpeakerId;
  targetStyleId: StyleId;
};

export type PresetConfig = {
  items: Record<string, Preset>;
  keys: string[];
};

export type MorphableTargetInfoTable = {
  [baseStyleId: StyleId]:
    | undefined
    | {
        [targetStyleId: StyleId]: {
          isMorphable: boolean;
        };
      };
};

export const hotkeyActionNameSchema = z.enum([
  "音声書き出し",
  "選択音声を書き出し",
  "音声を繋げて書き出し",
  "再生/停止",
  "連続再生/停止",
  "ｱｸｾﾝﾄ欄を表示",
  "ｲﾝﾄﾈｰｼｮﾝ欄を表示",
  "長さ欄を表示",
  "テキスト欄を追加",
  "テキスト欄を複製",
  "テキスト欄を削除",
  "テキスト欄からフォーカスを外す",
  "テキスト欄にフォーカスを戻す",
  "元に戻す",
  "やり直す",
  "新規プロジェクト",
  "プロジェクトを名前を付けて保存",
  "プロジェクトを上書き保存",
  "プロジェクトを読み込む",
  "テキストを読み込む",
  "全体のイントネーションをリセット",
  "選択中のアクセント句のイントネーションをリセット",
  "コピー",
  "切り取り",
  "貼り付け",
  "すべて選択",
  "選択解除",
<<<<<<< HEAD
  `1${actionPostfixSelectNthCharacter}`,
  `2${actionPostfixSelectNthCharacter}`,
  `3${actionPostfixSelectNthCharacter}`,
  `4${actionPostfixSelectNthCharacter}`,
  `5${actionPostfixSelectNthCharacter}`,
  `6${actionPostfixSelectNthCharacter}`,
  `7${actionPostfixSelectNthCharacter}`,
  `8${actionPostfixSelectNthCharacter}`,
  `9${actionPostfixSelectNthCharacter}`,
  `10${actionPostfixSelectNthCharacter}`,
=======
  "全セルを選択",
>>>>>>> 8b22eabb
]);

export type HotkeyActionNameType = z.infer<typeof hotkeyActionNameSchema>;

export const hotkeySettingSchema = z.object({
  action: hotkeyActionNameSchema,
  combination: hotkeyCombinationSchema,
});
export type HotkeySettingType = z.infer<typeof hotkeySettingSchema>;

export type HotkeyReturnType =
  | void
  | boolean
  | Promise<void>
  | Promise<boolean>;

export const toolbarButtonTagSchema = z.enum([
  "PLAY_CONTINUOUSLY",
  "STOP",
  "EXPORT_AUDIO_SELECTED",
  "EXPORT_AUDIO_ALL",
  "EXPORT_AUDIO_CONNECT_ALL",
  "SAVE_PROJECT",
  "UNDO",
  "REDO",
  "IMPORT_TEXT",
  "EMPTY",
]);
export type ToolbarButtonTagType = z.infer<typeof toolbarButtonTagSchema>;

export const toolbarSettingSchema = toolbarButtonTagSchema;
export type ToolbarSettingType = z.infer<typeof toolbarSettingSchema>[];

// base: typeof electron.nativeTheme["themeSource"];
export type NativeThemeType = "system" | "light" | "dark";

export type MoraDataType =
  | "consonant"
  | "vowel"
  | "pitch"
  | "pause"
  | "voicing";

export type ThemeColorType =
  | "primary"
  | "display"
  | "display-on-primary"
  | "display-hyperlink"
  | "background"
  | "surface"
  | "warning"
  | "text-splitter-hover"
  | "active-point-focus"
  | "active-point-hover";

export type ThemeConf = {
  name: string;
  displayName: string;
  order: number;
  isDark: boolean;
  colors: {
    [K in ThemeColorType]: string;
  };
};

export type ThemeSetting = {
  currentTheme: string;
  availableThemes: ThemeConf[];
};

export const experimentalSettingSchema = z.object({
  enablePreset: z.boolean().default(false),
  shouldApplyDefaultPresetOnVoiceChanged: z.boolean().default(false),
  enableInterrogativeUpspeak: z.boolean().default(false),
  enableMorphing: z.boolean().default(false),
  enableMultiSelect: z.boolean().default(false),
  shouldKeepTuningOnTextChange: z.boolean().default(false),
  enablePitchEditInSongEditor: z.boolean().default(false),
});

export type ExperimentalSettingType = z.infer<typeof experimentalSettingSchema>;

export const splitterPositionSchema = z.object({
  portraitPaneWidth: z.number().optional(),
  audioInfoPaneWidth: z.number().optional(),
  audioDetailPaneHeight: z.number().optional(),
});
export type SplitterPositionType = z.infer<typeof splitterPositionSchema>;

export type ConfirmedTips = {
  tweakableSliderByScroll: boolean;
  engineStartedOnAltPort: boolean; // エンジンのポート変更の通知
  notifyOnGenerate: boolean; // 音声書き出し時の通知
};

// ルート直下にある雑多な設定値
export const rootMiscSettingSchema = z.object({
  editorFont: z.enum(["default", "os"]).default("default"),
  showTextLineNumber: z.boolean().default(false),
  showAddAudioItemButton: z.boolean().default(true),
  splitTextWhenPaste: z
    .enum(["PERIOD_AND_NEW_LINE", "NEW_LINE", "OFF"])
    .default("PERIOD_AND_NEW_LINE"),
  splitterPosition: splitterPositionSchema.default({}),
  enableMultiEngine: z.boolean().default(false),
  enableMemoNotation: z.boolean().default(false), // メモ記法を有効にするか
  enableRubyNotation: z.boolean().default(false), // ルビ記法を有効にするか
  skipUpdateVersion: z.string().optional(), // アップデートをスキップしたバージョン
});
export type RootMiscSettingType = z.infer<typeof rootMiscSettingSchema>;

export const configSchema = z
  .object({
    inheritAudioInfo: z.boolean().default(true),
    activePointScrollMode: z
      .enum(["CONTINUOUSLY", "PAGE", "OFF"])
      .default("OFF"),
    savingSetting: z
      .object({
        fileEncoding: z.enum(["UTF-8", "Shift_JIS"]).default("UTF-8"),
        fileNamePattern: z.string().default(""),
        fixedExportEnabled: z.boolean().default(false),
        avoidOverwrite: z.boolean().default(false),
        fixedExportDir: z.string().default(""),
        exportLab: z.boolean().default(false),
        exportText: z.boolean().default(false),
        outputStereo: z.boolean().default(false),
        audioOutputDevice: z.string().default(""),
      })
      .default({}),
    hotkeySettings: hotkeySettingSchema.array().default(defaultHotkeySettings),
    toolbarSetting: toolbarSettingSchema
      .array()
      .default(defaultToolbarButtonSetting),
    engineSettings: z.record(engineIdSchema, engineSettingSchema).default({}),
    userCharacterOrder: speakerIdSchema.array().default([]),
    defaultStyleIds: z
      .object({
        engineId: engineIdSchema
          .or(z.literal(EngineId("00000000-0000-0000-0000-000000000000")))
          .default(EngineId("00000000-0000-0000-0000-000000000000")),
        speakerUuid: speakerIdSchema,
        defaultStyleId: styleIdSchema,
      })
      .array()
      .default([]),
    presets: z
      .object({
        items: z
          .record(
            presetKeySchema,
            z.object({
              name: z.string(),
              speedScale: z.number(),
              pitchScale: z.number(),
              intonationScale: z.number(),
              volumeScale: z.number(),
              prePhonemeLength: z.number(),
              postPhonemeLength: z.number(),
              morphingInfo: z
                .object({
                  rate: z.number(),
                  targetEngineId: engineIdSchema,
                  targetSpeakerId: speakerIdSchema,
                  targetStyleId: styleIdSchema,
                })
                .optional(),
            }),
          )
          .default({}),
        keys: presetKeySchema.array().default([]),
      })
      .default({}),
    defaultPresetKeys: z.record(voiceIdSchema, presetKeySchema).default({}),
    currentTheme: z.string().default("Default"),
    experimentalSetting: experimentalSettingSchema.default({}),
    acceptRetrieveTelemetry: z
      .enum(["Unconfirmed", "Accepted", "Refused"])
      .default("Unconfirmed"),
    acceptTerms: z
      .enum(["Unconfirmed", "Accepted", "Rejected"])
      .default("Unconfirmed"),
    confirmedTips: z
      .object({
        tweakableSliderByScroll: z.boolean().default(false),
        engineStartedOnAltPort: z.boolean().default(false),
        notifyOnGenerate: z.boolean().default(false),
      })
      .default({}),
    registeredEngineDirs: z.string().array().default([]),
    recentlyUsedProjects: z.string().array().default([]),
  })
  .merge(rootMiscSettingSchema);
export type ConfigType = z.infer<typeof configSchema>;

export const envEngineInfoSchema = z.object({
  uuid: engineIdSchema,
  host: z.string(),
  name: z.string(),
  executionEnabled: z.boolean(),
  executionFilePath: z.string(),
  executionArgs: z.array(z.string()),
  path: z.string().optional(),
});
export type EnvEngineInfoType = z.infer<typeof envEngineInfoSchema>;

// workaround. SystemError(https://nodejs.org/api/errors.html#class-systemerror)が2022/05/19時点ではNodeJSの型定義に記述されていないためこれを追加しています。
export class SystemError extends Error {
  code?: string | undefined;
  constructor(message: string, code?: string | undefined) {
    super(message);

    this.name = new.target.name;
    this.code = code;

    if (Error.captureStackTrace) {
      Error.captureStackTrace(this, SystemError);
    }
  }
}

export type EngineDirValidationResult =
  | "ok"
  | "directoryNotFound"
  | "manifestNotFound"
  | "invalidManifest"
  | "notADirectory"
  | "alreadyExists";

export type VvppFilePathValidationResult = "ok" | "fileNotFound";

// base: Electron.MessageBoxReturnValue
// FIXME: MessageBoxUIの戻り値として使用したい値が決まったら書き換える
export interface MessageBoxReturnValue {
  response: number;
  checkboxChecked: boolean;
}

export const SandboxKey = "backend" as const;

export type EditorType = "talk" | "song";<|MERGE_RESOLUTION|>--- conflicted
+++ resolved
@@ -175,7 +175,10 @@
     action: "選択解除",
     combination: HotkeyCombination("Escape"),
   },
-<<<<<<< HEAD
+  {
+    action: "全セルを選択",
+    combination: HotkeyCombination(!isMac ? "Ctrl Shift A" : "Meta Shift A"),
+  },
   ...Array.from({ length: 10 }, (_, index) => {
     const roleKey = index == 9 ? 0 : index + 1;
     return {
@@ -184,12 +187,6 @@
       combination: HotkeyCombination((!isMac ? "Ctrl " : "Meta ") + roleKey),
     };
   }),
-=======
-  {
-    action: "全セルを選択",
-    combination: HotkeyCombination(!isMac ? "Ctrl Shift A" : "Meta Shift A"),
-  },
->>>>>>> 8b22eabb
 ];
 
 export const defaultToolbarButtonSetting: ToolbarSettingType = [
@@ -476,7 +473,7 @@
   "貼り付け",
   "すべて選択",
   "選択解除",
-<<<<<<< HEAD
+  "全セルを選択",
   `1${actionPostfixSelectNthCharacter}`,
   `2${actionPostfixSelectNthCharacter}`,
   `3${actionPostfixSelectNthCharacter}`,
@@ -487,9 +484,6 @@
   `8${actionPostfixSelectNthCharacter}`,
   `9${actionPostfixSelectNthCharacter}`,
   `10${actionPostfixSelectNthCharacter}`,
-=======
-  "全セルを選択",
->>>>>>> 8b22eabb
 ]);
 
 export type HotkeyActionNameType = z.infer<typeof hotkeyActionNameSchema>;
