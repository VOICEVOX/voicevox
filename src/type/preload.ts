--- conflicted
+++ resolved
@@ -23,15 +23,13 @@
 export type AudioKey = z.infer<typeof audioKeySchema>;
 export const AudioKey = (id: string): AudioKey => audioKeySchema.parse(id);
 
-<<<<<<< HEAD
+export const presetKeySchema = z.string().uuid().brand<"PresetKey">();
+export type PresetKey = z.infer<typeof presetKeySchema>;
+export const PresetKey = (id: string): PresetKey => presetKeySchema.parse(id);
+
 export const voiceIdSchema = z.string().brand<"VoiceId">();
 export type VoiceId = z.infer<typeof voiceIdSchema>;
 export const VoiceId = (id: string): VoiceId => voiceIdSchema.parse(id);
-=======
-export const presetKeySchema = z.string().uuid().brand<"PresetKey">();
-export type PresetKey = z.infer<typeof presetKeySchema>;
-export const PresetKey = (id: string): PresetKey => presetKeySchema.parse(id);
->>>>>>> 9b2a7ec5
 
 // ホットキーを追加したときは設定のマイグレーションが必要
 export const defaultHotkeySettings: HotkeySetting[] = [
@@ -566,7 +564,7 @@
       })
       .passthrough()
       .default({}),
-    defaultPresetKeyMap: z.record(voiceIdSchema, z.string().uuid()).default({}),
+    defaultPresetKeyMap: z.record(voiceIdSchema, presetKeySchema).default({}),
     currentTheme: z.string().default("Default"),
     editorFont: z.enum(["default", "os"]).default("default"),
     experimentalSetting: experimentalSettingSchema.passthrough().default({}),
