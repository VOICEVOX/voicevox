--- conflicted
+++ resolved
@@ -210,27 +210,12 @@
   "REDO",
 ];
 
-<<<<<<< HEAD
 export type ShowImportFileDialogOptions = {
   title: string;
   name?: string;
   extensions?: string[];
 };
 
-export type ShowMessageDialogOptions = {
-  type: "none" | "info" | "error" | "question" | "warning";
-  title: string;
-  message: string;
-};
-
-export type ShowQuestionDialogOptions = {
-  type: "none" | "info" | "error" | "question" | "warning";
-  title: string;
-  message: string;
-  buttons: string[];
-  cancelId?: number;
-  defaultId?: number;
-=======
 export type TextAsset = {
   Contact: string;
   HowToUse: string;
@@ -240,7 +225,6 @@
   QAndA: string;
   OssLicenses: Record<string, string>[];
   UpdateInfos: UpdateInfo[];
->>>>>>> b0d8c2e8
 };
 
 export interface Sandbox {
@@ -266,21 +250,9 @@
     defaultPath?: string;
   }): Promise<string | undefined>;
   showProjectLoadDialog(obj: { title: string }): Promise<string[] | undefined>;
-<<<<<<< HEAD
-  showMessageDialog(
-    obj: ShowMessageDialogOptions,
-  ): Promise<Electron.MessageBoxReturnValue>;
-  showQuestionDialog(obj: ShowQuestionDialogOptions): Promise<number>;
   showImportFileDialog(
     obj: ShowImportFileDialogOptions,
   ): Promise<string | undefined>;
-=======
-  showImportFileDialog(obj: {
-    title: string;
-    name?: string;
-    extensions?: string[];
-  }): Promise<string | undefined>;
->>>>>>> b0d8c2e8
   writeFile(obj: {
     filePath: string;
     buffer: ArrayBuffer | Uint8Array;
