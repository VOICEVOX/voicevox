import { IpcRenderer, IpcRendererEvent, nativeTheme } from "electron";
import { IpcSOData } from "./ipc";
import { z } from "zod";
import { EngineManifest } from "@/openapi";

export const isMac = process.platform === "darwin";

export const engineIdSchema = z.string().uuid().brand<"EngineId">();
export type EngineId = z.infer<typeof engineIdSchema>;
export const EngineId = (id: string): EngineId => engineIdSchema.parse(id);

// ホットキーを追加したときは設定のマイグレーションが必要
export const defaultHotkeySettings: HotkeySetting[] = [
  {
    action: "音声書き出し",
    combination: !isMac ? "Ctrl E" : "Meta E",
  },
  {
    action: "一つだけ書き出し",
    combination: "E",
  },
  {
    action: "音声を繋げて書き出し",
    combination: "",
  },
  {
    action: "再生/停止",
    combination: "Space",
  },
  {
    action: "連続再生/停止",
    combination: "Shift Space",
  },
  {
    action: "ｱｸｾﾝﾄ欄を表示",
    combination: "1",
  },
  {
    action: "ｲﾝﾄﾈｰｼｮﾝ欄を表示",
    combination: "2",
  },
  {
    action: "長さ欄を表示",
    combination: "3",
  },
  {
    action: "テキスト欄を追加",
    combination: "Shift Enter",
  },
  {
    action: "テキスト欄を複製",
    combination: !isMac ? "Ctrl D" : "Meta D",
  },
  {
    action: "テキスト欄を削除",
    combination: "Shift Delete",
  },
  {
    action: "テキスト欄からフォーカスを外す",
    combination: "Escape",
  },
  {
    action: "テキスト欄にフォーカスを戻す",
    combination: "Enter",
  },
  {
    action: "元に戻す",
    combination: !isMac ? "Ctrl Z" : "Meta Z",
  },
  {
    action: "やり直す",
    combination: !isMac ? "Ctrl Y" : "Shift Meta Z",
  },
  {
    action: "新規プロジェクト",
    combination: !isMac ? "Ctrl N" : "Meta N",
  },
  {
    action: "プロジェクトを名前を付けて保存",
    combination: !isMac ? "Ctrl Shift S" : "Shift Meta S",
  },
  {
    action: "プロジェクトを上書き保存",
    combination: !isMac ? "Ctrl S" : "Meta S",
  },
  {
    action: "プロジェクト読み込み",
    combination: !isMac ? "Ctrl O" : "Meta O",
  },
  {
    action: "テキスト読み込む",
    combination: "",
  },
  {
    action: "全体のイントネーションをリセット",
    combination: !isMac ? "Ctrl G" : "Meta G",
  },
  {
    action: "選択中のアクセント句のイントネーションをリセット",
    combination: "R",
  },
];

export const defaultToolbarButtonSetting: ToolbarSetting = [
  "PLAY_CONTINUOUSLY",
  "STOP",
  "EXPORT_AUDIO_ONE",
  "EMPTY",
  "UNDO",
  "REDO",
];

export interface Sandbox {
  getAppInfos(): Promise<AppInfos>;
  getHowToUseText(): Promise<string>;
  getPolicyText(): Promise<string>;
  getOssLicenses(): Promise<Record<string, string>[]>;
  getUpdateInfos(): Promise<UpdateInfo[]>;
  getOssCommunityInfos(): Promise<string>;
  getQAndAText(): Promise<string>;
  getContactText(): Promise<string>;
  getPrivacyPolicyText(): Promise<string>;
  saveTempAudioFile(obj: { relativePath: string; buffer: ArrayBuffer }): void;
  loadTempFile(): Promise<string>;
  showAudioSaveDialog(obj: {
    title: string;
    defaultPath?: string;
  }): Promise<string | undefined>;
  showTextSaveDialog(obj: {
    title: string;
    defaultPath?: string;
  }): Promise<string | undefined>;
  showVvppOpenDialog(obj: {
    title: string;
    defaultPath?: string;
  }): Promise<string | undefined>;
  showOpenDirectoryDialog(obj: { title: string }): Promise<string | undefined>;
  showProjectSaveDialog(obj: {
    title: string;
    defaultPath?: string;
  }): Promise<string | undefined>;
  showProjectLoadDialog(obj: { title: string }): Promise<string[] | undefined>;
  showMessageDialog(obj: {
    type: "none" | "info" | "error" | "question" | "warning";
    title: string;
    message: string;
  }): Promise<Electron.MessageBoxReturnValue>;
  showQuestionDialog(obj: {
    type: "none" | "info" | "error" | "question" | "warning";
    title: string;
    message: string;
    buttons: string[];
    cancelId?: number;
  }): Promise<number>;
  showImportFileDialog(obj: { title: string }): Promise<string | undefined>;
  writeFile(obj: {
    filePath: string;
    buffer: ArrayBuffer;
  }): Promise<WriteFileErrorResult | undefined>;
  readFile(obj: { filePath: string }): Promise<ArrayBuffer>;
  openTextEditContextMenu(): Promise<void>;
  isAvailableGPUMode(): Promise<boolean>;
  isMaximizedWindow(): Promise<boolean>;
  onReceivedIPCMsg<T extends keyof IpcSOData>(
    channel: T,
    listener: (event: IpcRendererEvent, ...args: IpcSOData[T]["args"]) => void
  ): IpcRenderer;
  closeWindow(): void;
  minimizeWindow(): void;
  maximizeWindow(): void;
  logError(...params: unknown[]): void;
  logWarn(...params: unknown[]): void;
  logInfo(...params: unknown[]): void;
  engineInfos(): Promise<EngineInfo[]>;
  restartEngine(engineId: EngineId): Promise<void>;
  openEngineDirectory(engineId: EngineId): void;
  hotkeySettings(newData?: HotkeySetting): Promise<HotkeySetting[]>;
  checkFileExists(file: string): Promise<boolean>;
  changePinWindow(): void;
  getDefaultHotkeySettings(): Promise<HotkeySetting[]>;
  getDefaultToolbarSetting(): Promise<ToolbarSetting>;
  setNativeTheme(source: NativeThemeType): void;
  theme(newData?: string): Promise<ThemeSetting | void>;
  vuexReady(): void;
  getSetting<Key extends keyof ElectronStoreType>(
    key: Key
  ): Promise<ElectronStoreType[Key]>;
  setSetting<Key extends keyof ElectronStoreType>(
    key: Key,
    newValue: ElectronStoreType[Key]
  ): Promise<ElectronStoreType[Key]>;
  setEngineSetting(
    engineId: EngineId,
    engineSetting: EngineSetting
  ): Promise<void>;
  installVvppEngine(path: string): Promise<boolean>;
  uninstallVvppEngine(engineId: EngineId): Promise<boolean>;
  validateEngineDir(engineDir: string): Promise<EngineDirValidationResult>;
  restartApp(obj: { isMultiEngineOffMode: boolean }): void;
}

export type AppInfos = {
  name: string;
  version: string;
};

export type StyleInfo = {
  styleName?: string;
  styleId: number;
  iconPath: string;
  portraitPath: string | undefined;
  engineId: EngineId;
  voiceSamplePaths: string[];
};

export type MetasJson = {
  speakerName: string;
  speakerUuid: string;
  styles: Pick<StyleInfo, "styleName" | "styleId">[];
};

export type CharacterInfo = {
  portraitPath: string;
  metas: {
    speakerUuid: string;
    speakerName: string;
    styles: StyleInfo[];
    policy: string;
  };
};

export type UpdateInfo = {
  version: string;
  descriptions: string[];
  contributors: string[];
};

export type Voice = {
  engineId: EngineId;
  speakerId: string;
  styleId: number;
};

export type Encoding = "UTF-8" | "Shift_JIS";

export type AcceptRetrieveTelemetryStatus =
  | "Unconfirmed"
  | "Accepted"
  | "Refused";

export type AcceptTermsStatus = "Unconfirmed" | "Accepted" | "Rejected";

export type ActivePointScrollMode = "CONTINUOUSLY" | "PAGE" | "OFF";

export type SplitTextWhenPasteType = "PERIOD_AND_NEW_LINE" | "NEW_LINE" | "OFF";

export type EditorFontType = "default" | "os";

export type SavingSetting = {
  exportLab: boolean;
  fileEncoding: Encoding;
  fileNamePattern: string;
  fixedExportEnabled: boolean;
  fixedExportDir: string;
  avoidOverwrite: boolean;
  exportText: boolean;
  outputStereo: boolean;
  audioOutputDevice: string;
};

export type EngineSettings = Record<EngineId, EngineSetting>;

export const engineSettingSchema = z
  .object({
    useGpu: z.boolean().default(false),
    outputSamplingRate: z
      .union([z.number(), z.literal("engineDefault")])
      .default("engineDefault"),
  })
  .passthrough();
export type EngineSetting = z.infer<typeof engineSettingSchema>;

export type DefaultStyleId = {
  engineId: EngineId;
  speakerUuid: string;
  defaultStyleId: number;
};

<<<<<<< HEAD
export type MinimumEngineManifest = {
  name: string;
  uuid: EngineId;
  command: string;
  port: string;
  supported_features: Record<string, EngineManifest>;
};
=======
export const supportedFeaturesItemSchema = z.object({
  type: z.string(),
  value: z.boolean(),
  name: z.string(),
});

export const minimumEngineManifestSchema = z
  .object({
    name: z.string(),
    uuid: engineIdSchema,
    command: z.string(),
    port: z.number(),
    supported_features: z.record(z.string(), supportedFeaturesItemSchema), // FIXME:JSON側はsnake_caseなので合わせているが、camelCaseに修正する
  })
  .passthrough();

export type MinimumEngineManifest = z.infer<typeof minimumEngineManifestSchema>;
>>>>>>> 3fab5091

export type EngineInfo = {
  uuid: EngineId;
  host: string;
  name: string;
  path?: string; // エンジンディレクトリのパス
  executionEnabled: boolean;
  executionFilePath: string;
  executionArgs: string[];
  // エンジンの種類。
  // default: デフォルトエンジン
  // vvpp: vvppファイルから読み込んだエンジン
  // path: パスを指定して追加したエンジン
  type: "default" | "vvpp" | "path";
};

export type Preset = {
  name: string;
  speedScale: number;
  pitchScale: number;
  intonationScale: number;
  volumeScale: number;
  prePhonemeLength: number;
  postPhonemeLength: number;
  morphingInfo?: MorphingInfo;
};

export type MorphingInfo = {
  rate: number;
  targetEngineId: EngineId;
  targetSpeakerId: string;
  targetStyleId: number;
};

export type PresetConfig = {
  items: Record<string, Preset>;
  keys: string[];
};

export type MorphableTargetInfoTable = {
  [baseStyleId: number]:
    | undefined
    | {
        [targetStyleId: number]: {
          isMorphable: boolean;
        };
      };
};

export const hotkeyActionSchema = z.enum([
  "音声書き出し",
  "一つだけ書き出し",
  "音声を繋げて書き出し",
  "再生/停止",
  "連続再生/停止",
  "ｱｸｾﾝﾄ欄を表示",
  "ｲﾝﾄﾈｰｼｮﾝ欄を表示",
  "長さ欄を表示",
  "テキスト欄を追加",
  "テキスト欄を複製",
  "テキスト欄を削除",
  "テキスト欄からフォーカスを外す",
  "テキスト欄にフォーカスを戻す",
  "元に戻す",
  "やり直す",
  "新規プロジェクト",
  "プロジェクトを名前を付けて保存",
  "プロジェクトを上書き保存",
  "プロジェクト読み込み",
  "テキスト読み込む",
  "全体のイントネーションをリセット",
  "選択中のアクセント句のイントネーションをリセット",
]);

export type HotkeyAction = z.infer<typeof hotkeyActionSchema>;

export type HotkeyCombo = string;

export const hotkeySettingSchema = z
  .object({
    action: hotkeyActionSchema,
    combination: z.string(),
  })
  .passthrough();
export type HotkeySetting = z.infer<typeof hotkeySettingSchema>;

export type HotkeyReturnType =
  | void
  | boolean
  | Promise<void>
  | Promise<boolean>;

export const toolbarButtonTagSchema = z.enum([
  "PLAY_CONTINUOUSLY",
  "STOP",
  "EXPORT_AUDIO_ONE",
  "EXPORT_AUDIO_ALL",
  "EXPORT_AUDIO_CONNECT_ALL",
  "SAVE_PROJECT",
  "UNDO",
  "REDO",
  "IMPORT_TEXT",
  "EMPTY",
]);
export type ToolbarButtonTagType = z.infer<typeof toolbarButtonTagSchema>;

export const toolbarSettingSchema = toolbarButtonTagSchema;
export type ToolbarSetting = z.infer<typeof toolbarSettingSchema>[];

export type NativeThemeType = typeof nativeTheme["themeSource"];

export type MoraDataType =
  | "consonant"
  | "vowel"
  | "pitch"
  | "pause"
  | "voicing";

export type ThemeColorType =
  | "primary"
  | "primary-light"
  | "display"
  | "display-on-primary"
  | "display-hyperlink"
  | "background"
  | "surface"
  | "warning"
  | "text-splitter-hover"
  | "active-point-focus"
  | "active-point-hover";

export type ThemeConf = {
  name: string;
  displayName: string;
  order: number;
  isDark: boolean;
  colors: {
    [K in ThemeColorType]: string;
  };
};

export type ThemeSetting = {
  currentTheme: string;
  availableThemes: ThemeConf[];
};

export type ExperimentalSetting = {
  enablePreset: boolean;
  enableInterrogativeUpspeak: boolean;
  enableMorphing: boolean;
  enableMultiEngine: boolean;
};

export const splitterPositionSchema = z
  .object({
    portraitPaneWidth: z.number().optional(),
    audioInfoPaneWidth: z.number().optional(),
    audioDetailPaneHeight: z.number().optional(),
  })
  .passthrough();
export type SplitterPosition = z.infer<typeof splitterPositionSchema>;

export type ConfirmedTips = {
  tweakableSliderByScroll: boolean;
};
export const electronStoreSchema = z
  .object({
    inheritAudioInfo: z.boolean().default(true),
    activePointScrollMode: z
      .enum(["CONTINUOUSLY", "PAGE", "OFF"])
      .default("OFF"),
    savingSetting: z
      .object({
        fileEncoding: z.enum(["UTF-8", "Shift_JIS"]).default("UTF-8"),
        fileNamePattern: z.string().default(""),
        fixedExportEnabled: z.boolean().default(false),
        avoidOverwrite: z.boolean().default(false),
        fixedExportDir: z.string().default(""),
        exportLab: z.boolean().default(false),
        exportText: z.boolean().default(false),
        outputStereo: z.boolean().default(false),
        audioOutputDevice: z.string().default(""),
      })
      .passthrough()
      .default({}),
    hotkeySettings: hotkeySettingSchema.array().default(defaultHotkeySettings),
    toolbarSetting: toolbarSettingSchema
      .array()
      .default(defaultToolbarButtonSetting),
    engineSettings: z.record(engineIdSchema, engineSettingSchema).default({}),
    userCharacterOrder: z.string().array().default([]),
    defaultStyleIds: z
      .object({
        // FIXME: マイグレーション前にバリテーションされてしまう問題に対処したら.or(z.literal)を外す
        engineId: engineIdSchema
          .or(z.literal(EngineId("00000000-0000-0000-0000-000000000000")))
          .default(EngineId("00000000-0000-0000-0000-000000000000")),
        speakerUuid: z.string().uuid(),
        defaultStyleId: z.number(),
      })
      .passthrough()
      .array()
      .default([]),
    presets: z
      .object({
        items: z
          .record(
            z.string().uuid(),
            z
              .object({
                name: z.string(),
                speedScale: z.number(),
                pitchScale: z.number(),
                intonationScale: z.number(),
                volumeScale: z.number(),
                prePhonemeLength: z.number(),
                postPhonemeLength: z.number(),
                morphingInfo: z
                  .object({
                    rate: z.number(),
                    targetEngineId: engineIdSchema,
                    targetSpeakerId: z.string().uuid(),
                    targetStyleId: z.number(),
                  })
                  .passthrough()
                  .optional(),
              })
              .passthrough()
          )
          .default({}),
        keys: z.string().uuid().array().default([]),
      })
      .passthrough()
      .default({}),
    currentTheme: z.string().default("Default"),
    editorFont: z.enum(["default", "os"]).default("default"),
    experimentalSetting: z
      .object({
        enablePreset: z.boolean().default(false),
        enableInterrogativeUpspeak: z.boolean().default(false),
        enableMorphing: z.boolean().default(false),
        enableMultiEngine: z.boolean().default(false),
      })
      .passthrough()
      .default({}),
    acceptRetrieveTelemetry: z
      .enum(["Unconfirmed", "Accepted", "Refused"])
      .default("Unconfirmed"),
    acceptTerms: z
      .enum(["Unconfirmed", "Accepted", "Rejected"])
      .default("Unconfirmed"),
    splitTextWhenPaste: z
      .enum(["PERIOD_AND_NEW_LINE", "NEW_LINE", "OFF"])
      .default("PERIOD_AND_NEW_LINE"),
    splitterPosition: splitterPositionSchema.default({}),
    confirmedTips: z
      .object({
        tweakableSliderByScroll: z.boolean().default(false),
      })
      .passthrough()
      .default({}),
    registeredEngineDirs: z.string().array().default([]),
  })
  .passthrough();
export type ElectronStoreType = z.infer<typeof electronStoreSchema>;

// workaround. SystemError(https://nodejs.org/api/errors.html#class-systemerror)が2022/05/19時点ではNodeJSの型定義に記述されていないためこれを追加しています。
export class SystemError extends Error {
  code?: string | undefined;
  constructor(message: string, code?: string | undefined) {
    super(message);

    this.name = new.target.name;
    this.code = code;

    if (Error.captureStackTrace) {
      Error.captureStackTrace(this, SystemError);
    }
  }
}

export type WriteFileErrorResult = {
  code: string | undefined;
  message: string;
};

export type EngineDirValidationResult =
  | "ok"
  | "directoryNotFound"
  | "manifestNotFound"
  | "invalidManifest"
  | "notADirectory"
  | "alreadyExists";

export type VvppFilePathValidationResult = "ok" | "fileNotFound";<|MERGE_RESOLUTION|>--- conflicted
+++ resolved
@@ -1,7 +1,6 @@
 import { IpcRenderer, IpcRendererEvent, nativeTheme } from "electron";
 import { IpcSOData } from "./ipc";
 import { z } from "zod";
-import { EngineManifest } from "@/openapi";
 
 export const isMac = process.platform === "darwin";
 
@@ -286,15 +285,6 @@
   defaultStyleId: number;
 };
 
-<<<<<<< HEAD
-export type MinimumEngineManifest = {
-  name: string;
-  uuid: EngineId;
-  command: string;
-  port: string;
-  supported_features: Record<string, EngineManifest>;
-};
-=======
 export const supportedFeaturesItemSchema = z.object({
   type: z.string(),
   value: z.boolean(),
@@ -312,7 +302,6 @@
   .passthrough();
 
 export type MinimumEngineManifest = z.infer<typeof minimumEngineManifestSchema>;
->>>>>>> 3fab5091
 
 export type EngineInfo = {
   uuid: EngineId;
