import { z } from "zod";
import { IpcSOData } from "./ipc";
import { AltPortInfos } from "@/store/type";
import { Result } from "@/type/result";
import { DownloadableLibrary } from "@/openapi";

export const isElectron = import.meta.env.VITE_TARGET === "electron";
export const isBrowser = import.meta.env.VITE_TARGET === "browser";
export const isMac =
  typeof process === "undefined"
    ? navigator.userAgent.includes("Mac")
    : process.platform === "darwin";

export const engineIdSchema = z.string().brand<"EngineId">();
export type EngineId = z.infer<typeof engineIdSchema>;
export const EngineId = (id: string): EngineId => engineIdSchema.parse(id);

export const speakerIdSchema = z.string().brand<"SpeakerId">();
export type SpeakerId = z.infer<typeof speakerIdSchema>;
export const SpeakerId = (id: string): SpeakerId => speakerIdSchema.parse(id);

export const styleIdSchema = z.number().brand<"StyleId">();
export type StyleId = z.infer<typeof styleIdSchema>;
export const StyleId = (id: number): StyleId => styleIdSchema.parse(id);

export const audioKeySchema = z.string().brand<"AudioKey">();
export type AudioKey = z.infer<typeof audioKeySchema>;
export const AudioKey = (id: string): AudioKey => audioKeySchema.parse(id);

<<<<<<< HEAD
export const libraryIdSchema = z.string().brand<"LibraryId">();
export type LibraryId = z.infer<typeof libraryIdSchema>;
export const LibraryId = (id: string): LibraryId => libraryIdSchema.parse(id);

=======
>>>>>>> 21670fa3
export const presetKeySchema = z.string().brand<"PresetKey">();
export type PresetKey = z.infer<typeof presetKeySchema>;
export const PresetKey = (id: string): PresetKey => presetKeySchema.parse(id);

export const voiceIdSchema = z.string().brand<"VoiceId">();
export type VoiceId = z.infer<typeof voiceIdSchema>;
export const VoiceId = (voice: Voice): VoiceId =>
  voiceIdSchema.parse(`${voice.engineId}:${voice.speakerId}:${voice.styleId}`);

// ホットキーを追加したときは設定のマイグレーションが必要
export const defaultHotkeySettings: HotkeySetting[] = [
  {
    action: "音声書き出し",
    combination: !isMac ? "Ctrl E" : "Meta E",
  },
  {
    action: "一つだけ書き出し",
    combination: "E",
  },
  {
    action: "音声を繋げて書き出し",
    combination: "",
  },
  {
    action: "再生/停止",
    combination: "Space",
  },
  {
    action: "連続再生/停止",
    combination: "Shift Space",
  },
  {
    action: "ｱｸｾﾝﾄ欄を表示",
    combination: "1",
  },
  {
    action: "ｲﾝﾄﾈｰｼｮﾝ欄を表示",
    combination: "2",
  },
  {
    action: "長さ欄を表示",
    combination: "3",
  },
  {
    action: "テキスト欄を追加",
    combination: "Shift Enter",
  },
  {
    action: "テキスト欄を複製",
    combination: !isMac ? "Ctrl D" : "Meta D",
  },
  {
    action: "テキスト欄を削除",
    combination: "Shift Delete",
  },
  {
    action: "テキスト欄からフォーカスを外す",
    combination: "Escape",
  },
  {
    action: "テキスト欄にフォーカスを戻す",
    combination: "Enter",
  },
  {
    action: "元に戻す",
    combination: !isMac ? "Ctrl Z" : "Meta Z",
  },
  {
    action: "やり直す",
    combination: !isMac ? "Ctrl Y" : "Shift Meta Z",
  },
  {
    action: "新規プロジェクト",
    combination: !isMac ? "Ctrl N" : "Meta N",
  },
  {
    action: "プロジェクトを名前を付けて保存",
    combination: !isMac ? "Ctrl Shift S" : "Shift Meta S",
  },
  {
    action: "プロジェクトを上書き保存",
    combination: !isMac ? "Ctrl S" : "Meta S",
  },
  {
    action: "プロジェクト読み込み",
    combination: !isMac ? "Ctrl O" : "Meta O",
  },
  {
    action: "テキスト読み込む",
    combination: "",
  },
  {
    action: "全体のイントネーションをリセット",
    combination: !isMac ? "Ctrl G" : "Meta G",
  },
  {
    action: "選択中のアクセント句のイントネーションをリセット",
    combination: "R",
  },
];

export const defaultToolbarButtonSetting: ToolbarSetting = [
  "PLAY_CONTINUOUSLY",
  "STOP",
  "EXPORT_AUDIO_ONE",
  "EMPTY",
  "UNDO",
  "REDO",
];

export interface Sandbox {
  getAppInfos(): Promise<AppInfos>;
  getHowToUseText(): Promise<string>;
  getPolicyText(): Promise<string>;
  getOssLicenses(): Promise<Record<string, string>[]>;
  getUpdateInfos(): Promise<UpdateInfo[]>;
  getOssCommunityInfos(): Promise<string>;
  getQAndAText(): Promise<string>;
  getContactText(): Promise<string>;
  getPrivacyPolicyText(): Promise<string>;
  getAltPortInfos(): Promise<AltPortInfos>;
  showAudioSaveDialog(obj: {
    title: string;
    defaultPath?: string;
  }): Promise<string | undefined>;
  showTextSaveDialog(obj: {
    title: string;
    defaultPath?: string;
  }): Promise<string | undefined>;
  showVvppOpenDialog(obj: {
    title: string;
    defaultPath?: string;
  }): Promise<string | undefined>;
  showOpenDirectoryDialog(obj: { title: string }): Promise<string | undefined>;
  showProjectSaveDialog(obj: {
    title: string;
    defaultPath?: string;
  }): Promise<string | undefined>;
  showProjectLoadDialog(obj: { title: string }): Promise<string[] | undefined>;
  showMessageDialog(obj: {
    type: "none" | "info" | "error" | "question" | "warning";
    title: string;
    message: string;
  }): Promise<Electron.MessageBoxReturnValue>;
  showQuestionDialog(obj: {
    type: "none" | "info" | "error" | "question" | "warning";
    title: string;
    message: string;
    buttons: string[];
    cancelId?: number;
    defaultId?: number;
  }): Promise<number>;
  showImportFileDialog(obj: { title: string }): Promise<string | undefined>;
  writeFile(obj: {
    filePath: string;
    buffer: ArrayBuffer;
  }): Promise<Result<undefined>>;
  readFile(obj: { filePath: string }): Promise<Result<ArrayBuffer>>;
  isAvailableGPUMode(): Promise<boolean>;
  isMaximizedWindow(): Promise<boolean>;
  onReceivedIPCMsg<T extends keyof IpcSOData>(
    channel: T,
    listener: (event: unknown, ...args: IpcSOData[T]["args"]) => void
  ): void;
  closeWindow(): void;
  minimizeWindow(): void;
  maximizeWindow(): void;
  logError(...params: unknown[]): void;
  logWarn(...params: unknown[]): void;
  logInfo(...params: unknown[]): void;
  openLogDirectory(): void;
  engineInfos(): Promise<EngineInfo[]>;
  restartEngine(engineId: EngineId): Promise<void>;
  openEngineDirectory(engineId: EngineId): void;
  hotkeySettings(newData?: HotkeySetting): Promise<HotkeySetting[]>;
  checkFileExists(file: string): Promise<boolean>;
  changePinWindow(): void;
  getDefaultHotkeySettings(): Promise<HotkeySetting[]>;
  getDefaultToolbarSetting(): Promise<ToolbarSetting>;
  setNativeTheme(source: NativeThemeType): void;
  theme(newData?: string): Promise<ThemeSetting | void>;
  vuexReady(): void;
  getSetting<Key extends keyof ElectronStoreType>(
    key: Key
  ): Promise<ElectronStoreType[Key]>;
  setSetting<Key extends keyof ElectronStoreType>(
    key: Key,
    newValue: ElectronStoreType[Key]
  ): Promise<ElectronStoreType[Key]>;
  setEngineSetting(
    engineId: EngineId,
    engineSetting: EngineSetting
  ): Promise<void>;
  installVvppEngine(path: string): Promise<boolean>;
  uninstallVvppEngine(engineId: EngineId): Promise<boolean>;
  validateEngineDir(engineDir: string): Promise<EngineDirValidationResult>;
<<<<<<< HEAD
  restartApp(obj: { isMultiEngineOffMode: boolean }): void;
  startLibraryDownload(obj: {
    engineId: EngineId;
    library: DownloadableLibrary;
  }): Promise<void>;
=======
  reloadApp(obj: { isMultiEngineOffMode?: boolean }): Promise<void>;
>>>>>>> 21670fa3
}

export type AppInfos = {
  name: string;
  version: string;
};

export type StyleInfo = {
  styleName?: string;
  styleId: StyleId;
  iconPath: string;
  portraitPath: string | undefined;
  engineId: EngineId;
  voiceSamplePaths: string[];
};

export type MetasJson = {
  speakerName: string;
  speakerUuid: SpeakerId;
  styles: Pick<StyleInfo, "styleName" | "styleId">[];
};

export type CharacterInfo = {
  portraitPath: string;
  metas: {
    speakerUuid: SpeakerId;
    speakerName: string;
    styles: StyleInfo[];
    policy: string;
  };
};

export type UpdateInfo = {
  version: string;
  descriptions: string[];
  contributors: string[];
};

export type Voice = {
  engineId: EngineId;
  speakerId: SpeakerId;
  styleId: StyleId;
};

export type Encoding = "UTF-8" | "Shift_JIS";

export type AcceptRetrieveTelemetryStatus =
  | "Unconfirmed"
  | "Accepted"
  | "Refused";

export type AcceptTermsStatus = "Unconfirmed" | "Accepted" | "Rejected";

export type ActivePointScrollMode = "CONTINUOUSLY" | "PAGE" | "OFF";

export type SplitTextWhenPasteType = "PERIOD_AND_NEW_LINE" | "NEW_LINE" | "OFF";

export type EditorFontType = "default" | "os";

export type SavingSetting = {
  exportLab: boolean;
  fileEncoding: Encoding;
  fileNamePattern: string;
  fixedExportEnabled: boolean;
  fixedExportDir: string;
  avoidOverwrite: boolean;
  exportText: boolean;
  outputStereo: boolean;
  audioOutputDevice: string;
};

export type EngineSettings = Record<EngineId, EngineSetting>;

export const engineSettingSchema = z
  .object({
    useGpu: z.boolean().default(false),
    outputSamplingRate: z
      .union([z.number(), z.literal("engineDefault")])
      .default("engineDefault"),
  })
  .passthrough();
export type EngineSetting = z.infer<typeof engineSettingSchema>;

export type DefaultStyleId = {
  engineId: EngineId;
  speakerUuid: SpeakerId;
  defaultStyleId: StyleId;
};

export const supportedFeaturesItemSchema = z.object({
  type: z.string(),
  value: z.boolean(),
  name: z.string(),
});

export const minimumEngineManifestSchema = z
  .object({
    name: z.string(),
    uuid: engineIdSchema,
    command: z.string(),
    port: z.number(),
    supported_features: z.record(z.string(), supportedFeaturesItemSchema), // FIXME:JSON側はsnake_caseなので合わせているが、camelCaseに修正する
  })
  .passthrough();

export type MinimumEngineManifest = z.infer<typeof minimumEngineManifestSchema>;

export type EngineInfo = {
  uuid: EngineId;
  host: string;
  name: string;
  path?: string; // エンジンディレクトリのパス
  executionEnabled: boolean;
  executionFilePath: string;
  executionArgs: string[];
  // エンジンの種類。
  // default: デフォルトエンジン
  // vvpp: vvppファイルから読み込んだエンジン
  // path: パスを指定して追加したエンジン
  type: "default" | "vvpp" | "path";
};

export type Preset = {
  name: string;
  speedScale: number;
  pitchScale: number;
  intonationScale: number;
  volumeScale: number;
  prePhonemeLength: number;
  postPhonemeLength: number;
  morphingInfo?: MorphingInfo;
};

export type MorphingInfo = {
  rate: number;
  targetEngineId: EngineId;
  targetSpeakerId: SpeakerId;
  targetStyleId: StyleId;
};

export type PresetConfig = {
  items: Record<string, Preset>;
  keys: string[];
};

export type MorphableTargetInfoTable = {
  [baseStyleId: StyleId]:
    | undefined
    | {
        [targetStyleId: StyleId]: {
          isMorphable: boolean;
        };
      };
};

export const hotkeyActionSchema = z.enum([
  "音声書き出し",
  "一つだけ書き出し",
  "音声を繋げて書き出し",
  "再生/停止",
  "連続再生/停止",
  "ｱｸｾﾝﾄ欄を表示",
  "ｲﾝﾄﾈｰｼｮﾝ欄を表示",
  "長さ欄を表示",
  "テキスト欄を追加",
  "テキスト欄を複製",
  "テキスト欄を削除",
  "テキスト欄からフォーカスを外す",
  "テキスト欄にフォーカスを戻す",
  "元に戻す",
  "やり直す",
  "新規プロジェクト",
  "プロジェクトを名前を付けて保存",
  "プロジェクトを上書き保存",
  "プロジェクト読み込み",
  "テキスト読み込む",
  "全体のイントネーションをリセット",
  "選択中のアクセント句のイントネーションをリセット",
]);

export type HotkeyAction = z.infer<typeof hotkeyActionSchema>;

export type HotkeyCombo = string;

export const hotkeySettingSchema = z
  .object({
    action: hotkeyActionSchema,
    combination: z.string(),
  })
  .passthrough();
export type HotkeySetting = z.infer<typeof hotkeySettingSchema>;

export type HotkeyReturnType =
  | void
  | boolean
  | Promise<void>
  | Promise<boolean>;

export const toolbarButtonTagSchema = z.enum([
  "PLAY_CONTINUOUSLY",
  "STOP",
  "EXPORT_AUDIO_ONE",
  "EXPORT_AUDIO_ALL",
  "EXPORT_AUDIO_CONNECT_ALL",
  "SAVE_PROJECT",
  "UNDO",
  "REDO",
  "IMPORT_TEXT",
  "EMPTY",
]);
export type ToolbarButtonTagType = z.infer<typeof toolbarButtonTagSchema>;

export const toolbarSettingSchema = toolbarButtonTagSchema;
export type ToolbarSetting = z.infer<typeof toolbarSettingSchema>[];

// base: typeof electron.nativeTheme["themeSource"];
export type NativeThemeType = "system" | "light" | "dark";

export type MoraDataType =
  | "consonant"
  | "vowel"
  | "pitch"
  | "pause"
  | "voicing";

export type ThemeColorType =
  | "primary"
  | "primary-light"
  | "display"
  | "display-on-primary"
  | "display-hyperlink"
  | "background"
  | "surface"
  | "warning"
  | "text-splitter-hover"
  | "active-point-focus"
  | "active-point-hover";

export type ThemeConf = {
  name: string;
  displayName: string;
  order: number;
  isDark: boolean;
  colors: {
    [K in ThemeColorType]: string;
  };
};

export type ThemeSetting = {
  currentTheme: string;
  availableThemes: ThemeConf[];
};

export const experimentalSettingSchema = z.object({
  enablePreset: z.boolean().default(false),
  shouldApplyDefaultPresetOnVoiceChanged: z.boolean().default(false),
  enableInterrogativeUpspeak: z.boolean().default(false),
  enableMorphing: z.boolean().default(false),
  enableMultiEngine: z.boolean().default(false),
});

export type ExperimentalSetting = z.infer<typeof experimentalSettingSchema>;

export const splitterPositionSchema = z
  .object({
    portraitPaneWidth: z.number().optional(),
    audioInfoPaneWidth: z.number().optional(),
    audioDetailPaneHeight: z.number().optional(),
  })
  .passthrough();
export type SplitterPosition = z.infer<typeof splitterPositionSchema>;

export type ConfirmedTips = {
  tweakableSliderByScroll: boolean;
  engineStartedOnAltPort: boolean; // エンジンのポート変更の通知
  notifyOnGenerate: boolean; // 音声書き出し時の通知
};

export const electronStoreSchema = z
  .object({
    inheritAudioInfo: z.boolean().default(true),
    activePointScrollMode: z
      .enum(["CONTINUOUSLY", "PAGE", "OFF"])
      .default("OFF"),
    savingSetting: z
      .object({
        fileEncoding: z.enum(["UTF-8", "Shift_JIS"]).default("UTF-8"),
        fileNamePattern: z.string().default(""),
        fixedExportEnabled: z.boolean().default(false),
        avoidOverwrite: z.boolean().default(false),
        fixedExportDir: z.string().default(""),
        exportLab: z.boolean().default(false),
        exportText: z.boolean().default(false),
        outputStereo: z.boolean().default(false),
        audioOutputDevice: z.string().default(""),
      })
      .passthrough()
      .default({}),
    hotkeySettings: hotkeySettingSchema.array().default(defaultHotkeySettings),
    toolbarSetting: toolbarSettingSchema
      .array()
      .default(defaultToolbarButtonSetting),
    engineSettings: z.record(engineIdSchema, engineSettingSchema).default({}),
    userCharacterOrder: speakerIdSchema.array().default([]),
    defaultStyleIds: z
      .object({
        // FIXME: マイグレーション前にバリテーションされてしまう問題に対処したら.or(z.literal)を外す
        engineId: engineIdSchema
          .or(z.literal(EngineId("00000000-0000-0000-0000-000000000000")))
          .default(EngineId("00000000-0000-0000-0000-000000000000")),
        speakerUuid: speakerIdSchema,
        defaultStyleId: styleIdSchema,
      })
      .passthrough()
      .array()
      .default([]),
    presets: z
      .object({
        items: z
          .record(
            presetKeySchema,
            z
              .object({
                name: z.string(),
                speedScale: z.number(),
                pitchScale: z.number(),
                intonationScale: z.number(),
                volumeScale: z.number(),
                prePhonemeLength: z.number(),
                postPhonemeLength: z.number(),
                morphingInfo: z
                  .object({
                    rate: z.number(),
                    targetEngineId: engineIdSchema,
                    targetSpeakerId: speakerIdSchema,
                    targetStyleId: styleIdSchema,
                  })
                  .passthrough()
                  .optional(),
              })
              .passthrough()
          )
          .default({}),
        keys: presetKeySchema.array().default([]),
      })
      .passthrough()
      .default({}),
    defaultPresetKeys: z.record(voiceIdSchema, presetKeySchema).default({}),
    currentTheme: z.string().default("Default"),
    editorFont: z.enum(["default", "os"]).default("default"),
    showTextLineNumber: z.boolean().default(false),
    showAddAudioItemButton: z.boolean().default(true),
    experimentalSetting: experimentalSettingSchema.passthrough().default({}),
    acceptRetrieveTelemetry: z
      .enum(["Unconfirmed", "Accepted", "Refused"])
      .default("Unconfirmed"),
    acceptTerms: z
      .enum(["Unconfirmed", "Accepted", "Rejected"])
      .default("Unconfirmed"),
    splitTextWhenPaste: z
      .enum(["PERIOD_AND_NEW_LINE", "NEW_LINE", "OFF"])
      .default("PERIOD_AND_NEW_LINE"),
    splitterPosition: splitterPositionSchema.default({}),
    confirmedTips: z
      .object({
        tweakableSliderByScroll: z.boolean().default(false),
        engineStartedOnAltPort: z.boolean().default(false),
        notifyOnGenerate: z.boolean().default(false),
      })
      .passthrough()
      .default({}),
    registeredEngineDirs: z.string().array().default([]),
    recentlyUsedProjects: z.string().array().default([]),
  })
  .passthrough();
export type ElectronStoreType = z.infer<typeof electronStoreSchema>;

// workaround. SystemError(https://nodejs.org/api/errors.html#class-systemerror)が2022/05/19時点ではNodeJSの型定義に記述されていないためこれを追加しています。
export class SystemError extends Error {
  code?: string | undefined;
  constructor(message: string, code?: string | undefined) {
    super(message);

    this.name = new.target.name;
    this.code = code;

    if (Error.captureStackTrace) {
      Error.captureStackTrace(this, SystemError);
    }
  }
}

export type EngineDirValidationResult =
  | "ok"
  | "directoryNotFound"
  | "manifestNotFound"
  | "invalidManifest"
  | "notADirectory"
  | "alreadyExists";

export type VvppFilePathValidationResult = "ok" | "fileNotFound";

// base: Electron.MessageBoxReturnValue
// FIXME: MessageBoxUIの戻り値として使用したい値が決まったら書き換える
export interface MessageBoxReturnValue {
  response: number;
  checkboxChecked: boolean;
}

export const SandboxKey = "electron" as const;

export type LibraryInstallStatus =
  | {
      status: "pending";
    }
  | {
      status: "downloading";
      contentLength: number;
      downloaded: number;
    }
  | {
      status: "installing";
    }
  | {
      status: "uninstalling";
    }
  | {
      status: "done";
    }
  | {
      status: "error";
      message: string;
    };<|MERGE_RESOLUTION|>--- conflicted
+++ resolved
@@ -27,13 +27,10 @@
 export type AudioKey = z.infer<typeof audioKeySchema>;
 export const AudioKey = (id: string): AudioKey => audioKeySchema.parse(id);
 
-<<<<<<< HEAD
 export const libraryIdSchema = z.string().brand<"LibraryId">();
 export type LibraryId = z.infer<typeof libraryIdSchema>;
 export const LibraryId = (id: string): LibraryId => libraryIdSchema.parse(id);
 
-=======
->>>>>>> 21670fa3
 export const presetKeySchema = z.string().brand<"PresetKey">();
 export type PresetKey = z.infer<typeof presetKeySchema>;
 export const PresetKey = (id: string): PresetKey => presetKeySchema.parse(id);
@@ -230,15 +227,11 @@
   installVvppEngine(path: string): Promise<boolean>;
   uninstallVvppEngine(engineId: EngineId): Promise<boolean>;
   validateEngineDir(engineDir: string): Promise<EngineDirValidationResult>;
-<<<<<<< HEAD
-  restartApp(obj: { isMultiEngineOffMode: boolean }): void;
+  reloadApp(obj: { isMultiEngineOffMode?: boolean }): Promise<void>;
   startLibraryDownload(obj: {
     engineId: EngineId;
     library: DownloadableLibrary;
   }): Promise<void>;
-=======
-  reloadApp(obj: { isMultiEngineOffMode?: boolean }): Promise<void>;
->>>>>>> 21670fa3
 }
 
 export type AppInfos = {
