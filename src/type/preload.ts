--- conflicted
+++ resolved
@@ -26,13 +26,10 @@
 export type AudioKey = z.infer<typeof audioKeySchema>;
 export const AudioKey = (id: string): AudioKey => audioKeySchema.parse(id);
 
-<<<<<<< HEAD
 export const libraryIdSchema = z.string().brand<"LibraryId">();
 export type LibraryId = z.infer<typeof libraryIdSchema>;
 export const LibraryId = (id: string): LibraryId => libraryIdSchema.parse(id);
 
-=======
->>>>>>> 47cd67da
 export const presetKeySchema = z.string().brand<"PresetKey">();
 export type PresetKey = z.infer<typeof presetKeySchema>;
 export const PresetKey = (id: string): PresetKey => presetKeySchema.parse(id);
