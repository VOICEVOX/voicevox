--- conflicted
+++ resolved
@@ -16,11 +16,8 @@
   showProjectSaveDialog(obj: { title: string }): Promise<string | undefined>;
   showProjectLoadDialog(obj: { title: string }): Promise<string[] | undefined>;
   showConfirmDialog(obj: { title: string; message: string }): Promise<boolean>;
-<<<<<<< HEAD
   showWarningDialog(obj: { title: string; message: string }): Promise<void>;
-=======
   showErrorDialog(obj: { title: string; message: string }): Promise<void>;
->>>>>>> 784128db
   showImportFileDialog(obj: { title: string }): Promise<string | undefined>;
   writeFile(obj: { filePath: string; buffer: ArrayBuffer }): void;
   readFile(obj: { filePath: string }): Promise<ArrayBuffer>;
