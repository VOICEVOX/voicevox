--- conflicted
+++ resolved
@@ -39,11 +39,8 @@
   closeWindow(): void;
   minimizeWindow(): void;
   maximizeWindow(): void;
-<<<<<<< HEAD
   captureError(obj: { error: Error; stack: string }): void;
-=======
   restartEngine(): void;
->>>>>>> 021bbcdd
 }
 
 export type AppInfos = {
