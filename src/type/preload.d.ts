import { IpcRenderer, IpcRendererEvent } from "electron";

export interface Sandbox {
  getAppInfos(): Promise<AppInfos>;
  getCharacterInfos(): Promise<CharacterInfo[]>;
  getHowToUseText(): Promise<string>;
  getPolicyText(): Promise<string>;
  getOssLicenses(): Promise<Record<string, string>[]>;
  getUpdateInfos(): Promise<UpdateInfo[]>;
  getOssCommunityInfos(): Promise<string>;
  saveTempAudioFile(obj: { relativePath: string; buffer: ArrayBuffer }): void;
  loadTempFile(): Promise<string>;
  getBaseName(obj: { filePath: string }): string;
  showAudioSaveDialog(obj: {
    title: string;
    defaultPath?: string;
  }): Promise<string | undefined>;
  showOpenDirectoryDialog(obj: { title: string }): Promise<string | undefined>;
  showProjectSaveDialog(obj: { title: string }): Promise<string | undefined>;
  showProjectLoadDialog(obj: { title: string }): Promise<string[] | undefined>;
  showInfoDialog(obj: {
    title: string;
    message: string;
    buttons: string[];
  }): Promise<number>;
  showWarningDialog(obj: {
    title: string;
    message: string;
  }): Promise<Electron.MessageBoxReturnValue>;
  showErrorDialog(obj: {
    title: string;
    message: string;
  }): Promise<Electron.MessageBoxReturnValue>;
  showImportFileDialog(obj: { title: string }): Promise<string | undefined>;
  writeFile(obj: { filePath: string; buffer: ArrayBuffer }): void;
  readFile(obj: { filePath: string }): Promise<ArrayBuffer>;
  openTextEditContextMenu(): Promise<void>;
  useGpu(newValue?: boolean): Promise<boolean>;
  inheritAudioInfo(newValue?: boolean): Promise<boolean>;
  isAvailableGPUMode(): Promise<boolean>;
  onReceivedIPCMsg<T extends keyof IpcSOData>(
    channel: T,
    listener: (event: IpcRendererEvent, ...args: IpcSOData[T]["args"]) => void
  ): IpcRenderer;
  closeWindow(): void;
  minimizeWindow(): void;
  maximizeWindow(): void;
  logError(...params: unknown[]): void;
  logInfo(...params: unknown[]): void;
  restartEngine(): Promise<void>;
  savingSetting(newData?: SavingSetting): Promise<SavingSetting>;
  hotkeySettings(newData?: HotkeySetting): Promise<HotkeySetting[]>;
  checkFileExists(file: string): Promise<boolean>;
  changePinWindow(): void;
<<<<<<< HEAD
  savingPresets(newPresets?: {
    presetItems: Record<string, Preset>;
    presetKeys: string[];
  }): Promise<PresetConfig>;
  isUnsetDefaultStyleIds(): Promise<boolean>;
=======
  isUnsetDefaultStyleId(speakerUuid: string): Promise<boolean>;
>>>>>>> 07ea9092
  getDefaultStyleIds(): Promise<DefaultStyleId[]>;
  setDefaultStyleIds(
    defaultStyleIds: { speakerUuid: string; defaultStyleId: number }[]
  ): Promise<void>;
  getDefaultHotkeySettings(): Promise<HotKeySetting[]>;
  theme(newData?: string): Promise<ThemeSetting | void>;
  vuexReady(): void;
}

export type AppInfos = {
  name: string;
  version: string;
};

export type StyleInfo = {
  styleName?: string;
  styleId: number;
  iconPath: string;
  voiceSamplePaths: string[];
};

export type MetasJson = {
  speakerName: string;
  speakerUuid: string;
  styles: Pick<StyleInfo, "styleName" | "styleId">[];
};

export type CharacterInfo = {
  portraitPath: string;
  metas: {
    speakerUuid: string;
    speakerName: string;
    styles: StyleInfo[];
    policy: string;
  };
};

export type UpdateInfo = {
  version: string;
  descriptions: string[];
  contributors: string[];
};

export type Encoding = "UTF-8" | "Shift_JIS";

export type SavingSetting = {
  exportLab: boolean;
  fileEncoding: Encoding;
  fixedExportEnabled: boolean;
  fixedExportDir: string;
  avoidOverwrite: boolean;
  exportText: boolean;
  outputStereo: boolean;
  outputSamplingRate: number;
  audioOutputDevice: string;
};

export type DefaultStyleId = {
  speakerUuid: string;
  defaultStyleId: number;
};

export type HotkeySetting = {
  action: HotkeyAction;
  combination: HotkeyCombo;
};

export type Preset = {
  name: string;
  speedScale: number;
  pitchScale: number;
  intonationScale: number;
  volumeScale: number;
  prePhonemeLength: number;
  postPhonemeLength: number;
};

export type PresetConfig = {
  items: Record<string, Preset>;
  keys: string[];
};
export type HotkeyAction =
  | "音声書き出し"
  | "一つだけ書き出し"
  | "再生/停止"
  | "連続再生/停止"
  | "ｱｸｾﾝﾄ欄を表示"
  | "ｲﾝﾄﾈｰｼｮﾝ欄を表示"
  | "長さ欄を表示"
  | "テキスト欄を追加"
  | "テキスト欄を削除"
  | "テキスト欄からフォーカスを外す"
  | "テキスト欄にフォーカスを戻す"
  | "元に戻す"
  | "やり直す"
  | "新規プロジェクト"
  | "プロジェクトを名前を付けて保存"
  | "プロジェクトを上書き保存"
  | "プロジェクト読み込み"
  | "テキスト読み込む";

export type HotkeyCombo = string;

export type HotkeyReturnType =
  | void
  | boolean
  | Promise<void>
  | Promise<boolean>;

export type MoraDataType =
  | "consonant"
  | "vowel"
  | "pitch"
  | "pause"
  | "voicing";

export type ThemeColorType =
  | "primary"
  | "primary-light"
  | "display"
  | "display-light"
  | "display-dark"
  | "background"
  | "background-light"
  | "setting-item"
  | "warning"
  | "markdown-color"
  | "markdown-background"
  | "markdown-hyperlink"
  | "pause-hovered";

export type ThemeConf = {
  name: string;
  isDark: boolean;
  colors: {
    [K in ThemeColorType]: string;
  };
};

export type ThemeSetting = {
  currentTheme: string;
  availableThemes: ThemeConf[];
};<|MERGE_RESOLUTION|>--- conflicted
+++ resolved
@@ -52,15 +52,11 @@
   hotkeySettings(newData?: HotkeySetting): Promise<HotkeySetting[]>;
   checkFileExists(file: string): Promise<boolean>;
   changePinWindow(): void;
-<<<<<<< HEAD
   savingPresets(newPresets?: {
     presetItems: Record<string, Preset>;
     presetKeys: string[];
   }): Promise<PresetConfig>;
-  isUnsetDefaultStyleIds(): Promise<boolean>;
-=======
   isUnsetDefaultStyleId(speakerUuid: string): Promise<boolean>;
->>>>>>> 07ea9092
   getDefaultStyleIds(): Promise<DefaultStyleId[]>;
   setDefaultStyleIds(
     defaultStyleIds: { speakerUuid: string; defaultStyleId: number }[]
