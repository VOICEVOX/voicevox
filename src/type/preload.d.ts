import { IpcRenderer, IpcRendererEvent } from "electron";

export interface Sandbox {
  getAppInfos(): Promise<AppInfos>;
  getCharacterInfos(): Promise<CharacterInfo[]>;
  getHowToUseText(): Promise<string>;
  getPolicyText(): Promise<string>;
  getOssLicenses(): Promise<Record<string, string>[]>;
  getUpdateInfos(): Promise<UpdateInfo[]>;
  getOssCommunityInfos(): Promise<string>;
  saveTempAudioFile(obj: { relativePath: string; buffer: ArrayBuffer }): void;
  loadTempFile(): Promise<string>;
  getBaseName(obj: { filePath: string }): string;
  showAudioSaveDialog(obj: {
    title: string;
    defaultPath?: string;
  }): Promise<string | undefined>;
  showOpenDirectoryDialog(obj: { title: string }): Promise<string | undefined>;
  showProjectSaveDialog(obj: { title: string }): Promise<string | undefined>;
  showProjectLoadDialog(obj: { title: string }): Promise<string[] | undefined>;
  showConfirmDialog(obj: { title: string; message: string }): Promise<boolean>;
  showWarningDialog(obj: {
    title: string;
    message: string;
  }): Promise<Electron.MessageBoxReturnValue>;
  showErrorDialog(obj: {
    title: string;
    message: string;
  }): Promise<Electron.MessageBoxReturnValue>;
  showImportFileDialog(obj: { title: string }): Promise<string | undefined>;
  writeFile(obj: { filePath: string; buffer: ArrayBuffer }): void;
  readFile(obj: { filePath: string }): Promise<ArrayBuffer>;
  openTextEditContextMenu(): Promise<void>;
  useGpu(newValue?: boolean): Promise<boolean>;
  inheritAudioInfo(newValue?: boolean): Promise<boolean>;
  isAvailableGPUMode(): Promise<boolean>;
  onReceivedIPCMsg<T extends keyof IpcSOData>(
    channel: T,
    listener: (event: IpcRendererEvent, ...args: IpcSOData[T]["args"]) => void
  ): IpcRenderer;
  closeWindow(): void;
  minimizeWindow(): void;
  maximizeWindow(): void;
  logError(...params: unknown[]): void;
  logInfo(...params: unknown[]): void;
  restartEngine(): Promise<void>;
  savingSetting(newData?: SavingSetting): Promise<SavingSetting>;
  hotkeySettings(newData?: HotkeySetting): Promise<HotkeySetting[]>;
  checkFileExists(file: string): Promise<boolean>;
  changePinWindow(): void;
  isUnsetDefaultStyleIds(): Promise<boolean>;
  getDefaultStyleIds(): Promise<DefaultStyleId[]>;
  setDefaultStyleIds(
    defaultStyleIds: { speakerUuid: string; defaultStyleId: number }[]
  ): Promise<void>;
<<<<<<< HEAD
  useVoicing(newData?: boolean): Promise<boolean>;
  theme(newData?: string): Promise<ThemeSetting | void>;
  vuexReady(): void;
=======
>>>>>>> bd9134b2
}

export type AppInfos = {
  name: string;
  version: string;
};

export type StyleInfo = {
  styleName?: string;
  styleId: number;
  iconPath: string;
  voiceSamplePaths: string[];
};

export type MetasJson = {
  speakerName: string;
  speakerUuid: string;
  styles: Pick<StyleInfo, "styleName" | "styleId">[];
};

export type CharacterInfo = {
  portraitPath: string;
  metas: {
    speakerUuid: string;
    speakerName: string;
    styles: StyleInfo[];
    policy: string;
  };
};

export type UpdateInfo = {
  version: string;
  descriptions: string[];
  contributors: string[];
};

export type Encoding = "UTF-8" | "Shift_JIS";

export type SavingSetting = {
  exportLab: boolean;
  fileEncoding: Encoding;
  fixedExportEnabled: boolean;
  fixedExportDir: string;
  avoidOverwrite: boolean;
  exportText: boolean;
  outputStereo: boolean;
  outputSamplingRate: number;
};

export type DefaultStyleId = {
  speakerUuid: string;
  defaultStyleId: number;
};

export type HotkeySetting = {
  action: HotkeyAction;
  combination: HotkeyCombo;
};

export type HotkeyAction =
  | "音声書き出し"
  | "一つだけ書き出し"
  | "再生/停止"
  | "連続再生/停止"
  | "ｱｸｾﾝﾄ欄を表示"
  | "ｲﾝﾄﾈｰｼｮﾝ欄を表示"
  | "長さ欄を表示"
  | "テキスト欄を追加"
  | "テキスト欄を削除"
  | "テキスト欄からフォーカスを外す"
  | "テキスト欄にフォーカスを戻す"
  | "元に戻す"
  | "やり直す"
  | "新規プロジェクト"
  | "プロジェクトを名前を付けて保存"
  | "プロジェクトを上書き保存"
  | "プロジェクト読み込み"
  | "テキスト読み込む";

export type HotkeyCombo = string;

export type HotkeyReturnType =
  | void
  | boolean
  | Promise<void>
  | Promise<boolean>;

export type MoraDataType =
  | "consonant"
  | "vowel"
  | "pitch"
  | "pause"
  | "voicing";

export type ThemeConf = {
  name: string;
  isDark: boolean;
  colors: {
    "--color-primary": string;
    "--color-primary-rgb": string;
    "--color-primary-light": string;
    "--color-primary-light-rgb": string;
    "--color-display": string;
    "--color-display-rgb": string;
    "--color-display-light": string;
    "--color-display-dark": string;
    "--color-background": string;
    "--color-background-light": string;
    "--color-setting-item": string;
    "--color-warning": string;
    "--color-markdown-color": string;
    "--color-markdown-background": string;
    "--color-markdown-hyperlink": string;
  };
};

export type ThemeSetting = {
  currentTheme: string;
  availableThemes: ThemeConf[];
};

export type ThemeColorType =
  | "--color-primary"
  | "--color-primary-rgb"
  | "--color-primary-light"
  | "--color-primary-light-rgb"
  | "--color-display"
  | "--color-display-rgb"
  | "--color-display-light"
  | "--color-display-dark"
  | "--color-background"
  | "--color-background-light"
  | "--color-setting-item"
  | "--color-warning"
  | "--color-markdown-color"
  | "--color-markdown-background"
  | "--color-markdown-hyperlink";<|MERGE_RESOLUTION|>--- conflicted
+++ resolved
@@ -53,12 +53,8 @@
   setDefaultStyleIds(
     defaultStyleIds: { speakerUuid: string; defaultStyleId: number }[]
   ): Promise<void>;
-<<<<<<< HEAD
-  useVoicing(newData?: boolean): Promise<boolean>;
   theme(newData?: string): Promise<ThemeSetting | void>;
   vuexReady(): void;
-=======
->>>>>>> bd9134b2
 }
 
 export type AppInfos = {
