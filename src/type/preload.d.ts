--- conflicted
+++ resolved
@@ -3,11 +3,10 @@
   getOssLicenses(): Promise<Record<string, string>[]>;
   saveTempAudioFile(obj: { relativePath: string; buffer: ArrayBuffer }): void;
   loadTempFile(): Promise<string>;
-<<<<<<< HEAD
-  showAudioSaveDialog(obj: { title: string }): Promise<string | undefined>;
-=======
-  showSaveDialog(obj: { title: string, defaultPath?: string }): Promise<string | undefined>;
->>>>>>> b8d6cfc5
+  showAudioSaveDialog(obj: {
+    title: string;
+    defaultPath?: string;
+  }): Promise<string | undefined>;
   showOpenDirectoryDialog(obj: { title: string }): Promise<string | undefined>;
   showProjectSaveDialog(obj: { title: string }): Promise<string | undefined>;
   showProjectLoadDialog(obj: { title: string }): Promise<string[] | undefined>;
