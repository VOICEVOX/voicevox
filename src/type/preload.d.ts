--- conflicted
+++ resolved
@@ -34,14 +34,10 @@
   onReceivedIPCMsg<T extends keyof IpcSOData>(
     channel: T,
     listener: (event: IpcRendererEvent, ...args: IpcSOData[T]["args"]) => void
-<<<<<<< HEAD
   ): IpcRenderer;
-=======
-  ) => IpcRenderer;
   closeWindow(): void;
   minimizeWindow(): void;
   maximizeWindow(): void;
->>>>>>> 783071f5
 }
 
 export type AppInfos = {
