--- conflicted
+++ resolved
@@ -50,14 +50,10 @@
       newNotes.push({ ...note, lyric });
     }
     previewLyrics.value = new Map();
-<<<<<<< HEAD
-    void store.dispatch("COMMAND_UPDATE_NOTES", { notes: newNotes });
-=======
     store.dispatch("COMMAND_UPDATE_NOTES", {
       notes: newNotes,
       trackId: store.getters.SELECTED_TRACK_ID,
     });
->>>>>>> 563bd3e4
   };
 
   return { previewLyrics, splitAndUpdatePreview, commitPreviewLyrics };
