--- conflicted
+++ resolved
@@ -82,13 +82,8 @@
       return getSingersMock();
     },
 
-<<<<<<< HEAD
-    async singerInfoSingerInfoGet(
-      payload: SingerInfoSingerInfoGetRequest,
-    ): Promise<SpeakerInfo> {
-=======
+
     async singerInfo(payload: SingerInfoRequest): Promise<SpeakerInfo> {
->>>>>>> 669ed949
       return getSpeakerInfoMock(payload.speakerUuid);
     },
 
