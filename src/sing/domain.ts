<<<<<<< HEAD
import {
  applySmoothTransition,
  calculateHash,
  getLast,
  getNext,
  getPrev,
  isSorted,
} from "@/sing/utility";
=======
import { calculateHash, getNext, getPrev } from "./utility";
>>>>>>> 9c5e81d2
import { convertLongVowel, moraPattern } from "@/domain/japanese";
import {
  Phrase,
  PhraseSource,
  PhraseKey,
  EditorFrameAudioQuery,
} from "@/store/type";
import { FramePhoneme } from "@/openapi";
import { NoteId, TrackId } from "@/type/preload";
import type {
  Note,
  PhonemeTimingEditData,
  Tempo,
  TimeSignature,
  Track,
} from "@/domain/project/type";

// TODO: 後でdomain/type.tsに移す
export type MeasuresBeats = {
  measures: number;
  beats: number;
};

export const BEAT_TYPES = [2, 4, 8, 16, 32];
const MIN_BPM = 40;
const MAX_SNAP_TYPE = 32;

export const isTracksEmpty = (tracks: Track[]) =>
  tracks.length === 0 || (tracks.length === 1 && tracks[0].notes.length === 0);

export const isValidTpqn = (tpqn: number) => {
  return (
    Number.isInteger(tpqn) &&
    BEAT_TYPES.every((value) => (tpqn * 4) % value === 0) &&
    tpqn % 3 === 0
  );
};

export const isValidBpm = (bpm: number) => {
  return Number.isFinite(bpm) && bpm >= MIN_BPM;
};

export const isValidTempo = (tempo: Tempo) => {
  return (
    Number.isInteger(tempo.position) &&
    tempo.position >= 0 &&
    isValidBpm(tempo.bpm)
  );
};

export const isValidBeats = (beats: number) => {
  return Number.isInteger(beats) && beats >= 1;
};

export const isValidBeatType = (beatType: number) => {
  return Number.isInteger(beatType) && BEAT_TYPES.includes(beatType);
};

export const isValidTimeSignature = (timeSignature: TimeSignature) => {
  return (
    Number.isInteger(timeSignature.measureNumber) &&
    timeSignature.measureNumber >= 1 &&
    isValidBeats(timeSignature.beats) &&
    isValidBeatType(timeSignature.beatType)
  );
};

export const isValidNote = (note: Note) => {
  return (
    Number.isInteger(note.position) &&
    Number.isInteger(note.duration) &&
    Number.isInteger(note.noteNumber) &&
    note.position >= 0 &&
    note.duration >= 1 &&
    note.noteNumber >= 0 &&
    note.noteNumber <= 127
  );
};

export const isValidTempos = (tempos: Tempo[]) => {
  return (
    tempos.length >= 1 &&
    tempos[0].position === 0 &&
    tempos.every((value) => isValidTempo(value))
  );
};

export const isValidTimeSignatures = (timeSignatures: TimeSignature[]) => {
  return (
    timeSignatures.length >= 1 &&
    timeSignatures[0].measureNumber === 1 &&
    timeSignatures.every((value) => isValidTimeSignature(value))
  );
};

export const isValidNotes = (notes: Note[]) => {
  return notes.every((value) => isValidNote(value));
};

export const isValidTrack = (track: Track) => {
  return (
    isValidKeyRangeAdjustment(track.keyRangeAdjustment) &&
    isValidVolumeRangeAdjustment(track.volumeRangeAdjustment) &&
    isValidNotes(track.notes)
  );
};

const tickToSecondForConstantBpm = (
  ticks: number,
  bpm: number,
  tpqn: number,
) => {
  const quarterNotesPerMinute = bpm;
  const quarterNotesPerSecond = quarterNotesPerMinute / 60;
  return ticks / tpqn / quarterNotesPerSecond;
};

const secondToTickForConstantBpm = (
  seconds: number,
  bpm: number,
  tpqn: number,
) => {
  const quarterNotesPerMinute = bpm;
  const quarterNotesPerSecond = quarterNotesPerMinute / 60;
  return seconds * quarterNotesPerSecond * tpqn;
};

export const tickToSecond = (ticks: number, tempos: Tempo[], tpqn: number) => {
  let timeOfTempo = 0;
  let tempo = tempos[tempos.length - 1];
  for (let i = 0; i < tempos.length; i++) {
    if (i === tempos.length - 1) {
      break;
    }
    if (tempos[i + 1].position > ticks) {
      tempo = tempos[i];
      break;
    }
    timeOfTempo += tickToSecondForConstantBpm(
      tempos[i + 1].position - tempos[i].position,
      tempos[i].bpm,
      tpqn,
    );
  }
  return (
    timeOfTempo +
    tickToSecondForConstantBpm(ticks - tempo.position, tempo.bpm, tpqn)
  );
};

export const secondToTick = (
  seconds: number,
  tempos: Tempo[],
  tpqn: number,
) => {
  let timeOfTempo = 0;
  let tempo = tempos[tempos.length - 1];
  for (let i = 0; i < tempos.length; i++) {
    if (i === tempos.length - 1) {
      break;
    }
    const timeOfNextTempo =
      timeOfTempo +
      tickToSecondForConstantBpm(
        tempos[i + 1].position - tempos[i].position,
        tempos[i].bpm,
        tpqn,
      );
    if (timeOfNextTempo > seconds) {
      tempo = tempos[i];
      break;
    }
    timeOfTempo = timeOfNextTempo;
  }
  return (
    tempo.position +
    secondToTickForConstantBpm(seconds - timeOfTempo, tempo.bpm, tpqn)
  );
};

// NOTE: 戻り値の単位はtick
export function getTimeSignaturePositions(
  timeSignatures: TimeSignature[],
  tpqn: number,
) {
  const tsPositions: number[] = [0];
  for (let i = 0; i < timeSignatures.length - 1; i++) {
    const ts = timeSignatures[i];
    const tsPosition = tsPositions[i];
    const nextTs = timeSignatures[i + 1];
    const measureDuration = getMeasureDuration(ts.beats, ts.beatType, tpqn);
    const numMeasures = nextTs.measureNumber - ts.measureNumber;
    const nextTsPosition = tsPosition + measureDuration * numMeasures;
    tsPositions.push(nextTsPosition);
  }
  return tsPositions;
}

/**
 * tick位置に対応する小節番号（整数）を計算する。
 */
export function tickToMeasureNumber(
  ticks: number,
  timeSignatures: TimeSignature[],
  tpqn: number,
) {
  const tsPositions = getTimeSignaturePositions(timeSignatures, tpqn);
  const nextTsIndex = tsPositions.findIndex((value) => ticks < value);
  const lastTsIndex = tsPositions.length - 1;
  const tsIndex = nextTsIndex !== -1 ? nextTsIndex - 1 : lastTsIndex;
  const ts = timeSignatures[tsIndex];
  const tsPosition = tsPositions[tsIndex];
  const ticksWithinTs = ticks - tsPosition;
  const measureDuration = getMeasureDuration(ts.beats, ts.beatType, tpqn);
  return ts.measureNumber + Math.floor(ticksWithinTs / measureDuration);
}

/**
 * 小節番号に対応するtick位置（小節の開始位置）を計算する。
 */
export function measureNumberToTick(
  measureNumber: number,
  timeSignatures: TimeSignature[],
  tpqn: number,
) {
  const tsPositions = getTimeSignaturePositions(timeSignatures, tpqn);
  const tsIndex = timeSignatures.findLastIndex((value) => {
    return measureNumber >= value.measureNumber;
  });
  const ts = timeSignatures[tsIndex];
  const tsPosition = tsPositions[tsIndex];
  const measureOffset = measureNumber - ts.measureNumber;
  const measureDuration = getMeasureDuration(ts.beats, ts.beatType, tpqn);
  return tsPosition + measureOffset * measureDuration;
}

// NOTE: 戻り値の単位はtick
export function getMeasureDuration(
  beats: number,
  beatType: number,
  tpqn: number,
) {
  return ((tpqn * 4) / beatType) * beats;
}

// NOTE: 戻り値の単位はtick
export function getBeatDuration(beatType: number, tpqn: number) {
  return (tpqn * 4) / beatType;
}

export const ticksToMeasuresBeats = (
  ticks: number,
  timeSignatures: (TimeSignature & { position: number })[],
  tpqn: number,
): MeasuresBeats => {
  let tsIndex = 0;
  if (ticks >= 0) {
    for (let i = 0; i < timeSignatures.length; i++) {
      if (
        i === timeSignatures.length - 1 ||
        timeSignatures[i + 1].position > ticks
      ) {
        tsIndex = i;
        break;
      }
    }
  }
  const ts = timeSignatures[tsIndex];

  const measureDuration = getMeasureDuration(ts.beats, ts.beatType, tpqn);
  const beatDuration = getBeatDuration(ts.beatType, tpqn);

  const posInTs = ticks - ts.position;
  const measuresInTs = Math.floor(posInTs / measureDuration);
  const measures = ts.measureNumber + measuresInTs;

  const posInMeasure = posInTs - measureDuration * measuresInTs;
  const beats = 1 + posInMeasure / beatDuration;

  return { measures, beats };
};

// NOTE: 戻り値の単位はtick
export function getNoteDuration(noteType: number, tpqn: number) {
  return (tpqn * 4) / noteType;
}

export function getRepresentableNoteTypes(tpqn: number) {
  const maxNoteType = 128;
  const wholeNoteDuration = tpqn * 4;
  const noteTypes = [1];
  for (let noteType = 2; noteType <= maxNoteType; noteType *= 2) {
    if (wholeNoteDuration % noteType !== 0) {
      break;
    }
    noteTypes.push(noteType);
  }
  for (let noteType = 3; noteType <= maxNoteType; noteType *= 2) {
    if (wholeNoteDuration % noteType !== 0) {
      break;
    }
    noteTypes.push(noteType);
  }
  return noteTypes;
}

export function isTriplet(noteType: number) {
  return noteType % 3 === 0;
}

export function noteNumberToFrequency(noteNumber: number) {
  return 440 * Math.pow(2, (noteNumber - 69) / 12);
}

export function frequencyToNoteNumber(frequency: number) {
  return 69 + Math.log2(frequency / 440) * 12;
}

export function linearToDecibel(linearValue: number) {
  if (linearValue === 0) {
    return -1000;
  }
  return 20 * Math.log10(linearValue);
}

export function decibelToLinear(decibelValue: number) {
  if (decibelValue <= -1000) {
    return 0;
  }
  return Math.pow(10, decibelValue / 20);
}

export const DEFAULT_TRACK_NAME = "無名トラック";

export const DEFAULT_TPQN = 480;
export const DEFAULT_BPM = 120;
export const DEFAULT_BEATS = 4;
export const DEFAULT_BEAT_TYPE = 4;

// マルチエンジン対応のために将来的に廃止予定で、利用は非推奨
export const DEPRECATED_DEFAULT_EDITOR_FRAME_RATE = 93.75;

export const VALUE_INDICATING_NO_DATA = -1;

export const VOWELS = ["N", "a", "e", "i", "o", "u", "A", "E", "I", "O", "U"];

export const UNVOICED_PHONEMES = [
  "pau",
  "cl",
  "ch",
  "f",
  "h",
  "k",
  "p",
  "s",
  "sh",
  "t",
  "ts",
];

export function isVowel(phoneme: string) {
  return VOWELS.includes(phoneme);
}

export function createDefaultTempo(position: number): Tempo {
  return { position, bpm: DEFAULT_BPM };
}

export function createDefaultTimeSignature(
  measureNumber: number,
): TimeSignature {
  return {
    measureNumber,
    beats: DEFAULT_BEATS,
    beatType: DEFAULT_BEAT_TYPE,
  };
}

export function createDefaultTrack(): Track {
  return {
    name: DEFAULT_TRACK_NAME,
    singer: undefined,
    keyRangeAdjustment: 0,
    volumeRangeAdjustment: 0,
    notes: [],
    pitchEditData: [],
    volumeEditData: [],
    phonemeTimingEditData: new Map(),

    solo: false,
    mute: false,
    gain: 1,
    pan: 0,
  };
}

export function getSnapTypes(tpqn: number) {
  return getRepresentableNoteTypes(tpqn).filter((value) => {
    return value <= MAX_SNAP_TYPE;
  });
}

export function isValidSnapType(snapType: number, tpqn: number) {
  return getSnapTypes(tpqn).some((value) => value === snapType);
}

export function isValidKeyRangeAdjustment(keyRangeAdjustment: number) {
  return (
    Number.isInteger(keyRangeAdjustment) &&
    keyRangeAdjustment <= 28 &&
    keyRangeAdjustment >= -28
  );
}

export function isValidVolumeRangeAdjustment(volumeRangeAdjustment: number) {
  return (
    Number.isInteger(volumeRangeAdjustment) &&
    volumeRangeAdjustment <= 20 &&
    volumeRangeAdjustment >= -20
  );
}

export function isValidPitchEditData(pitchEditData: number[]) {
  return pitchEditData.every(
    (value) =>
      Number.isFinite(value) &&
      (value > 0 || value === VALUE_INDICATING_NO_DATA),
  );
}

export function isValidVolumeEditData(volumeEditData: number[]) {
  // NOTE: APIの返却が0未満になる場合があるため、0以上かどうかのみ検証する
  return volumeEditData.every(
    (value) =>
      Number.isFinite(value) &&
      (value >= 0 || value === VALUE_INDICATING_NO_DATA),
  );
}

export const calculatePhraseKey = async (phraseSource: PhraseSource) => {
  const hash = await calculateHash(phraseSource);
  return PhraseKey(hash);
};

export function getStartTicksOfPhrase(phrase: Phrase) {
  if (phrase.notes.length === 0) {
    throw new Error("phrase.notes.length is 0.");
  }
  return phrase.notes[0].position;
}

export function getEndTicksOfPhrase(phrase: Phrase) {
  if (phrase.notes.length === 0) {
    throw new Error("phrase.notes.length is 0.");
  }
  const lastNote = phrase.notes[phrase.notes.length - 1];
  return lastNote.position + lastNote.duration;
}

export type PhraseRange = {
  startTicks: number;
  endTicks: number;
};

export function toSortedPhraseRanges<K extends string>(
  phraseRanges: Map<K, PhraseRange>,
) {
  return [...phraseRanges.entries()].sort((a, b) => {
    return a[1].startTicks - b[1].startTicks;
  });
}

/**
 * 次にレンダリングするべきPhraseを探す。
 * phraseRangesが空の場合はエラー
 * 優先順：
 * - 再生位置が含まれるPhrase
 * - 再生位置より後のPhrase
 * - 再生位置より前のPhrase
 */
export function selectPriorPhrase<K extends string>(
  phraseRanges: Map<K, PhraseRange>,
  playheadPosition: number,
): K {
  if (phraseRanges.size === 0) {
    throw new Error("phraseRanges.size is 0.");
  }
  // 再生位置が含まれるPhrase
  for (const [phraseKey, phraseRange] of phraseRanges) {
    if (
      phraseRange.startTicks <= playheadPosition &&
      playheadPosition <= phraseRange.endTicks
    ) {
      return phraseKey;
    }
  }

  const sortedPhraseRanges = toSortedPhraseRanges(phraseRanges);
  // 再生位置より後のPhrase
  for (const [phraseKey, phraseRange] of sortedPhraseRanges) {
    if (phraseRange.startTicks > playheadPosition) {
      return phraseKey;
    }
  }

  // 再生位置より前のPhrase
  return sortedPhraseRanges[0][0];
}

export function convertToFramePhonemes(phonemes: FramePhoneme[]) {
  const framePhonemes: string[] = [];
  for (const phoneme of phonemes) {
    for (let i = 0; i < phoneme.frameLength; i++) {
      framePhonemes.push(phoneme.phoneme);
    }
  }
  return framePhonemes;
}

function secondToRoundedFrame(seconds: number, frameRate: number) {
  return Math.round(seconds * frameRate);
}

export type PhonemeTiming = {
  noteId: NoteId | undefined;
  startFrame: number;
  endFrame: number;
  phoneme: string;
};

/**
 * 音素列を音素タイミング列に変換する。
 */
export function toPhonemeTimings(phonemes: FramePhoneme[]) {
  const phonemeTimings: PhonemeTiming[] = [];
  let cumulativeFrame = 0;
  for (const phoneme of phonemes) {
    phonemeTimings.push({
      noteId: phoneme.noteId != undefined ? NoteId(phoneme.noteId) : undefined,
      startFrame: cumulativeFrame,
      endFrame: cumulativeFrame + phoneme.frameLength,
      phoneme: phoneme.phoneme,
    });
    cumulativeFrame += phoneme.frameLength;
  }
  return phonemeTimings;
}

/**
 * 音素タイミング列を音素列に変換する。
 */
export function toPhonemes(phonemeTimings: PhonemeTiming[]) {
  return phonemeTimings.map(
    (value): FramePhoneme => ({
      phoneme: value.phoneme,
      frameLength: value.endFrame - value.startFrame,
      noteId: value.noteId,
    }),
  );
}

/**
 * 音素タイミング列に音素タイミング編集を適用する。
 */
export function applyPhonemeTimingEdit(
  phonemeTimings: PhonemeTiming[],
  phonemeTimingEditData: PhonemeTimingEditData,
  frameRate: number,
) {
  let phonemeIndexInNote = 0;
  for (let i = 0; i < phonemeTimings.length; i++) {
    const phonemeTiming = phonemeTimings[i];
    const prevPhonemeTiming = getPrev(phonemeTimings, i);
    const nextPhonemeTiming = getNext(phonemeTimings, i);

    if (
      prevPhonemeTiming == undefined ||
      phonemeTiming.noteId !== prevPhonemeTiming.noteId
    ) {
      phonemeIndexInNote = 0;
    } else {
      phonemeIndexInNote++;
    }

    if (phonemeTiming.phoneme === "pau") {
      continue;
    }
    if (phonemeTiming.noteId == undefined) {
      throw new Error("phonemeTiming.noteId is undefined.");
    }
    const phonemeTimingEdits = phonemeTimingEditData.get(phonemeTiming.noteId);
    if (phonemeTimingEdits == undefined) {
      continue;
    }
    for (const phonemeTimingEdit of phonemeTimingEdits) {
      if (phonemeTimingEdit.phonemeIndexInNote === phonemeIndexInNote) {
        const roundedOffsetFrame = secondToRoundedFrame(
          phonemeTimingEdit.offsetSeconds,
          frameRate,
        );

        phonemeTiming.startFrame += roundedOffsetFrame;
        if (prevPhonemeTiming != undefined) {
          prevPhonemeTiming.endFrame = phonemeTiming.startFrame;
        }
      } else if (
        phonemeTimingEdit.phonemeIndexInNote === phonemeIndexInNote + 1 &&
        nextPhonemeTiming?.phoneme === "pau"
      ) {
        // NOTE: フレーズ末尾のpauseはフレーズ最後のノートに含まれるものとして扱う
        const roundedOffsetFrame = secondToRoundedFrame(
          phonemeTimingEdit.offsetSeconds,
          frameRate,
        );

        phonemeTiming.endFrame += roundedOffsetFrame;
        nextPhonemeTiming.startFrame = phonemeTiming.endFrame;
      }
    }
  }
}

/**
 * 音素タイミングを調整する。
 *
 * - 各音素の長さが1フレーム以上になるように調整。
 * - 先頭のpauの開始フレームを0に設定。
 * - pauではない区間の開始フレーム（先頭のpauの終了フレーム）が最小開始フレーム以上になるように調整。
 * - pauではない区間の終了フレーム（末尾のpauの開始フレーム）が最大終了フレーム以下になるように調整。
 *   （余裕がない場合は最大終了フレームを超えるので注意）
 *
 * @param phonemeTimings - 音素タイミング列（先頭・末尾がpau）
 * @param minNonPauseStartFrame - pauではない区間（子音・母音の区間）の最小開始フレーム（1以上）
 * @param maxNonPauseEndFrame - pauではない区間（子音・母音の区間）の最大終了フレーム
 */
export function adjustPhonemeTimings(
  phonemeTimings: PhonemeTiming[],
  minNonPauseStartFrame: number | undefined,
  maxNonPauseEndFrame: number | undefined,
) {
  // 末尾のpauのタイミングを調整し、
  // 各音素のフレーム長が1以上になるように後方から調整する
  for (let i = phonemeTimings.length - 1; i >= 0; i--) {
    const phonemeTiming = phonemeTimings[i];
    const prevPhonemeTiming = getPrev(phonemeTimings, i);

    // 末尾のpauの場合
    if (i === phonemeTimings.length - 1) {
      // 開始フレームを制約内に収める
      // NOTE: 末尾のpauの開始フレーム＝pauではない区間の終了フレーム
      if (
        maxNonPauseEndFrame != undefined &&
        phonemeTiming.startFrame > maxNonPauseEndFrame
      ) {
        phonemeTiming.startFrame = maxNonPauseEndFrame;
      }
      // フレーム長が1以上になるように終了フレームを調整する
      if (phonemeTiming.endFrame <= phonemeTiming.startFrame) {
        phonemeTiming.endFrame = phonemeTiming.startFrame + 1;
      }
    }

    // 音素（pauを含む）のフレーム長が1以上になるように開始フレームを調整する
    if (phonemeTiming.startFrame >= phonemeTiming.endFrame) {
      phonemeTiming.startFrame = phonemeTiming.endFrame - 1;
    }
    if (prevPhonemeTiming != undefined) {
      prevPhonemeTiming.endFrame = phonemeTiming.startFrame;
    }
  }

  // 先頭のpauのタイミングを調整し、
  // 各音素のフレーム長が1以上になるように前方から調整する
  for (let i = 0; i < phonemeTimings.length; i++) {
    const phonemeTiming = phonemeTimings[i];
    const nextPhonemeTiming = getNext(phonemeTimings, i);

    // 先頭のpauの場合
    if (i === 0) {
      // 開始フレームを0に設定
      phonemeTiming.startFrame = 0;
      // 終了フレームを制限内に収める
      // NOTE: 先頭のpauの終了フレーム＝pauではない区間の開始フレーム
      if (
        minNonPauseStartFrame != undefined &&
        phonemeTiming.endFrame < minNonPauseStartFrame
      ) {
        phonemeTiming.endFrame = minNonPauseStartFrame;
      }
    }

    // 音素（pauを含む）のフレーム長が1以上になるように終了フレームを調整する
    if (phonemeTiming.startFrame >= phonemeTiming.endFrame) {
      phonemeTiming.endFrame = phonemeTiming.startFrame + 1;
    }
    if (nextPhonemeTiming != undefined) {
      nextPhonemeTiming.startFrame = phonemeTiming.endFrame;
    }
  }
}

/**
 * ピッチ編集データをクエリのf0に適用し、編集領域の境界を滑らかに接続する。
 *
 * @param phraseQuery - 処理対象のクエリ
 * @param phraseStartTime - フレーズの開始時刻
 * @param pitchEditData - 適用するピッチ編集データ
 * @param editorFrameRate - エディターのフレームレート
 */
export function applyPitchEditWithSmoothing(
  phraseQuery: EditorFrameAudioQuery,
  phraseStartTime: number,
  pitchEditData: number[],
  editorFrameRate: number,
) {
  // フレーズのクエリのフレームレートとエディターのフレームレートが一致しない場合はエラー
  // TODO: 補間するようにする
  if (phraseQuery.frameRate !== editorFrameRate) {
    throw new Error(
      "The frame rate between the phrase query and the editor does not match.",
    );
  }
  const f0 = phraseQuery.f0;
  const phonemes = phraseQuery.phonemes;

  // 各フレームの音素の配列を生成する
  const framePhonemes = convertToFramePhonemes(phonemes);
  if (f0.length !== framePhonemes.length) {
    throw new Error("f0.length and framePhonemes.length do not match.");
  }

  // フレーズのクエリの開始フレームと終了フレームを計算する
  const phraseQueryFrameLength = f0.length;
  const phraseQueryStartFrame = Math.round(
    phraseStartTime * phraseQuery.frameRate,
  );
  const phraseQueryEndFrame = phraseQueryStartFrame + phraseQueryFrameLength;

  // 処理対象のフレーム範囲を計算（負のフレームは0にクリップ）
  const processStartFrame = Math.max(0, phraseQueryStartFrame);
  const processEndFrame = phraseQueryEndFrame;

  const frameInfos: {
    isEdited: boolean;
    isVoiced: boolean;
    indexInTrack: number;
  }[] = [];
  const logF0 = f0.map((value) => Math.log(value));

  // 元の（推論された）ピッチとの差分を格納する配列
  const logF0Diff: number[] = [];

  // 各フレームの情報を収集し、対数f0の差分を計算する
  for (let i = processStartFrame; i < processEndFrame; i++) {
    const indexInPhrase = i - phraseQueryStartFrame;
    const phoneme = framePhonemes[indexInPhrase];
    const isVoiced = !UNVOICED_PHONEMES.includes(phoneme);

    // NOTE: 無声区間またはpitchEditDataの範囲外の場合はVALUE_INDICATING_NO_DATAを使用
    let editValue = VALUE_INDICATING_NO_DATA;
    if (isVoiced && i < pitchEditData.length) {
      editValue = pitchEditData[i];
    }

    const isEdited = editValue !== VALUE_INDICATING_NO_DATA;

    frameInfos.push({
      isEdited,
      isVoiced,
      indexInTrack: i,
    });

    if (isEdited) {
      const originalLogF0 = logF0[indexInPhrase];
      const editedLogF0 = Math.log(editValue);

      logF0Diff.push(editedLogF0 - originalLogF0);
    } else {
      logF0Diff.push(0);
    }
  }

  // 編集/未編集の境界（ジャンプポイント）を検出し、遷移長を計算する
  const jumpIndicesInPhrase: number[] = [];
  const maxTransitionLengths: { left: number; right: number }[] = [];

  for (let i = 0; i < frameInfos.length; i++) {
    const currentFrameInfo = frameInfos[i];
    const prevFrameInfo = getPrev(frameInfos, i);

    // 編集状態が前フレームと同じ場合は境界ではないのでスキップ
    if (
      prevFrameInfo == undefined ||
      currentFrameInfo.isEdited === prevFrameInfo.isEdited
    ) {
      continue;
    }

    let maxLeftTransitionLength = 3;
    let maxRightTransitionLength = 3;

    // 無声区間に遷移を移動させて、有声区間での遷移を最小化する
    // これにより、ユーザーが描いた歌唱表現（しゃくりやフォールなど）が
    // スムージングで崩れることを防ぎ、意図した表現を忠実に反映する
    if (currentFrameInfo.isEdited) {
      const prevIndex = i - 1;
      for (
        let distanceFromBoundary = 0;
        distanceFromBoundary < maxRightTransitionLength &&
        prevIndex - distanceFromBoundary >= 0;
        distanceFromBoundary++
      ) {
        if (!frameInfos[prevIndex - distanceFromBoundary].isVoiced) {
          // 右側の遷移を縮小し、余った分を左側に移動
          maxLeftTransitionLength +=
            maxRightTransitionLength - distanceFromBoundary;
          maxRightTransitionLength = distanceFromBoundary;
          break;
        }
      }
    } else {
      for (
        let distanceFromBoundary = 0;
        distanceFromBoundary < maxLeftTransitionLength &&
        i + distanceFromBoundary < frameInfos.length;
        distanceFromBoundary++
      ) {
        if (!frameInfos[i + distanceFromBoundary].isVoiced) {
          // 左側の遷移を縮小し、余った分を右側に移動
          maxRightTransitionLength +=
            maxLeftTransitionLength - distanceFromBoundary;
          maxLeftTransitionLength = distanceFromBoundary;
          break;
        }
      }
    }

    jumpIndicesInPhrase.push(i);
    maxTransitionLengths.push({
      left: maxLeftTransitionLength,
      right: maxRightTransitionLength,
    });
  }

  // 滑らかな遷移を適用する
  applySmoothTransition(logF0Diff, jumpIndicesInPhrase, maxTransitionLengths);

  // 対数f0の差分を元のf0に適用する
  for (let i = processStartFrame; i < processEndFrame; i++) {
    const indexInPhrase = i - phraseQueryStartFrame;

    logF0[indexInPhrase] += logF0Diff[i - processStartFrame];
  }

  // 対数スケールから元のスケールに戻して、f0を更新する
  phraseQuery.f0 = logF0.map((value) => Math.exp(value));
}

export function applyVolumeEdit(
  phraseQuery: EditorFrameAudioQuery,
  phraseStartTime: number,
  volumeEditData: number[],
  editorFrameRate: number,
) {
  if (phraseQuery.frameRate !== editorFrameRate) {
    throw new Error(
      "The frame rate between the phrase query and the editor does not match.",
    );
  }

  const volume = phraseQuery.volume;
  const phraseQueryFrameLength = volume.length;
  const phraseQueryStartFrame = Math.round(
    phraseStartTime * phraseQuery.frameRate,
  );
  const phraseQueryEndFrame = phraseQueryStartFrame + phraseQueryFrameLength;

  const startFrame = Math.max(0, phraseQueryStartFrame);
  const endFrame = Math.min(volumeEditData.length, phraseQueryEndFrame);
  for (let i = startFrame; i < endFrame; i++) {
    const editedVolume = volumeEditData[i];
    if (editedVolume === VALUE_INDICATING_NO_DATA) {
      continue;
    }
    // NOTE: ボリューム編集結果が負値になるケースに備えて0以上にクランプする
    volume[i - phraseQueryStartFrame] = Math.max(editedVolume, 0);
  }
}

/**
 * 文字列をモーラと非モーラに分割する。長音は展開される。連続する非モーラはまとめる。
 * 例："カナー漢字" -> ["カ", "ナ", "ア", "漢字"]
 *
 * @param text 分割する文字列
 * @param maxLength 最大の要素数
 * @returns 分割された文字列
 */
export const splitLyricsByMoras = (
  text: string,
  maxLength = Infinity,
): string[] => {
  const moraAndNonMoras: string[] = [];
  const matches = convertLongVowel(text).matchAll(moraPattern);
  let lastMatchEnd = 0;
  // aアbイウc で説明：
  for (const match of matches) {
    if (match.index == undefined) {
      throw new Error("match.index is undefined.");
    }
    // 直前のモーラとの間 = a、b、空文字列
    if (lastMatchEnd < match.index) {
      moraAndNonMoras.push(text.substring(lastMatchEnd, match.index));
    }
    // モーラ = ア、イ、ウ
    moraAndNonMoras.push(match[0]);
    lastMatchEnd = match.index + match[0].length;
  }
  // 最後のモーラから後 = cの部分
  if (lastMatchEnd < text.length) {
    moraAndNonMoras.push(text.substring(lastMatchEnd));
  }
  // 指定した最大要素数より多い場合は配列を削る
  if (moraAndNonMoras.length > maxLength) {
    moraAndNonMoras.splice(
      maxLength - 1,
      moraAndNonMoras.length,
      moraAndNonMoras.slice(maxLength - 1).join(""),
    );
  }
  return moraAndNonMoras;
};

/**
 * トラックのミュート・ソロ状態から再生すべきトラックを判定する。
 *
 * ソロのトラックが存在する場合は、ソロのトラックのみ再生する。（ミュートは無視される）
 * ソロのトラックが存在しない場合は、ミュートされていないトラックを再生する。
 */
export const shouldPlayTracks = (tracks: Map<TrackId, Track>): Set<TrackId> => {
  const soloTrackExists = [...tracks.values()].some((track) => track.solo);
  return new Set(
    [...tracks.entries()]
      .filter(([, track]) => (soloTrackExists ? track.solo : !track.mute))
      .map(([trackId]) => trackId),
  );
};

/*
 * ループ範囲が有効かどうかを判定する
 * @param startTick ループ開始位置(tick)
 * @param endTick ループ終了位置(tick)
 * @returns ループ範囲が有効な場合はtrue
 */
export const isValidLoopRange = (
  startTick: number,
  endTick: number,
): boolean => {
  return (
    startTick >= 0 &&
    endTick >= 0 &&
    Number.isInteger(startTick) &&
    Number.isInteger(endTick) &&
    startTick <= endTick // 範囲差0は許容する
  );
};<|MERGE_RESOLUTION|>--- conflicted
+++ resolved
@@ -1,15 +1,9 @@
-<<<<<<< HEAD
 import {
   applySmoothTransition,
   calculateHash,
-  getLast,
   getNext,
   getPrev,
-  isSorted,
 } from "@/sing/utility";
-=======
-import { calculateHash, getNext, getPrev } from "./utility";
->>>>>>> 9c5e81d2
 import { convertLongVowel, moraPattern } from "@/domain/japanese";
 import {
   Phrase,
@@ -711,15 +705,7 @@
   }
 }
 
-/**
- * ピッチ編集データをクエリのf0に適用し、編集領域の境界を滑らかに接続する。
- *
- * @param phraseQuery - 処理対象のクエリ
- * @param phraseStartTime - フレーズの開始時刻
- * @param pitchEditData - 適用するピッチ編集データ
- * @param editorFrameRate - エディターのフレームレート
- */
-export function applyPitchEditWithSmoothing(
+export function applyPitchEdit(
   phraseQuery: EditorFrameAudioQuery,
   phraseStartTime: number,
   pitchEditData: number[],
