--- conflicted
+++ resolved
@@ -413,7 +413,6 @@
   return sortedPhrases[0];
 }
 
-<<<<<<< HEAD
 /**
  * トラックを再生するべきかどうかを返す
  * - ソロのトラックがある場合、ソロのトラックのみ再生する
@@ -502,7 +501,7 @@
   });
   return Math.max(1, Math.max(...lastNoteEndTimes) + 1);
 };
-=======
+
 export function convertToFramePhonemes(phonemes: FramePhoneme[]) {
   const framePhonemes: string[] = [];
   for (const phoneme of phonemes) {
@@ -554,7 +553,6 @@
   }
 }
 
->>>>>>> 2106181f
 // 参考：https://github.com/VOICEVOX/voicevox_core/blob/0848630d81ae3e917c6ff2038f0b15bbd4270702/crates/voicevox_core/src/user_dict/word.rs#L83-L90
 export const moraPattern = new RegExp(
   "(?:" +
