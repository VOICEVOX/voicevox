<<<<<<< HEAD
import { calculateHash } from "./utility";
=======
import { calculateHash, getLast, getNext, getPrev, isSorted } from "./utility";
>>>>>>> 8990841b
import { convertLongVowel, moraPattern } from "@/domain/japanese";
import {
  Note,
  Phrase,
  PhraseSource,
  Tempo,
  TimeSignature,
  PhraseKey,
  Track,
  EditorFrameAudioQuery,
} from "@/store/type";
import { FramePhoneme } from "@/openapi";
import { NoteId, TrackId } from "@/type/preload";

// TODO: 後でdomain/type.tsに移す
export type MeasuresBeats = {
  measures: number;
  beats: number;
};

const BEAT_TYPES = [2, 4, 8, 16];
const MIN_BPM = 40;
const MAX_SNAP_TYPE = 32;

export const isTracksEmpty = (tracks: Track[]) =>
  tracks.length === 0 || (tracks.length === 1 && tracks[0].notes.length === 0);

export const isValidTpqn = (tpqn: number) => {
  return (
    Number.isInteger(tpqn) &&
    BEAT_TYPES.every((value) => (tpqn * 4) % value === 0) &&
    tpqn % 3 === 0
  );
};

export const isValidBpm = (bpm: number) => {
  return Number.isFinite(bpm) && bpm >= MIN_BPM;
};

export const isValidTempo = (tempo: Tempo) => {
  return (
    Number.isInteger(tempo.position) &&
    tempo.position >= 0 &&
    isValidBpm(tempo.bpm)
  );
};

export const isValidBeats = (beats: number) => {
  return Number.isInteger(beats) && beats >= 1;
};

export const isValidBeatType = (beatType: number) => {
  return Number.isInteger(beatType) && BEAT_TYPES.includes(beatType);
};

export const isValidTimeSignature = (timeSignature: TimeSignature) => {
  return (
    Number.isInteger(timeSignature.measureNumber) &&
    timeSignature.measureNumber >= 1 &&
    isValidBeats(timeSignature.beats) &&
    isValidBeatType(timeSignature.beatType)
  );
};

export const isValidNote = (note: Note) => {
  return (
    Number.isInteger(note.position) &&
    Number.isInteger(note.duration) &&
    Number.isInteger(note.noteNumber) &&
    note.position >= 0 &&
    note.duration >= 1 &&
    note.noteNumber >= 0 &&
    note.noteNumber <= 127
  );
};

export const isValidTempos = (tempos: Tempo[]) => {
  return (
    tempos.length >= 1 &&
    tempos[0].position === 0 &&
    tempos.every((value) => isValidTempo(value))
  );
};

export const isValidTimeSignatures = (timeSignatures: TimeSignature[]) => {
  return (
    timeSignatures.length >= 1 &&
    timeSignatures[0].measureNumber === 1 &&
    timeSignatures.every((value) => isValidTimeSignature(value))
  );
};

export const isValidNotes = (notes: Note[]) => {
  return notes.every((value) => isValidNote(value));
};

export const isValidTrack = (track: Track) => {
  return (
    isValidKeyRangeAdjustment(track.keyRangeAdjustment) &&
    isValidVolumeRangeAdjustment(track.volumeRangeAdjustment) &&
    isValidNotes(track.notes)
  );
};

const tickToSecondForConstantBpm = (
  ticks: number,
  bpm: number,
  tpqn: number,
) => {
  const quarterNotesPerMinute = bpm;
  const quarterNotesPerSecond = quarterNotesPerMinute / 60;
  return ticks / tpqn / quarterNotesPerSecond;
};

const secondToTickForConstantBpm = (
  seconds: number,
  bpm: number,
  tpqn: number,
) => {
  const quarterNotesPerMinute = bpm;
  const quarterNotesPerSecond = quarterNotesPerMinute / 60;
  return seconds * quarterNotesPerSecond * tpqn;
};

export const tickToSecond = (ticks: number, tempos: Tempo[], tpqn: number) => {
  let timeOfTempo = 0;
  let tempo = tempos[tempos.length - 1];
  for (let i = 0; i < tempos.length; i++) {
    if (i === tempos.length - 1) {
      break;
    }
    if (tempos[i + 1].position > ticks) {
      tempo = tempos[i];
      break;
    }
    timeOfTempo += tickToSecondForConstantBpm(
      tempos[i + 1].position - tempos[i].position,
      tempos[i].bpm,
      tpqn,
    );
  }
  return (
    timeOfTempo +
    tickToSecondForConstantBpm(ticks - tempo.position, tempo.bpm, tpqn)
  );
};

export const secondToTick = (
  seconds: number,
  tempos: Tempo[],
  tpqn: number,
) => {
  let timeOfTempo = 0;
  let tempo = tempos[tempos.length - 1];
  for (let i = 0; i < tempos.length; i++) {
    if (i === tempos.length - 1) {
      break;
    }
    const timeOfNextTempo =
      timeOfTempo +
      tickToSecondForConstantBpm(
        tempos[i + 1].position - tempos[i].position,
        tempos[i].bpm,
        tpqn,
      );
    if (timeOfNextTempo > seconds) {
      tempo = tempos[i];
      break;
    }
    timeOfTempo = timeOfNextTempo;
  }
  return (
    tempo.position +
    secondToTickForConstantBpm(seconds - timeOfTempo, tempo.bpm, tpqn)
  );
};

// NOTE: 戻り値の単位はtick
export function getTimeSignaturePositions(
  timeSignatures: TimeSignature[],
  tpqn: number,
) {
  const tsPositions: number[] = [0];
  for (let i = 0; i < timeSignatures.length - 1; i++) {
    const ts = timeSignatures[i];
    const tsPosition = tsPositions[i];
    const nextTs = timeSignatures[i + 1];
    const measureDuration = getMeasureDuration(ts.beats, ts.beatType, tpqn);
    const numMeasures = nextTs.measureNumber - ts.measureNumber;
    const nextTsPosition = tsPosition + measureDuration * numMeasures;
    tsPositions.push(nextTsPosition);
  }
  return tsPositions;
}

export function tickToMeasureNumber(
  ticks: number,
  timeSignatures: TimeSignature[],
  tpqn: number,
) {
  const tsPositions = getTimeSignaturePositions(timeSignatures, tpqn);
  const nextTsIndex = tsPositions.findIndex((value) => ticks < value);
  const lastTsIndex = tsPositions.length - 1;
  const tsIndex = nextTsIndex !== -1 ? nextTsIndex - 1 : lastTsIndex;
  const ts = timeSignatures[tsIndex];
  const tsPosition = tsPositions[tsIndex];
  const ticksWithinTs = ticks - tsPosition;
  const measureDuration = getMeasureDuration(ts.beats, ts.beatType, tpqn);
  return ts.measureNumber + Math.floor(ticksWithinTs / measureDuration);
}

// NOTE: 戻り値の単位はtick
export function getMeasureDuration(
  beats: number,
  beatType: number,
  tpqn: number,
) {
  return ((tpqn * 4) / beatType) * beats;
}

// NOTE: 戻り値の単位はtick
export function getBeatDuration(beatType: number, tpqn: number) {
  return (tpqn * 4) / beatType;
}

export const ticksToMeasuresBeats = (
  ticks: number,
  timeSignatures: (TimeSignature & { position: number })[],
  tpqn: number,
): MeasuresBeats => {
  let tsIndex = 0;
  if (ticks >= 0) {
    for (let i = 0; i < timeSignatures.length; i++) {
      if (
        i === timeSignatures.length - 1 ||
        timeSignatures[i + 1].position > ticks
      ) {
        tsIndex = i;
        break;
      }
    }
  }
  const ts = timeSignatures[tsIndex];

  const measureDuration = getMeasureDuration(ts.beats, ts.beatType, tpqn);
  const beatDuration = getBeatDuration(ts.beatType, tpqn);

  const posInTs = ticks - ts.position;
  const measuresInTs = Math.floor(posInTs / measureDuration);
  const measures = ts.measureNumber + measuresInTs;

  const posInMeasure = posInTs - measureDuration * measuresInTs;
  const beats = 1 + posInMeasure / beatDuration;

  return { measures, beats };
};

export function getNumMeasures(
  notes: Note[],
  tempos: Tempo[],
  timeSignatures: TimeSignature[],
  tpqn: number,
) {
  const tsPositions = getTimeSignaturePositions(timeSignatures, tpqn);
  let maxTicks = 0;
  const lastTsPosition = tsPositions[tsPositions.length - 1];
  const lastTempoPosition = tempos[tempos.length - 1].position;
  maxTicks = Math.max(maxTicks, lastTsPosition);
  maxTicks = Math.max(maxTicks, lastTempoPosition);
  if (notes.length > 0) {
    const noteEndPositions = notes.map((note) => note.position + note.duration);
    const lastNoteEndPosition = Math.max(...noteEndPositions);
    maxTicks = Math.max(maxTicks, lastNoteEndPosition);
  }
  return tickToMeasureNumber(maxTicks, timeSignatures, tpqn);
}

// NOTE: 戻り値の単位はtick
export function getNoteDuration(noteType: number, tpqn: number) {
  return (tpqn * 4) / noteType;
}

export function getRepresentableNoteTypes(tpqn: number) {
  const maxNoteType = 128;
  const wholeNoteDuration = tpqn * 4;
  const noteTypes = [1];
  for (let noteType = 2; noteType <= maxNoteType; noteType *= 2) {
    if (wholeNoteDuration % noteType !== 0) {
      break;
    }
    noteTypes.push(noteType);
  }
  for (let noteType = 3; noteType <= maxNoteType; noteType *= 2) {
    if (wholeNoteDuration % noteType !== 0) {
      break;
    }
    noteTypes.push(noteType);
  }
  return noteTypes;
}

export function isTriplet(noteType: number) {
  return noteType % 3 === 0;
}

export function noteNumberToFrequency(noteNumber: number) {
  return 440 * Math.pow(2, (noteNumber - 69) / 12);
}

export function frequencyToNoteNumber(frequency: number) {
  return 69 + Math.log2(frequency / 440) * 12;
}

export function linearToDecibel(linearValue: number) {
  if (linearValue === 0) {
    return -1000;
  }
  return 20 * Math.log10(linearValue);
}

export function decibelToLinear(decibelValue: number) {
  if (decibelValue <= -1000) {
    return 0;
  }
  return Math.pow(10, decibelValue / 20);
}

export const DEFAULT_TRACK_NAME = "無名トラック";

export const DEFAULT_TPQN = 480;
export const DEFAULT_BPM = 120;
export const DEFAULT_BEATS = 4;
export const DEFAULT_BEAT_TYPE = 4;
export const SEQUENCER_MIN_NUM_MEASURES = 32;

// マルチエンジン対応のために将来的に廃止予定で、利用は非推奨
export const DEPRECATED_DEFAULT_EDITOR_FRAME_RATE = 93.75;

export const VALUE_INDICATING_NO_DATA = -1;

export const UNVOICED_PHONEMES = [
  "pau",
  "cl",
  "ch",
  "f",
  "h",
  "k",
  "p",
  "s",
  "sh",
  "t",
  "ts",
];

export function createDefaultTempo(position: number): Tempo {
  return { position, bpm: DEFAULT_BPM };
}

export function createDefaultTimeSignature(
  measureNumber: number,
): TimeSignature {
  return {
    measureNumber,
    beats: DEFAULT_BEATS,
    beatType: DEFAULT_BEAT_TYPE,
  };
}

export function createDefaultTrack(): Track {
  return {
    name: DEFAULT_TRACK_NAME,
    singer: undefined,
    keyRangeAdjustment: 0,
    volumeRangeAdjustment: 0,
    notes: [],
    pitchEditData: [],

    solo: false,
    mute: false,
    gain: 1,
    pan: 0,
  };
}

export function getSnapTypes(tpqn: number) {
  return getRepresentableNoteTypes(tpqn).filter((value) => {
    return value <= MAX_SNAP_TYPE;
  });
}

export function isValidSnapType(snapType: number, tpqn: number) {
  return getSnapTypes(tpqn).some((value) => value === snapType);
}

export function isValidKeyRangeAdjustment(keyRangeAdjustment: number) {
  return (
    Number.isInteger(keyRangeAdjustment) &&
    keyRangeAdjustment <= 28 &&
    keyRangeAdjustment >= -28
  );
}

export function isValidVolumeRangeAdjustment(volumeRangeAdjustment: number) {
  return (
    Number.isInteger(volumeRangeAdjustment) &&
    volumeRangeAdjustment <= 20 &&
    volumeRangeAdjustment >= -20
  );
}

export function isValidPitchEditData(pitchEditData: number[]) {
  return pitchEditData.every(
    (value) =>
      Number.isFinite(value) &&
      (value > 0 || value === VALUE_INDICATING_NO_DATA),
  );
}

export const calculatePhraseKey = async (phraseSource: PhraseSource) => {
  const hash = await calculateHash(phraseSource);
  return PhraseKey(hash);
};

export function getStartTicksOfPhrase(phrase: Phrase) {
  if (phrase.notes.length === 0) {
    throw new Error("phrase.notes.length is 0.");
  }
  return phrase.notes[0].position;
}

export function getEndTicksOfPhrase(phrase: Phrase) {
  if (phrase.notes.length === 0) {
    throw new Error("phrase.notes.length is 0.");
  }
  const lastNote = phrase.notes[phrase.notes.length - 1];
  return lastNote.position + lastNote.duration;
}

export function toSortedPhrases<K extends string>(phrases: Map<K, Phrase>) {
  return [...phrases.entries()].sort((a, b) => {
    const startTicksOfPhraseA = getStartTicksOfPhrase(a[1]);
    const startTicksOfPhraseB = getStartTicksOfPhrase(b[1]);
    return startTicksOfPhraseA - startTicksOfPhraseB;
  });
}

/**
 * 次にレンダリングするべきPhraseを探す。
 * phrasesが空の場合はエラー
 * 優先順：
 * - 再生位置が含まれるPhrase
 * - 再生位置より後のPhrase
 * - 再生位置より前のPhrase
 */
export function selectPriorPhrase<K extends string>(
  phrases: Map<K, Phrase>,
  position: number,
): [K, Phrase] {
  if (phrases.size === 0) {
    throw new Error("Received empty phrases");
  }
  // 再生位置が含まれるPhrase
  for (const [phraseKey, phrase] of phrases) {
    if (
      getStartTicksOfPhrase(phrase) <= position &&
      position <= getEndTicksOfPhrase(phrase)
    ) {
      return [phraseKey, phrase];
    }
  }

  const sortedPhrases = toSortedPhrases(phrases);
  // 再生位置より後のPhrase
  for (const [phraseKey, phrase] of sortedPhrases) {
    if (getStartTicksOfPhrase(phrase) > position) {
      return [phraseKey, phrase];
    }
  }

  // 再生位置より前のPhrase
  return sortedPhrases[0];
}

export function convertToFramePhonemes(phonemes: FramePhoneme[]) {
  const framePhonemes: string[] = [];
  for (const phoneme of phonemes) {
    for (let i = 0; i < phoneme.frameLength; i++) {
      framePhonemes.push(phoneme.phoneme);
    }
  }
  return framePhonemes;
}

function secondToRoundedFrame(seconds: number, frameRate: number) {
  return Math.round(seconds * frameRate);
}

type PhonemeTiming = {
  noteId: NoteId | undefined;
  startFrame: number;
  endFrame: number;
  phoneme: string;
};

export type PhonemeTimingEdit = {
  phonemeIndexInNote: number;
  offsetSeconds: number;
};

export type PhonemeTimingEditData = Map<NoteId, PhonemeTimingEdit[]>;

/**
 * 音素列を音素タイミング列に変換する。
 */
function phonemesToPhonemeTimings(phonemes: FramePhoneme[]) {
  const phonemeTimings: PhonemeTiming[] = [];
  let cumulativeFrame = 0;
  for (const phoneme of phonemes) {
    phonemeTimings.push({
      noteId: phoneme.noteId != undefined ? NoteId(phoneme.noteId) : undefined,
      startFrame: cumulativeFrame,
      endFrame: cumulativeFrame + phoneme.frameLength,
      phoneme: phoneme.phoneme,
    });
    cumulativeFrame += phoneme.frameLength;
  }
  return phonemeTimings;
}

/**
 * 音素タイミング列を音素列に変換する。
 */
function phonemeTimingsToPhonemes(phonemeTimings: PhonemeTiming[]) {
  return phonemeTimings.map(
    (value): FramePhoneme => ({
      phoneme: value.phoneme,
      frameLength: value.endFrame - value.startFrame,
      noteId: value.noteId,
    }),
  );
}

/**
 * フレーズごとの音素列を全体の音素タイミング列に変換する。
 */
function toEntirePhonemeTimings(
  phrasePhonemeSequences: FramePhoneme[][],
  phraseStartFrames: number[],
) {
  // 音素列を繋げて一つの音素タイミング列にする
  const flattenedPhonemeTimings = phrasePhonemeSequences.flatMap(
    (phonemes, index) => {
      const phonemeTimings = phonemesToPhonemeTimings(phonemes);
      for (const phonemeTiming of phonemeTimings) {
        phonemeTiming.startFrame += phraseStartFrames[index];
        phonemeTiming.endFrame += phraseStartFrames[index];
      }
      return phonemeTimings;
    },
  );

  // 連続するpauseを1つにまとめる
  const entirePhonemeTimings: PhonemeTiming[] = [];
  let pauseTiming: PhonemeTiming | null = null;
  for (const phonemeTiming of flattenedPhonemeTimings) {
    if (phonemeTiming.phoneme === "pau") {
      if (pauseTiming == null) {
        pauseTiming = { ...phonemeTiming };
      } else {
        pauseTiming.endFrame = phonemeTiming.endFrame;
      }
    } else {
      if (pauseTiming != null) {
        entirePhonemeTimings.push(pauseTiming);
        pauseTiming = null;
      }
      entirePhonemeTimings.push(phonemeTiming);
    }
  }
  if (pauseTiming != null) {
    entirePhonemeTimings.push(pauseTiming);
  }

  return entirePhonemeTimings;
}

/**
 * 全体の音素タイミング列をフレーズごとの音素列に変換する。
 */
function toPhrasePhonemeSequences(
  entirePhonemeTimings: PhonemeTiming[],
  phraseStartFrames: number[],
  phraseEndFrames: number[],
) {
  // 音素タイミング列をpauseで分割する
  const phrasePhonemeTimingSequences: PhonemeTiming[][] = [];
  for (let i = 0; i < entirePhonemeTimings.length; i++) {
    const phonemeTiming = entirePhonemeTimings[i];
    const prevPhonemeTiming = getPrev(entirePhonemeTimings, i);

    if (phonemeTiming.phoneme === "pau") {
      continue;
    }
    if (prevPhonemeTiming == undefined || prevPhonemeTiming.phoneme === "pau") {
      phrasePhonemeTimingSequences.push([]);
    }
    getLast(phrasePhonemeTimingSequences).push(phonemeTiming);
  }

  // フレーズの音素タイミング列の前後にpauseを追加する
  for (let i = 0; i < phrasePhonemeTimingSequences.length; i++) {
    const phrasePhonemeTimings = phrasePhonemeTimingSequences[i];
    const phraseStartFrame = phraseStartFrames[i];
    const phraseEndFrame = phraseEndFrames[i];

    const firstPauseTiming: PhonemeTiming = {
      noteId: undefined,
      startFrame: phraseStartFrame,
      endFrame: phrasePhonemeTimings[0].startFrame,
      phoneme: "pau",
    };
    const lastPauseTiming: PhonemeTiming = {
      noteId: undefined,
      startFrame: getLast(phrasePhonemeTimings).endFrame,
      endFrame: phraseEndFrame,
      phoneme: "pau",
    };

    phrasePhonemeTimings.unshift(firstPauseTiming);
    phrasePhonemeTimings.push(lastPauseTiming);
  }

  // フレーム長が1未満の音素がないかチェックする
  for (const phonemeTimings of phrasePhonemeTimingSequences) {
    for (const phonemeTiming of phonemeTimings) {
      const phonemeFrameLength =
        phonemeTiming.endFrame - phonemeTiming.startFrame;
      if (phonemeFrameLength < 1) {
        throw new Error("The phoneme frame length is less than 1.");
      }
    }
  }

  // 音素タイミング列を音素列に変換する
  const phrasePhonemeSequences: FramePhoneme[][] = [];
  for (let i = 0; i < phrasePhonemeTimingSequences.length; i++) {
    const phraseStartFrame = phraseStartFrames[i];
    const phonemeTimings = phrasePhonemeTimingSequences[i];

    for (const phonemeTiming of phonemeTimings) {
      phonemeTiming.startFrame -= phraseStartFrame;
      phonemeTiming.endFrame -= phraseStartFrame;
    }
    const phonemes = phonemeTimingsToPhonemes(phonemeTimings);
    phrasePhonemeSequences.push(phonemes);
  }

  return phrasePhonemeSequences;
}

/**
 * 音素タイミング列に音素タイミング編集を適用する。
 */
function applyPhonemeTimingEditToPhonemeTimings(
  phonemeTimings: PhonemeTiming[],
  phonemeTimingEditData: PhonemeTimingEditData,
  frameRate: number,
) {
  let phonemeIndexInNote = 0;
  for (let i = 0; i < phonemeTimings.length; i++) {
    const phonemeTiming = phonemeTimings[i];
    const prevPhonemeTiming = getPrev(phonemeTimings, i);
    const nextPhonemeTiming = getNext(phonemeTimings, i);

    if (
      prevPhonemeTiming == undefined ||
      phonemeTiming.noteId !== prevPhonemeTiming.noteId
    ) {
      phonemeIndexInNote = 0;
    } else {
      phonemeIndexInNote++;
    }

    if (phonemeTiming.phoneme === "pau") {
      continue;
    }
    if (phonemeTiming.noteId == undefined) {
      throw new Error("phonemeTiming.noteId is undefined.");
    }
    const phonemeTimingEdits = phonemeTimingEditData.get(phonemeTiming.noteId);
    if (phonemeTimingEdits == undefined) {
      continue;
    }
    for (const phonemeTimingEdit of phonemeTimingEdits) {
      if (phonemeTimingEdit.phonemeIndexInNote === phonemeIndexInNote) {
        const offsetFrame = secondToRoundedFrame(
          phonemeTimingEdit.offsetSeconds,
          frameRate,
        );
        const roundedOffsetFrame = Math.round(offsetFrame);

        phonemeTiming.startFrame += roundedOffsetFrame;
        if (prevPhonemeTiming != undefined) {
          prevPhonemeTiming.endFrame = phonemeTiming.startFrame;
        }
      } else if (
        phonemeTimingEdit.phonemeIndexInNote === phonemeIndexInNote + 1 &&
        nextPhonemeTiming?.phoneme === "pau"
      ) {
        // NOTE: フレーズ末尾のpauseはフレーズ最後のノートに含まれるものとして扱う
        const offsetFrame = secondToRoundedFrame(
          phonemeTimingEdit.offsetSeconds,
          frameRate,
        );
        const roundedOffsetFrame = Math.round(offsetFrame);

        phonemeTiming.endFrame += roundedOffsetFrame;
        nextPhonemeTiming.startFrame = phonemeTiming.endFrame;
      }
    }
  }
}

/**
 * 音素が重ならないように音素タイミングとフレーズの終了フレームを調整する。
 */
function adjustPhonemeTimingsAndPhraseEndFrames(
  phonemeTimings: PhonemeTiming[],
  phraseStartFrames: number[],
  phraseEndFrames: number[],
) {
  // フレーズの最初の（pauseではない）音素の開始フレームがフレーズの開始フレーム+1以上になるように
  // 開始フレームの最小値を算出する
  const minStartFrames = new Map<number, number>();
  let phraseIndex = 0;
  for (let i = 0; i < phonemeTimings.length; i++) {
    const phonemeTiming = phonemeTimings[i];
    const prevPhonemeTiming = getPrev(phonemeTimings, i);

    if (phonemeTiming.phoneme === "pau") {
      continue;
    }
    if (prevPhonemeTiming == undefined || prevPhonemeTiming.phoneme === "pau") {
      const phraseStartFrame = phraseStartFrames.at(phraseIndex);
      if (phraseStartFrame == undefined) {
        throw new Error("phraseStartFrame is undefined.");
      }
      minStartFrames.set(i, phraseStartFrame + 1);
      phraseIndex++;
    }
  }

  // 各音素のフレーム長が1以上になるように後方から調整する（音素タイミングを変更）
  // 最小の開始フレームがある場合はそちらを優先する（フレーム長を1以上にしない）
  // 最後の音素は開始フレームではなく終了フレームの方を変更する
  for (let i = phonemeTimings.length - 1; i >= 0; i--) {
    const phonemeTiming = phonemeTimings[i];
    const prevPhonemeTiming = getPrev(phonemeTimings, i);
    const minStartFrame = minStartFrames.get(i);

    if (i === phonemeTimings.length - 1) {
      // NOTE: 最後の音素は終了フレームの方を変更する
      if (phonemeTiming.startFrame >= phonemeTiming.endFrame) {
        phonemeTiming.endFrame = phonemeTiming.startFrame + 1;
      }
    } else {
      if (phonemeTiming.startFrame >= phonemeTiming.endFrame) {
        phonemeTiming.startFrame = phonemeTiming.endFrame - 1;
      }
      if (
        minStartFrame != undefined &&
        phonemeTiming.startFrame < minStartFrame
      ) {
        // NOTE: 最小開始フレームを優先する（フレーム長は下のループで1以上にする）
        phonemeTiming.startFrame = minStartFrame;
      }
      if (prevPhonemeTiming != undefined) {
        prevPhonemeTiming.endFrame = phonemeTiming.startFrame;
      }
    }
  }

  // 各音素のフレーム長が1以上になるように前方から調整する（音素タイミングを変更）
  for (let i = 0; i < phonemeTimings.length; i++) {
    const phonemeTiming = phonemeTimings[i];
    const nextPhonemeTiming = getNext(phonemeTimings, i);

    if (phonemeTiming.startFrame >= phonemeTiming.endFrame) {
      phonemeTiming.endFrame = phonemeTiming.startFrame + 1;
    }
    if (nextPhonemeTiming != undefined) {
      nextPhonemeTiming.startFrame = phonemeTiming.endFrame;
    }
  }

  // フレーズ末尾のpauseのフレーム長が1以上になるように調整する（フレーズの終了フレームを変更）
  phraseIndex = 0;
  for (let i = 0; i < phonemeTimings.length; i++) {
    const phonemeTiming = phonemeTimings[i];
    const nextPhonemeTiming = getNext(phonemeTimings, i);

    if (phonemeTiming.phoneme === "pau") {
      continue;
    }
    if (nextPhonemeTiming == undefined || nextPhonemeTiming.phoneme === "pau") {
      const phraseEndFrame = phraseEndFrames.at(phraseIndex);
      if (phraseEndFrame == undefined) {
        throw new Error("phraseEndFrame is undefined.");
      }
      if (phonemeTiming.endFrame >= phraseEndFrame) {
        phraseEndFrames[phraseIndex] = phonemeTiming.endFrame + 1;
      }
      phraseIndex++;
    }
  }
}

function calcPhraseStartFrames(phraseStartTimes: number[], frameRate: number) {
  return phraseStartTimes.map((value) =>
    secondToRoundedFrame(value, frameRate),
  );
}

function calcPhraseEndFrames(
  phraseStartFrames: number[],
  phraseQueries: EditorFrameAudioQuery[],
) {
  const phraseEndFrames: number[] = [];
  for (let i = 0; i < phraseStartFrames.length; i++) {
    const phraseStartFrame = phraseStartFrames[i];
    const phraseQuery = phraseQueries[i];

    let cumulativeFrame = 0;
    for (const phoneme of phraseQuery.phonemes) {
      cumulativeFrame += phoneme.frameLength;
    }
    phraseEndFrames.push(phraseStartFrame + cumulativeFrame);
  }
  return phraseEndFrames;
}

/**
 * クエリに音素タイミング編集を適用する。
 * 音素タイミングの調整も行う。
 */
export function applyPhonemeTimingEditAndAdjust(
  phraseStartTimes: number[],
  phraseQueries: EditorFrameAudioQuery[],
  phonemeTimingEditData: PhonemeTimingEditData,
  frameRate: number,
) {
  if (!isSorted(phraseStartTimes, (a, b) => a - b)) {
    throw new Error("phraseStartTimes is not sorted.");
  }
  if (phraseStartTimes.length !== phraseQueries.length) {
    throw new Error(
      "phraseStartTimes.length and phraseQueries.length are not equal.",
    );
  }
  for (const phraseQuery of phraseQueries) {
    // フレーズのクエリのフレームレートとエディターのフレームレートが一致しない場合はエラー
    // TODO: 補間するようにする
    if (phraseQuery.frameRate != frameRate) {
      throw new Error(
        "The frame rate between the phrase query and the editor does not match.",
      );
    }
  }

  const phraseStartFrames = calcPhraseStartFrames(phraseStartTimes, frameRate);
  const phraseEndFrames = calcPhraseEndFrames(phraseStartFrames, phraseQueries);

  const phrasePhonemeSequences = phraseQueries.map((query) => {
    return query.phonemes;
  });
  const entirePhonemeTimings = toEntirePhonemeTimings(
    phrasePhonemeSequences,
    phraseStartFrames,
  );

  applyPhonemeTimingEditToPhonemeTimings(
    entirePhonemeTimings,
    phonemeTimingEditData,
    frameRate,
  );
  adjustPhonemeTimingsAndPhraseEndFrames(
    entirePhonemeTimings,
    phraseStartFrames,
    phraseEndFrames,
  );

  const modifiedPhrasePhonemeSequences = toPhrasePhonemeSequences(
    entirePhonemeTimings,
    phraseStartFrames,
    phraseEndFrames,
  );
  for (let i = 0; i < phraseQueries.length; i++) {
    const phraseQuery = phraseQueries[i];
    const phrasePhonemes = modifiedPhrasePhonemeSequences[i];
    phraseQuery.phonemes = phrasePhonemes;
  }
}

export function applyPitchEdit(
  phraseQuery: EditorFrameAudioQuery,
  phraseStartTime: number,
  pitchEditData: number[],
  editorFrameRate: number,
) {
  // フレーズのクエリのフレームレートとエディターのフレームレートが一致しない場合はエラー
  // TODO: 補間するようにする
  if (phraseQuery.frameRate !== editorFrameRate) {
    throw new Error(
      "The frame rate between the phrase query and the editor does not match.",
    );
  }
  const unvoicedPhonemes = UNVOICED_PHONEMES;
  const f0 = phraseQuery.f0;
  const phonemes = phraseQuery.phonemes;

  // 各フレームの音素の配列を生成する
  const framePhonemes = convertToFramePhonemes(phonemes);
  if (f0.length !== framePhonemes.length) {
    throw new Error("f0.length and framePhonemes.length do not match.");
  }

  // フレーズのクエリの開始フレームと終了フレームを計算する
  const phraseQueryFrameLength = f0.length;
  const phraseQueryStartFrame = Math.round(
    phraseStartTime * phraseQuery.frameRate,
  );
  const phraseQueryEndFrame = phraseQueryStartFrame + phraseQueryFrameLength;

  // ピッチ編集をf0に適用する
  const startFrame = Math.max(0, phraseQueryStartFrame);
  const endFrame = Math.min(pitchEditData.length, phraseQueryEndFrame);
  for (let i = startFrame; i < endFrame; i++) {
    const phoneme = framePhonemes[i - phraseQueryStartFrame];
    const voiced = !unvoicedPhonemes.includes(phoneme);
    if (voiced && pitchEditData[i] !== VALUE_INDICATING_NO_DATA) {
      f0[i - phraseQueryStartFrame] = pitchEditData[i];
    }
  }
}

/**
 * 文字列をモーラと非モーラに分割する。長音は展開される。連続する非モーラはまとめる。
 * 例："カナー漢字" -> ["カ", "ナ", "ア", "漢字"]
 *
 * @param text 分割する文字列
 * @param maxLength 最大の要素数
 * @returns 分割された文字列
 */
export const splitLyricsByMoras = (
  text: string,
  maxLength = Infinity,
): string[] => {
  const moraAndNonMoras: string[] = [];
  const matches = convertLongVowel(text).matchAll(moraPattern);
  let lastMatchEnd = 0;
  // aアbイウc で説明：
  for (const match of matches) {
    if (match.index == undefined) {
      throw new Error("match.index is undefined.");
    }
    // 直前のモーラとの間 = a、b、空文字列
    if (lastMatchEnd < match.index) {
      moraAndNonMoras.push(text.substring(lastMatchEnd, match.index));
    }
    // モーラ = ア、イ、ウ
    moraAndNonMoras.push(match[0]);
    lastMatchEnd = match.index + match[0].length;
  }
  // 最後のモーラから後 = cの部分
  if (lastMatchEnd < text.length) {
    moraAndNonMoras.push(text.substring(lastMatchEnd));
  }
  // 指定した最大要素数より多い場合は配列を削る
  if (moraAndNonMoras.length > maxLength) {
    moraAndNonMoras.splice(
      maxLength - 1,
      moraAndNonMoras.length,
      moraAndNonMoras.slice(maxLength - 1).join(""),
    );
  }
  return moraAndNonMoras;
};

/**
 * トラックのミュート・ソロ状態から再生すべきトラックを判定する。
 *
 * ソロのトラックが存在する場合は、ソロのトラックのみ再生する。（ミュートは無視される）
 * ソロのトラックが存在しない場合は、ミュートされていないトラックを再生する。
 */
export const shouldPlayTracks = (tracks: Map<TrackId, Track>): Set<TrackId> => {
  const soloTrackExists = [...tracks.values()].some((track) => track.solo);
  return new Set(
    [...tracks.entries()]
      .filter(([, track]) => (soloTrackExists ? track.solo : !track.mute))
      .map(([trackId]) => trackId),
  );
};

/**
 * 指定されたティックを直近のグリッドに合わせる
 */
export function snapTicksToGrid(ticks: number, snapTicks: number): number {
  return Math.round(ticks / snapTicks) * snapTicks;
}<|MERGE_RESOLUTION|>--- conflicted
+++ resolved
@@ -1,8 +1,4 @@
-<<<<<<< HEAD
-import { calculateHash } from "./utility";
-=======
 import { calculateHash, getLast, getNext, getPrev, isSorted } from "./utility";
->>>>>>> 8990841b
 import { convertLongVowel, moraPattern } from "@/domain/japanese";
 import {
   Note,
