--- conflicted
+++ resolved
@@ -13,17 +13,13 @@
 import { FramePhoneme } from "@/openapi";
 import { TrackId } from "@/type/preload";
 
-<<<<<<< HEAD
-export const BEAT_TYPES = [2, 4, 8, 16, 32];
-=======
 // TODO: 後でdomain/type.tsに移す
 export type MeasuresBeats = {
   measures: number;
   beats: number;
 };
 
-const BEAT_TYPES = [2, 4, 8, 16];
->>>>>>> 57082362
+export const BEAT_TYPES = [2, 4, 8, 16, 32];
 const MIN_BPM = 40;
 const MAX_SNAP_TYPE = 32;
 
