<<<<<<< HEAD
import { Note, Phrase, Score, Tempo, TimeSignature, Track } from "@/store/type";
import { TrackId } from "@/type/preload";
=======
import { calculateHash } from "./utility";
import {
  Note,
  Phrase,
  Score,
  SingingGuideSource,
  SingingVoiceSource,
  Tempo,
  TimeSignature,
  singingGuideSourceHashSchema,
  singingVoiceSourceHashSchema,
} from "@/store/type";
>>>>>>> e6ee7e5e

const BEAT_TYPES = [2, 4, 8, 16];
const MIN_BPM = 40;
const MAX_SNAP_TYPE = 32;

export const isValidTpqn = (tpqn: number) => {
  return (
    Number.isInteger(tpqn) &&
    BEAT_TYPES.every((value) => tpqn % value === 0) &&
    tpqn % 3 === 0
  );
};

export const isValidBpm = (bpm: number) => {
  return Number.isFinite(bpm) && bpm >= MIN_BPM;
};

export const isValidTempo = (tempo: Tempo) => {
  return (
    Number.isInteger(tempo.position) &&
    tempo.position >= 0 &&
    isValidBpm(tempo.bpm)
  );
};

export const isValidBeats = (beats: number) => {
  return Number.isInteger(beats) && beats >= 1;
};

export const isValidBeatType = (beatType: number) => {
  return Number.isInteger(beatType) && BEAT_TYPES.includes(beatType);
};

export const isValidTimeSignature = (timeSignature: TimeSignature) => {
  return (
    Number.isInteger(timeSignature.measureNumber) &&
    timeSignature.measureNumber >= 1 &&
    isValidBeats(timeSignature.beats) &&
    isValidBeatType(timeSignature.beatType)
  );
};

export const isValidNote = (note: Note) => {
  return (
    Number.isInteger(note.position) &&
    Number.isInteger(note.duration) &&
    Number.isInteger(note.noteNumber) &&
    note.position >= 0 &&
    note.duration >= 1 &&
    note.noteNumber >= 0 &&
    note.noteNumber <= 127
  );
};

export const isValidTempos = (tempos: Tempo[]) => {
  return (
    tempos.length >= 1 &&
    tempos[0].position === 0 &&
    tempos.every((value) => isValidTempo(value))
  );
};

export const isValidTimeSignatures = (timeSignatures: TimeSignature[]) => {
  return (
    timeSignatures.length >= 1 &&
    timeSignatures[0].measureNumber === 1 &&
    timeSignatures.every((value) => isValidTimeSignature(value))
  );
};

export const isValidNotes = (notes: Note[]) => {
  return notes.every((value) => isValidNote(value));
};

export const isValidScore = (score: Score) => {
  return (
    isValidTpqn(score.tpqn) &&
    isValidTempos(score.tempos) &&
    isValidTimeSignatures(score.timeSignatures) &&
    score.notes.every((notes) => isValidNotes(notes))
  );
};

const tickToSecondForConstantBpm = (
  ticks: number,
  bpm: number,
  tpqn: number
) => {
  const quarterNotesPerMinute = bpm;
  const quarterNotesPerSecond = quarterNotesPerMinute / 60;
  return ticks / tpqn / quarterNotesPerSecond;
};

const secondToTickForConstantBpm = (
  seconds: number,
  bpm: number,
  tpqn: number
) => {
  const quarterNotesPerMinute = bpm;
  const quarterNotesPerSecond = quarterNotesPerMinute / 60;
  return seconds * quarterNotesPerSecond * tpqn;
};

export const tickToSecond = (ticks: number, tempos: Tempo[], tpqn: number) => {
  let timeOfTempo = 0;
  let tempo = tempos[tempos.length - 1];
  for (let i = 0; i < tempos.length; i++) {
    if (i === tempos.length - 1) {
      break;
    }
    if (tempos[i + 1].position > ticks) {
      tempo = tempos[i];
      break;
    }
    timeOfTempo += tickToSecondForConstantBpm(
      tempos[i + 1].position - tempos[i].position,
      tempos[i].bpm,
      tpqn
    );
  }
  return (
    timeOfTempo +
    tickToSecondForConstantBpm(ticks - tempo.position, tempo.bpm, tpqn)
  );
};

export const secondToTick = (
  seconds: number,
  tempos: Tempo[],
  tpqn: number
) => {
  let timeOfTempo = 0;
  let tempo = tempos[tempos.length - 1];
  for (let i = 0; i < tempos.length; i++) {
    if (i === tempos.length - 1) {
      break;
    }
    const timeOfNextTempo =
      timeOfTempo +
      tickToSecondForConstantBpm(
        tempos[i + 1].position - tempos[i].position,
        tempos[i].bpm,
        tpqn
      );
    if (timeOfNextTempo > seconds) {
      tempo = tempos[i];
      break;
    }
    timeOfTempo = timeOfNextTempo;
  }
  return (
    tempo.position +
    secondToTickForConstantBpm(seconds - timeOfTempo, tempo.bpm, tpqn)
  );
};

// NOTE: 戻り値の単位はtick
export function getTimeSignaturePositions(
  timeSignatures: TimeSignature[],
  tpqn: number
) {
  const tsPositions: number[] = [0];
  for (let i = 0; i < timeSignatures.length - 1; i++) {
    const ts = timeSignatures[i];
    const tsPosition = tsPositions[i];
    const nextTs = timeSignatures[i + 1];
    const measureDuration = getMeasureDuration(ts.beats, ts.beatType, tpqn);
    const numOfMeasures = nextTs.measureNumber - ts.measureNumber;
    const nextTsPosition = tsPosition + measureDuration * numOfMeasures;
    tsPositions.push(nextTsPosition);
  }
  return tsPositions;
}

export function tickToMeasureNumber(
  ticks: number,
  timeSignatures: TimeSignature[],
  tpqn: number
) {
  const tsPositions = getTimeSignaturePositions(timeSignatures, tpqn);
  const nextTsIndex = tsPositions.findIndex((value) => ticks < value);
  const lastTsIndex = tsPositions.length - 1;
  const tsIndex = nextTsIndex !== -1 ? nextTsIndex - 1 : lastTsIndex;
  const ts = timeSignatures[tsIndex];
  const tsPosition = tsPositions[tsIndex];
  const ticksWithinTs = ticks - tsPosition;
  const measureDuration = getMeasureDuration(ts.beats, ts.beatType, tpqn);
  return ts.measureNumber + Math.floor(ticksWithinTs / measureDuration);
}

// NOTE: 戻り値の単位はtick
export function getMeasureDuration(
  beats: number,
  beatType: number,
  tpqn: number
) {
  const wholeNoteDuration = tpqn * 4;
  return (wholeNoteDuration / beatType) * beats;
}

export function getNumOfMeasures(
  notes: Note[],
  tempos: Tempo[],
  timeSignatures: TimeSignature[],
  tpqn: number
) {
  const tsPositions = getTimeSignaturePositions(timeSignatures, tpqn);
  let maxTicks = 0;
  const lastTsPosition = tsPositions[tsPositions.length - 1];
  const lastTempoPosition = tempos[tempos.length - 1].position;
  maxTicks = Math.max(maxTicks, lastTsPosition);
  maxTicks = Math.max(maxTicks, lastTempoPosition);
  if (notes.length > 0) {
    const lastNote = notes[notes.length - 1];
    const lastNoteEndPosition = lastNote.position + lastNote.duration;
    maxTicks = Math.max(maxTicks, lastNoteEndPosition);
  }
  return tickToMeasureNumber(maxTicks, timeSignatures, tpqn);
}

// NOTE: 戻り値の単位はtick
export function getNoteDuration(noteType: number, tpqn: number) {
  return (tpqn * 4) / noteType;
}

export function getRepresentableNoteTypes(tpqn: number) {
  const maxNoteType = 128;
  const wholeNoteDuration = tpqn * 4;
  const noteTypes = [1];
  for (let noteType = 2; noteType <= maxNoteType; noteType *= 2) {
    if (wholeNoteDuration % noteType !== 0) {
      break;
    }
    noteTypes.push(noteType);
  }
  for (let noteType = 3; noteType <= maxNoteType; noteType *= 2) {
    if (wholeNoteDuration % noteType !== 0) {
      break;
    }
    noteTypes.push(noteType);
  }
  return noteTypes;
}

export function isTriplet(noteType: number) {
  return noteType % 3 === 0;
}

export function noteNumberToFrequency(noteNumber: number) {
  return 440 * Math.pow(2, (noteNumber - 69) / 12);
}

export function frequencyToNoteNumber(frequency: number) {
  return 69 + Math.log2(frequency / 440) * 12;
}

export function linearToDecibel(linearValue: number) {
  if (linearValue === 0) {
    return -1000;
  }
  return 20 * Math.log10(linearValue);
}

export function decibelToLinear(decibelValue: number) {
  if (decibelValue <= -1000) {
    return 0;
  }
  return Math.pow(10, decibelValue / 20);
}

export function getSnapTypes(tpqn: number) {
  return getRepresentableNoteTypes(tpqn).filter((value) => {
    return value <= MAX_SNAP_TYPE;
  });
}

export function isValidSnapType(snapType: number, tpqn: number) {
  return getSnapTypes(tpqn).some((value) => value === snapType);
}

export function isValidKeyRangeAdjustment(keyRangeAdjustment: number) {
  return (
    Number.isInteger(keyRangeAdjustment) &&
    keyRangeAdjustment <= 28 &&
    keyRangeAdjustment >= -28
  );
}

export function isValidvolumeRangeAdjustment(volumeRangeAdjustment: number) {
  return (
    Number.isInteger(volumeRangeAdjustment) &&
    volumeRangeAdjustment <= 20 &&
    volumeRangeAdjustment >= -20
  );
}

export const calculateNotesHash = async (notes: Note[]) => {
  return await calculateHash({ notes });
};

export const calculateSingingGuideSourceHash = async (
  singingGuideSource: SingingGuideSource
) => {
  const hash = await calculateHash(singingGuideSource);
  return singingGuideSourceHashSchema.parse(hash);
};

export const calculateSingingVoiceSourceHash = async (
  singingVoiceSource: SingingVoiceSource
) => {
  const hash = await calculateHash(singingVoiceSource);
  return singingVoiceSourceHashSchema.parse(hash);
};

export function getStartTicksOfPhrase(phrase: Phrase) {
  if (phrase.notes.length === 0) {
    throw new Error("phrase.notes.length is 0.");
  }
  return phrase.notes[0].position;
}

export function getEndTicksOfPhrase(phrase: Phrase) {
  if (phrase.notes.length === 0) {
    throw new Error("phrase.notes.length is 0.");
  }
  const lastNote = phrase.notes[phrase.notes.length - 1];
  return lastNote.position + lastNote.duration;
}

export function toSortedPhrases(phrases: Map<string, Phrase>) {
  return [...phrases.entries()].sort((a, b) => {
    const startTicksOfPhraseA = getStartTicksOfPhrase(a[1]);
    const startTicksOfPhraseB = getStartTicksOfPhrase(b[1]);
    return startTicksOfPhraseA - startTicksOfPhraseB;
  });
}

/**
 * 次にレンダリングするべきPhraseを探す。
 * phrasesが空の場合はエラー
 * 優先順：
 * - 再生位置が含まれるPhrase
 * - 再生位置より後のPhrase
 * - 再生位置より前のPhrase
 */
export function selectPriorPhrase(
  phrases: Map<string, Phrase>,
  position: number
): [string, Phrase] {
  if (phrases.size === 0) {
    throw new Error("Received empty phrases");
  }
  // 再生位置が含まれるPhrase
  for (const [phraseKey, phrase] of phrases) {
    if (
      getStartTicksOfPhrase(phrase) <= position &&
      position <= getEndTicksOfPhrase(phrase)
    ) {
      return [phraseKey, phrase];
    }
  }

  const sortedPhrases = toSortedPhrases(phrases);
  // 再生位置より後のPhrase
  for (const [phraseKey, phrase] of sortedPhrases) {
    if (getStartTicksOfPhrase(phrase) > position) {
      return [phraseKey, phrase];
    }
  }

  // 再生位置より前のPhrase
  return sortedPhrases[0];
}

/**
 * トラックを再生するべきかどうかの配列を返す
 * - ソロのトラックがある場合、ソロのトラックのみ再生する
 * - ソロのトラックがない場合、ミュートされていないトラックを再生する
 */
export function shouldPlay(tracks: Track[]): Record<TrackId, boolean> {
  const isThereSoloTrack = tracks.some((track) => track.solo);
  const baseState = isThereSoloTrack
    ? tracks.map((track) => track.solo)
    : tracks.map(() => true);
  return Object.fromEntries(
    baseState.map((value, index) => [
      tracks[index].id,
      value && !tracks[index].mute,
    ])
  );
}

export const convertToWavFileData = (audioBuffer: AudioBuffer) => {
  const bytesPerSample = 4; // Float32
  const formatCode = 3; // WAVE_FORMAT_IEEE_FLOAT

  const numberOfChannels = audioBuffer.numberOfChannels;
  const numberOfSamples = audioBuffer.length;
  const sampleRate = audioBuffer.sampleRate;
  const byteRate = sampleRate * numberOfChannels * bytesPerSample;
  const blockSize = numberOfChannels * bytesPerSample;
  const dataSize = numberOfSamples * numberOfChannels * bytesPerSample;

  const buffer = new ArrayBuffer(44 + dataSize);
  const dataView = new DataView(buffer);

  let pos = 0;
  const writeString = (value: string) => {
    for (let i = 0; i < value.length; i++) {
      dataView.setUint8(pos, value.charCodeAt(i));
      pos += 1;
    }
  };
  const writeUint32 = (value: number) => {
    dataView.setUint32(pos, value, true);
    pos += 4;
  };
  const writeUint16 = (value: number) => {
    dataView.setUint16(pos, value, true);
    pos += 2;
  };
  const writeSample = (offset: number, value: number) => {
    dataView.setFloat32(pos + offset * 4, value, true);
  };

  writeString("RIFF");
  writeUint32(36 + dataSize); // RIFFチャンクサイズ
  writeString("WAVE");
  writeString("fmt ");
  writeUint32(16); // fmtチャンクサイズ
  writeUint16(formatCode);
  writeUint16(numberOfChannels);
  writeUint32(sampleRate);
  writeUint32(byteRate);
  writeUint16(blockSize);
  writeUint16(bytesPerSample * 8); // 1サンプルあたりのビット数
  writeString("data");
  writeUint32(dataSize);

  for (let i = 0; i < numberOfChannels; i++) {
    const channelData = audioBuffer.getChannelData(i);
    for (let j = 0; j < numberOfSamples; j++) {
      writeSample(j * numberOfChannels + i, channelData[j]);
    }
  }

  return buffer;
};

export const calcRenderDuration = (
  tracks: Track[],
  tickToSecond: (ticks: number) => number
) => {
  const lastNoteEndTimes = tracks.map((track) => {
    const notes = track.notes;
    if (notes.length === 0) {
      return 1;
    }
    const lastNote = notes[notes.length - 1];
    const lastNoteEndPosition = lastNote.position + lastNote.duration;
    const lastNoteEndTime = tickToSecond(lastNoteEndPosition);

    return lastNoteEndTime;
  });
  return Math.max(1, Math.max(...lastNoteEndTimes) + 1);
};<|MERGE_RESOLUTION|>--- conflicted
+++ resolved
@@ -1,8 +1,5 @@
-<<<<<<< HEAD
-import { Note, Phrase, Score, Tempo, TimeSignature, Track } from "@/store/type";
+import { calculateHash } from "./utility";
 import { TrackId } from "@/type/preload";
-=======
-import { calculateHash } from "./utility";
 import {
   Note,
   Phrase,
@@ -11,10 +8,10 @@
   SingingVoiceSource,
   Tempo,
   TimeSignature,
+  Track,
   singingGuideSourceHashSchema,
   singingVoiceSourceHashSchema,
 } from "@/store/type";
->>>>>>> e6ee7e5e
 
 const BEAT_TYPES = [2, 4, 8, 16];
 const MIN_BPM = 40;
