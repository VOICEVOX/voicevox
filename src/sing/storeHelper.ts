<<<<<<< HEAD
import { Note, Singer, Tempo } from "@/store/type";
import { generateHash } from "@/sing/utility";
import { NoteId } from "@/type/preload";
=======
import { Note } from "@/store/type";
>>>>>>> f560c6f9

export const DEFAULT_TPQN = 480;
export const DEFAULT_BPM = 120;
export const DEFAULT_BEATS = 4;
export const DEFAULT_BEAT_TYPE = 4;

// マルチエンジン対応のために将来的に廃止予定で、利用は非推奨
export const DEPRECATED_DEFAULT_EDIT_FRAME_RATE = 93.75;

/**
 * 頻繁に変更される値を保持します。
 * 値変更時に実行する関数を登録できます。
 */
export class FrequentlyUpdatedState<T> {
  private _value: T;
  private listeners = new Set<(newValue: T) => void>();

  get value() {
    return this._value;
  }

  set value(newValue: T) {
    this._value = newValue;
    this.listeners.forEach((listener) => listener(newValue));
  }

  constructor(initialValue: T) {
    this._value = initialValue;
  }

  addValueChangeListener(listener: (newValue: T) => void) {
    if (this.listeners.has(listener)) {
      throw new Error("The listener already exists.");
    }
    this.listeners.add(listener);
    listener(this.value);
  }

  removeValueChangeListener(listener: (newValue: T) => void) {
    if (!this.listeners.has(listener)) {
      throw new Error("The listener does not exist.");
    }
    this.listeners.delete(listener);
  }
}

type NoteInfo = {
  startTicks: number;
  endTicks: number;
  overlappingNoteIds: Set<NoteId>;
};

export type OverlappingNoteInfos = Map<NoteId, NoteInfo>;

export function addNotesToOverlappingNoteInfos(
  overlappingNoteInfos: OverlappingNoteInfos,
  notes: Note[],
): void {
  for (const note of notes) {
    overlappingNoteInfos.set(note.id, {
      startTicks: note.position,
      endTicks: note.position + note.duration,
      overlappingNoteIds: new Set(),
    });
  }
  // TODO: 計算量がO(n^2)になっているので、区間木などを使用してO(nlogn)にする
  for (const note of notes) {
    const overlappingNoteIds = new Set<NoteId>();
    for (const [noteId, noteInfo] of overlappingNoteInfos) {
      if (noteId === note.id) {
        continue;
      }
      if (noteInfo.startTicks >= note.position + note.duration) {
        continue;
      }
      if (noteInfo.endTicks <= note.position) {
        continue;
      }
      overlappingNoteIds.add(noteId);
    }

    const noteId1 = note.id;
    const noteInfo1 = overlappingNoteInfos.get(noteId1);
    if (!noteInfo1) {
      throw new Error("noteInfo1 is undefined.");
    }
    for (const noteId2 of overlappingNoteIds) {
      const noteInfo2 = overlappingNoteInfos.get(noteId2);
      if (!noteInfo2) {
        throw new Error("noteInfo2 is undefined.");
      }
      noteInfo2.overlappingNoteIds.add(noteId1);
      noteInfo1.overlappingNoteIds.add(noteId2);
    }
  }
}

export function removeNotesFromOverlappingNoteInfos(
  overlappingNoteInfos: OverlappingNoteInfos,
  notes: Note[],
): void {
  for (const note of notes) {
    const noteId1 = note.id;
    const noteInfo1 = overlappingNoteInfos.get(noteId1);
    if (!noteInfo1) {
      throw new Error("noteInfo1 is undefined.");
    }
    for (const noteId2 of noteInfo1.overlappingNoteIds) {
      const noteInfo2 = overlappingNoteInfos.get(noteId2);
      if (!noteInfo2) {
        throw new Error("noteInfo2 is undefined.");
      }
      noteInfo2.overlappingNoteIds.delete(noteId1);
      noteInfo1.overlappingNoteIds.delete(noteId2);
    }
  }
  for (const note of notes) {
    overlappingNoteInfos.delete(note.id);
  }
}

export function updateNotesOfOverlappingNoteInfos(
  overlappingNoteInfos: OverlappingNoteInfos,
  notes: Note[],
): void {
  removeNotesFromOverlappingNoteInfos(overlappingNoteInfos, notes);
  addNotesToOverlappingNoteInfos(overlappingNoteInfos, notes);
}

export function getOverlappingNoteIds(
<<<<<<< HEAD
  currentNoteInfos: OverlappingNoteInfos
): Set<NoteId> {
  const overlappingNoteIds = new Set<NoteId>();
=======
  currentNoteInfos: OverlappingNoteInfos,
): Set<string> {
  const overlappingNoteIds = new Set<string>();
>>>>>>> f560c6f9
  for (const [noteId, noteInfo] of currentNoteInfos) {
    if (noteInfo.overlappingNoteIds.size !== 0) {
      overlappingNoteIds.add(noteId);
    }
  }
  return overlappingNoteIds;
}<|MERGE_RESOLUTION|>--- conflicted
+++ resolved
@@ -1,10 +1,5 @@
-<<<<<<< HEAD
-import { Note, Singer, Tempo } from "@/store/type";
-import { generateHash } from "@/sing/utility";
 import { NoteId } from "@/type/preload";
-=======
 import { Note } from "@/store/type";
->>>>>>> f560c6f9
 
 export const DEFAULT_TPQN = 480;
 export const DEFAULT_BPM = 120;
@@ -135,15 +130,9 @@
 }
 
 export function getOverlappingNoteIds(
-<<<<<<< HEAD
-  currentNoteInfos: OverlappingNoteInfos
+  currentNoteInfos: OverlappingNoteInfos,
 ): Set<NoteId> {
   const overlappingNoteIds = new Set<NoteId>();
-=======
-  currentNoteInfos: OverlappingNoteInfos,
-): Set<string> {
-  const overlappingNoteIds = new Set<string>();
->>>>>>> f560c6f9
   for (const [noteId, noteInfo] of currentNoteInfos) {
     if (noteInfo.overlappingNoteIds.size !== 0) {
       overlappingNoteIds.add(noteId);
