--- conflicted
+++ resolved
@@ -1,10 +1,5 @@
-<<<<<<< HEAD
-import { Note, Singer, Tempo } from "@/store/type";
-import { generateHash } from "@/sing/utility";
 import { TrackId } from "@/type/preload";
-=======
 import { Note } from "@/store/type";
->>>>>>> e6ee7e5e
 
 export const DEFAULT_TPQN = 480;
 export const DEFAULT_BPM = 120;
