--- conflicted
+++ resolved
@@ -8,13 +8,8 @@
 
 export const generatePhraseHash = async (obj: {
   singer: Singer | undefined;
-<<<<<<< HEAD
-  notesKeyShift: number;
-  voiceKeyShift: number;
+  keyRangeAdjustment: number;
   guideVolumeScale: number;
-=======
-  keyRangeAdjustment: number;
->>>>>>> be6e005c
   tpqn: number;
   tempos: Tempo[];
   notes: Note[];
