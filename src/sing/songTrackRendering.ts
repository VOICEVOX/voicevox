--- conflicted
+++ resolved
@@ -16,12 +16,8 @@
   linearInterpolation,
 } from "@/sing/utility";
 import {
-<<<<<<< HEAD
   applyPitchEditWithSmoothing,
-=======
-  applyPitchEdit,
   applyVolumeEdit,
->>>>>>> 11bdf2db
   calculatePhraseKey,
   decibelToLinear,
   getNoteDuration,
